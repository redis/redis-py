--- conflicted
+++ resolved
@@ -55,12 +55,8 @@
     """Run all Redis tests against the current python,
     with and without hiredis."""
     print("Starting Redis tests")
-<<<<<<< HEAD
-    run("tox -e standalone-'{plain,hiredis,cryptography}'")
-=======
     _generate_keys()
     run("tox -e standalone-'{plain,hiredis,ocsp}'")
->>>>>>> 03925761
 
 
 @task
