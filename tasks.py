--- conflicted
+++ resolved
@@ -58,19 +58,11 @@
 
     if uvloop:
         run(
-<<<<<<< HEAD
-            f"pytest {profile_arg} --protocol={protocol} {redis_mod_url} --ignore=scenario --cov=./ --cov-report=xml:coverage_resp{protocol}_uvloop.xml -m 'not onlycluster{extra_markers}' --uvloop --junit-xml=standalone-resp{protocol}-uvloop-results.xml"
-        )
-    else:
-        run(
-            f"pytest {profile_arg} --protocol={protocol} {redis_mod_url} --ignore=scenario --cov=./ --cov-report=xml:coverage_resp{protocol}.xml -m 'not onlycluster{extra_markers}' --junit-xml=standalone-resp{protocol}-results.xml"
-=======
             f"pytest {profile_arg} --protocol={protocol} {redis_mod_url}  --ignore=tests/test_scenario --cov=./ --cov-report=xml:coverage_resp{protocol}_uvloop.xml -m 'not onlycluster{extra_markers}' --uvloop --junit-xml=standalone-resp{protocol}-uvloop-results.xml"
         )
     else:
         run(
             f"pytest {profile_arg} --protocol={protocol} {redis_mod_url}  --ignore=tests/test_scenario --cov=./ --cov-report=xml:coverage_resp{protocol}.xml -m 'not onlycluster{extra_markers}' --junit-xml=standalone-resp{protocol}-results.xml"
->>>>>>> 8403ddcf
         )
 
 
@@ -82,19 +74,11 @@
     cluster_tls_url = "rediss://localhost:27379/0"
     if uvloop:
         run(
-<<<<<<< HEAD
-            f"pytest {profile_arg} --protocol={protocol} --ignore=scenario --cov=./ --cov-report=xml:coverage_cluster_resp{protocol}_uvloop.xml -m 'not onlynoncluster and not redismod' --redis-url={cluster_url} --redis-ssl-url={cluster_tls_url} --junit-xml=cluster-resp{protocol}-uvloop-results.xml --uvloop"
-        )
-    else:
-        run(
-            f"pytest  {profile_arg} --protocol={protocol} --ignore=scenario --cov=./ --cov-report=xml:coverage_cluster_resp{protocol}.xml -m 'not onlynoncluster and not redismod' --redis-url={cluster_url} --redis-ssl-url={cluster_tls_url} --junit-xml=cluster-resp{protocol}-results.xml"
-=======
             f"pytest {profile_arg} --protocol={protocol}  --ignore=tests/test_scenario  --cov=./ --cov-report=xml:coverage_cluster_resp{protocol}_uvloop.xml -m 'not onlynoncluster and not redismod' --redis-url={cluster_url} --redis-ssl-url={cluster_tls_url} --junit-xml=cluster-resp{protocol}-uvloop-results.xml --uvloop"
         )
     else:
         run(
             f"pytest  {profile_arg} --protocol={protocol}  --ignore=tests/test_scenario  --cov=./ --cov-report=xml:coverage_cluster_resp{protocol}.xml -m 'not onlynoncluster and not redismod' --redis-url={cluster_url} --redis-ssl-url={cluster_tls_url} --junit-xml=cluster-resp{protocol}-results.xml"
->>>>>>> 8403ddcf
         )
 
 
