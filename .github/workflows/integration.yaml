name: CI

on:
  push:
    paths-ignore:
      - 'docs/**'
      - '**/*.rst'
      - '**/*.md'
    branches:
      - master
      - '[0-9].[0-9]'
  pull_request:
    branches:
      - master
      - '[0-9].[0-9]'
  schedule:
    - cron: '0 1 * * *' # nightly build

concurrency:
  group: ${{ github.event.pull_request.number || github.ref }}-integration
  cancel-in-progress: true

permissions:
  contents: read  #  to fetch code (actions/checkout)

env:
  CODECOV_TOKEN: ${{ secrets.CODECOV_TOKEN }}
  # this speeds up coverage with Python 3.12: https://github.com/nedbat/coveragepy/issues/1665
  COVERAGE_CORE: sysmon
  CURRENT_CLIENT_LIBS_TEST_STACK_IMAGE_TAG: 'rs-7.4.0-v2'
  CURRENT_REDIS_VERSION: '7.4.2'

jobs:
  dependency-audit:
    name: Dependency audit
    runs-on: ubuntu-latest
    steps:
      - uses: actions/checkout@v4
      - uses: pypa/gh-action-pip-audit@v1.0.8
        with:
          inputs: dev_requirements.txt
          ignore-vulns: |
            GHSA-w596-4wvx-j9j6  # subversion related git pull, dependency for pytest. There is no impact here.

  lint:
    name: Code linters
    runs-on: ubuntu-latest
    steps:
      - uses: actions/checkout@v4
      - uses: actions/setup-python@v5
        with:
          python-version: 3.9
          cache: 'pip'
      - name: run code linters
        run: |
          pip install -r dev_requirements.txt
          pip uninstall -y redis  # uninstall Redis package installed via redis-entraid
          invoke linters

  redis_version:
    runs-on: ubuntu-latest
    outputs:
      CURRENT: ${{ env.CURRENT_REDIS_VERSION }}
    steps:
      - name: Compute outputs
        run: |
          echo "CURRENT=${{ env.CURRENT_REDIS_VERSION }}" >> $GITHUB_OUTPUT

  tests:
    runs-on: ubuntu-latest
    timeout-minutes: 60
    needs: redis_version
    strategy:
      max-parallel: 15
      fail-fast: false
      matrix:
<<<<<<< HEAD
        redis-version: ['8.0.1-pre', '${{ needs.redis_version.outputs.CURRENT }}', '7.2.7']
        python-version: ['3.8', '3.13']
=======
        redis-version: ['8.0.1-pre', '${{ needs.redis_version.outputs.CURRENT }}', '7.2.7', '6.2.17']
        python-version: ['3.9', '3.13']
>>>>>>> e5756daa
        parser-backend: ['plain']
        event-loop: ['asyncio']
    env:
      ACTIONS_ALLOW_UNSECURE_COMMANDS: true
    name: Redis ${{ matrix.redis-version }}; Python ${{ matrix.python-version }}; RESP Parser:${{matrix.parser-backend}}; EL:${{matrix.event-loop}}
    steps:
      - uses: actions/checkout@v4
      - name: Run tests
        uses: ./.github/actions/run-tests
        with:
            python-version: ${{ matrix.python-version }}
            parser-backend: ${{ matrix.parser-backend }}
            redis-version: ${{ matrix.redis-version }}

  python-compatibility-tests:
    runs-on: ubuntu-latest
    needs: [ redis_version, tests ]
    timeout-minutes: 60
    strategy:
      max-parallel: 15
      fail-fast: false
      matrix:
        redis-version: [ '${{ needs.redis_version.outputs.CURRENT }}' ]
        python-version: ['3.9', '3.10', '3.11', '3.12', 'pypy-3.9', 'pypy-3.10']
        parser-backend: [ 'plain' ]
        event-loop: [ 'asyncio' ]
    env:
      ACTIONS_ALLOW_UNSECURE_COMMANDS: true
    name: Redis ${{ matrix.redis-version }}; Python ${{ matrix.python-version }}; RESP Parser:${{matrix.parser-backend}}; EL:${{matrix.event-loop}}
    steps:
      - uses: actions/checkout@v4
      - name: Run tests
        uses: ./.github/actions/run-tests
        with:
          python-version: ${{ matrix.python-version }}
          parser-backend: ${{ matrix.parser-backend }}
          redis-version: ${{ matrix.redis-version }}

  hiredis-tests:
    runs-on: ubuntu-latest
    needs: [redis_version, tests]
    timeout-minutes: 60
    strategy:
      max-parallel: 15
      fail-fast: false
      matrix:
        redis-version: [ '${{ needs.redis_version.outputs.CURRENT }}' ]
        python-version: [ '3.9', '3.13']
        parser-backend: [ 'hiredis' ]
        hiredis-version: [ '>=3.2.0', '<3.0.0' ]
        event-loop: [ 'asyncio' ]
    env:
      ACTIONS_ALLOW_UNSECURE_COMMANDS: true
    name: Redis ${{ matrix.redis-version }}; Python ${{ matrix.python-version }}; RESP Parser:${{matrix.parser-backend}} (${{ matrix.hiredis-version }}); EL:${{matrix.event-loop}}
    steps:
      - uses: actions/checkout@v4
      - name: Run tests
        uses: ./.github/actions/run-tests
        with:
          python-version: ${{ matrix.python-version }}
          parser-backend: ${{ matrix.parser-backend }}
          redis-version: ${{ matrix.redis-version }}
          hiredis-version: ${{ matrix.hiredis-version }}

  uvloop-tests:
    runs-on: ubuntu-latest
    needs: [redis_version, tests]
    timeout-minutes: 60
    strategy:
      max-parallel: 15
      fail-fast: false
      matrix:
        redis-version: [ '${{ needs.redis_version.outputs.CURRENT }}' ]
        python-version: [ '3.9', '3.13' ]
        parser-backend: [ 'plain' ]
        event-loop: [ 'uvloop' ]
    env:
      ACTIONS_ALLOW_UNSECURE_COMMANDS: true
    name: Redis ${{ matrix.redis-version }}; Python ${{ matrix.python-version }}; RESP Parser:${{matrix.parser-backend}}; EL:${{matrix.event-loop}}
    steps:
      - uses: actions/checkout@v4
      - name: Run tests
        uses: ./.github/actions/run-tests
        with:
          python-version: ${{ matrix.python-version }}
          parser-backend: ${{ matrix.parser-backend }}
          redis-version: ${{ matrix.redis-version }}
          event-loop: ${{ matrix.event-loop }}

  build-and-test-package:
    name: Validate building and installing the package
    runs-on: ubuntu-latest
    needs: [tests]
    strategy:
      fail-fast: false
      matrix:
        extension: ['tar.gz', 'whl']
    steps:
      - uses: actions/checkout@v4
      - uses: actions/setup-python@v5
        with:
          python-version: 3.9
      - name: Run installed unit tests
        env:
          CLIENT_LIBS_TEST_IMAGE_TAG: ${{ env.CURRENT_REDIS_VERSION }}
          CLIENT_LIBS_TEST_STACK_IMAGE_TAG: ${{ env.CURRENT_CLIENT_LIBS_TEST_STACK_IMAGE_TAG }}
        run: |
          bash .github/workflows/install_and_test.sh ${{ matrix.extension }}

  install-package-from-commit:
    name: Install package from commit hash
    runs-on: ubuntu-latest
    strategy:
      fail-fast: false
      matrix:
        python-version: ['3.9', '3.10', '3.11', '3.12', '3.13', 'pypy-3.9', 'pypy-3.10']
    steps:
      - uses: actions/checkout@v4
      - uses: actions/setup-python@v5
        with:
          python-version: ${{ matrix.python-version }}
          cache: 'pip'
      - name: install from pip
        run: |
          pip install --quiet git+${GITHUB_SERVER_URL}/${GITHUB_REPOSITORY}.git@${GITHUB_SHA}<|MERGE_RESOLUTION|>--- conflicted
+++ resolved
@@ -74,13 +74,8 @@
       max-parallel: 15
       fail-fast: false
       matrix:
-<<<<<<< HEAD
         redis-version: ['8.0.1-pre', '${{ needs.redis_version.outputs.CURRENT }}', '7.2.7']
-        python-version: ['3.8', '3.13']
-=======
-        redis-version: ['8.0.1-pre', '${{ needs.redis_version.outputs.CURRENT }}', '7.2.7', '6.2.17']
         python-version: ['3.9', '3.13']
->>>>>>> e5756daa
         parser-backend: ['plain']
         event-loop: ['asyncio']
     env:
