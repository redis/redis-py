name: CI

on:
  push:
    paths-ignore:
      - 'docs/**'
      - '**/*.rst'
      - '**/*.md'
    branches:
      - master
      - '[0-9].[0-9]'
  pull_request:
    branches:
      - master
      - '[0-9].[0-9]'
  schedule:
    - cron: '0 1 * * *' # nightly build

concurrency:
  group: ${{ github.event.pull_request.number || github.ref }}-integration
  cancel-in-progress: true

permissions:
  contents: read  #  to fetch code (actions/checkout)

env:
  CODECOV_TOKEN: ${{ secrets.CODECOV_TOKEN }}
  # this speeds up coverage with Python 3.12: https://github.com/nedbat/coveragepy/issues/1665
  COVERAGE_CORE: sysmon
  # patch releases get included in the base version image when they are published
  # for example after 8.2.1 is published, 8.2 image contains 8.2.1 content
  CURRENT_CLIENT_LIBS_TEST_STACK_IMAGE_TAG: '8.2'
  CURRENT_REDIS_VERSION: '8.2'

jobs:
  dependency-audit:
    name: Dependency audit
    runs-on: ubuntu-latest
    steps:
      - uses: actions/checkout@v5
      - uses: pypa/gh-action-pip-audit@v1.0.8
        with:
          inputs: dev_requirements.txt
          ignore-vulns: |
            GHSA-w596-4wvx-j9j6  # subversion related git pull, dependency for pytest. There is no impact here.

  lint:
    name: Code linters
    runs-on: ubuntu-latest
    steps:
      - uses: actions/checkout@v5
      - uses: actions/setup-python@v6
        with:
          python-version: "3.10"
          cache: 'pip'
      - name: run code linters
        run: |
          pip install -r dev_requirements.txt
          pip uninstall -y redis  # uninstall Redis package installed via redis-entraid
          invoke linters

  redis_version:
    runs-on: ubuntu-latest
    outputs:
      CURRENT: ${{ env.CURRENT_REDIS_VERSION }}
    steps:
      - name: Compute outputs
        run: |
          echo "CURRENT=${{ env.CURRENT_REDIS_VERSION }}" >> $GITHUB_OUTPUT

  tests:
    runs-on: ubuntu-latest
    timeout-minutes: 60
    needs: redis_version
    strategy:
      max-parallel: 15
      fail-fast: false
      matrix:
<<<<<<< HEAD
        redis-version: ['8.4-M01-pre', '${{ needs.redis_version.outputs.CURRENT }}', '8.0.2' ,'7.4.4', '7.2.9']
        python-version: ['3.10', '3.14']
=======
        redis-version: ['8.4-RC1-pre', '${{ needs.redis_version.outputs.CURRENT }}', '8.0.2' ,'7.4.4', '7.2.9']
        python-version: ['3.9', '3.13']
>>>>>>> fa6633cb
        parser-backend: ['plain']
        event-loop: ['asyncio']
    env:
      ACTIONS_ALLOW_UNSECURE_COMMANDS: true
    name: Redis ${{ matrix.redis-version }}; Python ${{ matrix.python-version }}; RESP Parser:${{matrix.parser-backend}}; EL:${{matrix.event-loop}}
    steps:
      - uses: actions/checkout@v5
      - name: Run tests
        uses: ./.github/actions/run-tests
        with:
            python-version: ${{ matrix.python-version }}
            parser-backend: ${{ matrix.parser-backend }}
            redis-version: ${{ matrix.redis-version }}

  python-compatibility-tests:
    runs-on: ubuntu-latest
    needs: [ redis_version ]
    timeout-minutes: 60
    strategy:
      max-parallel: 15
      fail-fast: false
      matrix:
        redis-version: [ '${{ needs.redis_version.outputs.CURRENT }}' ]
        python-version: ['3.11', '3.12', '3.13', 'pypy-3.10', 'pypy-3.11']
        parser-backend: [ 'plain' ]
        event-loop: [ 'asyncio' ]
    env:
      ACTIONS_ALLOW_UNSECURE_COMMANDS: true
    name: Redis ${{ matrix.redis-version }}; Python ${{ matrix.python-version }}; RESP Parser:${{matrix.parser-backend}}; EL:${{matrix.event-loop}}
    steps:
      - uses: actions/checkout@v5
      - name: Run tests
        uses: ./.github/actions/run-tests
        with:
          python-version: ${{ matrix.python-version }}
          parser-backend: ${{ matrix.parser-backend }}
          redis-version: ${{ matrix.redis-version }}

  hiredis-tests:
    runs-on: ubuntu-latest
    needs: [redis_version]
    timeout-minutes: 60
    strategy:
      max-parallel: 15
      fail-fast: false
      matrix:
        redis-version: [ '${{ needs.redis_version.outputs.CURRENT }}' ]
        python-version: [ '3.10', '3.14']
        parser-backend: [ 'hiredis' ]
        hiredis-version: [ '>=3.2.0', '<3.0.0' ]
        event-loop: [ 'asyncio' ]
    env:
      ACTIONS_ALLOW_UNSECURE_COMMANDS: true
    name: Redis ${{ matrix.redis-version }}; Python ${{ matrix.python-version }}; RESP Parser:${{matrix.parser-backend}} (${{ matrix.hiredis-version }}); EL:${{matrix.event-loop}}
    steps:
      - uses: actions/checkout@v5
      - name: Run tests
        uses: ./.github/actions/run-tests
        with:
          python-version: ${{ matrix.python-version }}
          parser-backend: ${{ matrix.parser-backend }}
          redis-version: ${{ matrix.redis-version }}
          hiredis-version: ${{ matrix.hiredis-version }}

  uvloop-tests:
    runs-on: ubuntu-latest
    needs: [redis_version]
    timeout-minutes: 60
    strategy:
      max-parallel: 15
      fail-fast: false
      matrix:
        redis-version: [ '${{ needs.redis_version.outputs.CURRENT }}' ]
        python-version: [ '3.10', '3.14' ]
        parser-backend: [ 'plain' ]
        event-loop: [ 'uvloop' ]
    env:
      ACTIONS_ALLOW_UNSECURE_COMMANDS: true
    name: Redis ${{ matrix.redis-version }}; Python ${{ matrix.python-version }}; RESP Parser:${{matrix.parser-backend}}; EL:${{matrix.event-loop}}
    steps:
      - uses: actions/checkout@v5
      - name: Run tests
        uses: ./.github/actions/run-tests
        with:
          python-version: ${{ matrix.python-version }}
          parser-backend: ${{ matrix.parser-backend }}
          redis-version: ${{ matrix.redis-version }}
          event-loop: ${{ matrix.event-loop }}

  build-and-test-package:
    name: Validate building and installing the package
    runs-on: ubuntu-latest
    needs: [redis_version]
    strategy:
      fail-fast: false
      matrix:
        extension: ['tar.gz', 'whl']
    steps:
      - uses: actions/checkout@v5
      - uses: actions/setup-python@v6
        with:
          python-version: "3.10"
      - name: Run installed unit tests
        env:
          CLIENT_LIBS_TEST_IMAGE_TAG: ${{ env.CURRENT_REDIS_VERSION }}
          CLIENT_LIBS_TEST_STACK_IMAGE_TAG: ${{ env.CURRENT_CLIENT_LIBS_TEST_STACK_IMAGE_TAG }}
        run: |
          bash .github/workflows/install_and_test.sh ${{ matrix.extension }}

  install-package-from-commit:
    name: Install package from commit hash
    runs-on: ubuntu-latest
    strategy:
      fail-fast: false
      matrix:
        python-version: ['3.10', '3.11', '3.12', '3.13', '3.14', 'pypy-3.10', 'pypy-3.11']
    steps:
      - uses: actions/checkout@v5
      - uses: actions/setup-python@v6
        with:
          python-version: ${{ matrix.python-version }}
          cache: 'pip'
      - name: install from pip
        run: |
          pip install --quiet git+${GITHUB_SERVER_URL}/${GITHUB_REPOSITORY}.git@${GITHUB_SHA}<|MERGE_RESOLUTION|>--- conflicted
+++ resolved
@@ -76,13 +76,8 @@
       max-parallel: 15
       fail-fast: false
       matrix:
-<<<<<<< HEAD
-        redis-version: ['8.4-M01-pre', '${{ needs.redis_version.outputs.CURRENT }}', '8.0.2' ,'7.4.4', '7.2.9']
+        redis-version: ['8.4-RC1-pre', '${{ needs.redis_version.outputs.CURRENT }}', '8.0.2' ,'7.4.4', '7.2.9']
         python-version: ['3.10', '3.14']
-=======
-        redis-version: ['8.4-RC1-pre', '${{ needs.redis_version.outputs.CURRENT }}', '8.0.2' ,'7.4.4', '7.2.9']
-        python-version: ['3.9', '3.13']
->>>>>>> fa6633cb
         parser-backend: ['plain']
         event-loop: ['asyncio']
     env:
