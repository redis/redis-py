name: Update CHANGES File
on:
  pull_request:
    types: [opened]
    branches:
      - master
jobs:
  update-changes:
    runs-on: ubuntu-latest
    steps:
      - uses: actions/checkout@v2
        with:
          persist-credentials: false
          fetch-depth: 0
          
      - name: Get changed files
        id: changed-files
        uses: tj-actions/changed-files@v14.6
          
      - name: Update CHANGES file
        if: "!contains(steps.changed-files.outputs.all_changed_files, 'CHANGES')" 
        run: |
<<<<<<< HEAD
          echo "${{ github.event.pull_request.title }}"
          echo "* ${{ github.event.pull_request.title }} (#${{ github.event.pull_request.number }}). Thanks @${{ github.actor }}" > CHANGES2
          cat CHANGES >> CHANGES2
          mv CHANGES2 CHANGES
=======
          COMMIT="${{ github.event.head_commit.message }}"
          PR_TITLE=`echo "${COMMIT}" | head -n 1`
          echo "* ${PR_TITLE}" Thanks @${{ github.actor }} > TMP_CHANGES
          cat CHANGES >> TMP_CHANGES
          mv TMP_CHANGES CHANGES
>>>>>>> 857d8394
      - name: Commit & Push changes
        if: "!contains(steps.changed-files.outputs.all_changed_files, 'CHANGES')"
        uses: actions-js/push@master
        with:
          github_token: ${{ secrets.GITHUB_TOKEN }}
          branch: ${{ github.head_ref }}
          message: "Update CHANGES file"<|MERGE_RESOLUTION|>--- conflicted
+++ resolved
@@ -20,18 +20,9 @@
       - name: Update CHANGES file
         if: "!contains(steps.changed-files.outputs.all_changed_files, 'CHANGES')" 
         run: |
-<<<<<<< HEAD
-          echo "${{ github.event.pull_request.title }}"
           echo "* ${{ github.event.pull_request.title }} (#${{ github.event.pull_request.number }}). Thanks @${{ github.actor }}" > CHANGES2
           cat CHANGES >> CHANGES2
           mv CHANGES2 CHANGES
-=======
-          COMMIT="${{ github.event.head_commit.message }}"
-          PR_TITLE=`echo "${COMMIT}" | head -n 1`
-          echo "* ${PR_TITLE}" Thanks @${{ github.actor }} > TMP_CHANGES
-          cat CHANGES >> TMP_CHANGES
-          mv TMP_CHANGES CHANGES
->>>>>>> 857d8394
       - name: Commit & Push changes
         if: "!contains(steps.changed-files.outputs.all_changed_files, 'CHANGES')"
         uses: actions-js/push@master
