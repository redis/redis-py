--- conflicted
+++ resolved
@@ -17,13 +17,8 @@
   include:
     - python: "2.7"
       env: TEST_PEP8=1
-<<<<<<< HEAD
     - python: "3.6"
-      env: TEST_PEP8=1
-=======
-    - python: "3.4"
       env: TEST_PEP8=1
 after_success:
   - coverage combine
-  - coveralls
->>>>>>> 6115571c
+  - coveralls