--- conflicted
+++ resolved
@@ -1,9 +1,3 @@
-<<<<<<< HEAD
-import socket
-from redis.connection import (Connection, SYM_STAR, SYM_DOLLAR, SYM_EMPTY,
-                              SYM_CRLF)
-=======
->>>>>>> a7fb8442
 from base import Benchmark
 
 from redis.connection import SYM_CRLF, SYM_DOLLAR, SYM_EMPTY, SYM_STAR, Connection
@@ -29,12 +23,6 @@
 
     def pack_command(self, *args):
         "Pack a series of arguments into a value Redis command"
-<<<<<<< HEAD
-        args_output = SYM_EMPTY.join([
-            SYM_EMPTY.join(
-                (SYM_DOLLAR, str(len(k)).encode(), SYM_CRLF, k, SYM_CRLF))
-            for k in map(self.encoder.encode, args)])
-=======
         args_output = SYM_EMPTY.join(
             [
                 SYM_EMPTY.join(
@@ -43,7 +31,6 @@
                 for k in map(self.encoder.encode, args)
             ]
         )
->>>>>>> a7fb8442
         output = SYM_EMPTY.join(
             (SYM_STAR, str(len(args)).encode(), SYM_CRLF, args_output)
         )
