--- conflicted
+++ resolved
@@ -1,6 +1,3 @@
-<<<<<<< HEAD
-* (in development)
-=======
 
     * Allow negative `retries` for `Retry` class to retry forever
     * Add `items` parameter to `hset` signature
@@ -171,14 +168,11 @@
     * Test BYLEX param in zrangestore (#1634) Thanks @AvitalFineRedis
     * Tox integrations with invoke and docker (#1632) Thanks @chayim
     * Adding the release drafter to help simplify release notes (#1618). Thanks @chayim
->>>>>>> a7fb8442
     * BACKWARDS INCOMPATIBLE: Removed support for end of life Python 2.7. #1318
     * BACKWARDS INCOMPATIBLE: All values within Redis URLs are unquoted via
       urllib.parse.unquote. Prior versions of redis-py supported this by
       specifying the ``decode_components`` flag to the ``from_url`` functions.
       This is now done by default and cannot be disabled. #589
-<<<<<<< HEAD
-=======
     * POTENTIALLY INCOMPATIBLE: Redis commands were moved into a mixin
       (see commands.py). Anyone importing ``redis.client`` to access commands
       directly should import ``redis.commands``. #1534, #1550
@@ -275,7 +269,6 @@
       Thanks @AvitalFineRedis. #1515
     * Added support for COPY command, available in Redis 6.2.0.
       Thanks @malinaa96. #1492
->>>>>>> a7fb8442
     * Provide a development and testing environment via docker. Thanks
       @abrookins. #1365
     * Added support for the LPOS command available in Redis 6.0.6. Thanks
