--- conflicted
+++ resolved
@@ -1,6 +1,4 @@
-<<<<<<< HEAD
     * Trying to query nodes on RedisCluster without either an implicit or explicit initializing of the cluster now throws an Exception
-=======
     * Removing support for RedisGraph module. RedisGraph support is deprecated since Redis Stack 7.2 (https://redis.com/blog/redisgraph-eol/)
     * Fix lock.extend() typedef to accept float TTL extension
     * Update URL in the readme linking to Redis University
@@ -11,7 +9,6 @@
     * Fix return types for `get`, `set_path` and `strappend` in JSONCommands
     * Connection.register_connect_callback() is made public.
     * Fix async `read_response` to use `disable_decoding`.
->>>>>>> ac3b1479
     * Add 'aclose()' methods to async classes, deprecate async close().
     * Fix #2831, add auto_close_connection_pool=True arg to asyncio.Redis.from_url()
     * Fix incorrect redis.asyncio.Cluster type hint for `retry_on_error`
