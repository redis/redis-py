<<<<<<< HEAD
    * Remove verbose logging from cluster.py
=======

    * Add retry mechanism to async version of Connection
>>>>>>> b2bcbc8b
    * Compare commands case-insensitively in the asyncio command parser
    * Allow negative `retries` for `Retry` class to retry forever
    * Add `items` parameter to `hset` signature
    * Create codeql-analysis.yml (#1988). Thanks @chayim
    * Add limited support for Lua scripting with RedisCluster
    * Implement `.lock()` method on RedisCluster
    * Fix cursor returned by SCAN for RedisCluster & change default target to PRIMARIES
    * Fix scan_iter for RedisCluster
    * Remove verbose logging when initializing ClusterPubSub, ClusterPipeline or RedisCluster
    * Fix broken connection writer lock-up for asyncio (#2065)
    * Fix auth bug when provided with no username (#2086)
    * Fix missing ClusterPipeline._lock (#2189)
    * Added dynaminc_startup_nodes configuration to RedisCluster
    * Fix reusing the old nodes' connections when cluster topology refresh is being done
    * Fix RedisCluster to immediately raise AuthenticationError without a retry
* 4.1.3 (Feb 8, 2022)
    * Fix flushdb and flushall (#1926)
    * Add redis5 and redis4 dockers (#1871)
    * Change json.clear test multi to be up to date with redisjson (#1922)
    * Fixing volume for unstable_cluster docker (#1914)
    * Update changes file with changes since 4.0.0-beta2 (#1915)
* 4.1.2 (Jan 27, 2022)
    * Invalid OCSP certificates should raise ConnectionError on failed validation (#1907)
    * Added retry mechanism on socket timeouts when connecting to the server (#1895)
    * LMOVE, BLMOVE return incorrect responses (#1906)
    * Fixing AttributeError in UnixDomainSocketConnection (#1903)
    * Fixing TypeError in GraphCommands.explain (#1901)
    * For tests, increasing wait time for the cluster (#1908)
    * Increased pubsub's wait_for_messages timeout to prevent flaky tests (#1893)
    * README code snippets formatted to highlight properly (#1888)
    * Fix link in the main page (#1897)
    * Documentation fixes: JSON Example, SSL Connection Examples, RTD version (#1887)
    * Direct link to readthedocs (#1885)
* 4.1.1 (Jan 17, 2022)
    * Add retries to connections in Sentinel Pools (#1879)
    * OCSP Stapling Support (#1873)
    * Define incr/decr as aliases of incrby/decrby (#1874)
    * FT.CREATE - support MAXTEXTFIELDS, TEMPORARY, NOHL, NOFREQS, SKIPINITIALSCAN (#1847)
    * Timeseries docs fix (#1877)
    * get_connection: catch OSError too (#1832)
    * Set keys var otherwise variable not created (#1853)
    * Clusters should optionally require full slot coverage (#1845)
    * Triple quote docstrings in client.py PEP 257 (#1876)
    * syncing requirements (#1870)
    * Typo and typing in GraphCommands documentation (#1855)
    * Allowing poetry and redis-py to install together (#1854)
    * setup.py: Add project_urls for PyPI (#1867)
    * Support test with redis unstable docker (#1850)
    * Connection examples (#1835)
    * Documentation cleanup (#1841)
* 4.1.0 (Dec 26, 2021)
    * OCSP stapling support (#1820)
    * Support for SELECT (#1825)
    * Support for specifying error types with retry (#1817)
    * Support for RESET command since Redis 6.2.0 (#1824)
    * Support CLIENT TRACKING (#1612)
    * Support WRITE in CLIENT PAUSE (#1549)
    * JSON set_file and set_path support (#1818)
    * Allow ssl_ca_path with rediss:// urls (#1814)
    * Support for password-encrypted SSL private keys (#1782)
    * Support SYNC and PSYNC (#1741)
    * Retry on error exception and timeout fixes (#1821)
    * Fixing read race condition during pubsub (#1737)
    * Fixing exception in listen (#1823)
    * Fixed MovedError, and stopped iterating through startup nodes when slots are fully covered (#1819)
    * Socket not closing after server disconnect (#1797)
    * Single sourcing the package version (#1791)
    * Ensure redis_connect_func is set on uds connection (#1794)
    * SRTALGO - Skip for redis versions greater than 7.0.0 (#1831)
    * Documentation updates (#1822)
    * Add CI action to install package from repository commit hash (#1781) (#1790)
    * Fix link in lmove docstring (#1793)
    * Disabling JSON.DEBUG tests (#1787)
    * Migrated targeted nodes to kwargs in Cluster Mode (#1762)
    * Added support for MONITOR in clusters (#1756)
    * Adding ROLE Command (#1610)
    * Integrate RedisBloom support (#1683)
    * Adding RedisGraph support (#1556)
    * Allow overriding connection class via keyword arguments (#1752)
    * Aggregation LOAD * support for RediSearch (#1735)
    * Adding cluster, bloom, and graph docs (#1779)
    * Add packaging to setup_requires, and use >= to play nice to setup.py (fixes #1625) (#1780)
    * Fixing the license link in the readme (#1778)
    * Removing distutils from tests (#1773)
    * Fix cluster ACL tests (#1774)
    * Improved RedisCluster's reinitialize_steps and documentation (#1765)
    * Added black and isort (#1734)
    * Link Documents for all module commands (#1711)
    * Pyupgrade + flynt + f-strings (#1759)
    * Remove unused aggregation subclasses in RediSearch (#1754)
    * Adding RedisCluster client to support Redis Cluster Mode (#1660)
    * Support RediSearch FT.PROFILE command (#1727)
    * Adding support for non-decodable commands (#1731)
    * COMMAND GETKEYS support (#1738)
    * RedisJSON 2.0.4 behaviour support (#1747)
    * Removing deprecating distutils (PEP 632) (#1730)
    * Updating PR template (#1745)
    * Removing duplication of Script class (#1751)
    * Splitting documentation for read the docs (#1743)
    * Improve code coverage for aggregation tests (#1713)
    * Fixing COMMAND GETKEYS tests (#1750)
    * GitHub release improvements (#1684)
* 4.0.2 (Nov 22, 2021)
    * Restoring Sentinel commands to redis client (#1723)
    * Better removal of hiredis warning (#1726)
    * Adding links to redis documents in function calls (#1719)
* 4.0.1 (Nov 17, 2021)
    * Removing command on initial connections (#1722)
    * Removing hiredis warning when not installed (#1721)
* 4.0.0 (Nov 15, 2021)
    * FT.EXPLAINCLI intentionally raising NotImplementedError
    * Restoring ZRANGE desc for Redis < 6.2.0 (#1697)
    * Response parsing occasionally fails to parse floats (#1692)
    * Re-enabling read-the-docs (#1707)
    * Call HSET after FT.CREATE to avoid keyspace scan (#1706)
    * Unit tests fixes for compatibility (#1703)
    * Improve documentation about Locks (#1701)
    * Fixes to allow --redis-url to pass through all tests (#1700)
    * Fix unit tests running against Redis 4.0.0 (#1699)
    * Search alias test fix (#1695)
    * Adding RediSearch/RedisJSON tests (#1691)
    * Updating codecov rules (#1689)
    * Tests to validate custom JSON decoders (#1681)
    * Added breaking icon to release drafter (#1702)
    * Removing dependency on six (#1676)
    * Re-enable pipeline support for JSON and TimeSeries (#1674)
    * Export Sentinel, and SSL like other classes (#1671)
    * Restore zrange functionality for older versions of Redis (#1670)
    * Fixed garbage collection deadlock (#1578)
    * Tests to validate built python packages (#1678)
    * Sleep for flaky search test (#1680)
    * Test function renames, to match standards (#1679)
    * Docstring improvements for Redis class (#1675)
    * Fix georadius tests (#1672)
    * Improvements to JSON coverage (#1666)
    * Add python_requires setuptools check for python > 3.6 (#1656)
    * SMISMEMBER support (#1667)
    * Exposing the module version in loaded_modules (#1648)
    * RedisTimeSeries support (#1652)
    * Support for json multipath ($) (#1663)
    * Added boolean parsing to PEXPIRE and PEXPIREAT (#1665)
    * Add python_requires setuptools check for python > 3.6 (#1656)
    * Adding vulture for static analysis (#1655)
    * Starting to clean the docs (#1657)
    * Update README.md (#1654)
    * Adding description format for package (#1651)
    * Publish to pypi as releases are generated with the release drafter (#1647)
    * Restore actions to prs (#1653)
    * Fixing the package to include commands (#1649)
    * Re-enabling codecov as part of CI process (#1646)
    * Adding support for redisearch (#1640) Thanks @chayim
    * redisjson support (#1636) Thanks @chayim
    * Sentinel: Add SentinelManagedSSLConnection (#1419) Thanks @AbdealiJK
    * Enable floating parameters in SET (ex and px) (#1635) Thanks @AvitalFineRedis
    * Add warning when hiredis not installed. Recommend installation. (#1621) Thanks @adiamzn
    * Raising NotImplementedError for SCRIPT DEBUG and DEBUG SEGFAULT (#1624) Thanks @chayim
    * CLIENT REDIR command support (#1623) Thanks @chayim
    * REPLICAOF command implementation (#1622) Thanks @chayim
    * Add support to NX XX and CH to GEOADD (#1605) Thanks @AvitalFineRedis
    * Add support to ZRANGE and ZRANGESTORE parameters (#1603) Thanks @AvitalFineRedis
    * Pre 6.2 redis should default to None for script flush (#1641) Thanks @chayim
    * Add FULL option to XINFO SUMMARY (#1638) Thanks @agusdmb
    * Geosearch test should use any=True (#1594) Thanks @Andrew-Chen-Wang
    * Removing packaging dependency (#1626) Thanks @chayim
    * Fix client_kill_filter docs for skimpy (#1596) Thanks @Andrew-Chen-Wang
    * Normalize minid and maxlen docs (#1593) Thanks @Andrew-Chen-Wang
    * Update docs for multiple usernames for ACL DELUSER (#1595) Thanks @Andrew-Chen-Wang
    * Fix grammar of get param in set command (#1588) Thanks @Andrew-Chen-Wang
    * Fix docs for client_kill_filter (#1584) Thanks @Andrew-Chen-Wang
    * Convert README & CONTRIBUTING from rst to md (#1633) Thanks @davidylee
    * Test BYLEX param in zrangestore (#1634) Thanks @AvitalFineRedis
    * Tox integrations with invoke and docker (#1632) Thanks @chayim
    * Adding the release drafter to help simplify release notes (#1618). Thanks @chayim
    * BACKWARDS INCOMPATIBLE: Removed support for end of life Python 2.7. #1318
    * BACKWARDS INCOMPATIBLE: All values within Redis URLs are unquoted via
      urllib.parse.unquote. Prior versions of redis-py supported this by
      specifying the ``decode_components`` flag to the ``from_url`` functions.
      This is now done by default and cannot be disabled. #589
    * POTENTIALLY INCOMPATIBLE: Redis commands were moved into a mixin
      (see commands.py). Anyone importing ``redis.client`` to access commands
      directly should import ``redis.commands``. #1534, #1550
    * Removed technical debt on REDIS_6_VERSION placeholder. Thanks @chayim #1582.
    * Various docus fixes. Thanks @Andrew-Chen-Wang #1585, #1586.
    * Support for LOLWUT command, available since Redis 5.0.0.
      Thanks @brainix #1568.
    * Added support for CLIENT REPLY, available in Redis 3.2.0.
      Thanks @chayim #1581.
    * Support for Auto-reconnect PubSub on get_message. Thanks @luhn #1574.
    * Fix RST syntax error in README/ Thanks @JanCBrammer #1451.
    * IDLETIME and FREQ support for RESTORE. Thanks @chayim #1580.
    * Supporting args with MODULE LOAD. Thanks @chayim #1579.
    * Updating RedisLabs with Redis. Thanks @gkorland #1575.
    * Added support for ASYNC to SCRIPT FLUSH available in Redis 6.2.0.
      Thanks @chayim. #1567
    * Added CLIENT LIST fix to support multiple client ids available in
      Redis 2.8.12. Thanks @chayim #1563.
    * Added DISCARD support for pipelines available in Redis 2.0.0.
      Thanks @chayim #1565.
    * Added ACL DELUSER support for deleting lists of users available in
      Redis 6.2.0. Thanks @chayim. #1562
    * Added CLIENT TRACKINFO support available in Redis 6.2.0.
      Thanks @chayim. #1560
    * Added GEOSEARCH and GEOSEARCHSTORE support available in Redis 6.2.0.
      Thanks @AvitalFine Redis. #1526
    * Added LPUSHX support for lists available in Redis 4.0.0.
      Thanks @chayim. #1559
    * Added support for QUIT available in Redis 1.0.0.
      Thanks @chayim. #1558
    * Added support for COMMAND COUNT available in Redis 2.8.13.
      Thanks @chayim. #1554.
    * Added CREATECONSUMER support for XGROUP available in Redis 6.2.0.
      Thanks @AvitalFineRedis. #1553
    * Including slowly complexity in INFO if available.
      Thanks @ian28223 #1489.
    * Added support for STRALGO available in Redis 6.0.0.
      Thanks @AvitalFineRedis. #1528
    * Addes support for ZMSCORE available in Redis 6.2.0.
      Thanks @2014BDuck and @jiekun.zhu. #1437
    * Support MINID and LIMIT on XADD available in Redis 6.2.0.
      Thanks @AvitalFineRedis. #1548
    * Added sentinel commands FLUSHCONFIG, CKQUORUM, FAILOVER, and RESET
      available in Redis 2.8.12.
      Thanks @otherpirate. #834
    * Migrated Version instead of StrictVersion for Python 3.10.
      Thanks @tirkarthi. #1552
    * Added retry mechanism with backoff. Thanks @nbraun-amazon. #1494
    * Migrated commands to a mixin. Thanks @chayim. #1534
    * Added support for ZUNION, available in Redis 6.2.0. Thanks
      @AvitalFineRedis. #1522
    * Added support for CLIENT LIST with ID, available in Redis 6.2.0.
      Thanks @chayim. #1505
    * Added support for MINID and LIMIT with xtrim, available in Reds 6.2.0.
      Thanks @chayim. #1508
    * Implemented LMOVE and BLMOVE commands, available in Redis 6.2.0.
      Thanks @chayim. #1504
    * Added GET argument to SET command, available in Redis 6.2.0.
      Thanks @2014BDuck. #1412
    * Documentation fixes. Thanks @enjoy-binbin @jonher937. #1496 #1532
    * Added support for XAUTOCLAIM, available in Redis 6.2.0.
      Thanks @AvitalFineRedis. #1529
    * Added IDLE support for XPENDING, available in Redis 6.2.0.
      Thanks @AvitalFineRedis. #1523
    * Add a count parameter to lpop/rpop, available in Redis 6.2.0.
      Thanks @wavenator. #1487
    * Added a (pypy) trove classifier for Python 3.9.
      Thanks @D3X. #1535
    * Added ZINTER support, available in Redis 6.2.0.
      Thanks @AvitalFineRedis. #1520
    * Added ZINTER support, available in Redis 6.2.0.
      Thanks @AvitalFineRedis. #1520
    * Added ZDIFF and ZDIFFSTORE support, available in Redis 6.2.0.
      Thanks @AvitalFineRedis. #1518
    * Added ZRANGESTORE support, available in Redis 6.2.0.
      Thanks @AvitalFineRedis. #1521
    * Added LT and GT support for ZADD, available in Redis 6.2.0.
      Thanks @chayim. #1509
    * Added ZRANDMEMBER support, available in Redis 6.2.0.
      Thanks @AvitalFineRedis. #1519
    * Added GETDEL support, available in Redis 6.2.0.
      Thanks @AvitalFineRedis. #1514
    * Added CLIENT KILL laddr filter, available in Redis 6.2.0.
      Thanks @chayim. #1506
    * Added CLIENT UNPAUSE, available in Redis 6.2.0.
      Thanks @chayim. #1512
    * Added NOMKSTREAM support for XADD, available in Redis 6.2.0.
      Thanks @chayim. #1507
    * Added HRANDFIELD support, available in Redis 6.2.0.
      Thanks @AvitalFineRedis. #1513
    * Added CLIENT INFO support, available in Redis 6.2.0.
      Thanks @AvitalFineRedis. #1517
    * Added GETEX support, available in Redis 6.2.0.
      Thanks @AvitalFineRedis. #1515
    * Added support for COPY command, available in Redis 6.2.0.
      Thanks @malinaa96. #1492
    * Provide a development and testing environment via docker. Thanks
      @abrookins. #1365
    * Added support for the LPOS command available in Redis 6.0.6. Thanks
      @aparcar #1353/#1354
    * Added support for the ACL LOG command available in Redis 6. Thanks
      @2014BDuck. #1307
    * Added support for ABSTTL option of the RESTORE command available in
      Redis 5.0. Thanks @charettes. #1423
* 3.5.3 (June 1, 2020)
    * Restore try/except clauses to __del__ methods. These will be removed
      in 4.0 when more explicit resource management if enforced. #1339
    * Update the master_address when Sentinels promote a new master. #847
    * Update SentinelConnectionPool to not forcefully disconnect other in-use
      connections which can negatively affect threaded applications. #1345
* 3.5.2 (May 14, 2020)
    * Tune the locking in ConnectionPool.get_connection so that the lock is
      not held while waiting for the socket to establish and validate the
      TCP connection.
* 3.5.1 (May 9, 2020)
    * Fix for HSET argument validation to allow any non-None key. Thanks
      @AleksMat, #1337, #1341
* 3.5.0 (April 29, 2020)
    * Removed exception trapping from __del__ methods. redis-py objects that
      hold various resources implement __del__ cleanup methods to release
      those resources when the object goes out of scope. This provides a
      fallback for when these objects aren't explicitly closed by user code.
      Prior to this change any errors encountered in closing these resources
      would be hidden from the user. Thanks @jdufresne. #1281
    * Expanded support for connection strings specifying a username connecting
      to pre-v6 servers. #1274
    * Optimized Lock's blocking_timeout and sleep. If the lock cannot be
      acquired and the sleep value would cause the loop to sleep beyond
      blocking_timeout, fail immediately. Thanks @clslgrnc. #1263
    * Added support for passing Python memoryviews to Redis command args that
      expect strings or bytes. The memoryview instance is sent directly to
      the socket such that there are zero copies made of the underlying data
      during command packing. Thanks @Cody-G. #1265, #1285
    * HSET command now can accept multiple pairs. HMSET has been marked as
      deprecated now. Thanks to @laixintao #1271
    * Don't manually DISCARD when encountering an ExecAbortError.
      Thanks @nickgaya, #1300/#1301
    * Reset the watched state of pipelines after calling exec. This saves
      a roundtrip to the server by not having to call UNWATCH within
      Pipeline.reset(). Thanks @nickgaya, #1299/#1302
    * Added the KEEPTTL option for the SET command. Thanks
      @laixintao #1304/#1280
    * Added the MEMORY STATS command. #1268
    * Lock.extend() now has a new option, `replace_ttl`. When False (the
      default), Lock.extend() adds the `additional_time` to the lock's existing
      TTL. When replace_ttl=True, the lock's existing TTL is replaced with
      the value of `additional_time`.
    * Add testing and support for PyPy.
* 3.4.1
    * Move the username argument in the Redis and Connection classes to the
      end of the argument list. This helps those poor souls that specify all
      their connection options as non-keyword arguments. #1276
    * Prior to ACL support, redis-py ignored the username component of
      Connection URLs. With ACL support, usernames are no longer ignored and
      are used to authenticate against an ACL rule. Some cloud vendors with
      managed Redis instances (like Heroku) provide connection URLs with a
      username component pre-ACL that is not intended to be used. Sending that
      username to Redis servers < 6.0.0 results in an error. Attempt to detect
      this condition and retry the AUTH command with only the password such
      that authentication continues to work for these users. #1274
    * Removed the __eq__ hooks to Redis and ConnectionPool that were added
      in 3.4.0. This ended up being a bad idea as two separate connection
      pools be considered equal yet manage a completely separate set of
      connections.
* 3.4.0
    * Allow empty pipelines to be executed if there are WATCHed keys.
      This is a convenient way to test if any of the watched keys changed
      without actually running any other commands. Thanks @brianmaissy.
      #1233, #1234
    * Removed support for end of life Python 3.4.
    * Added support for all ACL commands in Redis 6. Thanks @IAmATeaPot418
      for helping.
    * Pipeline instances now always evaluate to True. Prior to this change,
      pipeline instances relied on __len__ for boolean evaluation which
      meant that pipelines with no commands on the stack would be considered
      False. #994
    * Client instances and Connection pools now support a 'client_name'
      argument. If supplied, all connections created will call CLIENT SETNAME
      as soon as the connection is opened. Thanks to @Habbie for supplying
      the basis of this change. #802
    * Added the 'ssl_check_hostname' argument to specify whether SSL
      connections should require the server hostname to match the hostname
      specified in the SSL cert. By default 'ssl_check_hostname' is False
      for backwards compatibility. #1196
    * Slightly optimized command packing. Thanks @Deneby67. #1255
    * Added support for the TYPE argument to SCAN. Thanks @netocp. #1220
    * Better thread and fork safety in ConnectionPool and
      BlockingConnectionPool. Added better locking to synchronize critical
      sections rather than relying on CPython-specific implementation details
      relating to atomic operations. Adjusted how the pools identify and
      deal with a fork. Added a ChildDeadlockedError exception that is
      raised by child processes in the very unlikely chance that a deadlock
      is encountered. Thanks @gmbnomis, @mdellweg, @yht804421715. #1270,
      #1138, #1178, #906, #1262
    * Added __eq__ hooks to the Redis and ConnectionPool classes.
      Thanks @brainix. #1240
* 3.3.11
    * Further fix for the SSLError -> TimeoutError mapping to work
      on obscure releases of Python 2.7.
* 3.3.10
    * Fixed a potential error handling bug for the SSLError -> TimeoutError
      mapping introduced in 3.3.9. Thanks @zbristow. #1224
* 3.3.9
    * Mapped Python 2.7 SSLError to TimeoutError where appropriate. Timeouts
      should now consistently raise TimeoutErrors on Python 2.7 for both
      unsecured and secured connections. Thanks @zbristow. #1222
* 3.3.8
    * Fixed MONITOR parsing to properly parse IPv6 client addresses, unix
      socket connections and commands issued from Lua. Thanks @kukey. #1201
* 3.3.7
    * Fixed a regression introduced in 3.3.0 where socket.error exceptions
      (or subclasses) could potentially be raised instead of
      redis.exceptions.ConnectionError. #1202
* 3.3.6
    * Fixed a regression in 3.3.5 that caused PubSub.get_message() to raise
      a socket.timeout exception when passing a timeout value. #1200
* 3.3.5
    * Fix an issue where socket.timeout errors could be handled by the wrong
      exception handler in Python 2.7.
* 3.3.4
    * More specifically identify nonblocking read errors for both SSL and
      non-SSL connections. 3.3.1, 3.3.2 and 3.3.3 on Python 2.7 could
      potentially mask a ConnectionError. #1197
* 3.3.3
    * The SSL module in Python < 2.7.9 handles non-blocking sockets
      differently than 2.7.9+. This patch accommodates older versions. #1197
* 3.3.2
    * Further fixed a regression introduced in 3.3.0 involving SSL and
      non-blocking sockets. #1197
* 3.3.1
    * Fixed a regression introduced in 3.3.0 involving SSL and non-blocking
      sockets. #1197
* 3.3.0
    * Resolve a race condition with the PubSubWorkerThread. #1150
    * Cleanup socket read error messages. Thanks Vic Yu. #1159
    * Cleanup the Connection's selector correctly. Thanks Bruce Merry. #1153
    * Added a Monitor object to make working with MONITOR output easy.
      Thanks Roey Prat #1033
    * Internal cleanup: Removed the legacy Token class which was necessary
      with older version of Python that are no longer supported. #1066
    * Response callbacks are now case insensitive. This allows users that
      call Redis.execute_command() directly to pass lower-case command
      names and still get reasonable responses. #1168
    * Added support for hiredis-py 1.0.0 encoding error support. This should
      make the PythonParser and the HiredisParser behave identically
      when encountering encoding errors. Thanks Brian Candler. #1161/#1162
    * All authentication errors now properly raise AuthenticationError.
      AuthenticationError is now a subclass of ConnectionError, which will
      cause the connection to be disconnected and cleaned up appropriately.
      #923
    * Add READONLY and READWRITE commands. Thanks @theodesp. #1114
    * Remove selectors in favor of nonblocking sockets. Selectors had
      issues in some environments including eventlet and gevent. This should
      resolve those issues with no other side effects.
    * Fixed an issue with XCLAIM and previously claimed but not removed
      messages. Thanks @thomdask. #1192/#1191
    * Allow for single connection client instances. These instances
      are not thread safe but offer other benefits including a subtle
      performance increase.
    * Added extensive health checks that keep the connections lively.
      Passing the "health_check_interval=N" option to the Redis client class
      or to a ConnectionPool ensures that a round trip PING/PONG is successful
      before any command if the underlying connection has been idle for more
      than N seconds. ConnectionErrors and TimeoutErrors are automatically
      retried once for health checks.
    * Changed the PubSubWorkerThread to use a threading.Event object rather
      than a boolean to control the thread's life cycle. Thanks Timothy
      Rule. #1194/#1195.
    * Fixed a bug in Pipeline error handling that would incorrectly retry
      ConnectionErrors.
* 3.2.1
    * Fix SentinelConnectionPool to work in multiprocess/forked environments.
* 3.2.0
    * Added support for `select.poll` to test whether data can be read
      on a socket. This should allow for significantly more connections to
      be used with pubsub. Fixes #486/#1115
    * Attempt to guarantee that the ConnectionPool hands out healthy
      connections. Healthy connections are those that have an established
      socket connection to the Redis server, are ready to accept a command
      and have no data available to read. Fixes #1127/#886
    * Use the socket.IPPROTO_TCP constant instead of socket.SOL_TCP.
      IPPROTO_TCP is available on more interpreters (Jython for instance).
      Thanks @Junnplus. #1130
    * Fixed a regression introduced in 3.0 that mishandles exceptions not
      derived from the base Exception class. KeyboardInterrupt and
      gevent.timeout notable. Thanks Christian Fersch. #1128/#1129
    * Significant improvements to handing connections with forked processes.
      Parent and child processes no longer trample on each others' connections.
      Thanks to Jay Rolette for the patch and highlighting this issue.
      #504/#732/#784/#863
    * PythonParser no longer closes the associated connection's socket. The
      connection itself will close the socket. #1108/#1085
* 3.1.0
    * Connection URLs must have one of the following schemes:
      redis://, rediss://, unix://. Thanks @jdupl123. #961/#969
    * Fixed an issue with retry_on_timeout logic that caused some TimeoutErrors
      to be retried. Thanks Aaron Yang. #1022/#1023
    * Added support for SNI for SSL. Thanks @oridistor and Roey Prat. #1087
    * Fixed ConnectionPool repr for pools with no connections. Thanks
      Cody Scott. #1043/#995
    * Fixed GEOHASH to return a None value when specifying a place that
      doesn't exist on the server. Thanks @guybe7. #1126
    * Fixed XREADGROUP to return an empty dictionary for messages that
      have been deleted but still exist in the unacknowledged queue. Thanks
      @xeizmendi. #1116
    * Added an owned method to Lock objects. owned returns a boolean
      indicating whether the current lock instance still owns the lock.
      Thanks Dave Johansen. #1112
    * Allow lock.acquire() to accept an optional token argument. If
      provided, the token argument is used as the unique value used to claim
      the lock. Thankd Dave Johansen. #1112
    * Added a reacquire method to Lock objects. reacquire attempts to renew
      the lock such that the timeout is extended to the same value that the
      lock was initially acquired with. Thanks Ihor Kalnytskyi. #1014
    * Stream names found within XREAD and XREADGROUP responses now properly
      respect the decode_responses flag.
    * XPENDING_RANGE now requires the user the specify the min, max and
      count arguments. Newer versions of Redis prevent count from being
      infinite so it's left to the user to specify these values explicitly.
    * ZADD now returns None when xx=True and incr=True and an element
      is specified that doesn't exist in the sorted set. This matches
      what the server returns in this case. #1084
    * Added client_kill_filter that accepts various filters to identify
      and kill clients. Thanks Theofanis Despoudis. #1098
    * Fixed a race condition that occurred when unsubscribing and
      resubscribing to the same channel or pattern in rapid succession.
      Thanks Marcin Raczyński. #764
    * Added a LockNotOwnedError that is raised when trying to extend or
      release a lock that is no longer owned. This is a subclass of LockError
      so previous code should continue to work as expected. Thanks Joshua
      Harlow. #1095
    * Fixed a bug in GEORADIUS that forced decoding of places without
      respecting the decode_responses option. Thanks Bo Bayles. #1082
* 3.0.1
    * Fixed regression with UnixDomainSocketConnection caused by 3.0.0.
      Thanks Jyrki Muukkonen
    * Fixed an issue with the new asynchronous flag on flushdb and flushall.
      Thanks rogeryen
    * Updated Lock.locked() method to indicate whether *any* process has
      acquired the lock, not just the current one. This is in line with
      the behavior of threading.Lock. Thanks Alan Justino da Silva
* 3.0.0
  BACKWARDS INCOMPATIBLE CHANGES
    * When using a Lock as a context manager and the lock fails to be acquired
      a LockError is now raised. This prevents the code block inside the
      context manager from being executed if the lock could not be acquired.
    * Renamed LuaLock to Lock.
    * Removed the pipeline based Lock implementation in favor of the LuaLock
      implementation.
    * Only bytes, strings and numbers (ints, longs and floats) are acceptable
      for keys and values. Previously redis-py attempted to cast other types
      to str() and store the result. This caused must confusion and frustration
      when passing boolean values (cast to 'True' and 'False') or None values
      (cast to 'None'). It is now the user's responsibility to cast all
      key names and values to bytes, strings or numbers before passing the
      value to redis-py.
    * The StrictRedis class has been renamed to Redis. StrictRedis will
      continue to exist as an alias of Redis for the foreseeable future.
    * The legacy Redis client class has been removed. It caused much confusion
      to users.
    * ZINCRBY arguments 'value' and 'amount' have swapped order to match the
      the Redis server. The new argument order is: keyname, amount, value.
    * MGET no longer raises an error if zero keys are passed in. Instead an
      empty list is returned.
    * MSET and MSETNX now require all keys/values to be specified in a single
      dictionary argument named mapping. This was changed to allow for future
      options to these commands in the future.
    * ZADD now requires all element names/scores be specified in a single
      dictionary argument named mapping. This was required to allow the NX,
      XX, CH and INCR options to be specified.
    * ssl_cert_reqs now has a default value of 'required' by default. This
      should make connecting to a remote Redis server over SSL more secure.
      Thanks u2mejc
    * Removed support for EOL Python 2.6 and 3.3. Thanks jdufresne
  OTHER CHANGES
    * Added missing DECRBY command. Thanks derek-dchu
    * CLUSTER INFO and CLUSTER NODES responses are now properly decoded to
      strings.
    * Added a 'locked()' method to Lock objects. This method returns True
      if the lock has been acquired and owned by the current process,
      otherwise False.
    * EXISTS now supports multiple keys. It's return value is now the number
      of keys in the list that exist.
    * Ensure all commands can accept key names as bytes. This fixes issues
      with BLPOP, BRPOP and SORT.
    * All errors resulting from bad user input are raised as DataError
      exceptions. DataError is a subclass of RedisError so this should be
      transparent to anyone previously catching these.
    * Added support for NX, XX, CH and INCR options to ZADD
    * Added support for the MIGRATE command
    * Added support for the MEMORY USAGE and MEMORY PURGE commands. Thanks
      Itamar Haber
    * Added support for the 'asynchronous' argument to FLUSHDB and FLUSHALL
      commands. Thanks Itamar Haber
    * Added support for the BITFIELD command. Thanks Charles Leifer and
      Itamar Haber
    * Improved performance on pipeline requests with large chunks of data.
      Thanks tzickel
    * Fixed test suite to not fail if another client is connected to the
      server the tests are running against.
    * Added support for SWAPDB. Thanks Itamar Haber
    * Added support for all STREAM commands. Thanks Roey Prat and Itamar Haber
    * SHUTDOWN now accepts the 'save' and 'nosave' arguments. Thanks
      dwilliams-kenzan
    * Added support for ZPOPMAX, ZPOPMIN, BZPOPMAX, BZPOPMIN. Thanks
      Itamar Haber
    * Added support for the 'type' argument in CLIENT LIST. Thanks Roey Prat
    * Added support for CLIENT PAUSE. Thanks Roey Prat
    * Added support for CLIENT ID and CLIENT UNBLOCK. Thanks Itamar Haber
    * GEODIST now returns a None value when referencing a place that does
      not exist. Thanks qingping209
    * Added a ping() method to pubsub objects. Thanks krishan-carbon
    * Fixed a bug with keys in the INFO dict that contained ':' symbols.
      Thanks mzalimeni
    * Fixed the select system call retry compatibility with Python 2.x.
      Thanks lddubeau
    * max_connections is now a valid querystring argument for creating
      connection pools from URLs. Thanks mmaslowskicc
    * Added the UNLINK command. Thanks yozel
    * Added socket_type option to Connection for configurability.
      Thanks garlicnation
    * Lock.do_acquire now atomically sets acquires the lock and sets the
      expire value via set(nx=True, px=timeout). Thanks 23doors
    * Added 'count' argument to SPOP. Thanks AlirezaSadeghi
    * Fixed an issue parsing client_list responses that contained an '='.
      Thanks swilly22
* 2.10.6
    * Various performance improvements. Thanks cjsimpson
    * Fixed a bug with SRANDMEMBER where the behavior for `number=0` did
      not match the spec. Thanks Alex Wang
    * Added HSTRLEN command. Thanks Alexander Putilin
    * Added the TOUCH command. Thanks Anis Jonischkeit
    * Remove unnecessary calls to the server when registering Lua scripts.
      Thanks Ben Greenberg
    * SET's EX and PX arguments now allow values of zero. Thanks huangqiyin
    * Added PUBSUB {CHANNELS, NUMPAT, NUMSUB} commands. Thanks Angus Pearson
    * PubSub connections that encounter `InterruptedError`s now
      retry automatically. Thanks Carlton Gibson and Seth M. Larson
    * LPUSH and RPUSH commands run on PyPy now correctly returns the number
      of items of the list. Thanks Jeong YunWon
    * Added support to automatically retry socket EINTR errors. Thanks
      Thomas Steinacher
    * PubSubWorker threads started with `run_in_thread` are now daemonized
      so the thread shuts down when the running process goes away. Thanks
      Keith Ainsworth
    * Added support for GEO commands. Thanks Pau Freixes, Alex DeBrie and
      Abraham Toriz
    * Made client construction from URLs smarter. Thanks Tim Savage
    * Added support for CLUSTER * commands. Thanks Andy Huang
    * The RESTORE command now accepts an optional `replace` boolean.
      Thanks Yoshinari Takaoka
    * Attempt to connect to a new Sentinel if a TimeoutError occurs. Thanks
      Bo Lopker
    * Fixed a bug in the client's `__getitem__` where a KeyError would be
      raised if the value returned by the server is an empty string.
      Thanks Javier Candeira.
    * Socket timeouts when connecting to a server are now properly raised
      as TimeoutErrors.
* 2.10.5
    * Allow URL encoded parameters in Redis URLs. Characters like a "/" can
      now be URL encoded and redis-py will correctly decode them. Thanks
      Paul Keene.
    * Added support for the WAIT command. Thanks https://github.com/eshizhan
    * Better shutdown support for the PubSub Worker Thread. It now properly
      cleans up the connection, unsubscribes from any channels and patterns
      previously subscribed to and consumes any waiting messages on the socket.
    * Added the ability to sleep for a brief period in the event of a
      WatchError occurring. Thanks Joshua Harlow.
    * Fixed a bug with pipeline error reporting when dealing with characters
      in error messages that could not be encoded to the connection's
      character set. Thanks Hendrik Muhs.
    * Fixed a bug in Sentinel connections that would inadvertently connect
      to the master when the connection pool resets. Thanks
      https://github.com/df3n5
    * Better timeout support in Pubsub get_message. Thanks Andy Isaacson.
    * Fixed a bug with the HiredisParser that would cause the parser to
      get stuck in an endless loop if a specific number of bytes were
      delivered from the socket. This fix also increases performance of
      parsing large responses from the Redis server.
    * Added support for ZREVRANGEBYLEX.
    * ConnectionErrors are now raised if Redis refuses a connection due to
      the maxclients limit being exceeded. Thanks Roman Karpovich.
    * max_connections can now be set when instantiating client instances.
      Thanks Ohad Perry.
* 2.10.4
    (skipped due to a PyPI snafu)
* 2.10.3
    * Fixed a bug with the bytearray support introduced in 2.10.2. Thanks
      Josh Owen.
* 2.10.2
    * Added support for Hiredis's new bytearray support. Thanks
      https://github.com/tzickel
    * POSSIBLE BACKWARDS INCOMPATIBLE CHANGE: Fixed a possible race condition
      when multiple threads share the same Lock instance with a timeout. Lock
      tokens are now stored in thread local storage by default. If you have
      code that acquires a lock in one thread and passes that lock instance to
      another thread to release it, you need to disable thread local storage.
      Refer to the doc strings on the Lock class about the thread_local
      argument information.
    * Fixed a regression in from_url where "charset" and "errors" weren't
      valid options. "encoding" and "encoding_errors" are still accepted
      and preferred.
    * The "charset" and "errors" options have been deprecated. Passing
      either to StrictRedis.__init__ or from_url will still work but will
      also emit a DeprecationWarning. Instead use the "encoding" and
      "encoding_errors" options.
    * Fixed a compatibility bug with Python 3 when the server closes a
      connection.
    * Added BITPOS command. Thanks https://github.com/jettify.
    * Fixed a bug when attempting to send large values to Redis in a Pipeline.
* 2.10.1
    * Fixed a bug where Sentinel connections to a server that's no longer a
      master and receives a READONLY error will disconnect and reconnect to
      the master.
* 2.10.0
    * Discontinued support for Python 2.5. Upgrade. You'll be happier.
    * The HiRedis parser will now properly raise ConnectionErrors.
    * Completely refactored PubSub support. Fixes all known PubSub bugs and
      adds a bunch of new features. Docs can be found in the README under the
      new "Publish / Subscribe" section.
    * Added the new HyperLogLog commands (PFADD, PFCOUNT, PFMERGE). Thanks
      Pepijn de Vos and Vincent Ohprecio.
    * Updated TTL and PTTL commands with Redis 2.8+ semantics. Thanks Markus
      Kaiserswerth.
    * *SCAN commands now return a long (int on Python3) cursor value rather
      than the string representation. This might be slightly backwards
      incompatible in code using *SCAN commands loops such as
      "while cursor != '0':".
    * Added extra *SCAN commands that return iterators instead of the normal
      [cursor, data] type. Use scan_iter, hscan_iter, sscan_iter, and
      zscan_iter for iterators. Thanks Mathieu Longtin.
    * Added support for SLOWLOG commands. Thanks Rick van Hattem.
    * Added lexicographical commands ZRANGEBYLEX, ZREMRANGEBYLEX, and ZLEXCOUNT
      for sorted sets.
    * Connection objects now support an optional argument, socket_read_size,
      indicating how much data to read during each socket.recv() call. After
      benchmarking, increased the default size to 64k, which dramatically
      improves performance when fetching large values, such as many results
      in a pipeline or a large (>1MB) string value.
    * Improved the pack_command and send_packed_command functions to increase
      performance when sending large (>1MB) values.
    * Sentinel Connections to master servers now detect when a READONLY error
      is encountered and disconnect themselves and all other active connections
      to the same master so that the new master can be discovered.
    * Fixed Sentinel state parsing on Python 3.
    * Added support for SENTINEL MONITOR, SENTINEL REMOVE, and SENTINEL SET
      commands. Thanks Greg Murphy.
    * INFO output that doesn't follow the "key:value" format will now be
      appended to a key named "__raw__" in the INFO dictionary. Thanks Pedro
      Larroy.
    * The "vagrant" directory contains a complete vagrant environment for
      redis-py developers. The environment runs a Redis master, a Redis slave,
      and 3 Sentinels. Future iterations of the test suite will incorporate
      more integration style tests, ensuring things like failover happen
      correctly.
    * It's now possible to create connection pool instances from a URL.
      StrictRedis.from_url() now uses this feature to create a connection pool
      instance and use that when creating a new client instance. Thanks
      https://github.com/chillipino
    * When creating client instances or connection pool instances from an URL,
      it's now possible to pass additional options to the connection pool with
      querystring arguments.
    * Fixed a bug where some encodings (like utf-16) were unusable on Python 3
      as command names and literals would get encoded.
    * Added an SSLConnection class that allows for secure connections through
      stunnel or other means. Construct an SSL connection with the ssl=True
      option on client classes, using the rediss:// scheme from an URL, or
      by passing the SSLConnection class to a connection pool's
      connection_class argument. Thanks https://github.com/oranagra.
    * Added a socket_connect_timeout option to control how long to wait while
      establishing a TCP connection before timing out. This lets the client
      fail fast when attempting to connect to a downed server while keeping
      a more lenient timeout for all other socket operations.
    * Added TCP Keep-alive support by passing use the socket_keepalive=True
      option. Finer grain control can be achieved using the
      socket_keepalive_options option which expects a dictionary with any of
      the keys (socket.TCP_KEEPIDLE, socket.TCP_KEEPCNT, socket.TCP_KEEPINTVL)
      and integers for values. Thanks Yossi Gottlieb.
    * Added a `retry_on_timeout` option that controls how socket.timeout errors
      are handled. By default it is set to False and will cause the client to
      raise a TimeoutError anytime a socket.timeout is encountered. If
      `retry_on_timeout` is set to True, the client will retry a command that
      timed out once like other `socket.error`s.
    * Completely refactored the Lock system. There is now a LuaLock class
      that's used when the Redis server is capable of running Lua scripts along
      with a fallback class for Redis servers < 2.6. The new locks fix several
      subtle race consider that the old lock could face. In additional, a
      new method, "extend" is available on lock instances that all a lock
      owner to extend the amount of time they have the lock for. Thanks to
      Eli Finkelshteyn and https://github.com/chillipino for contributions.
* 2.9.1
    * IPv6 support. Thanks https://github.com/amashinchi
* 2.9.0
    * Performance improvement for packing commands when using the PythonParser.
      Thanks Guillaume Viot.
    * Executing an empty pipeline transaction no longer sends MULTI/EXEC to
      the server. Thanks EliFinkelshteyn.
    * Errors when authenticating (incorrect password) and selecting a database
      now close the socket.
    * Full Sentinel support thanks to Vitja Makarov. Thanks!
    * Better repr support for client and connection pool instances. Thanks
      Mark Roberts.
    * Error messages that the server sends to the client are now included
      in the client error message. Thanks Sangjin Lim.
    * Added the SCAN, SSCAN, HSCAN, and ZSCAN commands. Thanks Jingchao Hu.
    * ResponseErrors generated by pipeline execution provide addition context
      including the position of the command in the pipeline and the actual
      command text generated the error.
    * ConnectionPools now play nicer in threaded environments that fork. Thanks
      Christian Joergensen.
* 2.8.0
    * redis-py should play better with gevent when a gevent Timeout is raised.
      Thanks leifkb.
    * Added SENTINEL command. Thanks Anna Janackova.
    * Fixed a bug where pipelines could potentially corrupt a connection
      if the MULTI command generated a ResponseError. Thanks EliFinkelshteyn
      for the report.
    * Connections now call socket.shutdown() prior to socket.close() to
      ensure communication ends immediately per the note at
      https://docs.python.org/2/library/socket.html#socket.socket.close
      Thanks to David Martin for pointing this out.
    * Lock checks are now based on floats rather than ints. Thanks
      Vitja Makarov.
* 2.7.6
    * Added CONFIG RESETSTAT command. Thanks Yossi Gottlieb.
    * Fixed a bug introduced in 2.7.3 that caused issues with script objects
      and pipelines. Thanks Carpentier Pierre-Francois.
    * Converted redis-py's test suite to use the awesome py.test library.
    * Fixed a bug introduced in 2.7.5 that prevented a ConnectionError from
      being raised when the Redis server is LOADING data.
    * Added a BusyLoadingError exception that's raised when the Redis server
      is starting up and not accepting commands yet. BusyLoadingError
      subclasses ConnectionError, which this state previously returned.
      Thanks Yossi Gottlieb.
* 2.7.5
    * DEL, HDEL and ZREM commands now return the numbers of keys deleted
      instead of just True/False.
    * from_url now supports URIs with a port number. Thanks Aaron Westendorf.
* 2.7.4
    * Added missing INCRBY method. Thanks Krzysztof Dorosz.
    * SET now accepts the EX, PX, NX and XX options from Redis 2.6.12. These
      options will generate errors if these options are used when connected
      to a Redis server < 2.6.12. Thanks George Yoshida.
* 2.7.3
    * Fixed a bug with BRPOPLPUSH and lists with empty strings.
    * All empty except: clauses have been replaced to only catch Exception
      subclasses. This prevents a KeyboardInterrupt from triggering exception
      handlers. Thanks Lucian Branescu Mihaila.
    * All exceptions that are the result of redis server errors now share a
      command Exception subclass, ServerError. Thanks Matt Robenolt.
    * Prevent DISCARD from being called if MULTI wasn't also called. Thanks
      Pete Aykroyd.
    * SREM now returns an integer indicating the number of items removed from
      the set. Thanks https://github.com/ronniekk.
    * Fixed a bug with BGSAVE and BGREWRITEAOF response callbacks with Python3.
      Thanks Nathan Wan.
    * Added CLIENT GETNAME and CLIENT SETNAME commands.
      Thanks https://github.com/bitterb.
    * It's now possible to use len() on a pipeline instance to determine the
      number of commands that will be executed. Thanks Jon Parise.
    * Fixed a bug in INFO's parse routine with floating point numbers. Thanks
      Ali Onur Uyar.
    * Fixed a bug with BITCOUNT to allow `start` and `end` to both be zero.
      Thanks Tim Bart.
    * The transaction() method now accepts a boolean keyword argument,
      value_from_callable. By default, or if False is passes, the transaction()
      method will return the value of the pipelines execution. Otherwise, it
      will return whatever func() returns.
    * Python3 compatibility fix ensuring we're not already bytes(). Thanks
      Salimane Adjao Moustapha.
    * Added PSETEX. Thanks YAMAMOTO Takashi.
    * Added a BlockingConnectionPool to limit the number of connections that
      can be created. Thanks James Arthur.
    * SORT now accepts a `groups` option that if specified, will return
      tuples of n-length, where n is the number of keys specified in the GET
      argument. This allows for convenient row-based iteration. Thanks
      Ionuț Arțăriși.
* 2.7.2
    * Parse errors are now *always* raised on multi/exec pipelines, regardless
      of the `raise_on_error` flag. See
      https://groups.google.com/forum/?hl=en&fromgroups=#!topic/redis-db/VUiEFT8U8U0
      for more info.
* 2.7.1
    * Packaged tests with source code
* 2.7.0
    * Added BITOP and BITCOUNT commands. Thanks Mark Tozzi.
    * Added the TIME command. Thanks Jason Knight.
    * Added support for LUA scripting. Thanks to Angus Peart, Drew Smathers,
      Issac Kelly, Louis-Philippe Perron, Sean Bleier, Jeffrey Kaditz, and
      Dvir Volk for various patches and contributions to this feature.
    * Changed the default error handling in pipelines. By default, the first
      error in a pipeline will now be raised. A new parameter to the
      pipeline's execute, `raise_on_error`, can be set to False to keep the
      old behavior of embeedding the exception instances in the result.
    * Fixed a bug with pipelines where parse errors won't corrupt the
      socket.
    * Added the optional `number` argument to SRANDMEMBER for use with
      Redis 2.6+ servers.
    * Added PEXPIRE/PEXPIREAT/PTTL commands. Thanks Luper Rouch.
    * Added INCRBYFLOAT/HINCRBYFLOAT commands. Thanks Nikita Uvarov.
    * High precision floating point values won't lose their precision when
      being sent to the Redis server. Thanks Jason Oster and Oleg Pudeyev.
    * Added CLIENT LIST/CLIENT KILL commands
* 2.6.2
    * `from_url` is now available as a classmethod on client classes. Thanks
      Jon Parise for the patch.
    * Fixed several encoding errors resulting from the Python 3.x support.
* 2.6.1
    * Python 3.x support! Big thanks to Alex Grönholm.
    * Fixed a bug in the PythonParser's read_response that could hide an error
      from the client (#251).
* 2.6.0
    * Changed (p)subscribe and (p)unsubscribe to no longer return messages
      indicating the channel was subscribed/unsubscribed to. These messages
      are available in the listen() loop instead. This is to prevent the
      following scenario:
        * Client A is subscribed to "foo"
        * Client B publishes message to "foo"
        * Client A subscribes to channel "bar" at the same time.
      Prior to this change, the subscribe() call would return the published
      messages on "foo" rather than the subscription confirmation to "bar".
    * Added support for GETRANGE, thanks Jean-Philippe Caruana
    * A new setting "decode_responses" specifies whether return values from
      Redis commands get decoded automatically using the client's charset
      value. Thanks to Frankie Dintino for the patch.
* 2.4.13
    * redis.from_url() can take an URL representing a Redis connection string
      and return a client object. Thanks Kenneth Reitz for the patch.
* 2.4.12
    * ConnectionPool is now fork-safe. Thanks Josiah Carson for the patch.
* 2.4.11
    * AuthenticationError will now be correctly raised if an invalid password
      is supplied.
    * If Hiredis is unavailable, the HiredisParser will raise a RedisError
      if selected manually.
    * Made the INFO command more tolerant of Redis changes formatting. Fix
      for #217.
* 2.4.10
    * Buffer reads from socket in the PythonParser. Fix for a Windows-specific
      bug (#205).
    * Added the OBJECT and DEBUG OBJECT commands.
    * Added __del__ methods for classes that hold on to resources that need to
      be cleaned up. This should prevent resource leakage when these objects
      leave scope due to misuse or unhandled exceptions. Thanks David Wolever
      for the suggestion.
    * Added the ECHO command for completeness.
    * Fixed a bug where attempting to subscribe to a PubSub channel of a Redis
      server that's down would blow out the stack. Fixes #179 and #195. Thanks
      Ovidiu Predescu for the test case.
    * StrictRedis's TTL command now returns a -1 when querying a key with no
      expiration. The Redis class continues to return None.
    * ZADD and SADD now return integer values indicating the number of items
      added. Thanks Homer Strong.
    * Renamed the base client class to StrictRedis, replacing ZADD and LREM in
      favor of their official argument order. The Redis class is now a subclass
      of StrictRedis, implementing the legacy redis-py implementations of ZADD
      and LREM. Docs have been updated to suggesting the use of StrictRedis.
    * SETEX in StrictRedis is now compliant with official Redis SETEX command.
      the name, value, time implementation moved to "Redis" for backwards
      compatibility.
* 2.4.9
    * Removed socket retry logic in Connection. This is the responsibility of
      the caller to determine if the command is safe and can be retried. Thanks
      David Wolver.
    * Added some extra guards around various types of exceptions being raised
      when sending or parsing data. Thanks David Wolver and Denis Bilenko.
* 2.4.8
    * Imported with_statement from __future__ for Python 2.5 compatibility.
* 2.4.7
    * Fixed a bug where some connections were not getting released back to the
      connection pool after pipeline execution.
    * Pipelines can now be used as context managers. This is the preferred way
      of use to ensure that connections get cleaned up properly. Thanks
      David Wolever.
    * Added a convenience method called transaction() on the base Redis class.
      This method eliminates much of the boilerplate used when using pipelines
      to watch Redis keys. See the documentation for details on usage.
* 2.4.6
    * Variadic arguments for SADD, SREM, ZREN, HDEL, LPUSH, and RPUSH. Thanks
      Raphaël Vinot.
    * (CRITICAL) Fixed an error in the Hiredis parser that occasionally caused
      the socket connection to become corrupted and unusable. This became
      noticeable once connection pools started to be used.
    * ZRANGE, ZREVRANGE, ZRANGEBYSCORE, and ZREVRANGEBYSCORE now take an
      additional optional argument, score_cast_func, which is a callable used
      to cast the score value in the return type. The default is float.
    * Removed the PUBLISH method from the PubSub class. Connections that are
      [P]SUBSCRIBEd cannot issue PUBLISH commands, so it doesn't make sense
      to have it here.
    * Pipelines now contain WATCH and UNWATCH. Calling WATCH or UNWATCH from
      the base client class will result in a deprecation warning. After
      WATCHing one or more keys, the pipeline will be placed in immediate
      execution mode until UNWATCH or MULTI are called. Refer to the new
      pipeline docs in the README for more information. Thanks to David Wolever
      and Randall Leeds for greatly helping with this.
* 2.4.5
    * The PythonParser now works better when reading zero length strings.
* 2.4.4
    * Fixed a typo introduced in 2.4.3
* 2.4.3
    * Fixed a bug in the UnixDomainSocketConnection caused when trying to
      form an error message after a socket error.
* 2.4.2
    * Fixed a bug in pipeline that caused an exception while trying to
      reconnect after a connection timeout.
* 2.4.1
    * Fixed a bug in the PythonParser if disconnect is called before connect.
* 2.4.0
    * WARNING: 2.4 contains several backwards incompatible changes.
    * Completely refactored Connection objects. Moved much of the Redis
      protocol packing for requests here, and eliminated the nasty dependencies
      it had on the client to do AUTH and SELECT commands on connect.
    * Connection objects now have a parser attribute. Parsers are responsible
      for reading data Redis sends. Two parsers ship with redis-py: a
      PythonParser and the HiRedis parser. redis-py will automatically use the
      HiRedis parser if you have the Python hiredis module installed, otherwise
      it will fall back to the PythonParser. You can force or the other, or even
      an external one by passing the `parser_class` argument to ConnectionPool.
    * Added a UnixDomainSocketConnection for users wanting to talk to the Redis
      instance running on a local machine only. You can use this connection
      by passing it to the `connection_class` argument of the ConnectionPool.
    * Connections no longer derive from threading.local. See threading.local
      note below.
    * ConnectionPool has been completely refactored. The ConnectionPool now
      maintains a list of connections. The redis-py client only hangs on to
      a ConnectionPool instance, calling get_connection() anytime it needs to
      send a command. When get_connection() is called, the command name and
      any keys involved in the command are passed as arguments. Subclasses of
      ConnectionPool could use this information to identify the shard the keys
      belong to and return a connection to it. ConnectionPool also implements
      disconnect() to force all connections in the pool to disconnect from
      the Redis server.
    * redis-py no longer support the SELECT command. You can still connect to
      a specific database by specifying it when instantiating a client instance
      or by creating a connection pool. If you need to talk to multiple
      databases within your application, you should use a separate client
      instance for each database you want to talk to.
    * Completely refactored Publish/Subscribe support. The subscribe and listen
      commands are no longer available on the redis-py Client class. Instead,
      the `pubsub` method returns an instance of the PubSub class which contains
      all publish/subscribe support. Note, you can still PUBLISH from the
      redis-py client class if you desire.
    * Removed support for all previously deprecated commands or options.
    * redis-py no longer uses threading.local in any way. Since the Client
      class no longer holds on to a connection, it's no longer needed. You can
      now pass client instances between threads, and commands run on those
      threads will retrieve an available connection from the pool, use it and
      release it. It should now be trivial to use redis-py with eventlet or
      greenlet.
    * ZADD now accepts pairs of value=score keyword arguments. This should help
      resolve the long standing #72. The older value and score arguments have
      been deprecated in favor of the keyword argument style.
    * Client instances now get their own copy of RESPONSE_CALLBACKS. The new
      set_response_callback method adds a user defined callback to the instance.
    * Support Jython, fixing #97. Thanks to Adam Vandenberg for the patch.
    * Using __getitem__ now properly raises a KeyError when the key is not
      found. Thanks Ionuț Arțăriși for the patch.
    * Newer Redis versions return a LOADING message for some commands while
      the database is loading from disk during server start. This could cause
      problems with SELECT. We now force a socket disconnection prior to
      raising a ResponseError so subsequent connections have to reconnect and
      re-select the appropriate database. Thanks to Benjamin Anderson for
      finding this and fixing.
* 2.2.4
    * WARNING: Potential backwards incompatible change - Changed order of
      parameters of ZREVRANGEBYSCORE to match those of the actual Redis command.
      This is only backwards-incompatible if you were passing max and min via
      keyword args. If passing by normal args, nothing in user code should have
      to change. Thanks Stéphane Angel for the fix.
    * Fixed INFO to properly parse the Redis data correctly for both 2.2.x and
      2.3+. Thanks Stéphane Angel for the fix.
    * Lock objects now store their timeout value as a float. This allows floats
      to be used as timeout values. No changes to existing code required.
    * WATCH now supports multiple keys. Thanks Rich Schumacher.
    * Broke out some code that was Python 2.4 incompatible. redis-py should
      now be usable on 2.4, but this hasn't actually been tested. Thanks
      Dan Colish for the patch.
    * Optimized some code using izip and islice. Should have a pretty good
      speed up on larger data sets. Thanks Dan Colish.
    * Better error handling when submitting an empty mapping to HMSET. Thanks
      Dan Colish.
    * Subscription status is now reset after every (re)connection.
* 2.2.3
    * Added support for Hiredis. To use, simply "pip install hiredis" or
      "easy_install hiredis". Thanks for Pieter Noordhuis for the hiredis-py
      bindings and the patch to redis-py.
    * The connection class is chosen based on whether hiredis is installed
      or not. To force the use of the PythonConnection, simply create
      your own ConnectionPool instance with the connection_class argument
      assigned to to PythonConnection class.
    * Added missing command ZREVRANGEBYSCORE. Thanks Jay Baird for the patch.
    * The INFO command should be parsed correctly on 2.2.x server versions
      and is backwards compatible with older versions. Thanks Brett Hoerner.
* 2.2.2
    * Fixed a bug in ZREVRANK where retrieving the rank of a value not in
      the zset would raise an error.
    * Fixed a bug in Connection.send where the errno import was getting
      overwritten by a local variable.
    * Fixed a bug in SLAVEOF when promoting an existing slave to a master.
    * Reverted change of download URL back to redis-VERSION.tar.gz. 2.2.1's
      change of this actually broke Pypi for Pip installs. Sorry!
* 2.2.1
    * Changed archive name to redis-py-VERSION.tar.gz to not conflict
      with the Redis server archive.
* 2.2.0
    * Implemented SLAVEOF
    * Implemented CONFIG as config_get and config_set
    * Implemented GETBIT/SETBIT
    * Implemented BRPOPLPUSH
    * Implemented STRLEN
    * Implemented PERSIST
    * Implemented SETRANGE<|MERGE_RESOLUTION|>--- conflicted
+++ resolved
@@ -1,9 +1,5 @@
-<<<<<<< HEAD
     * Remove verbose logging from cluster.py
-=======
-
     * Add retry mechanism to async version of Connection
->>>>>>> b2bcbc8b
     * Compare commands case-insensitively in the asyncio command parser
     * Allow negative `retries` for `Retry` class to retry forever
     * Add `items` parameter to `hset` signature
