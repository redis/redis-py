<<<<<<< HEAD
    * Fixed sentinel execute command response
=======
    * Support transactions in ClusterPipeline
    * Removing support for RedisGraph module. RedisGraph support is deprecated since Redis Stack 7.2 (https://redis.com/blog/redisgraph-eol/)
    * Fix lock.extend() typedef to accept float TTL extension
    * Update URL in the readme linking to Redis University
>>>>>>> 36619a50
    * Move doctests (doc code examples) to main branch
    * Update `ResponseT` type hint
    * Allow to control the minimum SSL version
    * Add an optional lock_name attribute to LockError.
    * Fix return types for `get`, `set_path` and `strappend` in JSONCommands
    * Connection.register_connect_callback() is made public.
    * Fix async `read_response` to use `disable_decoding`.
    * Add 'aclose()' methods to async classes, deprecate async close().
    * Fix #2831, add auto_close_connection_pool=True arg to asyncio.Redis.from_url()
    * Fix incorrect redis.asyncio.Cluster type hint for `retry_on_error`
    * Fix dead weakref in sentinel connection causing ReferenceError (#2767)
    * Fix #2768, Fix KeyError: 'first-entry' in parse_xinfo_stream.
    * Fix #2749, remove unnecessary __del__ logic to close connections.
    * Fix #2754, adding a missing argument to SentinelManagedConnection
    * Fix `xadd` command to accept non-negative `maxlen` including 0
    * Revert #2104, #2673, add `disconnect_on_error` option to `read_response()` (issues #2506, #2624)
    * Add `address_remap` parameter to `RedisCluster`
    * Fix incorrect usage of once flag in async Sentinel
    * asyncio: Fix memory leak caused by hiredis (#2693)
    * Allow data to drain from async PythonParser when reading during a disconnect()
    * Use asyncio.timeout() instead of async_timeout.timeout() for python >= 3.11 (#2602)
    * Add a Dependabot configuration to auto-update GitHub action versions.
    * Add test and fix async HiredisParser when reading during a disconnect() (#2349)
    * Use hiredis-py pack_command if available.
    * Support `.unlink()` in ClusterPipeline
    * Simplify synchronous SocketBuffer state management
    * Fix string cleanse in Redis Graph
    * Make PythonParser resumable in case of error (#2510)
    * Add `timeout=None` in `SentinelConnectionManager.read_response`
    * Documentation fix: password protected socket connection (#2374)
    * Allow `timeout=None` in `PubSub.get_message()` to wait forever
    * add `nowait` flag to `asyncio.Connection.disconnect()`
    * Update README.md links
    * Fix timezone handling for datetime to unixtime conversions
    * Fix start_id type for XAUTOCLAIM
    * Remove verbose logging from cluster.py
    * Add retry mechanism to async version of Connection
    * Compare commands case-insensitively in the asyncio command parser
    * Allow negative `retries` for `Retry` class to retry forever
    * Add `items` parameter to `hset` signature
    * Create codeql-analysis.yml (#1988). Thanks @chayim
    * Add limited support for Lua scripting with RedisCluster
    * Implement `.lock()` method on RedisCluster
    * Fix cursor returned by SCAN for RedisCluster & change default target to PRIMARIES
    * Fix scan_iter for RedisCluster
    * Remove verbose logging when initializing ClusterPubSub, ClusterPipeline or RedisCluster
    * Fix broken connection writer lock-up for asyncio (#2065)
    * Fix auth bug when provided with no username (#2086)
    * Fix missing ClusterPipeline._lock (#2189)
    * Added dynaminc_startup_nodes configuration to RedisCluster
    * Fix reusing the old nodes' connections when cluster topology refresh is being done
    * Fix RedisCluster to immediately raise AuthenticationError without a retry
    * ClusterPipeline Doesn't Handle ConnectionError for Dead Hosts (#2225)
    * Remove compatibility code for old versions of Hiredis, drop Packaging dependency
    * The `deprecated` library is no longer a dependency
    * Failover handling improvements for RedisCluster and Async RedisCluster (#2377)
    * Fixed "cannot pickle '_thread.lock' object" bug (#2354, #2297)
    * Added CredentialsProvider class to support password rotation
    * Enable Lock for asyncio cluster mode
    * Fix Sentinel.execute_command doesn't execute across the entire sentinel cluster bug (#2458)
    * Added a replacement for the default cluster node in the event of failure (#2463)
    * Fix for Unhandled exception related to self.host with unix socket (#2496)
    * Improve error output for master discovery 
    * Make `ClusterCommandsProtocol` an actual Protocol
    * Add `sum` to DUPLICATE_POLICY documentation of `TS.CREATE`, `TS.ADD` and `TS.ALTER`
    * Prevent async ClusterPipeline instances from becoming "false-y" in case of empty command stack (#3061)
    * Close Unix sockets if the connection attempt fails. This prevents `ResourceWarning`s. (#3314)
    * Close SSL sockets if the connection attempt fails, or if validations fail. (#3317)
    * Eliminate mutable default arguments in the `redis.commands.core.Script` class. (#3332)
    * Fix SSL verification with `ssl_cert_reqs="none"` and `ssl_check_hostname=True` by automatically setting `check_hostname=False` when `verify_mode=ssl.CERT_NONE` (#3635) 
    * Allow newer versions of PyJWT as dependency. (#3630)

* 4.1.3 (Feb 8, 2022)
  * Fix flushdb and flushall (#1926)
  * Add redis5 and redis4 dockers (#1871)
  * Change json.clear test multi to be up to date with redisjson (#1922)
  * Fixing volume for unstable_cluster docker (#1914)
  * Update changes file with changes since 4.0.0-beta2 (#1915)
* 4.1.2 (Jan 27, 2022)
  * Invalid OCSP certificates should raise ConnectionError on failed validation (#1907)
  * Added retry mechanism on socket timeouts when connecting to the server (#1895)
  * LMOVE, BLMOVE return incorrect responses (#1906)
  * Fixing AttributeError in UnixDomainSocketConnection (#1903)
  * Fixing TypeError in GraphCommands.explain (#1901)
  * For tests, increasing wait time for the cluster (#1908)
  * Increased pubsub's wait_for_messages timeout to prevent flaky tests (#1893)
  * README code snippets formatted to highlight properly (#1888)
  * Fix link in the main page (#1897)
  * Documentation fixes: JSON Example, SSL Connection Examples, RTD version (#1887)
  * Direct link to readthedocs (#1885)
* 4.1.1 (Jan 17, 2022)
  * Add retries to connections in Sentinel Pools (#1879)
  * OCSP Stapling Support (#1873)
  * Define incr/decr as aliases of incrby/decrby (#1874)
  * FT.CREATE - support MAXTEXTFIELDS, TEMPORARY, NOHL, NOFREQS, SKIPINITIALSCAN (#1847)
  * Timeseries docs fix (#1877)
  * get_connection: catch OSError too (#1832)
  * Set keys var otherwise variable not created (#1853)
  * Clusters should optionally require full slot coverage (#1845)
  * Triple quote docstrings in client.py PEP 257 (#1876)
  * syncing requirements (#1870)
  * Typo and typing in GraphCommands documentation (#1855)
  * Allowing poetry and redis-py to install together (#1854)
  * setup.py: Add project_urls for PyPI (#1867)
  * Support test with redis unstable docker (#1850)
  * Connection examples (#1835)
  * Documentation cleanup (#1841)
* 4.1.0 (Dec 26, 2021)
  * OCSP stapling support (#1820)
  * Support for SELECT (#1825)
  * Support for specifying error types with retry (#1817)
  * Support for RESET command since Redis 6.2.0 (#1824)
  * Support CLIENT TRACKING (#1612)
  * Support WRITE in CLIENT PAUSE (#1549)
  * JSON set_file and set_path support (#1818)
  * Allow ssl_ca_path with rediss:// urls (#1814)
  * Support for password-encrypted SSL private keys (#1782)
  * Support SYNC and PSYNC (#1741)
  * Retry on error exception and timeout fixes (#1821)
  * Fixing read race condition during pubsub (#1737)
  * Fixing exception in listen (#1823)
  * Fixed MovedError, and stopped iterating through startup nodes when slots are fully covered (#1819)
  * Socket not closing after server disconnect (#1797)
  * Single sourcing the package version (#1791)
  * Ensure redis_connect_func is set on uds connection (#1794)
  * SRTALGO - Skip for redis versions greater than 7.0.0 (#1831)
  * Documentation updates (#1822)
  * Add CI action to install package from repository commit hash (#1781) (#1790)
  * Fix link in lmove docstring (#1793)
  * Disabling JSON.DEBUG tests (#1787)
  * Migrated targeted nodes to kwargs in Cluster Mode (#1762)
  * Added support for MONITOR in clusters (#1756)
  * Adding ROLE Command (#1610)
  * Integrate RedisBloom support (#1683)
  * Adding RedisGraph support (#1556)
  * Allow overriding connection class via keyword arguments (#1752)
  * Aggregation LOAD * support for RediSearch (#1735)
  * Adding cluster, bloom, and graph docs (#1779)
  * Add packaging to setup_requires, and use >= to play nice to setup.py (fixes #1625) (#1780)
  * Fixing the license link in the readme (#1778)
  * Removing distutils from tests (#1773)
  * Fix cluster ACL tests (#1774)
  * Improved RedisCluster's reinitialize_steps and documentation (#1765)
  * Added black and isort (#1734)
  * Link Documents for all module commands (#1711)
  * Pyupgrade + flynt + f-strings (#1759)
  * Remove unused aggregation subclasses in RediSearch (#1754)
  * Adding RedisCluster client to support Redis Cluster Mode (#1660)
  * Support RediSearch FT.PROFILE command (#1727)
  * Adding support for non-decodable commands (#1731)
  * COMMAND GETKEYS support (#1738)
  * RedisJSON 2.0.4 behaviour support (#1747)
  * Removing deprecating distutils (PEP 632) (#1730)
  * Updating PR template (#1745)
  * Removing duplication of Script class (#1751)
  * Splitting documentation for read the docs (#1743)
  * Improve code coverage for aggregation tests (#1713)
  * Fixing COMMAND GETKEYS tests (#1750)
  * GitHub release improvements (#1684)
* 4.0.2 (Nov 22, 2021)
  * Restoring Sentinel commands to redis client (#1723)
  * Better removal of hiredis warning (#1726)
  * Adding links to redis documents in function calls (#1719)
* 4.0.1 (Nov 17, 2021)
  * Removing command on initial connections (#1722)
  * Removing hiredis warning when not installed (#1721)
* 4.0.0 (Nov 15, 2021)
  * FT.EXPLAINCLI intentionally raising NotImplementedError
  * Restoring ZRANGE desc for Redis < 6.2.0 (#1697)
  * Response parsing occasionally fails to parse floats (#1692)
  * Re-enabling read-the-docs (#1707)
  * Call HSET after FT.CREATE to avoid keyspace scan (#1706)
  * Unit tests fixes for compatibility (#1703)
  * Improve documentation about Locks (#1701)
  * Fixes to allow --redis-url to pass through all tests (#1700)
  * Fix unit tests running against Redis 4.0.0 (#1699)
  * Search alias test fix (#1695)
  * Adding RediSearch/RedisJSON tests (#1691)
  * Updating codecov rules (#1689)
  * Tests to validate custom JSON decoders (#1681)
  * Added breaking icon to release drafter (#1702)
  * Removing dependency on six (#1676)
  * Re-enable pipeline support for JSON and TimeSeries (#1674)
  * Export Sentinel, and SSL like other classes (#1671)
  * Restore zrange functionality for older versions of Redis (#1670)
  * Fixed garbage collection deadlock (#1578)
  * Tests to validate built python packages (#1678)
  * Sleep for flaky search test (#1680)
  * Test function renames, to match standards (#1679)
  * Docstring improvements for Redis class (#1675)
  * Fix georadius tests (#1672)
  * Improvements to JSON coverage (#1666)
  * Add python_requires setuptools check for python > 3.6 (#1656)
  * SMISMEMBER support (#1667)
  * Exposing the module version in loaded_modules (#1648)
  * RedisTimeSeries support (#1652)
  * Support for json multipath ($) (#1663)
  * Added boolean parsing to PEXPIRE and PEXPIREAT (#1665)
  * Add python_requires setuptools check for python > 3.6 (#1656)
  * Adding vulture for static analysis (#1655)
  * Starting to clean the docs (#1657)
  * Update README.md (#1654)
  * Adding description format for package (#1651)
  * Publish to pypi as releases are generated with the release drafter (#1647)
  * Restore actions to prs (#1653)
  * Fixing the package to include commands (#1649)
  * Re-enabling codecov as part of CI process (#1646)
  * Adding support for redisearch (#1640) Thanks @chayim
  * redisjson support (#1636) Thanks @chayim
  * Sentinel: Add SentinelManagedSSLConnection (#1419) Thanks @AbdealiJK
  * Enable floating parameters in SET (ex and px) (#1635) Thanks @AvitalFineRedis
  * Add warning when hiredis not installed. Recommend installation. (#1621) Thanks @adiamzn
  * Raising NotImplementedError for SCRIPT DEBUG and DEBUG SEGFAULT (#1624) Thanks @chayim
  * CLIENT REDIR command support (#1623) Thanks @chayim
  * REPLICAOF command implementation (#1622) Thanks @chayim
  * Add support to NX XX and CH to GEOADD (#1605) Thanks @AvitalFineRedis
  * Add support to ZRANGE and ZRANGESTORE parameters (#1603) Thanks @AvitalFineRedis
  * Pre 6.2 redis should default to None for script flush (#1641) Thanks @chayim
  * Add FULL option to XINFO SUMMARY (#1638) Thanks @agusdmb
  * Geosearch test should use any=True (#1594) Thanks @Andrew-Chen-Wang
  * Removing packaging dependency (#1626) Thanks @chayim
  * Fix client_kill_filter docs for skimpy (#1596) Thanks @Andrew-Chen-Wang
  * Normalize minid and maxlen docs (#1593) Thanks @Andrew-Chen-Wang
  * Update docs for multiple usernames for ACL DELUSER (#1595) Thanks @Andrew-Chen-Wang
  * Fix grammar of get param in set command (#1588) Thanks @Andrew-Chen-Wang
  * Fix docs for client_kill_filter (#1584) Thanks @Andrew-Chen-Wang
  * Convert README & CONTRIBUTING from rst to md (#1633) Thanks @davidylee
  * Test BYLEX param in zrangestore (#1634) Thanks @AvitalFineRedis
  * Tox integrations with invoke and docker (#1632) Thanks @chayim
  * Adding the release drafter to help simplify release notes (#1618). Thanks @chayim
  * BACKWARDS INCOMPATIBLE: Removed support for end of life Python 2.7. #1318
  * BACKWARDS INCOMPATIBLE: All values within Redis URLs are unquoted via
      urllib.parse.unquote. Prior versions of redis-py supported this by
      specifying the ``decode_components`` flag to the ``from_url`` functions.
      This is now done by default and cannot be disabled. #589
  * POTENTIALLY INCOMPATIBLE: Redis commands were moved into a mixin
      (see commands.py). Anyone importing ``redis.client`` to access commands
      directly should import ``redis.commands``. #1534, #1550
  * Removed technical debt on REDIS_6_VERSION placeholder. Thanks @chayim #1582.
  * Various docus fixes. Thanks @Andrew-Chen-Wang #1585, #1586.
  * Support for LOLWUT command, available since Redis 5.0.0.
      Thanks @brainix #1568.
  * Added support for CLIENT REPLY, available in Redis 3.2.0.
      Thanks @chayim #1581.
  * Support for Auto-reconnect PubSub on get_message. Thanks @luhn #1574.
  * Fix RST syntax error in README/ Thanks @JanCBrammer #1451.
  * IDLETIME and FREQ support for RESTORE. Thanks @chayim #1580.
  * Supporting args with MODULE LOAD. Thanks @chayim #1579.
  * Updating RedisLabs with Redis. Thanks @gkorland #1575.
  * Added support for ASYNC to SCRIPT FLUSH available in Redis 6.2.0.
      Thanks @chayim. #1567
  * Added CLIENT LIST fix to support multiple client ids available in
      Redis 2.8.12. Thanks @chayim #1563.
  * Added DISCARD support for pipelines available in Redis 2.0.0.
      Thanks @chayim #1565.
  * Added ACL DELUSER support for deleting lists of users available in
      Redis 6.2.0. Thanks @chayim. #1562
  * Added CLIENT TRACKINFO support available in Redis 6.2.0.
      Thanks @chayim. #1560
  * Added GEOSEARCH and GEOSEARCHSTORE support available in Redis 6.2.0.
      Thanks @AvitalFine Redis. #1526
  * Added LPUSHX support for lists available in Redis 4.0.0.
      Thanks @chayim. #1559
  * Added support for QUIT available in Redis 1.0.0.
      Thanks @chayim. #1558
  * Added support for COMMAND COUNT available in Redis 2.8.13.
      Thanks @chayim. #1554.
  * Added CREATECONSUMER support for XGROUP available in Redis 6.2.0.
      Thanks @AvitalFineRedis. #1553
  * Including slowly complexity in INFO if available.
      Thanks @ian28223 #1489.
  * Added support for STRALGO available in Redis 6.0.0.
      Thanks @AvitalFineRedis. #1528
  * Addes support for ZMSCORE available in Redis 6.2.0.
      Thanks @2014BDuck and @jiekun.zhu. #1437
  * Support MINID and LIMIT on XADD available in Redis 6.2.0.
      Thanks @AvitalFineRedis. #1548
  * Added sentinel commands FLUSHCONFIG, CKQUORUM, FAILOVER, and RESET
      available in Redis 2.8.12.
      Thanks @otherpirate. #834
  * Migrated Version instead of StrictVersion for Python 3.10.
      Thanks @tirkarthi. #1552
  * Added retry mechanism with backoff. Thanks @nbraun-amazon. #1494
  * Migrated commands to a mixin. Thanks @chayim. #1534
  * Added support for ZUNION, available in Redis 6.2.0. Thanks
      @AvitalFineRedis. #1522
  * Added support for CLIENT LIST with ID, available in Redis 6.2.0.
      Thanks @chayim. #1505
  * Added support for MINID and LIMIT with xtrim, available in Reds 6.2.0.
      Thanks @chayim. #1508
  * Implemented LMOVE and BLMOVE commands, available in Redis 6.2.0.
      Thanks @chayim. #1504
  * Added GET argument to SET command, available in Redis 6.2.0.
      Thanks @2014BDuck. #1412
  * Documentation fixes. Thanks @enjoy-binbin @jonher937. #1496 #1532
  * Added support for XAUTOCLAIM, available in Redis 6.2.0.
      Thanks @AvitalFineRedis. #1529
  * Added IDLE support for XPENDING, available in Redis 6.2.0.
      Thanks @AvitalFineRedis. #1523
  * Add a count parameter to lpop/rpop, available in Redis 6.2.0.
      Thanks @wavenator. #1487
  * Added a (pypy) trove classifier for Python 3.9.
      Thanks @D3X. #1535
  * Added ZINTER support, available in Redis 6.2.0.
      Thanks @AvitalFineRedis. #1520
  * Added ZINTER support, available in Redis 6.2.0.
      Thanks @AvitalFineRedis. #1520
  * Added ZDIFF and ZDIFFSTORE support, available in Redis 6.2.0.
      Thanks @AvitalFineRedis. #1518
  * Added ZRANGESTORE support, available in Redis 6.2.0.
      Thanks @AvitalFineRedis. #1521
  * Added LT and GT support for ZADD, available in Redis 6.2.0.
      Thanks @chayim. #1509
  * Added ZRANDMEMBER support, available in Redis 6.2.0.
      Thanks @AvitalFineRedis. #1519
  * Added GETDEL support, available in Redis 6.2.0.
      Thanks @AvitalFineRedis. #1514
  * Added CLIENT KILL laddr filter, available in Redis 6.2.0.
      Thanks @chayim. #1506
  * Added CLIENT UNPAUSE, available in Redis 6.2.0.
      Thanks @chayim. #1512
  * Added NOMKSTREAM support for XADD, available in Redis 6.2.0.
      Thanks @chayim. #1507
  * Added HRANDFIELD support, available in Redis 6.2.0.
      Thanks @AvitalFineRedis. #1513
  * Added CLIENT INFO support, available in Redis 6.2.0.
      Thanks @AvitalFineRedis. #1517
  * Added GETEX support, available in Redis 6.2.0.
      Thanks @AvitalFineRedis. #1515
  * Added support for COPY command, available in Redis 6.2.0.
      Thanks @malinaa96. #1492
  * Provide a development and testing environment via docker. Thanks
      @abrookins. #1365
  * Added support for the LPOS command available in Redis 6.0.6. Thanks
      @aparcar #1353/#1354
  * Added support for the ACL LOG command available in Redis 6. Thanks
      @2014BDuck. #1307
  * Added support for ABSTTL option of the RESTORE command available in
      Redis 5.0. Thanks @charettes. #1423
* 3.5.3 (June 1, 2020)
  * Restore try/except clauses to __del__ methods. These will be removed
      in 4.0 when more explicit resource management if enforced. #1339
  * Update the master_address when Sentinels promote a new master. #847
  * Update SentinelConnectionPool to not forcefully disconnect other in-use
      connections which can negatively affect threaded applications. #1345
* 3.5.2 (May 14, 2020)
  * Tune the locking in ConnectionPool.get_connection so that the lock is
      not held while waiting for the socket to establish and validate the
      TCP connection.
* 3.5.1 (May 9, 2020)
  * Fix for HSET argument validation to allow any non-None key. Thanks
      @AleksMat, #1337, #1341
* 3.5.0 (April 29, 2020)
  * Removed exception trapping from __del__ methods. redis-py objects that
      hold various resources implement __del__ cleanup methods to release
      those resources when the object goes out of scope. This provides a
      fallback for when these objects aren't explicitly closed by user code.
      Prior to this change any errors encountered in closing these resources
      would be hidden from the user. Thanks @jdufresne. #1281
  * Expanded support for connection strings specifying a username connecting
      to pre-v6 servers. #1274
  * Optimized Lock's blocking_timeout and sleep. If the lock cannot be
      acquired and the sleep value would cause the loop to sleep beyond
      blocking_timeout, fail immediately. Thanks @clslgrnc. #1263
  * Added support for passing Python memoryviews to Redis command args that
      expect strings or bytes. The memoryview instance is sent directly to
      the socket such that there are zero copies made of the underlying data
      during command packing. Thanks @Cody-G. #1265, #1285
  * HSET command now can accept multiple pairs. HMSET has been marked as
      deprecated now. Thanks to @laixintao #1271
  * Don't manually DISCARD when encountering an ExecAbortError.
      Thanks @nickgaya, #1300/#1301
  * Reset the watched state of pipelines after calling exec. This saves
      a roundtrip to the server by not having to call UNWATCH within
      Pipeline.reset(). Thanks @nickgaya, #1299/#1302
  * Added the KEEPTTL option for the SET command. Thanks
      @laixintao #1304/#1280
  * Added the MEMORY STATS command. #1268
  * Lock.extend() now has a new option, `replace_ttl`. When False (the
      default), Lock.extend() adds the `additional_time` to the lock's existing
      TTL. When replace_ttl=True, the lock's existing TTL is replaced with
      the value of `additional_time`.
  * Add testing and support for PyPy.
* 3.4.1
  * Move the username argument in the Redis and Connection classes to the
      end of the argument list. This helps those poor souls that specify all
      their connection options as non-keyword arguments. #1276
  * Prior to ACL support, redis-py ignored the username component of
      Connection URLs. With ACL support, usernames are no longer ignored and
      are used to authenticate against an ACL rule. Some cloud vendors with
      managed Redis instances (like Heroku) provide connection URLs with a
      username component pre-ACL that is not intended to be used. Sending that
      username to Redis servers < 6.0.0 results in an error. Attempt to detect
      this condition and retry the AUTH command with only the password such
      that authentication continues to work for these users. #1274
  * Removed the __eq__ hooks to Redis and ConnectionPool that were added
      in 3.4.0. This ended up being a bad idea as two separate connection
      pools be considered equal yet manage a completely separate set of
      connections.
* 3.4.0
  * Allow empty pipelines to be executed if there are WATCHed keys.
      This is a convenient way to test if any of the watched keys changed
      without actually running any other commands. Thanks @brianmaissy.
      #1233, #1234
  * Removed support for end of life Python 3.4.
  * Added support for all ACL commands in Redis 6. Thanks @IAmATeaPot418
      for helping.
  * Pipeline instances now always evaluate to True. Prior to this change,
      pipeline instances relied on __len__ for boolean evaluation which
      meant that pipelines with no commands on the stack would be considered
      False. #994
  * Client instances and Connection pools now support a 'client_name'
      argument. If supplied, all connections created will call CLIENT SETNAME
      as soon as the connection is opened. Thanks to @Habbie for supplying
      the basis of this change. #802
  * Added the 'ssl_check_hostname' argument to specify whether SSL
      connections should require the server hostname to match the hostname
      specified in the SSL cert. By default 'ssl_check_hostname' is False
      for backwards compatibility. #1196
  * Slightly optimized command packing. Thanks @Deneby67. #1255
  * Added support for the TYPE argument to SCAN. Thanks @netocp. #1220
  * Better thread and fork safety in ConnectionPool and
      BlockingConnectionPool. Added better locking to synchronize critical
      sections rather than relying on CPython-specific implementation details
      relating to atomic operations. Adjusted how the pools identify and
      deal with a fork. Added a ChildDeadlockedError exception that is
      raised by child processes in the very unlikely chance that a deadlock
      is encountered. Thanks @gmbnomis, @mdellweg, @yht804421715. #1270,
      #1138, #1178, #906, #1262
  * Added __eq__ hooks to the Redis and ConnectionPool classes.
      Thanks @brainix. #1240
* 3.3.11
  * Further fix for the SSLError -> TimeoutError mapping to work
      on obscure releases of Python 2.7.
* 3.3.10
  * Fixed a potential error handling bug for the SSLError -> TimeoutError
      mapping introduced in 3.3.9. Thanks @zbristow. #1224
* 3.3.9
  * Mapped Python 2.7 SSLError to TimeoutError where appropriate. Timeouts
      should now consistently raise TimeoutErrors on Python 2.7 for both
      unsecured and secured connections. Thanks @zbristow. #1222
* 3.3.8
  * Fixed MONITOR parsing to properly parse IPv6 client addresses, unix
      socket connections and commands issued from Lua. Thanks @kukey. #1201
* 3.3.7
  * Fixed a regression introduced in 3.3.0 where socket.error exceptions
      (or subclasses) could potentially be raised instead of
      redis.exceptions.ConnectionError. #1202
* 3.3.6
  * Fixed a regression in 3.3.5 that caused PubSub.get_message() to raise
      a socket.timeout exception when passing a timeout value. #1200
* 3.3.5
  * Fix an issue where socket.timeout errors could be handled by the wrong
      exception handler in Python 2.7.
* 3.3.4
  * More specifically identify nonblocking read errors for both SSL and
      non-SSL connections. 3.3.1, 3.3.2 and 3.3.3 on Python 2.7 could
      potentially mask a ConnectionError. #1197
* 3.3.3
  * The SSL module in Python < 2.7.9 handles non-blocking sockets
      differently than 2.7.9+. This patch accommodates older versions. #1197
* 3.3.2
  * Further fixed a regression introduced in 3.3.0 involving SSL and
      non-blocking sockets. #1197
* 3.3.1
  * Fixed a regression introduced in 3.3.0 involving SSL and non-blocking
      sockets. #1197
* 3.3.0
  * Resolve a race condition with the PubSubWorkerThread. #1150
  * Cleanup socket read error messages. Thanks Vic Yu. #1159
  * Cleanup the Connection's selector correctly. Thanks Bruce Merry. #1153
  * Added a Monitor object to make working with MONITOR output easy.
      Thanks Roey Prat #1033
  * Internal cleanup: Removed the legacy Token class which was necessary
      with older version of Python that are no longer supported. #1066
  * Response callbacks are now case insensitive. This allows users that
      call Redis.execute_command() directly to pass lower-case command
      names and still get reasonable responses. #1168
  * Added support for hiredis-py 1.0.0 encoding error support. This should
      make the PythonParser and the HiredisParser behave identically
      when encountering encoding errors. Thanks Brian Candler. #1161/#1162
  * All authentication errors now properly raise AuthenticationError.
      AuthenticationError is now a subclass of ConnectionError, which will
      cause the connection to be disconnected and cleaned up appropriately.
      #923
  * Add READONLY and READWRITE commands. Thanks @theodesp. #1114
  * Remove selectors in favor of nonblocking sockets. Selectors had
      issues in some environments including eventlet and gevent. This should
      resolve those issues with no other side effects.
  * Fixed an issue with XCLAIM and previously claimed but not removed
      messages. Thanks @thomdask. #1192/#1191
  * Allow for single connection client instances. These instances
      are not thread safe but offer other benefits including a subtle
      performance increase.
  * Added extensive health checks that keep the connections lively.
      Passing the "health_check_interval=N" option to the Redis client class
      or to a ConnectionPool ensures that a round trip PING/PONG is successful
      before any command if the underlying connection has been idle for more
      than N seconds. ConnectionErrors and TimeoutErrors are automatically
      retried once for health checks.
  * Changed the PubSubWorkerThread to use a threading.Event object rather
      than a boolean to control the thread's life cycle. Thanks Timothy
      Rule. #1194/#1195.
  * Fixed a bug in Pipeline error handling that would incorrectly retry
      ConnectionErrors.
* 3.2.1
  * Fix SentinelConnectionPool to work in multiprocess/forked environments.
* 3.2.0
  * Added support for `select.poll` to test whether data can be read
      on a socket. This should allow for significantly more connections to
      be used with pubsub. Fixes #486/#1115
  * Attempt to guarantee that the ConnectionPool hands out healthy
      connections. Healthy connections are those that have an established
      socket connection to the Redis server, are ready to accept a command
      and have no data available to read. Fixes #1127/#886
  * Use the socket.IPPROTO_TCP constant instead of socket.SOL_TCP.
      IPPROTO_TCP is available on more interpreters (Jython for instance).
      Thanks @Junnplus. #1130
  * Fixed a regression introduced in 3.0 that mishandles exceptions not
      derived from the base Exception class. KeyboardInterrupt and
      gevent.timeout notable. Thanks Christian Fersch. #1128/#1129
  * Significant improvements to handing connections with forked processes.
      Parent and child processes no longer trample on each others' connections.
      Thanks to Jay Rolette for the patch and highlighting this issue.
      #504/#732/#784/#863
  * PythonParser no longer closes the associated connection's socket. The
      connection itself will close the socket. #1108/#1085
* 3.1.0
  * Connection URLs must have one of the following schemes:
      redis://, rediss://, unix://. Thanks @jdupl123. #961/#969
  * Fixed an issue with retry_on_timeout logic that caused some TimeoutErrors
      to be retried. Thanks Aaron Yang. #1022/#1023
  * Added support for SNI for SSL. Thanks @oridistor and Roey Prat. #1087
  * Fixed ConnectionPool repr for pools with no connections. Thanks
      Cody Scott. #1043/#995
  * Fixed GEOHASH to return a None value when specifying a place that
      doesn't exist on the server. Thanks @guybe7. #1126
  * Fixed XREADGROUP to return an empty dictionary for messages that
      have been deleted but still exist in the unacknowledged queue. Thanks
      @xeizmendi. #1116
  * Added an owned method to Lock objects. owned returns a boolean
      indicating whether the current lock instance still owns the lock.
      Thanks Dave Johansen. #1112
  * Allow lock.acquire() to accept an optional token argument. If
      provided, the token argument is used as the unique value used to claim
      the lock. Thankd Dave Johansen. #1112
  * Added a reacquire method to Lock objects. reacquire attempts to renew
      the lock such that the timeout is extended to the same value that the
      lock was initially acquired with. Thanks Ihor Kalnytskyi. #1014
  * Stream names found within XREAD and XREADGROUP responses now properly
      respect the decode_responses flag.
  * XPENDING_RANGE now requires the user the specify the min, max and
      count arguments. Newer versions of Redis prevent count from being
      infinite so it's left to the user to specify these values explicitly.
  * ZADD now returns None when xx=True and incr=True and an element
      is specified that doesn't exist in the sorted set. This matches
      what the server returns in this case. #1084
  * Added client_kill_filter that accepts various filters to identify
      and kill clients. Thanks Theofanis Despoudis. #1098
  * Fixed a race condition that occurred when unsubscribing and
      resubscribing to the same channel or pattern in rapid succession.
      Thanks Marcin Raczyński. #764
  * Added a LockNotOwnedError that is raised when trying to extend or
      release a lock that is no longer owned. This is a subclass of LockError
      so previous code should continue to work as expected. Thanks Joshua
      Harlow. #1095
  * Fixed a bug in GEORADIUS that forced decoding of places without
      respecting the decode_responses option. Thanks Bo Bayles. #1082
* 3.0.1
  * Fixed regression with UnixDomainSocketConnection caused by 3.0.0.
      Thanks Jyrki Muukkonen
  * Fixed an issue with the new asynchronous flag on flushdb and flushall.
      Thanks rogeryen
  * Updated Lock.locked() method to indicate whether *any* process has
      acquired the lock, not just the current one. This is in line with
      the behavior of threading.Lock. Thanks Alan Justino da Silva
* 3.0.0
  BACKWARDS INCOMPATIBLE CHANGES
  * When using a Lock as a context manager and the lock fails to be acquired
      a LockError is now raised. This prevents the code block inside the
      context manager from being executed if the lock could not be acquired.
  * Renamed LuaLock to Lock.
  * Removed the pipeline based Lock implementation in favor of the LuaLock
      implementation.
  * Only bytes, strings and numbers (ints, longs and floats) are acceptable
      for keys and values. Previously redis-py attempted to cast other types
      to str() and store the result. This caused must confusion and frustration
      when passing boolean values (cast to 'True' and 'False') or None values
      (cast to 'None'). It is now the user's responsibility to cast all
      key names and values to bytes, strings or numbers before passing the
      value to redis-py.
  * The StrictRedis class has been renamed to Redis. StrictRedis will
      continue to exist as an alias of Redis for the foreseeable future.
  * The legacy Redis client class has been removed. It caused much confusion
      to users.
  * ZINCRBY arguments 'value' and 'amount' have swapped order to match the
      the Redis server. The new argument order is: keyname, amount, value.
  * MGET no longer raises an error if zero keys are passed in. Instead an
      empty list is returned.
  * MSET and MSETNX now require all keys/values to be specified in a single
      dictionary argument named mapping. This was changed to allow for future
      options to these commands in the future.
  * ZADD now requires all element names/scores be specified in a single
      dictionary argument named mapping. This was required to allow the NX,
      XX, CH and INCR options to be specified.
  * ssl_cert_reqs now has a default value of 'required' by default. This
      should make connecting to a remote Redis server over SSL more secure.
      Thanks u2mejc
  * Removed support for EOL Python 2.6 and 3.3. Thanks jdufresne
  OTHER CHANGES
  * Added missing DECRBY command. Thanks derek-dchu
  * CLUSTER INFO and CLUSTER NODES responses are now properly decoded to
      strings.
  * Added a 'locked()' method to Lock objects. This method returns True
      if the lock has been acquired and owned by the current process,
      otherwise False.
  * EXISTS now supports multiple keys. It's return value is now the number
      of keys in the list that exist.
  * Ensure all commands can accept key names as bytes. This fixes issues
      with BLPOP, BRPOP and SORT.
  * All errors resulting from bad user input are raised as DataError
      exceptions. DataError is a subclass of RedisError so this should be
      transparent to anyone previously catching these.
  * Added support for NX, XX, CH and INCR options to ZADD
  * Added support for the MIGRATE command
  * Added support for the MEMORY USAGE and MEMORY PURGE commands. Thanks
      Itamar Haber
  * Added support for the 'asynchronous' argument to FLUSHDB and FLUSHALL
      commands. Thanks Itamar Haber
  * Added support for the BITFIELD command. Thanks Charles Leifer and
      Itamar Haber
  * Improved performance on pipeline requests with large chunks of data.
      Thanks tzickel
  * Fixed test suite to not fail if another client is connected to the
      server the tests are running against.
  * Added support for SWAPDB. Thanks Itamar Haber
  * Added support for all STREAM commands. Thanks Roey Prat and Itamar Haber
  * SHUTDOWN now accepts the 'save' and 'nosave' arguments. Thanks
      dwilliams-kenzan
  * Added support for ZPOPMAX, ZPOPMIN, BZPOPMAX, BZPOPMIN. Thanks
      Itamar Haber
  * Added support for the 'type' argument in CLIENT LIST. Thanks Roey Prat
  * Added support for CLIENT PAUSE. Thanks Roey Prat
  * Added support for CLIENT ID and CLIENT UNBLOCK. Thanks Itamar Haber
  * GEODIST now returns a None value when referencing a place that does
      not exist. Thanks qingping209
  * Added a ping() method to pubsub objects. Thanks krishan-carbon
  * Fixed a bug with keys in the INFO dict that contained ':' symbols.
      Thanks mzalimeni
  * Fixed the select system call retry compatibility with Python 2.x.
      Thanks lddubeau
  * max_connections is now a valid querystring argument for creating
      connection pools from URLs. Thanks mmaslowskicc
  * Added the UNLINK command. Thanks yozel
  * Added socket_type option to Connection for configurability.
      Thanks garlicnation
  * Lock.do_acquire now atomically sets acquires the lock and sets the
      expire value via set(nx=True, px=timeout). Thanks 23doors
  * Added 'count' argument to SPOP. Thanks AlirezaSadeghi
  * Fixed an issue parsing client_list responses that contained an '='.
      Thanks swilly22
* 2.10.6
  * Various performance improvements. Thanks cjsimpson
  * Fixed a bug with SRANDMEMBER where the behavior for `number=0` did
      not match the spec. Thanks Alex Wang
  * Added HSTRLEN command. Thanks Alexander Putilin
  * Added the TOUCH command. Thanks Anis Jonischkeit
  * Remove unnecessary calls to the server when registering Lua scripts.
      Thanks Ben Greenberg
  * SET's EX and PX arguments now allow values of zero. Thanks huangqiyin
  * Added PUBSUB {CHANNELS, NUMPAT, NUMSUB} commands. Thanks Angus Pearson
  * PubSub connections that encounter `InterruptedError`s now
      retry automatically. Thanks Carlton Gibson and Seth M. Larson
  * LPUSH and RPUSH commands run on PyPy now correctly returns the number
      of items of the list. Thanks Jeong YunWon
  * Added support to automatically retry socket EINTR errors. Thanks
      Thomas Steinacher
  * PubSubWorker threads started with `run_in_thread` are now daemonized
      so the thread shuts down when the running process goes away. Thanks
      Keith Ainsworth
  * Added support for GEO commands. Thanks Pau Freixes, Alex DeBrie and
      Abraham Toriz
  * Made client construction from URLs smarter. Thanks Tim Savage
  * Added support for CLUSTER * commands. Thanks Andy Huang
  * The RESTORE command now accepts an optional `replace` boolean.
      Thanks Yoshinari Takaoka
  * Attempt to connect to a new Sentinel if a TimeoutError occurs. Thanks
      Bo Lopker
  * Fixed a bug in the client's `__getitem__` where a KeyError would be
      raised if the value returned by the server is an empty string.
      Thanks Javier Candeira.
  * Socket timeouts when connecting to a server are now properly raised
      as TimeoutErrors.
* 2.10.5
  * Allow URL encoded parameters in Redis URLs. Characters like a "/" can
      now be URL encoded and redis-py will correctly decode them. Thanks
      Paul Keene.
  * Added support for the WAIT command. Thanks <https://github.com/eshizhan>
  * Better shutdown support for the PubSub Worker Thread. It now properly
      cleans up the connection, unsubscribes from any channels and patterns
      previously subscribed to and consumes any waiting messages on the socket.
  * Added the ability to sleep for a brief period in the event of a
      WatchError occurring. Thanks Joshua Harlow.
  * Fixed a bug with pipeline error reporting when dealing with characters
      in error messages that could not be encoded to the connection's
      character set. Thanks Hendrik Muhs.
  * Fixed a bug in Sentinel connections that would inadvertently connect
      to the master when the connection pool resets. Thanks
      <https://github.com/df3n5>
  * Better timeout support in Pubsub get_message. Thanks Andy Isaacson.
  * Fixed a bug with the HiredisParser that would cause the parser to
      get stuck in an endless loop if a specific number of bytes were
      delivered from the socket. This fix also increases performance of
      parsing large responses from the Redis server.
  * Added support for ZREVRANGEBYLEX.
  * ConnectionErrors are now raised if Redis refuses a connection due to
      the maxclients limit being exceeded. Thanks Roman Karpovich.
  * max_connections can now be set when instantiating client instances.
      Thanks Ohad Perry.
* 2.10.4
    (skipped due to a PyPI snafu)
* 2.10.3
  * Fixed a bug with the bytearray support introduced in 2.10.2. Thanks
      Josh Owen.
* 2.10.2
  * Added support for Hiredis's new bytearray support. Thanks
      <https://github.com/tzickel>
  * POSSIBLE BACKWARDS INCOMPATIBLE CHANGE: Fixed a possible race condition
      when multiple threads share the same Lock instance with a timeout. Lock
      tokens are now stored in thread local storage by default. If you have
      code that acquires a lock in one thread and passes that lock instance to
      another thread to release it, you need to disable thread local storage.
      Refer to the doc strings on the Lock class about the thread_local
      argument information.
  * Fixed a regression in from_url where "charset" and "errors" weren't
      valid options. "encoding" and "encoding_errors" are still accepted
      and preferred.
  * The "charset" and "errors" options have been deprecated. Passing
      either to StrictRedis.__init__ or from_url will still work but will
      also emit a DeprecationWarning. Instead use the "encoding" and
      "encoding_errors" options.
  * Fixed a compatibility bug with Python 3 when the server closes a
      connection.
  * Added BITPOS command. Thanks <https://github.com/jettify>.
  * Fixed a bug when attempting to send large values to Redis in a Pipeline.
* 2.10.1
  * Fixed a bug where Sentinel connections to a server that's no longer a
      master and receives a READONLY error will disconnect and reconnect to
      the master.
* 2.10.0
  * Discontinued support for Python 2.5. Upgrade. You'll be happier.
  * The HiRedis parser will now properly raise ConnectionErrors.
  * Completely refactored PubSub support. Fixes all known PubSub bugs and
      adds a bunch of new features. Docs can be found in the README under the
      new "Publish / Subscribe" section.
  * Added the new HyperLogLog commands (PFADD, PFCOUNT, PFMERGE). Thanks
      Pepijn de Vos and Vincent Ohprecio.
  * Updated TTL and PTTL commands with Redis 2.8+ semantics. Thanks Markus
      Kaiserswerth.
  * *SCAN commands now return a long (int on Python3) cursor value rather
      than the string representation. This might be slightly backwards
incompatible in code using*SCAN commands loops such as
      "while cursor != '0':".
  * Added extra *SCAN commands that return iterators instead of the normal
      [cursor, data] type. Use scan_iter, hscan_iter, sscan_iter, and
      zscan_iter for iterators. Thanks Mathieu Longtin.
  * Added support for SLOWLOG commands. Thanks Rick van Hattem.
  * Added lexicographical commands ZRANGEBYLEX, ZREMRANGEBYLEX, and ZLEXCOUNT
      for sorted sets.
  * Connection objects now support an optional argument, socket_read_size,
      indicating how much data to read during each socket.recv() call. After
      benchmarking, increased the default size to 64k, which dramatically
      improves performance when fetching large values, such as many results
      in a pipeline or a large (>1MB) string value.
  * Improved the pack_command and send_packed_command functions to increase
      performance when sending large (>1MB) values.
  * Sentinel Connections to master servers now detect when a READONLY error
      is encountered and disconnect themselves and all other active connections
      to the same master so that the new master can be discovered.
  * Fixed Sentinel state parsing on Python 3.
  * Added support for SENTINEL MONITOR, SENTINEL REMOVE, and SENTINEL SET
      commands. Thanks Greg Murphy.
  * INFO output that doesn't follow the "key:value" format will now be
      appended to a key named "__raw__" in the INFO dictionary. Thanks Pedro
      Larroy.
  * The "vagrant" directory contains a complete vagrant environment for
      redis-py developers. The environment runs a Redis master, a Redis slave,
      and 3 Sentinels. Future iterations of the test suite will incorporate
      more integration style tests, ensuring things like failover happen
      correctly.
  * It's now possible to create connection pool instances from a URL.
      StrictRedis.from_url() now uses this feature to create a connection pool
      instance and use that when creating a new client instance. Thanks
      <https://github.com/chillipino>
  * When creating client instances or connection pool instances from an URL,
      it's now possible to pass additional options to the connection pool with
      querystring arguments.
  * Fixed a bug where some encodings (like utf-16) were unusable on Python 3
      as command names and literals would get encoded.
  * Added an SSLConnection class that allows for secure connections through
      stunnel or other means. Construct an SSL connection with the ssl=True
      option on client classes, using the rediss:// scheme from an URL, or
      by passing the SSLConnection class to a connection pool's
      connection_class argument. Thanks <https://github.com/oranagra>.
  * Added a socket_connect_timeout option to control how long to wait while
      establishing a TCP connection before timing out. This lets the client
      fail fast when attempting to connect to a downed server while keeping
      a more lenient timeout for all other socket operations.
  * Added TCP Keep-alive support by passing use the socket_keepalive=True
      option. Finer grain control can be achieved using the
      socket_keepalive_options option which expects a dictionary with any of
      the keys (socket.TCP_KEEPIDLE, socket.TCP_KEEPCNT, socket.TCP_KEEPINTVL)
      and integers for values. Thanks Yossi Gottlieb.
  * Added a `retry_on_timeout` option that controls how socket.timeout errors
      are handled. By default it is set to False and will cause the client to
      raise a TimeoutError anytime a socket.timeout is encountered. If
      `retry_on_timeout` is set to True, the client will retry a command that
      timed out once like other `socket.error`s.
  * Completely refactored the Lock system. There is now a LuaLock class
      that's used when the Redis server is capable of running Lua scripts along
      with a fallback class for Redis servers < 2.6. The new locks fix several
      subtle race consider that the old lock could face. In additional, a
      new method, "extend" is available on lock instances that all a lock
      owner to extend the amount of time they have the lock for. Thanks to
      Eli Finkelshteyn and <https://github.com/chillipino> for contributions.
* 2.9.1
  * IPv6 support. Thanks <https://github.com/amashinchi>
* 2.9.0
  * Performance improvement for packing commands when using the PythonParser.
      Thanks Guillaume Viot.
  * Executing an empty pipeline transaction no longer sends MULTI/EXEC to
      the server. Thanks EliFinkelshteyn.
  * Errors when authenticating (incorrect password) and selecting a database
      now close the socket.
  * Full Sentinel support thanks to Vitja Makarov. Thanks!
  * Better repr support for client and connection pool instances. Thanks
      Mark Roberts.
  * Error messages that the server sends to the client are now included
      in the client error message. Thanks Sangjin Lim.
  * Added the SCAN, SSCAN, HSCAN, and ZSCAN commands. Thanks Jingchao Hu.
  * ResponseErrors generated by pipeline execution provide addition context
      including the position of the command in the pipeline and the actual
      command text generated the error.
  * ConnectionPools now play nicer in threaded environments that fork. Thanks
      Christian Joergensen.
* 2.8.0
  * redis-py should play better with gevent when a gevent Timeout is raised.
      Thanks leifkb.
  * Added SENTINEL command. Thanks Anna Janackova.
  * Fixed a bug where pipelines could potentially corrupt a connection
      if the MULTI command generated a ResponseError. Thanks EliFinkelshteyn
      for the report.
  * Connections now call socket.shutdown() prior to socket.close() to
      ensure communication ends immediately per the note at
      <https://docs.python.org/2/library/socket.html#socket.socket.close>
      Thanks to David Martin for pointing this out.
  * Lock checks are now based on floats rather than ints. Thanks
      Vitja Makarov.
* 2.7.6
  * Added CONFIG RESETSTAT command. Thanks Yossi Gottlieb.
  * Fixed a bug introduced in 2.7.3 that caused issues with script objects
      and pipelines. Thanks Carpentier Pierre-Francois.
  * Converted redis-py's test suite to use the awesome py.test library.
  * Fixed a bug introduced in 2.7.5 that prevented a ConnectionError from
      being raised when the Redis server is LOADING data.
  * Added a BusyLoadingError exception that's raised when the Redis server
      is starting up and not accepting commands yet. BusyLoadingError
      subclasses ConnectionError, which this state previously returned.
      Thanks Yossi Gottlieb.
* 2.7.5
  * DEL, HDEL and ZREM commands now return the numbers of keys deleted
      instead of just True/False.
  * from_url now supports URIs with a port number. Thanks Aaron Westendorf.
* 2.7.4
  * Added missing INCRBY method. Thanks Krzysztof Dorosz.
  * SET now accepts the EX, PX, NX and XX options from Redis 2.6.12. These
      options will generate errors if these options are used when connected
      to a Redis server < 2.6.12. Thanks George Yoshida.
* 2.7.3
  * Fixed a bug with BRPOPLPUSH and lists with empty strings.
  * All empty except: clauses have been replaced to only catch Exception
      subclasses. This prevents a KeyboardInterrupt from triggering exception
      handlers. Thanks Lucian Branescu Mihaila.
  * All exceptions that are the result of redis server errors now share a
      command Exception subclass, ServerError. Thanks Matt Robenolt.
  * Prevent DISCARD from being called if MULTI wasn't also called. Thanks
      Pete Aykroyd.
  * SREM now returns an integer indicating the number of items removed from
      the set. Thanks <https://github.com/ronniekk>.
  * Fixed a bug with BGSAVE and BGREWRITEAOF response callbacks with Python3.
      Thanks Nathan Wan.
  * Added CLIENT GETNAME and CLIENT SETNAME commands.
      Thanks <https://github.com/bitterb>.
  * It's now possible to use len() on a pipeline instance to determine the
      number of commands that will be executed. Thanks Jon Parise.
  * Fixed a bug in INFO's parse routine with floating point numbers. Thanks
      Ali Onur Uyar.
  * Fixed a bug with BITCOUNT to allow `start` and `end` to both be zero.
      Thanks Tim Bart.
  * The transaction() method now accepts a boolean keyword argument,
      value_from_callable. By default, or if False is passes, the transaction()
      method will return the value of the pipelines execution. Otherwise, it
      will return whatever func() returns.
  * Python3 compatibility fix ensuring we're not already bytes(). Thanks
      Salimane Adjao Moustapha.
  * Added PSETEX. Thanks YAMAMOTO Takashi.
  * Added a BlockingConnectionPool to limit the number of connections that
      can be created. Thanks James Arthur.
  * SORT now accepts a `groups` option that if specified, will return
      tuples of n-length, where n is the number of keys specified in the GET
      argument. This allows for convenient row-based iteration. Thanks
      Ionuț Arțăriși.
* 2.7.2
  * Parse errors are now *always* raised on multi/exec pipelines, regardless
      of the `raise_on_error` flag. See
      <https://groups.google.com/forum/?hl=en&fromgroups=#!topic/redis-db/VUiEFT8U8U0>
      for more info.
* 2.7.1
  * Packaged tests with source code
* 2.7.0
  * Added BITOP and BITCOUNT commands. Thanks Mark Tozzi.
  * Added the TIME command. Thanks Jason Knight.
  * Added support for LUA scripting. Thanks to Angus Peart, Drew Smathers,
      Issac Kelly, Louis-Philippe Perron, Sean Bleier, Jeffrey Kaditz, and
      Dvir Volk for various patches and contributions to this feature.
  * Changed the default error handling in pipelines. By default, the first
      error in a pipeline will now be raised. A new parameter to the
      pipeline's execute, `raise_on_error`, can be set to False to keep the
      old behavior of embeedding the exception instances in the result.
  * Fixed a bug with pipelines where parse errors won't corrupt the
      socket.
  * Added the optional `number` argument to SRANDMEMBER for use with
      Redis 2.6+ servers.
  * Added PEXPIRE/PEXPIREAT/PTTL commands. Thanks Luper Rouch.
  * Added INCRBYFLOAT/HINCRBYFLOAT commands. Thanks Nikita Uvarov.
  * High precision floating point values won't lose their precision when
      being sent to the Redis server. Thanks Jason Oster and Oleg Pudeyev.
  * Added CLIENT LIST/CLIENT KILL commands
* 2.6.2
  * `from_url` is now available as a classmethod on client classes. Thanks
      Jon Parise for the patch.
  * Fixed several encoding errors resulting from the Python 3.x support.
* 2.6.1
  * Python 3.x support! Big thanks to Alex Grönholm.
  * Fixed a bug in the PythonParser's read_response that could hide an error
      from the client (#251).
* 2.6.0
  * Changed (p)subscribe and (p)unsubscribe to no longer return messages
      indicating the channel was subscribed/unsubscribed to. These messages
      are available in the listen() loop instead. This is to prevent the
      following scenario:
    * Client A is subscribed to "foo"
    * Client B publishes message to "foo"
    * Client A subscribes to channel "bar" at the same time.
      Prior to this change, the subscribe() call would return the published
      messages on "foo" rather than the subscription confirmation to "bar".
  * Added support for GETRANGE, thanks Jean-Philippe Caruana
  * A new setting "decode_responses" specifies whether return values from
      Redis commands get decoded automatically using the client's charset
      value. Thanks to Frankie Dintino for the patch.
* 2.4.13
  * redis.from_url() can take an URL representing a Redis connection string
      and return a client object. Thanks Kenneth Reitz for the patch.
* 2.4.12
  * ConnectionPool is now fork-safe. Thanks Josiah Carson for the patch.
* 2.4.11
  * AuthenticationError will now be correctly raised if an invalid password
      is supplied.
  * If Hiredis is unavailable, the HiredisParser will raise a RedisError
      if selected manually.
  * Made the INFO command more tolerant of Redis changes formatting. Fix
      for #217.
* 2.4.10
  * Buffer reads from socket in the PythonParser. Fix for a Windows-specific
      bug (#205).
  * Added the OBJECT and DEBUG OBJECT commands.
  * Added __del__ methods for classes that hold on to resources that need to
      be cleaned up. This should prevent resource leakage when these objects
      leave scope due to misuse or unhandled exceptions. Thanks David Wolever
      for the suggestion.
  * Added the ECHO command for completeness.
  * Fixed a bug where attempting to subscribe to a PubSub channel of a Redis
      server that's down would blow out the stack. Fixes #179 and #195. Thanks
      Ovidiu Predescu for the test case.
  * StrictRedis's TTL command now returns a -1 when querying a key with no
      expiration. The Redis class continues to return None.
  * ZADD and SADD now return integer values indicating the number of items
      added. Thanks Homer Strong.
  * Renamed the base client class to StrictRedis, replacing ZADD and LREM in
      favor of their official argument order. The Redis class is now a subclass
      of StrictRedis, implementing the legacy redis-py implementations of ZADD
      and LREM. Docs have been updated to suggesting the use of StrictRedis.
  * SETEX in StrictRedis is now compliant with official Redis SETEX command.
      the name, value, time implementation moved to "Redis" for backwards
      compatibility.
* 2.4.9
  * Removed socket retry logic in Connection. This is the responsibility of
      the caller to determine if the command is safe and can be retried. Thanks
      David Wolver.
  * Added some extra guards around various types of exceptions being raised
      when sending or parsing data. Thanks David Wolver and Denis Bilenko.
* 2.4.8
  * Imported with_statement from __future__ for Python 2.5 compatibility.
* 2.4.7
  * Fixed a bug where some connections were not getting released back to the
      connection pool after pipeline execution.
  * Pipelines can now be used as context managers. This is the preferred way
      of use to ensure that connections get cleaned up properly. Thanks
      David Wolever.
  * Added a convenience method called transaction() on the base Redis class.
      This method eliminates much of the boilerplate used when using pipelines
      to watch Redis keys. See the documentation for details on usage.
* 2.4.6
  * Variadic arguments for SADD, SREM, ZREN, HDEL, LPUSH, and RPUSH. Thanks
      Raphaël Vinot.
  * (CRITICAL) Fixed an error in the Hiredis parser that occasionally caused
      the socket connection to become corrupted and unusable. This became
      noticeable once connection pools started to be used.
  * ZRANGE, ZREVRANGE, ZRANGEBYSCORE, and ZREVRANGEBYSCORE now take an
      additional optional argument, score_cast_func, which is a callable used
      to cast the score value in the return type. The default is float.
  * Removed the PUBLISH method from the PubSub class. Connections that are
      [P]SUBSCRIBEd cannot issue PUBLISH commands, so it doesn't make sense
      to have it here.
  * Pipelines now contain WATCH and UNWATCH. Calling WATCH or UNWATCH from
      the base client class will result in a deprecation warning. After
      WATCHing one or more keys, the pipeline will be placed in immediate
      execution mode until UNWATCH or MULTI are called. Refer to the new
      pipeline docs in the README for more information. Thanks to David Wolever
      and Randall Leeds for greatly helping with this.
* 2.4.5
  * The PythonParser now works better when reading zero length strings.
* 2.4.4
  * Fixed a typo introduced in 2.4.3
* 2.4.3
  * Fixed a bug in the UnixDomainSocketConnection caused when trying to
      form an error message after a socket error.
* 2.4.2
  * Fixed a bug in pipeline that caused an exception while trying to
      reconnect after a connection timeout.
* 2.4.1
  * Fixed a bug in the PythonParser if disconnect is called before connect.
* 2.4.0
  * WARNING: 2.4 contains several backwards incompatible changes.
  * Completely refactored Connection objects. Moved much of the Redis
      protocol packing for requests here, and eliminated the nasty dependencies
      it had on the client to do AUTH and SELECT commands on connect.
  * Connection objects now have a parser attribute. Parsers are responsible
      for reading data Redis sends. Two parsers ship with redis-py: a
      PythonParser and the HiRedis parser. redis-py will automatically use the
      HiRedis parser if you have the Python hiredis module installed, otherwise
      it will fall back to the PythonParser. You can force or the other, or even
      an external one by passing the `parser_class` argument to ConnectionPool.
  * Added a UnixDomainSocketConnection for users wanting to talk to the Redis
      instance running on a local machine only. You can use this connection
      by passing it to the `connection_class` argument of the ConnectionPool.
  * Connections no longer derive from threading.local. See threading.local
      note below.
  * ConnectionPool has been completely refactored. The ConnectionPool now
      maintains a list of connections. The redis-py client only hangs on to
      a ConnectionPool instance, calling get_connection() anytime it needs to
      send a command. When get_connection() is called, the command name and
      any keys involved in the command are passed as arguments. Subclasses of
      ConnectionPool could use this information to identify the shard the keys
      belong to and return a connection to it. ConnectionPool also implements
      disconnect() to force all connections in the pool to disconnect from
      the Redis server.
  * redis-py no longer support the SELECT command. You can still connect to
      a specific database by specifying it when instantiating a client instance
      or by creating a connection pool. If you need to talk to multiple
      databases within your application, you should use a separate client
      instance for each database you want to talk to.
  * Completely refactored Publish/Subscribe support. The subscribe and listen
      commands are no longer available on the redis-py Client class. Instead,
      the `pubsub` method returns an instance of the PubSub class which contains
      all publish/subscribe support. Note, you can still PUBLISH from the
      redis-py client class if you desire.
  * Removed support for all previously deprecated commands or options.
  * redis-py no longer uses threading.local in any way. Since the Client
      class no longer holds on to a connection, it's no longer needed. You can
      now pass client instances between threads, and commands run on those
      threads will retrieve an available connection from the pool, use it and
      release it. It should now be trivial to use redis-py with eventlet or
      greenlet.
  * ZADD now accepts pairs of value=score keyword arguments. This should help
      resolve the long standing #72. The older value and score arguments have
      been deprecated in favor of the keyword argument style.
  * Client instances now get their own copy of RESPONSE_CALLBACKS. The new
      set_response_callback method adds a user defined callback to the instance.
  * Support Jython, fixing #97. Thanks to Adam Vandenberg for the patch.
  * Using __getitem__ now properly raises a KeyError when the key is not
      found. Thanks Ionuț Arțăriși for the patch.
  * Newer Redis versions return a LOADING message for some commands while
      the database is loading from disk during server start. This could cause
      problems with SELECT. We now force a socket disconnection prior to
      raising a ResponseError so subsequent connections have to reconnect and
      re-select the appropriate database. Thanks to Benjamin Anderson for
      finding this and fixing.
* 2.2.4
  * WARNING: Potential backwards incompatible change - Changed order of
      parameters of ZREVRANGEBYSCORE to match those of the actual Redis command.
      This is only backwards-incompatible if you were passing max and min via
      keyword args. If passing by normal args, nothing in user code should have
      to change. Thanks Stéphane Angel for the fix.
  * Fixed INFO to properly parse the Redis data correctly for both 2.2.x and
      2.3+. Thanks Stéphane Angel for the fix.
  * Lock objects now store their timeout value as a float. This allows floats
      to be used as timeout values. No changes to existing code required.
  * WATCH now supports multiple keys. Thanks Rich Schumacher.
  * Broke out some code that was Python 2.4 incompatible. redis-py should
      now be usable on 2.4, but this hasn't actually been tested. Thanks
      Dan Colish for the patch.
  * Optimized some code using izip and islice. Should have a pretty good
      speed up on larger data sets. Thanks Dan Colish.
  * Better error handling when submitting an empty mapping to HMSET. Thanks
      Dan Colish.
  * Subscription status is now reset after every (re)connection.
* 2.2.3
  * Added support for Hiredis. To use, simply "pip install hiredis" or
      "easy_install hiredis". Thanks for Pieter Noordhuis for the hiredis-py
      bindings and the patch to redis-py.
  * The connection class is chosen based on whether hiredis is installed
      or not. To force the use of the PythonConnection, simply create
      your own ConnectionPool instance with the connection_class argument
      assigned to to PythonConnection class.
  * Added missing command ZREVRANGEBYSCORE. Thanks Jay Baird for the patch.
  * The INFO command should be parsed correctly on 2.2.x server versions
      and is backwards compatible with older versions. Thanks Brett Hoerner.
* 2.2.2
  * Fixed a bug in ZREVRANK where retrieving the rank of a value not in
      the zset would raise an error.
  * Fixed a bug in Connection.send where the errno import was getting
      overwritten by a local variable.
  * Fixed a bug in SLAVEOF when promoting an existing slave to a master.
  * Reverted change of download URL back to redis-VERSION.tar.gz. 2.2.1's
      change of this actually broke Pypi for Pip installs. Sorry!
* 2.2.1
  * Changed archive name to redis-py-VERSION.tar.gz to not conflict
      with the Redis server archive.
* 2.2.0
  * Implemented SLAVEOF
  * Implemented CONFIG as config_get and config_set
  * Implemented GETBIT/SETBIT
  * Implemented BRPOPLPUSH
  * Implemented STRLEN
  * Implemented PERSIST
  * Implemented SETRANGE
  * Changed type annotation of the `num` parameter in `zrange` from `int` to `Optional[int]<|MERGE_RESOLUTION|>--- conflicted
+++ resolved
@@ -1,11 +1,9 @@
-<<<<<<< HEAD
+
     * Fixed sentinel execute command response
-=======
     * Support transactions in ClusterPipeline
     * Removing support for RedisGraph module. RedisGraph support is deprecated since Redis Stack 7.2 (https://redis.com/blog/redisgraph-eol/)
     * Fix lock.extend() typedef to accept float TTL extension
     * Update URL in the readme linking to Redis University
->>>>>>> 36619a50
     * Move doctests (doc code examples) to main branch
     * Update `ResponseT` type hint
     * Allow to control the minimum SSL version
