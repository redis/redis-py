<<<<<<< HEAD
    * Fix dead weakref in sentinel conn (#2767)
=======
    * Fix #2749, remove unnecessary __del__ logic to close connections.
>>>>>>> d95d8a24
    * Fix #2754, adding a missing argument to SentinelManagedConnection
    * Fix `xadd` command to accept non-negative `maxlen` including 0
    * Revert #2104, #2673, add `disconnect_on_error` option to `read_response()` (issues #2506, #2624)
    * Add `address_remap` parameter to `RedisCluster`
    * Fix incorrect usage of once flag in async Sentinel
    * asyncio: Fix memory leak caused by hiredis (#2693)
    * Allow data to drain from async PythonParser when reading during a disconnect()
    * Use asyncio.timeout() instead of async_timeout.timeout() for python >= 3.11 (#2602)
    * Add test and fix async HiredisParser when reading during a disconnect() (#2349)
    * Use hiredis-py pack_command if available.
    * Support `.unlink()` in ClusterPipeline
    * Simplify synchronous SocketBuffer state management
    * Fix string cleanse in Redis Graph
    * Make PythonParser resumable in case of error (#2510)
    * Add `timeout=None` in `SentinelConnectionManager.read_response`
    * Documentation fix: password protected socket connection (#2374)
    * Allow `timeout=None` in `PubSub.get_message()` to wait forever
    * add `nowait` flag to `asyncio.Connection.disconnect()`
    * Update README.md links
    * Fix timezone handling for datetime to unixtime conversions
    * Fix start_id type for XAUTOCLAIM
    * Remove verbose logging from cluster.py
    * Add retry mechanism to async version of Connection
    * Compare commands case-insensitively in the asyncio command parser
    * Allow negative `retries` for `Retry` class to retry forever
    * Add `items` parameter to `hset` signature
    * Create codeql-analysis.yml (#1988). Thanks @chayim
    * Add limited support for Lua scripting with RedisCluster
    * Implement `.lock()` method on RedisCluster
    * Fix cursor returned by SCAN for RedisCluster & change default target to PRIMARIES
    * Fix scan_iter for RedisCluster
    * Remove verbose logging when initializing ClusterPubSub, ClusterPipeline or RedisCluster
    * Fix broken connection writer lock-up for asyncio (#2065)
    * Fix auth bug when provided with no username (#2086)
    * Fix missing ClusterPipeline._lock (#2189)
    * Added dynaminc_startup_nodes configuration to RedisCluster
    * Fix reusing the old nodes' connections when cluster topology refresh is being done
    * Fix RedisCluster to immediately raise AuthenticationError without a retry
    * ClusterPipeline Doesn't Handle ConnectionError for Dead Hosts (#2225)
    * Remove compatibility code for old versions of Hiredis, drop Packaging dependency
    * The `deprecated` library is no longer a dependency
    * Failover handling improvements for RedisCluster and Async RedisCluster (#2377)
    * Fixed "cannot pickle '_thread.lock' object" bug (#2354, #2297)
    * Added CredentialsProvider class to support password rotation
    * Enable Lock for asyncio cluster mode
    * Fix Sentinel.execute_command doesn't execute across the entire sentinel cluster bug (#2458)
    * Added a replacement for the default cluster node in the event of failure (#2463)
    * Fix for Unhandled exception related to self.host with unix socket (#2496)
    * Improve error output for master discovery 
    * Make `ClusterCommandsProtocol` an actual Protocol

* 4.1.3 (Feb 8, 2022)
    * Fix flushdb and flushall (#1926)
    * Add redis5 and redis4 dockers (#1871)
    * Change json.clear test multi to be up to date with redisjson (#1922)
    * Fixing volume for unstable_cluster docker (#1914)
    * Update changes file with changes since 4.0.0-beta2 (#1915)
* 4.1.2 (Jan 27, 2022)
    * Invalid OCSP certificates should raise ConnectionError on failed validation (#1907)
    * Added retry mechanism on socket timeouts when connecting to the server (#1895)
    * LMOVE, BLMOVE return incorrect responses (#1906)
    * Fixing AttributeError in UnixDomainSocketConnection (#1903)
    * Fixing TypeError in GraphCommands.explain (#1901)
    * For tests, increasing wait time for the cluster (#1908)
    * Increased pubsub's wait_for_messages timeout to prevent flaky tests (#1893)
    * README code snippets formatted to highlight properly (#1888)
    * Fix link in the main page (#1897)
    * Documentation fixes: JSON Example, SSL Connection Examples, RTD version (#1887)
    * Direct link to readthedocs (#1885)
* 4.1.1 (Jan 17, 2022)
    * Add retries to connections in Sentinel Pools (#1879)
    * OCSP Stapling Support (#1873)
    * Define incr/decr as aliases of incrby/decrby (#1874)
    * FT.CREATE - support MAXTEXTFIELDS, TEMPORARY, NOHL, NOFREQS, SKIPINITIALSCAN (#1847)
    * Timeseries docs fix (#1877)
    * get_connection: catch OSError too (#1832)
    * Set keys var otherwise variable not created (#1853)
    * Clusters should optionally require full slot coverage (#1845)
    * Triple quote docstrings in client.py PEP 257 (#1876)
    * syncing requirements (#1870)
    * Typo and typing in GraphCommands documentation (#1855)
    * Allowing poetry and redis-py to install together (#1854)
    * setup.py: Add project_urls for PyPI (#1867)
    * Support test with redis unstable docker (#1850)
    * Connection examples (#1835)
    * Documentation cleanup (#1841)
* 4.1.0 (Dec 26, 2021)
    * OCSP stapling support (#1820)
    * Support for SELECT (#1825)
    * Support for specifying error types with retry (#1817)
    * Support for RESET command since Redis 6.2.0 (#1824)
    * Support CLIENT TRACKING (#1612)
    * Support WRITE in CLIENT PAUSE (#1549)
    * JSON set_file and set_path support (#1818)
    * Allow ssl_ca_path with rediss:// urls (#1814)
    * Support for password-encrypted SSL private keys (#1782)
    * Support SYNC and PSYNC (#1741)
    * Retry on error exception and timeout fixes (#1821)
    * Fixing read race condition during pubsub (#1737)
    * Fixing exception in listen (#1823)
    * Fixed MovedError, and stopped iterating through startup nodes when slots are fully covered (#1819)
    * Socket not closing after server disconnect (#1797)
    * Single sourcing the package version (#1791)
    * Ensure redis_connect_func is set on uds connection (#1794)
    * SRTALGO - Skip for redis versions greater than 7.0.0 (#1831)
    * Documentation updates (#1822)
    * Add CI action to install package from repository commit hash (#1781) (#1790)
    * Fix link in lmove docstring (#1793)
    * Disabling JSON.DEBUG tests (#1787)
    * Migrated targeted nodes to kwargs in Cluster Mode (#1762)
    * Added support for MONITOR in clusters (#1756)
    * Adding ROLE Command (#1610)
    * Integrate RedisBloom support (#1683)
    * Adding RedisGraph support (#1556)
    * Allow overriding connection class via keyword arguments (#1752)
    * Aggregation LOAD * support for RediSearch (#1735)
    * Adding cluster, bloom, and graph docs (#1779)
    * Add packaging to setup_requires, and use >= to play nice to setup.py (fixes #1625) (#1780)
    * Fixing the license link in the readme (#1778)
    * Removing distutils from tests (#1773)
    * Fix cluster ACL tests (#1774)
    * Improved RedisCluster's reinitialize_steps and documentation (#1765)
    * Added black and isort (#1734)
    * Link Documents for all module commands (#1711)
    * Pyupgrade + flynt + f-strings (#1759)
    * Remove unused aggregation subclasses in RediSearch (#1754)
    * Adding RedisCluster client to support Redis Cluster Mode (#1660)
    * Support RediSearch FT.PROFILE command (#1727)
    * Adding support for non-decodable commands (#1731)
    * COMMAND GETKEYS support (#1738)
    * RedisJSON 2.0.4 behaviour support (#1747)
    * Removing deprecating distutils (PEP 632) (#1730)
    * Updating PR template (#1745)
    * Removing duplication of Script class (#1751)
    * Splitting documentation for read the docs (#1743)
    * Improve code coverage for aggregation tests (#1713)
    * Fixing COMMAND GETKEYS tests (#1750)
    * GitHub release improvements (#1684)
* 4.0.2 (Nov 22, 2021)
    * Restoring Sentinel commands to redis client (#1723)
    * Better removal of hiredis warning (#1726)
    * Adding links to redis documents in function calls (#1719)
* 4.0.1 (Nov 17, 2021)
    * Removing command on initial connections (#1722)
    * Removing hiredis warning when not installed (#1721)
* 4.0.0 (Nov 15, 2021)
    * FT.EXPLAINCLI intentionally raising NotImplementedError
    * Restoring ZRANGE desc for Redis < 6.2.0 (#1697)
    * Response parsing occasionally fails to parse floats (#1692)
    * Re-enabling read-the-docs (#1707)
    * Call HSET after FT.CREATE to avoid keyspace scan (#1706)
    * Unit tests fixes for compatibility (#1703)
    * Improve documentation about Locks (#1701)
    * Fixes to allow --redis-url to pass through all tests (#1700)
    * Fix unit tests running against Redis 4.0.0 (#1699)
    * Search alias test fix (#1695)
    * Adding RediSearch/RedisJSON tests (#1691)
    * Updating codecov rules (#1689)
    * Tests to validate custom JSON decoders (#1681)
    * Added breaking icon to release drafter (#1702)
    * Removing dependency on six (#1676)
    * Re-enable pipeline support for JSON and TimeSeries (#1674)
    * Export Sentinel, and SSL like other classes (#1671)
    * Restore zrange functionality for older versions of Redis (#1670)
    * Fixed garbage collection deadlock (#1578)
    * Tests to validate built python packages (#1678)
    * Sleep for flaky search test (#1680)
    * Test function renames, to match standards (#1679)
    * Docstring improvements for Redis class (#1675)
    * Fix georadius tests (#1672)
    * Improvements to JSON coverage (#1666)
    * Add python_requires setuptools check for python > 3.6 (#1656)
    * SMISMEMBER support (#1667)
    * Exposing the module version in loaded_modules (#1648)
    * RedisTimeSeries support (#1652)
    * Support for json multipath ($) (#1663)
    * Added boolean parsing to PEXPIRE and PEXPIREAT (#1665)
    * Add python_requires setuptools check for python > 3.6 (#1656)
    * Adding vulture for static analysis (#1655)
    * Starting to clean the docs (#1657)
    * Update README.md (#1654)
    * Adding description format for package (#1651)
    * Publish to pypi as releases are generated with the release drafter (#1647)
    * Restore actions to prs (#1653)
    * Fixing the package to include commands (#1649)
    * Re-enabling codecov as part of CI process (#1646)
    * Adding support for redisearch (#1640) Thanks @chayim
    * redisjson support (#1636) Thanks @chayim
    * Sentinel: Add SentinelManagedSSLConnection (#1419) Thanks @AbdealiJK
    * Enable floating parameters in SET (ex and px) (#1635) Thanks @AvitalFineRedis
    * Add warning when hiredis not installed. Recommend installation. (#1621) Thanks @adiamzn
    * Raising NotImplementedError for SCRIPT DEBUG and DEBUG SEGFAULT (#1624) Thanks @chayim
    * CLIENT REDIR command support (#1623) Thanks @chayim
    * REPLICAOF command implementation (#1622) Thanks @chayim
    * Add support to NX XX and CH to GEOADD (#1605) Thanks @AvitalFineRedis
    * Add support to ZRANGE and ZRANGESTORE parameters (#1603) Thanks @AvitalFineRedis
    * Pre 6.2 redis should default to None for script flush (#1641) Thanks @chayim
    * Add FULL option to XINFO SUMMARY (#1638) Thanks @agusdmb
    * Geosearch test should use any=True (#1594) Thanks @Andrew-Chen-Wang
    * Removing packaging dependency (#1626) Thanks @chayim
    * Fix client_kill_filter docs for skimpy (#1596) Thanks @Andrew-Chen-Wang
    * Normalize minid and maxlen docs (#1593) Thanks @Andrew-Chen-Wang
    * Update docs for multiple usernames for ACL DELUSER (#1595) Thanks @Andrew-Chen-Wang
    * Fix grammar of get param in set command (#1588) Thanks @Andrew-Chen-Wang
    * Fix docs for client_kill_filter (#1584) Thanks @Andrew-Chen-Wang
    * Convert README & CONTRIBUTING from rst to md (#1633) Thanks @davidylee
    * Test BYLEX param in zrangestore (#1634) Thanks @AvitalFineRedis
    * Tox integrations with invoke and docker (#1632) Thanks @chayim
    * Adding the release drafter to help simplify release notes (#1618). Thanks @chayim
    * BACKWARDS INCOMPATIBLE: Removed support for end of life Python 2.7. #1318
    * BACKWARDS INCOMPATIBLE: All values within Redis URLs are unquoted via
      urllib.parse.unquote. Prior versions of redis-py supported this by
      specifying the ``decode_components`` flag to the ``from_url`` functions.
      This is now done by default and cannot be disabled. #589
    * POTENTIALLY INCOMPATIBLE: Redis commands were moved into a mixin
      (see commands.py). Anyone importing ``redis.client`` to access commands
      directly should import ``redis.commands``. #1534, #1550
    * Removed technical debt on REDIS_6_VERSION placeholder. Thanks @chayim #1582.
    * Various docus fixes. Thanks @Andrew-Chen-Wang #1585, #1586.
    * Support for LOLWUT command, available since Redis 5.0.0.
      Thanks @brainix #1568.
    * Added support for CLIENT REPLY, available in Redis 3.2.0.
      Thanks @chayim #1581.
    * Support for Auto-reconnect PubSub on get_message. Thanks @luhn #1574.
    * Fix RST syntax error in README/ Thanks @JanCBrammer #1451.
    * IDLETIME and FREQ support for RESTORE. Thanks @chayim #1580.
    * Supporting args with MODULE LOAD. Thanks @chayim #1579.
    * Updating RedisLabs with Redis. Thanks @gkorland #1575.
    * Added support for ASYNC to SCRIPT FLUSH available in Redis 6.2.0.
      Thanks @chayim. #1567
    * Added CLIENT LIST fix to support multiple client ids available in
      Redis 2.8.12. Thanks @chayim #1563.
    * Added DISCARD support for pipelines available in Redis 2.0.0.
      Thanks @chayim #1565.
    * Added ACL DELUSER support for deleting lists of users available in
      Redis 6.2.0. Thanks @chayim. #1562
    * Added CLIENT TRACKINFO support available in Redis 6.2.0.
      Thanks @chayim. #1560
    * Added GEOSEARCH and GEOSEARCHSTORE support available in Redis 6.2.0.
      Thanks @AvitalFine Redis. #1526
    * Added LPUSHX support for lists available in Redis 4.0.0.
      Thanks @chayim. #1559
    * Added support for QUIT available in Redis 1.0.0.
      Thanks @chayim. #1558
    * Added support for COMMAND COUNT available in Redis 2.8.13.
      Thanks @chayim. #1554.
    * Added CREATECONSUMER support for XGROUP available in Redis 6.2.0.
      Thanks @AvitalFineRedis. #1553
    * Including slowly complexity in INFO if available.
      Thanks @ian28223 #1489.
    * Added support for STRALGO available in Redis 6.0.0.
      Thanks @AvitalFineRedis. #1528
    * Addes support for ZMSCORE available in Redis 6.2.0.
      Thanks @2014BDuck and @jiekun.zhu. #1437
    * Support MINID and LIMIT on XADD available in Redis 6.2.0.
      Thanks @AvitalFineRedis. #1548
    * Added sentinel commands FLUSHCONFIG, CKQUORUM, FAILOVER, and RESET
      available in Redis 2.8.12.
      Thanks @otherpirate. #834
    * Migrated Version instead of StrictVersion for Python 3.10.
      Thanks @tirkarthi. #1552
    * Added retry mechanism with backoff. Thanks @nbraun-amazon. #1494
    * Migrated commands to a mixin. Thanks @chayim. #1534
    * Added support for ZUNION, available in Redis 6.2.0. Thanks
      @AvitalFineRedis. #1522
    * Added support for CLIENT LIST with ID, available in Redis 6.2.0.
      Thanks @chayim. #1505
    * Added support for MINID and LIMIT with xtrim, available in Reds 6.2.0.
      Thanks @chayim. #1508
    * Implemented LMOVE and BLMOVE commands, available in Redis 6.2.0.
      Thanks @chayim. #1504
    * Added GET argument to SET command, available in Redis 6.2.0.
      Thanks @2014BDuck. #1412
    * Documentation fixes. Thanks @enjoy-binbin @jonher937. #1496 #1532
    * Added support for XAUTOCLAIM, available in Redis 6.2.0.
      Thanks @AvitalFineRedis. #1529
    * Added IDLE support for XPENDING, available in Redis 6.2.0.
      Thanks @AvitalFineRedis. #1523
    * Add a count parameter to lpop/rpop, available in Redis 6.2.0.
      Thanks @wavenator. #1487
    * Added a (pypy) trove classifier for Python 3.9.
      Thanks @D3X. #1535
    * Added ZINTER support, available in Redis 6.2.0.
      Thanks @AvitalFineRedis. #1520
    * Added ZINTER support, available in Redis 6.2.0.
      Thanks @AvitalFineRedis. #1520
    * Added ZDIFF and ZDIFFSTORE support, available in Redis 6.2.0.
      Thanks @AvitalFineRedis. #1518
    * Added ZRANGESTORE support, available in Redis 6.2.0.
      Thanks @AvitalFineRedis. #1521
    * Added LT and GT support for ZADD, available in Redis 6.2.0.
      Thanks @chayim. #1509
    * Added ZRANDMEMBER support, available in Redis 6.2.0.
      Thanks @AvitalFineRedis. #1519
    * Added GETDEL support, available in Redis 6.2.0.
      Thanks @AvitalFineRedis. #1514
    * Added CLIENT KILL laddr filter, available in Redis 6.2.0.
      Thanks @chayim. #1506
    * Added CLIENT UNPAUSE, available in Redis 6.2.0.
      Thanks @chayim. #1512
    * Added NOMKSTREAM support for XADD, available in Redis 6.2.0.
      Thanks @chayim. #1507
    * Added HRANDFIELD support, available in Redis 6.2.0.
      Thanks @AvitalFineRedis. #1513
    * Added CLIENT INFO support, available in Redis 6.2.0.
      Thanks @AvitalFineRedis. #1517
    * Added GETEX support, available in Redis 6.2.0.
      Thanks @AvitalFineRedis. #1515
    * Added support for COPY command, available in Redis 6.2.0.
      Thanks @malinaa96. #1492
    * Provide a development and testing environment via docker. Thanks
      @abrookins. #1365
    * Added support for the LPOS command available in Redis 6.0.6. Thanks
      @aparcar #1353/#1354
    * Added support for the ACL LOG command available in Redis 6. Thanks
      @2014BDuck. #1307
    * Added support for ABSTTL option of the RESTORE command available in
      Redis 5.0. Thanks @charettes. #1423
* 3.5.3 (June 1, 2020)
    * Restore try/except clauses to __del__ methods. These will be removed
      in 4.0 when more explicit resource management if enforced. #1339
    * Update the master_address when Sentinels promote a new master. #847
    * Update SentinelConnectionPool to not forcefully disconnect other in-use
      connections which can negatively affect threaded applications. #1345
* 3.5.2 (May 14, 2020)
    * Tune the locking in ConnectionPool.get_connection so that the lock is
      not held while waiting for the socket to establish and validate the
      TCP connection.
* 3.5.1 (May 9, 2020)
    * Fix for HSET argument validation to allow any non-None key. Thanks
      @AleksMat, #1337, #1341
* 3.5.0 (April 29, 2020)
    * Removed exception trapping from __del__ methods. redis-py objects that
      hold various resources implement __del__ cleanup methods to release
      those resources when the object goes out of scope. This provides a
      fallback for when these objects aren't explicitly closed by user code.
      Prior to this change any errors encountered in closing these resources
      would be hidden from the user. Thanks @jdufresne. #1281
    * Expanded support for connection strings specifying a username connecting
      to pre-v6 servers. #1274
    * Optimized Lock's blocking_timeout and sleep. If the lock cannot be
      acquired and the sleep value would cause the loop to sleep beyond
      blocking_timeout, fail immediately. Thanks @clslgrnc. #1263
    * Added support for passing Python memoryviews to Redis command args that
      expect strings or bytes. The memoryview instance is sent directly to
      the socket such that there are zero copies made of the underlying data
      during command packing. Thanks @Cody-G. #1265, #1285
    * HSET command now can accept multiple pairs. HMSET has been marked as
      deprecated now. Thanks to @laixintao #1271
    * Don't manually DISCARD when encountering an ExecAbortError.
      Thanks @nickgaya, #1300/#1301
    * Reset the watched state of pipelines after calling exec. This saves
      a roundtrip to the server by not having to call UNWATCH within
      Pipeline.reset(). Thanks @nickgaya, #1299/#1302
    * Added the KEEPTTL option for the SET command. Thanks
      @laixintao #1304/#1280
    * Added the MEMORY STATS command. #1268
    * Lock.extend() now has a new option, `replace_ttl`. When False (the
      default), Lock.extend() adds the `additional_time` to the lock's existing
      TTL. When replace_ttl=True, the lock's existing TTL is replaced with
      the value of `additional_time`.
    * Add testing and support for PyPy.
* 3.4.1
    * Move the username argument in the Redis and Connection classes to the
      end of the argument list. This helps those poor souls that specify all
      their connection options as non-keyword arguments. #1276
    * Prior to ACL support, redis-py ignored the username component of
      Connection URLs. With ACL support, usernames are no longer ignored and
      are used to authenticate against an ACL rule. Some cloud vendors with
      managed Redis instances (like Heroku) provide connection URLs with a
      username component pre-ACL that is not intended to be used. Sending that
      username to Redis servers < 6.0.0 results in an error. Attempt to detect
      this condition and retry the AUTH command with only the password such
      that authentication continues to work for these users. #1274
    * Removed the __eq__ hooks to Redis and ConnectionPool that were added
      in 3.4.0. This ended up being a bad idea as two separate connection
      pools be considered equal yet manage a completely separate set of
      connections.
* 3.4.0
    * Allow empty pipelines to be executed if there are WATCHed keys.
      This is a convenient way to test if any of the watched keys changed
      without actually running any other commands. Thanks @brianmaissy.
      #1233, #1234
    * Removed support for end of life Python 3.4.
    * Added support for all ACL commands in Redis 6. Thanks @IAmATeaPot418
      for helping.
    * Pipeline instances now always evaluate to True. Prior to this change,
      pipeline instances relied on __len__ for boolean evaluation which
      meant that pipelines with no commands on the stack would be considered
      False. #994
    * Client instances and Connection pools now support a 'client_name'
      argument. If supplied, all connections created will call CLIENT SETNAME
      as soon as the connection is opened. Thanks to @Habbie for supplying
      the basis of this change. #802
    * Added the 'ssl_check_hostname' argument to specify whether SSL
      connections should require the server hostname to match the hostname
      specified in the SSL cert. By default 'ssl_check_hostname' is False
      for backwards compatibility. #1196
    * Slightly optimized command packing. Thanks @Deneby67. #1255
    * Added support for the TYPE argument to SCAN. Thanks @netocp. #1220
    * Better thread and fork safety in ConnectionPool and
      BlockingConnectionPool. Added better locking to synchronize critical
      sections rather than relying on CPython-specific implementation details
      relating to atomic operations. Adjusted how the pools identify and
      deal with a fork. Added a ChildDeadlockedError exception that is
      raised by child processes in the very unlikely chance that a deadlock
      is encountered. Thanks @gmbnomis, @mdellweg, @yht804421715. #1270,
      #1138, #1178, #906, #1262
    * Added __eq__ hooks to the Redis and ConnectionPool classes.
      Thanks @brainix. #1240
* 3.3.11
    * Further fix for the SSLError -> TimeoutError mapping to work
      on obscure releases of Python 2.7.
* 3.3.10
    * Fixed a potential error handling bug for the SSLError -> TimeoutError
      mapping introduced in 3.3.9. Thanks @zbristow. #1224
* 3.3.9
    * Mapped Python 2.7 SSLError to TimeoutError where appropriate. Timeouts
      should now consistently raise TimeoutErrors on Python 2.7 for both
      unsecured and secured connections. Thanks @zbristow. #1222
* 3.3.8
    * Fixed MONITOR parsing to properly parse IPv6 client addresses, unix
      socket connections and commands issued from Lua. Thanks @kukey. #1201
* 3.3.7
    * Fixed a regression introduced in 3.3.0 where socket.error exceptions
      (or subclasses) could potentially be raised instead of
      redis.exceptions.ConnectionError. #1202
* 3.3.6
    * Fixed a regression in 3.3.5 that caused PubSub.get_message() to raise
      a socket.timeout exception when passing a timeout value. #1200
* 3.3.5
    * Fix an issue where socket.timeout errors could be handled by the wrong
      exception handler in Python 2.7.
* 3.3.4
    * More specifically identify nonblocking read errors for both SSL and
      non-SSL connections. 3.3.1, 3.3.2 and 3.3.3 on Python 2.7 could
      potentially mask a ConnectionError. #1197
* 3.3.3
    * The SSL module in Python < 2.7.9 handles non-blocking sockets
      differently than 2.7.9+. This patch accommodates older versions. #1197
* 3.3.2
    * Further fixed a regression introduced in 3.3.0 involving SSL and
      non-blocking sockets. #1197
* 3.3.1
    * Fixed a regression introduced in 3.3.0 involving SSL and non-blocking
      sockets. #1197
* 3.3.0
    * Resolve a race condition with the PubSubWorkerThread. #1150
    * Cleanup socket read error messages. Thanks Vic Yu. #1159
    * Cleanup the Connection's selector correctly. Thanks Bruce Merry. #1153
    * Added a Monitor object to make working with MONITOR output easy.
      Thanks Roey Prat #1033
    * Internal cleanup: Removed the legacy Token class which was necessary
      with older version of Python that are no longer supported. #1066
    * Response callbacks are now case insensitive. This allows users that
      call Redis.execute_command() directly to pass lower-case command
      names and still get reasonable responses. #1168
    * Added support for hiredis-py 1.0.0 encoding error support. This should
      make the PythonParser and the HiredisParser behave identically
      when encountering encoding errors. Thanks Brian Candler. #1161/#1162
    * All authentication errors now properly raise AuthenticationError.
      AuthenticationError is now a subclass of ConnectionError, which will
      cause the connection to be disconnected and cleaned up appropriately.
      #923
    * Add READONLY and READWRITE commands. Thanks @theodesp. #1114
    * Remove selectors in favor of nonblocking sockets. Selectors had
      issues in some environments including eventlet and gevent. This should
      resolve those issues with no other side effects.
    * Fixed an issue with XCLAIM and previously claimed but not removed
      messages. Thanks @thomdask. #1192/#1191
    * Allow for single connection client instances. These instances
      are not thread safe but offer other benefits including a subtle
      performance increase.
    * Added extensive health checks that keep the connections lively.
      Passing the "health_check_interval=N" option to the Redis client class
      or to a ConnectionPool ensures that a round trip PING/PONG is successful
      before any command if the underlying connection has been idle for more
      than N seconds. ConnectionErrors and TimeoutErrors are automatically
      retried once for health checks.
    * Changed the PubSubWorkerThread to use a threading.Event object rather
      than a boolean to control the thread's life cycle. Thanks Timothy
      Rule. #1194/#1195.
    * Fixed a bug in Pipeline error handling that would incorrectly retry
      ConnectionErrors.
* 3.2.1
    * Fix SentinelConnectionPool to work in multiprocess/forked environments.
* 3.2.0
    * Added support for `select.poll` to test whether data can be read
      on a socket. This should allow for significantly more connections to
      be used with pubsub. Fixes #486/#1115
    * Attempt to guarantee that the ConnectionPool hands out healthy
      connections. Healthy connections are those that have an established
      socket connection to the Redis server, are ready to accept a command
      and have no data available to read. Fixes #1127/#886
    * Use the socket.IPPROTO_TCP constant instead of socket.SOL_TCP.
      IPPROTO_TCP is available on more interpreters (Jython for instance).
      Thanks @Junnplus. #1130
    * Fixed a regression introduced in 3.0 that mishandles exceptions not
      derived from the base Exception class. KeyboardInterrupt and
      gevent.timeout notable. Thanks Christian Fersch. #1128/#1129
    * Significant improvements to handing connections with forked processes.
      Parent and child processes no longer trample on each others' connections.
      Thanks to Jay Rolette for the patch and highlighting this issue.
      #504/#732/#784/#863
    * PythonParser no longer closes the associated connection's socket. The
      connection itself will close the socket. #1108/#1085
* 3.1.0
    * Connection URLs must have one of the following schemes:
      redis://, rediss://, unix://. Thanks @jdupl123. #961/#969
    * Fixed an issue with retry_on_timeout logic that caused some TimeoutErrors
      to be retried. Thanks Aaron Yang. #1022/#1023
    * Added support for SNI for SSL. Thanks @oridistor and Roey Prat. #1087
    * Fixed ConnectionPool repr for pools with no connections. Thanks
      Cody Scott. #1043/#995
    * Fixed GEOHASH to return a None value when specifying a place that
      doesn't exist on the server. Thanks @guybe7. #1126
    * Fixed XREADGROUP to return an empty dictionary for messages that
      have been deleted but still exist in the unacknowledged queue. Thanks
      @xeizmendi. #1116
    * Added an owned method to Lock objects. owned returns a boolean
      indicating whether the current lock instance still owns the lock.
      Thanks Dave Johansen. #1112
    * Allow lock.acquire() to accept an optional token argument. If
      provided, the token argument is used as the unique value used to claim
      the lock. Thankd Dave Johansen. #1112
    * Added a reacquire method to Lock objects. reacquire attempts to renew
      the lock such that the timeout is extended to the same value that the
      lock was initially acquired with. Thanks Ihor Kalnytskyi. #1014
    * Stream names found within XREAD and XREADGROUP responses now properly
      respect the decode_responses flag.
    * XPENDING_RANGE now requires the user the specify the min, max and
      count arguments. Newer versions of Redis prevent count from being
      infinite so it's left to the user to specify these values explicitly.
    * ZADD now returns None when xx=True and incr=True and an element
      is specified that doesn't exist in the sorted set. This matches
      what the server returns in this case. #1084
    * Added client_kill_filter that accepts various filters to identify
      and kill clients. Thanks Theofanis Despoudis. #1098
    * Fixed a race condition that occurred when unsubscribing and
      resubscribing to the same channel or pattern in rapid succession.
      Thanks Marcin Raczyński. #764
    * Added a LockNotOwnedError that is raised when trying to extend or
      release a lock that is no longer owned. This is a subclass of LockError
      so previous code should continue to work as expected. Thanks Joshua
      Harlow. #1095
    * Fixed a bug in GEORADIUS that forced decoding of places without
      respecting the decode_responses option. Thanks Bo Bayles. #1082
* 3.0.1
    * Fixed regression with UnixDomainSocketConnection caused by 3.0.0.
      Thanks Jyrki Muukkonen
    * Fixed an issue with the new asynchronous flag on flushdb and flushall.
      Thanks rogeryen
    * Updated Lock.locked() method to indicate whether *any* process has
      acquired the lock, not just the current one. This is in line with
      the behavior of threading.Lock. Thanks Alan Justino da Silva
* 3.0.0
  BACKWARDS INCOMPATIBLE CHANGES
    * When using a Lock as a context manager and the lock fails to be acquired
      a LockError is now raised. This prevents the code block inside the
      context manager from being executed if the lock could not be acquired.
    * Renamed LuaLock to Lock.
    * Removed the pipeline based Lock implementation in favor of the LuaLock
      implementation.
    * Only bytes, strings and numbers (ints, longs and floats) are acceptable
      for keys and values. Previously redis-py attempted to cast other types
      to str() and store the result. This caused must confusion and frustration
      when passing boolean values (cast to 'True' and 'False') or None values
      (cast to 'None'). It is now the user's responsibility to cast all
      key names and values to bytes, strings or numbers before passing the
      value to redis-py.
    * The StrictRedis class has been renamed to Redis. StrictRedis will
      continue to exist as an alias of Redis for the foreseeable future.
    * The legacy Redis client class has been removed. It caused much confusion
      to users.
    * ZINCRBY arguments 'value' and 'amount' have swapped order to match the
      the Redis server. The new argument order is: keyname, amount, value.
    * MGET no longer raises an error if zero keys are passed in. Instead an
      empty list is returned.
    * MSET and MSETNX now require all keys/values to be specified in a single
      dictionary argument named mapping. This was changed to allow for future
      options to these commands in the future.
    * ZADD now requires all element names/scores be specified in a single
      dictionary argument named mapping. This was required to allow the NX,
      XX, CH and INCR options to be specified.
    * ssl_cert_reqs now has a default value of 'required' by default. This
      should make connecting to a remote Redis server over SSL more secure.
      Thanks u2mejc
    * Removed support for EOL Python 2.6 and 3.3. Thanks jdufresne
  OTHER CHANGES
    * Added missing DECRBY command. Thanks derek-dchu
    * CLUSTER INFO and CLUSTER NODES responses are now properly decoded to
      strings.
    * Added a 'locked()' method to Lock objects. This method returns True
      if the lock has been acquired and owned by the current process,
      otherwise False.
    * EXISTS now supports multiple keys. It's return value is now the number
      of keys in the list that exist.
    * Ensure all commands can accept key names as bytes. This fixes issues
      with BLPOP, BRPOP and SORT.
    * All errors resulting from bad user input are raised as DataError
      exceptions. DataError is a subclass of RedisError so this should be
      transparent to anyone previously catching these.
    * Added support for NX, XX, CH and INCR options to ZADD
    * Added support for the MIGRATE command
    * Added support for the MEMORY USAGE and MEMORY PURGE commands. Thanks
      Itamar Haber
    * Added support for the 'asynchronous' argument to FLUSHDB and FLUSHALL
      commands. Thanks Itamar Haber
    * Added support for the BITFIELD command. Thanks Charles Leifer and
      Itamar Haber
    * Improved performance on pipeline requests with large chunks of data.
      Thanks tzickel
    * Fixed test suite to not fail if another client is connected to the
      server the tests are running against.
    * Added support for SWAPDB. Thanks Itamar Haber
    * Added support for all STREAM commands. Thanks Roey Prat and Itamar Haber
    * SHUTDOWN now accepts the 'save' and 'nosave' arguments. Thanks
      dwilliams-kenzan
    * Added support for ZPOPMAX, ZPOPMIN, BZPOPMAX, BZPOPMIN. Thanks
      Itamar Haber
    * Added support for the 'type' argument in CLIENT LIST. Thanks Roey Prat
    * Added support for CLIENT PAUSE. Thanks Roey Prat
    * Added support for CLIENT ID and CLIENT UNBLOCK. Thanks Itamar Haber
    * GEODIST now returns a None value when referencing a place that does
      not exist. Thanks qingping209
    * Added a ping() method to pubsub objects. Thanks krishan-carbon
    * Fixed a bug with keys in the INFO dict that contained ':' symbols.
      Thanks mzalimeni
    * Fixed the select system call retry compatibility with Python 2.x.
      Thanks lddubeau
    * max_connections is now a valid querystring argument for creating
      connection pools from URLs. Thanks mmaslowskicc
    * Added the UNLINK command. Thanks yozel
    * Added socket_type option to Connection for configurability.
      Thanks garlicnation
    * Lock.do_acquire now atomically sets acquires the lock and sets the
      expire value via set(nx=True, px=timeout). Thanks 23doors
    * Added 'count' argument to SPOP. Thanks AlirezaSadeghi
    * Fixed an issue parsing client_list responses that contained an '='.
      Thanks swilly22
* 2.10.6
    * Various performance improvements. Thanks cjsimpson
    * Fixed a bug with SRANDMEMBER where the behavior for `number=0` did
      not match the spec. Thanks Alex Wang
    * Added HSTRLEN command. Thanks Alexander Putilin
    * Added the TOUCH command. Thanks Anis Jonischkeit
    * Remove unnecessary calls to the server when registering Lua scripts.
      Thanks Ben Greenberg
    * SET's EX and PX arguments now allow values of zero. Thanks huangqiyin
    * Added PUBSUB {CHANNELS, NUMPAT, NUMSUB} commands. Thanks Angus Pearson
    * PubSub connections that encounter `InterruptedError`s now
      retry automatically. Thanks Carlton Gibson and Seth M. Larson
    * LPUSH and RPUSH commands run on PyPy now correctly returns the number
      of items of the list. Thanks Jeong YunWon
    * Added support to automatically retry socket EINTR errors. Thanks
      Thomas Steinacher
    * PubSubWorker threads started with `run_in_thread` are now daemonized
      so the thread shuts down when the running process goes away. Thanks
      Keith Ainsworth
    * Added support for GEO commands. Thanks Pau Freixes, Alex DeBrie and
      Abraham Toriz
    * Made client construction from URLs smarter. Thanks Tim Savage
    * Added support for CLUSTER * commands. Thanks Andy Huang
    * The RESTORE command now accepts an optional `replace` boolean.
      Thanks Yoshinari Takaoka
    * Attempt to connect to a new Sentinel if a TimeoutError occurs. Thanks
      Bo Lopker
    * Fixed a bug in the client's `__getitem__` where a KeyError would be
      raised if the value returned by the server is an empty string.
      Thanks Javier Candeira.
    * Socket timeouts when connecting to a server are now properly raised
      as TimeoutErrors.
* 2.10.5
    * Allow URL encoded parameters in Redis URLs. Characters like a "/" can
      now be URL encoded and redis-py will correctly decode them. Thanks
      Paul Keene.
    * Added support for the WAIT command. Thanks https://github.com/eshizhan
    * Better shutdown support for the PubSub Worker Thread. It now properly
      cleans up the connection, unsubscribes from any channels and patterns
      previously subscribed to and consumes any waiting messages on the socket.
    * Added the ability to sleep for a brief period in the event of a
      WatchError occurring. Thanks Joshua Harlow.
    * Fixed a bug with pipeline error reporting when dealing with characters
      in error messages that could not be encoded to the connection's
      character set. Thanks Hendrik Muhs.
    * Fixed a bug in Sentinel connections that would inadvertently connect
      to the master when the connection pool resets. Thanks
      https://github.com/df3n5
    * Better timeout support in Pubsub get_message. Thanks Andy Isaacson.
    * Fixed a bug with the HiredisParser that would cause the parser to
      get stuck in an endless loop if a specific number of bytes were
      delivered from the socket. This fix also increases performance of
      parsing large responses from the Redis server.
    * Added support for ZREVRANGEBYLEX.
    * ConnectionErrors are now raised if Redis refuses a connection due to
      the maxclients limit being exceeded. Thanks Roman Karpovich.
    * max_connections can now be set when instantiating client instances.
      Thanks Ohad Perry.
* 2.10.4
    (skipped due to a PyPI snafu)
* 2.10.3
    * Fixed a bug with the bytearray support introduced in 2.10.2. Thanks
      Josh Owen.
* 2.10.2
    * Added support for Hiredis's new bytearray support. Thanks
      https://github.com/tzickel
    * POSSIBLE BACKWARDS INCOMPATIBLE CHANGE: Fixed a possible race condition
      when multiple threads share the same Lock instance with a timeout. Lock
      tokens are now stored in thread local storage by default. If you have
      code that acquires a lock in one thread and passes that lock instance to
      another thread to release it, you need to disable thread local storage.
      Refer to the doc strings on the Lock class about the thread_local
      argument information.
    * Fixed a regression in from_url where "charset" and "errors" weren't
      valid options. "encoding" and "encoding_errors" are still accepted
      and preferred.
    * The "charset" and "errors" options have been deprecated. Passing
      either to StrictRedis.__init__ or from_url will still work but will
      also emit a DeprecationWarning. Instead use the "encoding" and
      "encoding_errors" options.
    * Fixed a compatibility bug with Python 3 when the server closes a
      connection.
    * Added BITPOS command. Thanks https://github.com/jettify.
    * Fixed a bug when attempting to send large values to Redis in a Pipeline.
* 2.10.1
    * Fixed a bug where Sentinel connections to a server that's no longer a
      master and receives a READONLY error will disconnect and reconnect to
      the master.
* 2.10.0
    * Discontinued support for Python 2.5. Upgrade. You'll be happier.
    * The HiRedis parser will now properly raise ConnectionErrors.
    * Completely refactored PubSub support. Fixes all known PubSub bugs and
      adds a bunch of new features. Docs can be found in the README under the
      new "Publish / Subscribe" section.
    * Added the new HyperLogLog commands (PFADD, PFCOUNT, PFMERGE). Thanks
      Pepijn de Vos and Vincent Ohprecio.
    * Updated TTL and PTTL commands with Redis 2.8+ semantics. Thanks Markus
      Kaiserswerth.
    * *SCAN commands now return a long (int on Python3) cursor value rather
      than the string representation. This might be slightly backwards
      incompatible in code using *SCAN commands loops such as
      "while cursor != '0':".
    * Added extra *SCAN commands that return iterators instead of the normal
      [cursor, data] type. Use scan_iter, hscan_iter, sscan_iter, and
      zscan_iter for iterators. Thanks Mathieu Longtin.
    * Added support for SLOWLOG commands. Thanks Rick van Hattem.
    * Added lexicographical commands ZRANGEBYLEX, ZREMRANGEBYLEX, and ZLEXCOUNT
      for sorted sets.
    * Connection objects now support an optional argument, socket_read_size,
      indicating how much data to read during each socket.recv() call. After
      benchmarking, increased the default size to 64k, which dramatically
      improves performance when fetching large values, such as many results
      in a pipeline or a large (>1MB) string value.
    * Improved the pack_command and send_packed_command functions to increase
      performance when sending large (>1MB) values.
    * Sentinel Connections to master servers now detect when a READONLY error
      is encountered and disconnect themselves and all other active connections
      to the same master so that the new master can be discovered.
    * Fixed Sentinel state parsing on Python 3.
    * Added support for SENTINEL MONITOR, SENTINEL REMOVE, and SENTINEL SET
      commands. Thanks Greg Murphy.
    * INFO output that doesn't follow the "key:value" format will now be
      appended to a key named "__raw__" in the INFO dictionary. Thanks Pedro
      Larroy.
    * The "vagrant" directory contains a complete vagrant environment for
      redis-py developers. The environment runs a Redis master, a Redis slave,
      and 3 Sentinels. Future iterations of the test suite will incorporate
      more integration style tests, ensuring things like failover happen
      correctly.
    * It's now possible to create connection pool instances from a URL.
      StrictRedis.from_url() now uses this feature to create a connection pool
      instance and use that when creating a new client instance. Thanks
      https://github.com/chillipino
    * When creating client instances or connection pool instances from an URL,
      it's now possible to pass additional options to the connection pool with
      querystring arguments.
    * Fixed a bug where some encodings (like utf-16) were unusable on Python 3
      as command names and literals would get encoded.
    * Added an SSLConnection class that allows for secure connections through
      stunnel or other means. Construct an SSL connection with the ssl=True
      option on client classes, using the rediss:// scheme from an URL, or
      by passing the SSLConnection class to a connection pool's
      connection_class argument. Thanks https://github.com/oranagra.
    * Added a socket_connect_timeout option to control how long to wait while
      establishing a TCP connection before timing out. This lets the client
      fail fast when attempting to connect to a downed server while keeping
      a more lenient timeout for all other socket operations.
    * Added TCP Keep-alive support by passing use the socket_keepalive=True
      option. Finer grain control can be achieved using the
      socket_keepalive_options option which expects a dictionary with any of
      the keys (socket.TCP_KEEPIDLE, socket.TCP_KEEPCNT, socket.TCP_KEEPINTVL)
      and integers for values. Thanks Yossi Gottlieb.
    * Added a `retry_on_timeout` option that controls how socket.timeout errors
      are handled. By default it is set to False and will cause the client to
      raise a TimeoutError anytime a socket.timeout is encountered. If
      `retry_on_timeout` is set to True, the client will retry a command that
      timed out once like other `socket.error`s.
    * Completely refactored the Lock system. There is now a LuaLock class
      that's used when the Redis server is capable of running Lua scripts along
      with a fallback class for Redis servers < 2.6. The new locks fix several
      subtle race consider that the old lock could face. In additional, a
      new method, "extend" is available on lock instances that all a lock
      owner to extend the amount of time they have the lock for. Thanks to
      Eli Finkelshteyn and https://github.com/chillipino for contributions.
* 2.9.1
    * IPv6 support. Thanks https://github.com/amashinchi
* 2.9.0
    * Performance improvement for packing commands when using the PythonParser.
      Thanks Guillaume Viot.
    * Executing an empty pipeline transaction no longer sends MULTI/EXEC to
      the server. Thanks EliFinkelshteyn.
    * Errors when authenticating (incorrect password) and selecting a database
      now close the socket.
    * Full Sentinel support thanks to Vitja Makarov. Thanks!
    * Better repr support for client and connection pool instances. Thanks
      Mark Roberts.
    * Error messages that the server sends to the client are now included
      in the client error message. Thanks Sangjin Lim.
    * Added the SCAN, SSCAN, HSCAN, and ZSCAN commands. Thanks Jingchao Hu.
    * ResponseErrors generated by pipeline execution provide addition context
      including the position of the command in the pipeline and the actual
      command text generated the error.
    * ConnectionPools now play nicer in threaded environments that fork. Thanks
      Christian Joergensen.
* 2.8.0
    * redis-py should play better with gevent when a gevent Timeout is raised.
      Thanks leifkb.
    * Added SENTINEL command. Thanks Anna Janackova.
    * Fixed a bug where pipelines could potentially corrupt a connection
      if the MULTI command generated a ResponseError. Thanks EliFinkelshteyn
      for the report.
    * Connections now call socket.shutdown() prior to socket.close() to
      ensure communication ends immediately per the note at
      https://docs.python.org/2/library/socket.html#socket.socket.close
      Thanks to David Martin for pointing this out.
    * Lock checks are now based on floats rather than ints. Thanks
      Vitja Makarov.
* 2.7.6
    * Added CONFIG RESETSTAT command. Thanks Yossi Gottlieb.
    * Fixed a bug introduced in 2.7.3 that caused issues with script objects
      and pipelines. Thanks Carpentier Pierre-Francois.
    * Converted redis-py's test suite to use the awesome py.test library.
    * Fixed a bug introduced in 2.7.5 that prevented a ConnectionError from
      being raised when the Redis server is LOADING data.
    * Added a BusyLoadingError exception that's raised when the Redis server
      is starting up and not accepting commands yet. BusyLoadingError
      subclasses ConnectionError, which this state previously returned.
      Thanks Yossi Gottlieb.
* 2.7.5
    * DEL, HDEL and ZREM commands now return the numbers of keys deleted
      instead of just True/False.
    * from_url now supports URIs with a port number. Thanks Aaron Westendorf.
* 2.7.4
    * Added missing INCRBY method. Thanks Krzysztof Dorosz.
    * SET now accepts the EX, PX, NX and XX options from Redis 2.6.12. These
      options will generate errors if these options are used when connected
      to a Redis server < 2.6.12. Thanks George Yoshida.
* 2.7.3
    * Fixed a bug with BRPOPLPUSH and lists with empty strings.
    * All empty except: clauses have been replaced to only catch Exception
      subclasses. This prevents a KeyboardInterrupt from triggering exception
      handlers. Thanks Lucian Branescu Mihaila.
    * All exceptions that are the result of redis server errors now share a
      command Exception subclass, ServerError. Thanks Matt Robenolt.
    * Prevent DISCARD from being called if MULTI wasn't also called. Thanks
      Pete Aykroyd.
    * SREM now returns an integer indicating the number of items removed from
      the set. Thanks https://github.com/ronniekk.
    * Fixed a bug with BGSAVE and BGREWRITEAOF response callbacks with Python3.
      Thanks Nathan Wan.
    * Added CLIENT GETNAME and CLIENT SETNAME commands.
      Thanks https://github.com/bitterb.
    * It's now possible to use len() on a pipeline instance to determine the
      number of commands that will be executed. Thanks Jon Parise.
    * Fixed a bug in INFO's parse routine with floating point numbers. Thanks
      Ali Onur Uyar.
    * Fixed a bug with BITCOUNT to allow `start` and `end` to both be zero.
      Thanks Tim Bart.
    * The transaction() method now accepts a boolean keyword argument,
      value_from_callable. By default, or if False is passes, the transaction()
      method will return the value of the pipelines execution. Otherwise, it
      will return whatever func() returns.
    * Python3 compatibility fix ensuring we're not already bytes(). Thanks
      Salimane Adjao Moustapha.
    * Added PSETEX. Thanks YAMAMOTO Takashi.
    * Added a BlockingConnectionPool to limit the number of connections that
      can be created. Thanks James Arthur.
    * SORT now accepts a `groups` option that if specified, will return
      tuples of n-length, where n is the number of keys specified in the GET
      argument. This allows for convenient row-based iteration. Thanks
      Ionuț Arțăriși.
* 2.7.2
    * Parse errors are now *always* raised on multi/exec pipelines, regardless
      of the `raise_on_error` flag. See
      https://groups.google.com/forum/?hl=en&fromgroups=#!topic/redis-db/VUiEFT8U8U0
      for more info.
* 2.7.1
    * Packaged tests with source code
* 2.7.0
    * Added BITOP and BITCOUNT commands. Thanks Mark Tozzi.
    * Added the TIME command. Thanks Jason Knight.
    * Added support for LUA scripting. Thanks to Angus Peart, Drew Smathers,
      Issac Kelly, Louis-Philippe Perron, Sean Bleier, Jeffrey Kaditz, and
      Dvir Volk for various patches and contributions to this feature.
    * Changed the default error handling in pipelines. By default, the first
      error in a pipeline will now be raised. A new parameter to the
      pipeline's execute, `raise_on_error`, can be set to False to keep the
      old behavior of embeedding the exception instances in the result.
    * Fixed a bug with pipelines where parse errors won't corrupt the
      socket.
    * Added the optional `number` argument to SRANDMEMBER for use with
      Redis 2.6+ servers.
    * Added PEXPIRE/PEXPIREAT/PTTL commands. Thanks Luper Rouch.
    * Added INCRBYFLOAT/HINCRBYFLOAT commands. Thanks Nikita Uvarov.
    * High precision floating point values won't lose their precision when
      being sent to the Redis server. Thanks Jason Oster and Oleg Pudeyev.
    * Added CLIENT LIST/CLIENT KILL commands
* 2.6.2
    * `from_url` is now available as a classmethod on client classes. Thanks
      Jon Parise for the patch.
    * Fixed several encoding errors resulting from the Python 3.x support.
* 2.6.1
    * Python 3.x support! Big thanks to Alex Grönholm.
    * Fixed a bug in the PythonParser's read_response that could hide an error
      from the client (#251).
* 2.6.0
    * Changed (p)subscribe and (p)unsubscribe to no longer return messages
      indicating the channel was subscribed/unsubscribed to. These messages
      are available in the listen() loop instead. This is to prevent the
      following scenario:
        * Client A is subscribed to "foo"
        * Client B publishes message to "foo"
        * Client A subscribes to channel "bar" at the same time.
      Prior to this change, the subscribe() call would return the published
      messages on "foo" rather than the subscription confirmation to "bar".
    * Added support for GETRANGE, thanks Jean-Philippe Caruana
    * A new setting "decode_responses" specifies whether return values from
      Redis commands get decoded automatically using the client's charset
      value. Thanks to Frankie Dintino for the patch.
* 2.4.13
    * redis.from_url() can take an URL representing a Redis connection string
      and return a client object. Thanks Kenneth Reitz for the patch.
* 2.4.12
    * ConnectionPool is now fork-safe. Thanks Josiah Carson for the patch.
* 2.4.11
    * AuthenticationError will now be correctly raised if an invalid password
      is supplied.
    * If Hiredis is unavailable, the HiredisParser will raise a RedisError
      if selected manually.
    * Made the INFO command more tolerant of Redis changes formatting. Fix
      for #217.
* 2.4.10
    * Buffer reads from socket in the PythonParser. Fix for a Windows-specific
      bug (#205).
    * Added the OBJECT and DEBUG OBJECT commands.
    * Added __del__ methods for classes that hold on to resources that need to
      be cleaned up. This should prevent resource leakage when these objects
      leave scope due to misuse or unhandled exceptions. Thanks David Wolever
      for the suggestion.
    * Added the ECHO command for completeness.
    * Fixed a bug where attempting to subscribe to a PubSub channel of a Redis
      server that's down would blow out the stack. Fixes #179 and #195. Thanks
      Ovidiu Predescu for the test case.
    * StrictRedis's TTL command now returns a -1 when querying a key with no
      expiration. The Redis class continues to return None.
    * ZADD and SADD now return integer values indicating the number of items
      added. Thanks Homer Strong.
    * Renamed the base client class to StrictRedis, replacing ZADD and LREM in
      favor of their official argument order. The Redis class is now a subclass
      of StrictRedis, implementing the legacy redis-py implementations of ZADD
      and LREM. Docs have been updated to suggesting the use of StrictRedis.
    * SETEX in StrictRedis is now compliant with official Redis SETEX command.
      the name, value, time implementation moved to "Redis" for backwards
      compatibility.
* 2.4.9
    * Removed socket retry logic in Connection. This is the responsibility of
      the caller to determine if the command is safe and can be retried. Thanks
      David Wolver.
    * Added some extra guards around various types of exceptions being raised
      when sending or parsing data. Thanks David Wolver and Denis Bilenko.
* 2.4.8
    * Imported with_statement from __future__ for Python 2.5 compatibility.
* 2.4.7
    * Fixed a bug where some connections were not getting released back to the
      connection pool after pipeline execution.
    * Pipelines can now be used as context managers. This is the preferred way
      of use to ensure that connections get cleaned up properly. Thanks
      David Wolever.
    * Added a convenience method called transaction() on the base Redis class.
      This method eliminates much of the boilerplate used when using pipelines
      to watch Redis keys. See the documentation for details on usage.
* 2.4.6
    * Variadic arguments for SADD, SREM, ZREN, HDEL, LPUSH, and RPUSH. Thanks
      Raphaël Vinot.
    * (CRITICAL) Fixed an error in the Hiredis parser that occasionally caused
      the socket connection to become corrupted and unusable. This became
      noticeable once connection pools started to be used.
    * ZRANGE, ZREVRANGE, ZRANGEBYSCORE, and ZREVRANGEBYSCORE now take an
      additional optional argument, score_cast_func, which is a callable used
      to cast the score value in the return type. The default is float.
    * Removed the PUBLISH method from the PubSub class. Connections that are
      [P]SUBSCRIBEd cannot issue PUBLISH commands, so it doesn't make sense
      to have it here.
    * Pipelines now contain WATCH and UNWATCH. Calling WATCH or UNWATCH from
      the base client class will result in a deprecation warning. After
      WATCHing one or more keys, the pipeline will be placed in immediate
      execution mode until UNWATCH or MULTI are called. Refer to the new
      pipeline docs in the README for more information. Thanks to David Wolever
      and Randall Leeds for greatly helping with this.
* 2.4.5
    * The PythonParser now works better when reading zero length strings.
* 2.4.4
    * Fixed a typo introduced in 2.4.3
* 2.4.3
    * Fixed a bug in the UnixDomainSocketConnection caused when trying to
      form an error message after a socket error.
* 2.4.2
    * Fixed a bug in pipeline that caused an exception while trying to
      reconnect after a connection timeout.
* 2.4.1
    * Fixed a bug in the PythonParser if disconnect is called before connect.
* 2.4.0
    * WARNING: 2.4 contains several backwards incompatible changes.
    * Completely refactored Connection objects. Moved much of the Redis
      protocol packing for requests here, and eliminated the nasty dependencies
      it had on the client to do AUTH and SELECT commands on connect.
    * Connection objects now have a parser attribute. Parsers are responsible
      for reading data Redis sends. Two parsers ship with redis-py: a
      PythonParser and the HiRedis parser. redis-py will automatically use the
      HiRedis parser if you have the Python hiredis module installed, otherwise
      it will fall back to the PythonParser. You can force or the other, or even
      an external one by passing the `parser_class` argument to ConnectionPool.
    * Added a UnixDomainSocketConnection for users wanting to talk to the Redis
      instance running on a local machine only. You can use this connection
      by passing it to the `connection_class` argument of the ConnectionPool.
    * Connections no longer derive from threading.local. See threading.local
      note below.
    * ConnectionPool has been completely refactored. The ConnectionPool now
      maintains a list of connections. The redis-py client only hangs on to
      a ConnectionPool instance, calling get_connection() anytime it needs to
      send a command. When get_connection() is called, the command name and
      any keys involved in the command are passed as arguments. Subclasses of
      ConnectionPool could use this information to identify the shard the keys
      belong to and return a connection to it. ConnectionPool also implements
      disconnect() to force all connections in the pool to disconnect from
      the Redis server.
    * redis-py no longer support the SELECT command. You can still connect to
      a specific database by specifying it when instantiating a client instance
      or by creating a connection pool. If you need to talk to multiple
      databases within your application, you should use a separate client
      instance for each database you want to talk to.
    * Completely refactored Publish/Subscribe support. The subscribe and listen
      commands are no longer available on the redis-py Client class. Instead,
      the `pubsub` method returns an instance of the PubSub class which contains
      all publish/subscribe support. Note, you can still PUBLISH from the
      redis-py client class if you desire.
    * Removed support for all previously deprecated commands or options.
    * redis-py no longer uses threading.local in any way. Since the Client
      class no longer holds on to a connection, it's no longer needed. You can
      now pass client instances between threads, and commands run on those
      threads will retrieve an available connection from the pool, use it and
      release it. It should now be trivial to use redis-py with eventlet or
      greenlet.
    * ZADD now accepts pairs of value=score keyword arguments. This should help
      resolve the long standing #72. The older value and score arguments have
      been deprecated in favor of the keyword argument style.
    * Client instances now get their own copy of RESPONSE_CALLBACKS. The new
      set_response_callback method adds a user defined callback to the instance.
    * Support Jython, fixing #97. Thanks to Adam Vandenberg for the patch.
    * Using __getitem__ now properly raises a KeyError when the key is not
      found. Thanks Ionuț Arțăriși for the patch.
    * Newer Redis versions return a LOADING message for some commands while
      the database is loading from disk during server start. This could cause
      problems with SELECT. We now force a socket disconnection prior to
      raising a ResponseError so subsequent connections have to reconnect and
      re-select the appropriate database. Thanks to Benjamin Anderson for
      finding this and fixing.
* 2.2.4
    * WARNING: Potential backwards incompatible change - Changed order of
      parameters of ZREVRANGEBYSCORE to match those of the actual Redis command.
      This is only backwards-incompatible if you were passing max and min via
      keyword args. If passing by normal args, nothing in user code should have
      to change. Thanks Stéphane Angel for the fix.
    * Fixed INFO to properly parse the Redis data correctly for both 2.2.x and
      2.3+. Thanks Stéphane Angel for the fix.
    * Lock objects now store their timeout value as a float. This allows floats
      to be used as timeout values. No changes to existing code required.
    * WATCH now supports multiple keys. Thanks Rich Schumacher.
    * Broke out some code that was Python 2.4 incompatible. redis-py should
      now be usable on 2.4, but this hasn't actually been tested. Thanks
      Dan Colish for the patch.
    * Optimized some code using izip and islice. Should have a pretty good
      speed up on larger data sets. Thanks Dan Colish.
    * Better error handling when submitting an empty mapping to HMSET. Thanks
      Dan Colish.
    * Subscription status is now reset after every (re)connection.
* 2.2.3
    * Added support for Hiredis. To use, simply "pip install hiredis" or
      "easy_install hiredis". Thanks for Pieter Noordhuis for the hiredis-py
      bindings and the patch to redis-py.
    * The connection class is chosen based on whether hiredis is installed
      or not. To force the use of the PythonConnection, simply create
      your own ConnectionPool instance with the connection_class argument
      assigned to to PythonConnection class.
    * Added missing command ZREVRANGEBYSCORE. Thanks Jay Baird for the patch.
    * The INFO command should be parsed correctly on 2.2.x server versions
      and is backwards compatible with older versions. Thanks Brett Hoerner.
* 2.2.2
    * Fixed a bug in ZREVRANK where retrieving the rank of a value not in
      the zset would raise an error.
    * Fixed a bug in Connection.send where the errno import was getting
      overwritten by a local variable.
    * Fixed a bug in SLAVEOF when promoting an existing slave to a master.
    * Reverted change of download URL back to redis-VERSION.tar.gz. 2.2.1's
      change of this actually broke Pypi for Pip installs. Sorry!
* 2.2.1
    * Changed archive name to redis-py-VERSION.tar.gz to not conflict
      with the Redis server archive.
* 2.2.0
    * Implemented SLAVEOF
    * Implemented CONFIG as config_get and config_set
    * Implemented GETBIT/SETBIT
    * Implemented BRPOPLPUSH
    * Implemented STRLEN
    * Implemented PERSIST
    * Implemented SETRANGE<|MERGE_RESOLUTION|>--- conflicted
+++ resolved
@@ -1,8 +1,5 @@
-<<<<<<< HEAD
     * Fix dead weakref in sentinel conn (#2767)
-=======
     * Fix #2749, remove unnecessary __del__ logic to close connections.
->>>>>>> d95d8a24
     * Fix #2754, adding a missing argument to SentinelManagedConnection
     * Fix `xadd` command to accept non-negative `maxlen` including 0
     * Revert #2104, #2673, add `disconnect_on_error` option to `read_response()` (issues #2506, #2624)
