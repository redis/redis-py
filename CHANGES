--- conflicted
+++ resolved
@@ -1,10 +1,7 @@
-<<<<<<< HEAD
     * Add an optional lock_name attribute to LockError.
-=======
     * Fix return types for `get`, `set_path` and `strappend` in JSONCommands
     * Connection.register_connect_callback() is made public.
     * Fix async `read_response` to use `disable_decoding`.
->>>>>>> f9b6a5e2
     * Add 'aclose()' methods to async classes, deprecate async close().
     * Fix #2831, add auto_close_connection_pool=True arg to asyncio.Redis.from_url()
     * Fix incorrect redis.asyncio.Cluster type hint for `retry_on_error`
