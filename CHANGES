--- conflicted
+++ resolved
@@ -1,8 +1,5 @@
-<<<<<<< HEAD
     * Fix incorrect redis.asyncio.Cluster type hint for `retry_on_error`
-=======
     * Fix dead weakref in sentinel connection causing ReferenceError (#2767)
->>>>>>> abc04b54
     * Fix #2768, Fix KeyError: 'first-entry' in parse_xinfo_stream.
     * Fix #2749, remove unnecessary __del__ logic to close connections.
     * Fix #2754, adding a missing argument to SentinelManagedConnection
