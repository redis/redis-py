--- conflicted
+++ resolved
@@ -1,11 +1,9 @@
-<<<<<<< HEAD
-  * Add `items` parameter to `hset` signature
-  * Create codeql-analysis.yml (#1988). Thanks @chayim
-=======
+
+    * Add `items` parameter to `hset` signature
   	* Create codeql-analysis.yml (#1988). Thanks @chayim
     * Add limited support for Lua scripting with RedisCluster
     * Implement `.lock()` method on RedisCluster
->>>>>>> c5d19b85
+
 * 4.1.3 (Feb 8, 2022)
     * Fix flushdb and flushall (#1926)
     * Add redis5 and redis4 dockers (#1871)
