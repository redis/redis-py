<<<<<<< HEAD
    * Remove verbose logging from cluster.py
=======

    * Compare commands case-insensitively in the asyncio command parser
>>>>>>> bea72995
    * Allow negative `retries` for `Retry` class to retry forever
    * Add `items` parameter to `hset` signature
    * Create codeql-analysis.yml (#1988). Thanks @chayim
    * Add limited support for Lua scripting with RedisCluster
    * Implement `.lock()` method on RedisCluster
    * Fix cursor returned by SCAN for RedisCluster & change default target to PRIMARIES
    * Fix scan_iter for RedisCluster
    * Remove verbose logging when initializing ClusterPubSub, ClusterPipeline or RedisCluster
    * Fix broken connection writer lock-up for asyncio (#2065)
    * Fix auth bug when provided with no username (#2086)
    * Fix missing ClusterPipeline._lock (#2189)

* 4.1.3 (Feb 8, 2022)
    * Fix flushdb and flushall (#1926)
    * Add redis5 and redis4 dockers (#1871)
    * Change json.clear test multi to be up to date with redisjson (#1922)
    * Fixing volume for unstable_cluster docker (#1914)
    * Update changes file with changes since 4.0.0-beta2 (#1915)
* 4.1.2 (Jan 27, 2022)
    * Invalid OCSP certificates should raise ConnectionError on failed validation (#1907)
    * Added retry mechanism on socket timeouts when connecting to the server (#1895)
    * LMOVE, BLMOVE return incorrect responses (#1906)
    * Fixing AttributeError in UnixDomainSocketConnection (#1903)
    * Fixing TypeError in GraphCommands.explain (#1901)
    * For tests, increasing wait time for the cluster (#1908)
    * Increased pubsub's wait_for_messages timeout to prevent flaky tests (#1893)
    * README code snippets formatted to highlight properly (#1888)
    * Fix link in the main page (#1897)
    * Documentation fixes: JSON Example, SSL Connection Examples, RTD version (#1887)
    * Direct link to readthedocs (#1885)
* 4.1.1 (Jan 17, 2022)
    * Add retries to connections in Sentinel Pools (#1879)
    * OCSP Stapling Support (#1873)
    * Define incr/decr as aliases of incrby/decrby (#1874)
    * FT.CREATE - support MAXTEXTFIELDS, TEMPORARY, NOHL, NOFREQS, SKIPINITIALSCAN (#1847)
    * Timeseries docs fix (#1877)
    * get_connection: catch OSError too (#1832)
    * Set keys var otherwise variable not created (#1853)
    * Clusters should optionally require full slot coverage (#1845)
    * Triple quote docstrings in client.py PEP 257 (#1876)
    * syncing requirements (#1870)
    * Typo and typing in GraphCommands documentation (#1855)
    * Allowing poetry and redis-py to install together (#1854)
    * setup.py: Add project_urls for PyPI (#1867)
    * Support test with redis unstable docker (#1850)
    * Connection examples (#1835)
    * Documentation cleanup (#1841)
* 4.1.0 (Dec 26, 2021)
    * OCSP stapling support (#1820)
    * Support for SELECT (#1825)
    * Support for specifying error types with retry (#1817)
    * Support for RESET command since Redis 6.2.0 (#1824)
    * Support CLIENT TRACKING (#1612)
    * Support WRITE in CLIENT PAUSE (#1549)
    * JSON set_file and set_path support (#1818)
    * Allow ssl_ca_path with rediss:// urls (#1814)
    * Support for password-encrypted SSL private keys (#1782)
    * Support SYNC and PSYNC (#1741)
    * Retry on error exception and timeout fixes (#1821)
    * Fixing read race condition during pubsub (#1737)
    * Fixing exception in listen (#1823)
    * Fixed MovedError, and stopped iterating through startup nodes when slots are fully covered (#1819)
    * Socket not closing after server disconnect (#1797)
    * Single sourcing the package version (#1791)
    * Ensure redis_connect_func is set on uds connection (#1794)
    * SRTALGO - Skip for redis versions greater than 7.0.0 (#1831)
    * Documentation updates (#1822)
    * Add CI action to install package from repository commit hash (#1781) (#1790)
    * Fix link in lmove docstring (#1793)
    * Disabling JSON.DEBUG tests (#1787)
    * Migrated targeted nodes to kwargs in Cluster Mode (#1762)
    * Added support for MONITOR in clusters (#1756)
    * Adding ROLE Command (#1610)
    * Integrate RedisBloom support (#1683)
    * Adding RedisGraph support (#1556)
    * Allow overriding connection class via keyword arguments (#1752)
    * Aggregation LOAD * support for RediSearch (#1735)
    * Adding cluster, bloom, and graph docs (#1779)
    * Add packaging to setup_requires, and use >= to play nice to setup.py (fixes #1625) (#1780)
    * Fixing the license link in the readme (#1778)
    * Removing distutils from tests (#1773)
    * Fix cluster ACL tests (#1774)
    * Improved RedisCluster's reinitialize_steps and documentation (#1765)
    * Added black and isort (#1734)
    * Link Documents for all module commands (#1711)
    * Pyupgrade + flynt + f-strings (#1759)
    * Remove unused aggregation subclasses in RediSearch (#1754)
    * Adding RedisCluster client to support Redis Cluster Mode (#1660)
    * Support RediSearch FT.PROFILE command (#1727)
    * Adding support for non-decodable commands (#1731)
    * COMMAND GETKEYS support (#1738)
    * RedisJSON 2.0.4 behaviour support (#1747)
    * Removing deprecating distutils (PEP 632) (#1730)
    * Updating PR template (#1745)
    * Removing duplication of Script class (#1751)
    * Splitting documentation for read the docs (#1743)
    * Improve code coverage for aggregation tests (#1713)
    * Fixing COMMAND GETKEYS tests (#1750)
    * GitHub release improvements (#1684)
* 4.0.2 (Nov 22, 2021)
    * Restoring Sentinel commands to redis client (#1723)
    * Better removal of hiredis warning (#1726)
    * Adding links to redis documents in function calls (#1719)
* 4.0.1 (Nov 17, 2021)
    * Removing command on initial connections (#1722)
    * Removing hiredis warning when not installed (#1721)
* 4.0.0 (Nov 15, 2021)
    * FT.EXPLAINCLI intentionally raising NotImplementedError
    * Restoring ZRANGE desc for Redis < 6.2.0 (#1697)
    * Response parsing occasionally fails to parse floats (#1692)
    * Re-enabling read-the-docs (#1707)
    * Call HSET after FT.CREATE to avoid keyspace scan (#1706)
    * Unit tests fixes for compatibility (#1703)
    * Improve documentation about Locks (#1701)
    * Fixes to allow --redis-url to pass through all tests (#1700)
    * Fix unit tests running against Redis 4.0.0 (#1699)
    * Search alias test fix (#1695)
    * Adding RediSearch/RedisJSON tests (#1691)
    * Updating codecov rules (#1689)
    * Tests to validate custom JSON decoders (#1681)
    * Added breaking icon to release drafter (#1702)
    * Removing dependency on six (#1676)
    * Re-enable pipeline support for JSON and TimeSeries (#1674)
    * Export Sentinel, and SSL like other classes (#1671)
    * Restore zrange functionality for older versions of Redis (#1670)
    * Fixed garbage collection deadlock (#1578)
    * Tests to validate built python packages (#1678)
    * Sleep for flaky search test (#1680)
    * Test function renames, to match standards (#1679)
    * Docstring improvements for Redis class (#1675)
    * Fix georadius tests (#1672)
    * Improvements to JSON coverage (#1666)
    * Add python_requires setuptools check for python > 3.6 (#1656)
    * SMISMEMBER support (#1667)
    * Exposing the module version in loaded_modules (#1648)
    * RedisTimeSeries support (#1652)
    * Support for json multipath ($) (#1663)
    * Added boolean parsing to PEXPIRE and PEXPIREAT (#1665)
    * Add python_requires setuptools check for python > 3.6 (#1656)
    * Adding vulture for static analysis (#1655)
    * Starting to clean the docs (#1657)
    * Update README.md (#1654)
    * Adding description format for package (#1651)
    * Publish to pypi as releases are generated with the release drafter (#1647)
    * Restore actions to prs (#1653)
    * Fixing the package to include commands (#1649)
    * Re-enabling codecov as part of CI process (#1646)
    * Adding support for redisearch (#1640) Thanks @chayim
    * redisjson support (#1636) Thanks @chayim
    * Sentinel: Add SentinelManagedSSLConnection (#1419) Thanks @AbdealiJK
    * Enable floating parameters in SET (ex and px) (#1635) Thanks @AvitalFineRedis
    * Add warning when hiredis not installed. Recommend installation. (#1621) Thanks @adiamzn
    * Raising NotImplementedError for SCRIPT DEBUG and DEBUG SEGFAULT (#1624) Thanks @chayim
    * CLIENT REDIR command support (#1623) Thanks @chayim
    * REPLICAOF command implementation (#1622) Thanks @chayim
    * Add support to NX XX and CH to GEOADD (#1605) Thanks @AvitalFineRedis
    * Add support to ZRANGE and ZRANGESTORE parameters (#1603) Thanks @AvitalFineRedis
    * Pre 6.2 redis should default to None for script flush (#1641) Thanks @chayim
    * Add FULL option to XINFO SUMMARY (#1638) Thanks @agusdmb
    * Geosearch test should use any=True (#1594) Thanks @Andrew-Chen-Wang
    * Removing packaging dependency (#1626) Thanks @chayim
    * Fix client_kill_filter docs for skimpy (#1596) Thanks @Andrew-Chen-Wang
    * Normalize minid and maxlen docs (#1593) Thanks @Andrew-Chen-Wang
    * Update docs for multiple usernames for ACL DELUSER (#1595) Thanks @Andrew-Chen-Wang
    * Fix grammar of get param in set command (#1588) Thanks @Andrew-Chen-Wang
    * Fix docs for client_kill_filter (#1584) Thanks @Andrew-Chen-Wang
    * Convert README & CONTRIBUTING from rst to md (#1633) Thanks @davidylee
    * Test BYLEX param in zrangestore (#1634) Thanks @AvitalFineRedis
    * Tox integrations with invoke and docker (#1632) Thanks @chayim
    * Adding the release drafter to help simplify release notes (#1618). Thanks @chayim
    * BACKWARDS INCOMPATIBLE: Removed support for end of life Python 2.7. #1318
    * BACKWARDS INCOMPATIBLE: All values within Redis URLs are unquoted via
      urllib.parse.unquote. Prior versions of redis-py supported this by
      specifying the ``decode_components`` flag to the ``from_url`` functions.
      This is now done by default and cannot be disabled. #589
    * POTENTIALLY INCOMPATIBLE: Redis commands were moved into a mixin
      (see commands.py). Anyone importing ``redis.client`` to access commands
      directly should import ``redis.commands``. #1534, #1550
    * Removed technical debt on REDIS_6_VERSION placeholder. Thanks @chayim #1582.
    * Various docus fixes. Thanks @Andrew-Chen-Wang #1585, #1586.
    * Support for LOLWUT command, available since Redis 5.0.0.
      Thanks @brainix #1568.
    * Added support for CLIENT REPLY, available in Redis 3.2.0.
      Thanks @chayim #1581.
    * Support for Auto-reconnect PubSub on get_message. Thanks @luhn #1574.
    * Fix RST syntax error in README/ Thanks @JanCBrammer #1451.
    * IDLETIME and FREQ support for RESTORE. Thanks @chayim #1580.
    * Supporting args with MODULE LOAD. Thanks @chayim #1579.
    * Updating RedisLabs with Redis. Thanks @gkorland #1575.
    * Added support for ASYNC to SCRIPT FLUSH available in Redis 6.2.0.
      Thanks @chayim. #1567
    * Added CLIENT LIST fix to support multiple client ids available in
      Redis 2.8.12. Thanks @chayim #1563.
    * Added DISCARD support for pipelines available in Redis 2.0.0.
      Thanks @chayim #1565.
    * Added ACL DELUSER support for deleting lists of users available in
      Redis 6.2.0. Thanks @chayim. #1562
    * Added CLIENT TRACKINFO support available in Redis 6.2.0.
      Thanks @chayim. #1560
    * Added GEOSEARCH and GEOSEARCHSTORE support available in Redis 6.2.0.
      Thanks @AvitalFine Redis. #1526
    * Added LPUSHX support for lists available in Redis 4.0.0.
      Thanks @chayim. #1559
    * Added support for QUIT available in Redis 1.0.0.
      Thanks @chayim. #1558
    * Added support for COMMAND COUNT available in Redis 2.8.13.
      Thanks @chayim. #1554.
    * Added CREATECONSUMER support for XGROUP available in Redis 6.2.0.
      Thanks @AvitalFineRedis. #1553
    * Including slowly complexity in INFO if available.
      Thanks @ian28223 #1489.
    * Added support for STRALGO available in Redis 6.0.0.
      Thanks @AvitalFineRedis. #1528
    * Addes support for ZMSCORE available in Redis 6.2.0.
      Thanks @2014BDuck and @jiekun.zhu. #1437
    * Support MINID and LIMIT on XADD available in Redis 6.2.0.
      Thanks @AvitalFineRedis. #1548
    * Added sentinel commands FLUSHCONFIG, CKQUORUM, FAILOVER, and RESET
      available in Redis 2.8.12.
      Thanks @otherpirate. #834
    * Migrated Version instead of StrictVersion for Python 3.10.
      Thanks @tirkarthi. #1552
    * Added retry mechanism with backoff. Thanks @nbraun-amazon. #1494
    * Migrated commands to a mixin. Thanks @chayim. #1534
    * Added support for ZUNION, available in Redis 6.2.0. Thanks
      @AvitalFineRedis. #1522
    * Added support for CLIENT LIST with ID, available in Redis 6.2.0.
      Thanks @chayim. #1505
    * Added support for MINID and LIMIT with xtrim, available in Reds 6.2.0.
      Thanks @chayim. #1508
    * Implemented LMOVE and BLMOVE commands, available in Redis 6.2.0.
      Thanks @chayim. #1504
    * Added GET argument to SET command, available in Redis 6.2.0.
      Thanks @2014BDuck. #1412
    * Documentation fixes. Thanks @enjoy-binbin @jonher937. #1496 #1532
    * Added support for XAUTOCLAIM, available in Redis 6.2.0.
      Thanks @AvitalFineRedis. #1529
    * Added IDLE support for XPENDING, available in Redis 6.2.0.
      Thanks @AvitalFineRedis. #1523
    * Add a count parameter to lpop/rpop, available in Redis 6.2.0.
      Thanks @wavenator. #1487
    * Added a (pypy) trove classifier for Python 3.9.
      Thanks @D3X. #1535
    * Added ZINTER support, available in Redis 6.2.0.
      Thanks @AvitalFineRedis. #1520
    * Added ZINTER support, available in Redis 6.2.0.
      Thanks @AvitalFineRedis. #1520
    * Added ZDIFF and ZDIFFSTORE support, available in Redis 6.2.0.
      Thanks @AvitalFineRedis. #1518
    * Added ZRANGESTORE support, available in Redis 6.2.0.
      Thanks @AvitalFineRedis. #1521
    * Added LT and GT support for ZADD, available in Redis 6.2.0.
      Thanks @chayim. #1509
    * Added ZRANDMEMBER support, available in Redis 6.2.0.
      Thanks @AvitalFineRedis. #1519
    * Added GETDEL support, available in Redis 6.2.0.
      Thanks @AvitalFineRedis. #1514
    * Added CLIENT KILL laddr filter, available in Redis 6.2.0.
      Thanks @chayim. #1506
    * Added CLIENT UNPAUSE, available in Redis 6.2.0.
      Thanks @chayim. #1512
    * Added NOMKSTREAM support for XADD, available in Redis 6.2.0.
      Thanks @chayim. #1507
    * Added HRANDFIELD support, available in Redis 6.2.0.
      Thanks @AvitalFineRedis. #1513
    * Added CLIENT INFO support, available in Redis 6.2.0.
      Thanks @AvitalFineRedis. #1517
    * Added GETEX support, available in Redis 6.2.0.
      Thanks @AvitalFineRedis. #1515
    * Added support for COPY command, available in Redis 6.2.0.
      Thanks @malinaa96. #1492
    * Provide a development and testing environment via docker. Thanks
      @abrookins. #1365
    * Added support for the LPOS command available in Redis 6.0.6. Thanks
      @aparcar #1353/#1354
    * Added support for the ACL LOG command available in Redis 6. Thanks
      @2014BDuck. #1307
    * Added support for ABSTTL option of the RESTORE command available in
      Redis 5.0. Thanks @charettes. #1423
* 3.5.3 (June 1, 2020)
    * Restore try/except clauses to __del__ methods. These will be removed
      in 4.0 when more explicit resource management if enforced. #1339
    * Update the master_address when Sentinels promote a new master. #847
    * Update SentinelConnectionPool to not forcefully disconnect other in-use
      connections which can negatively affect threaded applications. #1345
* 3.5.2 (May 14, 2020)
    * Tune the locking in ConnectionPool.get_connection so that the lock is
      not held while waiting for the socket to establish and validate the
      TCP connection.
* 3.5.1 (May 9, 2020)
    * Fix for HSET argument validation to allow any non-None key. Thanks
      @AleksMat, #1337, #1341
* 3.5.0 (April 29, 2020)
    * Removed exception trapping from __del__ methods. redis-py objects that
      hold various resources implement __del__ cleanup methods to release
      those resources when the object goes out of scope. This provides a
      fallback for when these objects aren't explicitly closed by user code.
      Prior to this change any errors encountered in closing these resources
      would be hidden from the user. Thanks @jdufresne. #1281
    * Expanded support for connection strings specifying a username connecting
      to pre-v6 servers. #1274
    * Optimized Lock's blocking_timeout and sleep. If the lock cannot be
      acquired and the sleep value would cause the loop to sleep beyond
      blocking_timeout, fail immediately. Thanks @clslgrnc. #1263
    * Added support for passing Python memoryviews to Redis command args that
      expect strings or bytes. The memoryview instance is sent directly to
      the socket such that there are zero copies made of the underlying data
      during command packing. Thanks @Cody-G. #1265, #1285
    * HSET command now can accept multiple pairs. HMSET has been marked as
      deprecated now. Thanks to @laixintao #1271
    * Don't manually DISCARD when encountering an ExecAbortError.
      Thanks @nickgaya, #1300/#1301
    * Reset the watched state of pipelines after calling exec. This saves
      a roundtrip to the server by not having to call UNWATCH within
      Pipeline.reset(). Thanks @nickgaya, #1299/#1302
    * Added the KEEPTTL option for the SET command. Thanks
      @laixintao #1304/#1280
    * Added the MEMORY STATS command. #1268
    * Lock.extend() now has a new option, `replace_ttl`. When False (the
      default), Lock.extend() adds the `additional_time` to the lock's existing
      TTL. When replace_ttl=True, the lock's existing TTL is replaced with
      the value of `additional_time`.
    * Add testing and support for PyPy.
* 3.4.1
    * Move the username argument in the Redis and Connection classes to the
      end of the argument list. This helps those poor souls that specify all
      their connection options as non-keyword arguments. #1276
    * Prior to ACL support, redis-py ignored the username component of
      Connection URLs. With ACL support, usernames are no longer ignored and
      are used to authenticate against an ACL rule. Some cloud vendors with
      managed Redis instances (like Heroku) provide connection URLs with a
      username component pre-ACL that is not intended to be used. Sending that
      username to Redis servers < 6.0.0 results in an error. Attempt to detect
      this condition and retry the AUTH command with only the password such
      that authentication continues to work for these users. #1274
    * Removed the __eq__ hooks to Redis and ConnectionPool that were added
      in 3.4.0. This ended up being a bad idea as two separate connection
      pools be considered equal yet manage a completely separate set of
      connections.
* 3.4.0
    * Allow empty pipelines to be executed if there are WATCHed keys.
      This is a convenient way to test if any of the watched keys changed
      without actually running any other commands. Thanks @brianmaissy.
      #1233, #1234
    * Removed support for end of life Python 3.4.
    * Added support for all ACL commands in Redis 6. Thanks @IAmATeaPot418
      for helping.
    * Pipeline instances now always evaluate to True. Prior to this change,
      pipeline instances relied on __len__ for boolean evaluation which
      meant that pipelines with no commands on the stack would be considered
      False. #994
    * Client instances and Connection pools now support a 'client_name'
      argument. If supplied, all connections created will call CLIENT SETNAME
      as soon as the connection is opened. Thanks to @Habbie for supplying
      the basis of this change. #802
    * Added the 'ssl_check_hostname' argument to specify whether SSL
      connections should require the server hostname to match the hostname
      specified in the SSL cert. By default 'ssl_check_hostname' is False
      for backwards compatibility. #1196
    * Slightly optimized command packing. Thanks @Deneby67. #1255
    * Added support for the TYPE argument to SCAN. Thanks @netocp. #1220
    * Better thread and fork safety in ConnectionPool and
      BlockingConnectionPool. Added better locking to synchronize critical
      sections rather than relying on CPython-specific implementation details
      relating to atomic operations. Adjusted how the pools identify and
      deal with a fork. Added a ChildDeadlockedError exception that is
      raised by child processes in the very unlikely chance that a deadlock
      is encountered. Thanks @gmbnomis, @mdellweg, @yht804421715. #1270,
      #1138, #1178, #906, #1262
    * Added __eq__ hooks to the Redis and ConnectionPool classes.
      Thanks @brainix. #1240
* 3.3.11
    * Further fix for the SSLError -> TimeoutError mapping to work
      on obscure releases of Python 2.7.
* 3.3.10
    * Fixed a potential error handling bug for the SSLError -> TimeoutError
      mapping introduced in 3.3.9. Thanks @zbristow. #1224
* 3.3.9
    * Mapped Python 2.7 SSLError to TimeoutError where appropriate. Timeouts
      should now consistently raise TimeoutErrors on Python 2.7 for both
      unsecured and secured connections. Thanks @zbristow. #1222
* 3.3.8
    * Fixed MONITOR parsing to properly parse IPv6 client addresses, unix
      socket connections and commands issued from Lua. Thanks @kukey. #1201
* 3.3.7
    * Fixed a regression introduced in 3.3.0 where socket.error exceptions
      (or subclasses) could potentially be raised instead of
      redis.exceptions.ConnectionError. #1202
* 3.3.6
    * Fixed a regression in 3.3.5 that caused PubSub.get_message() to raise
      a socket.timeout exception when passing a timeout value. #1200
* 3.3.5
    * Fix an issue where socket.timeout errors could be handled by the wrong
      exception handler in Python 2.7.
* 3.3.4
    * More specifically identify nonblocking read errors for both SSL and
      non-SSL connections. 3.3.1, 3.3.2 and 3.3.3 on Python 2.7 could
      potentially mask a ConnectionError. #1197
* 3.3.3
    * The SSL module in Python < 2.7.9 handles non-blocking sockets
      differently than 2.7.9+. This patch accommodates older versions. #1197
* 3.3.2
    * Further fixed a regression introduced in 3.3.0 involving SSL and
      non-blocking sockets. #1197
* 3.3.1
    * Fixed a regression introduced in 3.3.0 involving SSL and non-blocking
      sockets. #1197
* 3.3.0
    * Resolve a race condition with the PubSubWorkerThread. #1150
    * Cleanup socket read error messages. Thanks Vic Yu. #1159
    * Cleanup the Connection's selector correctly. Thanks Bruce Merry. #1153
    * Added a Monitor object to make working with MONITOR output easy.
      Thanks Roey Prat #1033
    * Internal cleanup: Removed the legacy Token class which was necessary
      with older version of Python that are no longer supported. #1066
    * Response callbacks are now case insensitive. This allows users that
      call Redis.execute_command() directly to pass lower-case command
      names and still get reasonable responses. #1168
    * Added support for hiredis-py 1.0.0 encoding error support. This should
      make the PythonParser and the HiredisParser behave identically
      when encountering encoding errors. Thanks Brian Candler. #1161/#1162
    * All authentication errors now properly raise AuthenticationError.
      AuthenticationError is now a subclass of ConnectionError, which will
      cause the connection to be disconnected and cleaned up appropriately.
      #923
    * Add READONLY and READWRITE commands. Thanks @theodesp. #1114
    * Remove selectors in favor of nonblocking sockets. Selectors had
      issues in some environments including eventlet and gevent. This should
      resolve those issues with no other side effects.
    * Fixed an issue with XCLAIM and previously claimed but not removed
      messages. Thanks @thomdask. #1192/#1191
    * Allow for single connection client instances. These instances
      are not thread safe but offer other benefits including a subtle
      performance increase.
    * Added extensive health checks that keep the connections lively.
      Passing the "health_check_interval=N" option to the Redis client class
      or to a ConnectionPool ensures that a round trip PING/PONG is successful
      before any command if the underlying connection has been idle for more
      than N seconds. ConnectionErrors and TimeoutErrors are automatically
      retried once for health checks.
    * Changed the PubSubWorkerThread to use a threading.Event object rather
      than a boolean to control the thread's life cycle. Thanks Timothy
      Rule. #1194/#1195.
    * Fixed a bug in Pipeline error handling that would incorrectly retry
      ConnectionErrors.
* 3.2.1
    * Fix SentinelConnectionPool to work in multiprocess/forked environments.
* 3.2.0
    * Added support for `select.poll` to test whether data can be read
      on a socket. This should allow for significantly more connections to
      be used with pubsub. Fixes #486/#1115
    * Attempt to guarantee that the ConnectionPool hands out healthy
      connections. Healthy connections are those that have an established
      socket connection to the Redis server, are ready to accept a command
      and have no data available to read. Fixes #1127/#886
    * Use the socket.IPPROTO_TCP constant instead of socket.SOL_TCP.
      IPPROTO_TCP is available on more interpreters (Jython for instance).
      Thanks @Junnplus. #1130
    * Fixed a regression introduced in 3.0 that mishandles exceptions not
      derived from the base Exception class. KeyboardInterrupt and
      gevent.timeout notable. Thanks Christian Fersch. #1128/#1129
    * Significant improvements to handing connections with forked processes.
      Parent and child processes no longer trample on each others' connections.
      Thanks to Jay Rolette for the patch and highlighting this issue.
      #504/#732/#784/#863
    * PythonParser no longer closes the associated connection's socket. The
      connection itself will close the socket. #1108/#1085
* 3.1.0
    * Connection URLs must have one of the following schemes:
      redis://, rediss://, unix://. Thanks @jdupl123. #961/#969
    * Fixed an issue with retry_on_timeout logic that caused some TimeoutErrors
      to be retried. Thanks Aaron Yang. #1022/#1023
    * Added support for SNI for SSL. Thanks @oridistor and Roey Prat. #1087
    * Fixed ConnectionPool repr for pools with no connections. Thanks
      Cody Scott. #1043/#995
    * Fixed GEOHASH to return a None value when specifying a place that
      doesn't exist on the server. Thanks @guybe7. #1126
    * Fixed XREADGROUP to return an empty dictionary for messages that
      have been deleted but still exist in the unacknowledged queue. Thanks
      @xeizmendi. #1116
    * Added an owned method to Lock objects. owned returns a boolean
      indicating whether the current lock instance still owns the lock.
      Thanks Dave Johansen. #1112
    * Allow lock.acquire() to accept an optional token argument. If
      provided, the token argument is used as the unique value used to claim
      the lock. Thankd Dave Johansen. #1112
    * Added a reacquire method to Lock objects. reacquire attempts to renew
      the lock such that the timeout is extended to the same value that the
      lock was initially acquired with. Thanks Ihor Kalnytskyi. #1014
    * Stream names found within XREAD and XREADGROUP responses now properly
      respect the decode_responses flag.
    * XPENDING_RANGE now requires the user the specify the min, max and
      count arguments. Newer versions of Redis prevent count from being
      infinite so it's left to the user to specify these values explicitly.
    * ZADD now returns None when xx=True and incr=True and an element
      is specified that doesn't exist in the sorted set. This matches
      what the server returns in this case. #1084
    * Added client_kill_filter that accepts various filters to identify
      and kill clients. Thanks Theofanis Despoudis. #1098
    * Fixed a race condition that occurred when unsubscribing and
      resubscribing to the same channel or pattern in rapid succession.
      Thanks Marcin Raczyński. #764
    * Added a LockNotOwnedError that is raised when trying to extend or
      release a lock that is no longer owned. This is a subclass of LockError
      so previous code should continue to work as expected. Thanks Joshua
      Harlow. #1095
    * Fixed a bug in GEORADIUS that forced decoding of places without
      respecting the decode_responses option. Thanks Bo Bayles. #1082
* 3.0.1
    * Fixed regression with UnixDomainSocketConnection caused by 3.0.0.
      Thanks Jyrki Muukkonen
    * Fixed an issue with the new asynchronous flag on flushdb and flushall.
      Thanks rogeryen
    * Updated Lock.locked() method to indicate whether *any* process has
      acquired the lock, not just the current one. This is in line with
      the behavior of threading.Lock. Thanks Alan Justino da Silva
* 3.0.0
  BACKWARDS INCOMPATIBLE CHANGES
    * When using a Lock as a context manager and the lock fails to be acquired
      a LockError is now raised. This prevents the code block inside the
      context manager from being executed if the lock could not be acquired.
    * Renamed LuaLock to Lock.
    * Removed the pipeline based Lock implementation in favor of the LuaLock
      implementation.
    * Only bytes, strings and numbers (ints, longs and floats) are acceptable
      for keys and values. Previously redis-py attempted to cast other types
      to str() and store the result. This caused must confusion and frustration
      when passing boolean values (cast to 'True' and 'False') or None values
      (cast to 'None'). It is now the user's responsibility to cast all
      key names and values to bytes, strings or numbers before passing the
      value to redis-py.
    * The StrictRedis class has been renamed to Redis. StrictRedis will
      continue to exist as an alias of Redis for the foreseeable future.
    * The legacy Redis client class has been removed. It caused much confusion
      to users.
    * ZINCRBY arguments 'value' and 'amount' have swapped order to match the
      the Redis server. The new argument order is: keyname, amount, value.
    * MGET no longer raises an error if zero keys are passed in. Instead an
      empty list is returned.
    * MSET and MSETNX now require all keys/values to be specified in a single
      dictionary argument named mapping. This was changed to allow for future
      options to these commands in the future.
    * ZADD now requires all element names/scores be specified in a single
      dictionary argument named mapping. This was required to allow the NX,
      XX, CH and INCR options to be specified.
    * ssl_cert_reqs now has a default value of 'required' by default. This
      should make connecting to a remote Redis server over SSL more secure.
      Thanks u2mejc
    * Removed support for EOL Python 2.6 and 3.3. Thanks jdufresne
  OTHER CHANGES
    * Added missing DECRBY command. Thanks derek-dchu
    * CLUSTER INFO and CLUSTER NODES responses are now properly decoded to
      strings.
    * Added a 'locked()' method to Lock objects. This method returns True
      if the lock has been acquired and owned by the current process,
      otherwise False.
    * EXISTS now supports multiple keys. It's return value is now the number
      of keys in the list that exist.
    * Ensure all commands can accept key names as bytes. This fixes issues
      with BLPOP, BRPOP and SORT.
    * All errors resulting from bad user input are raised as DataError
      exceptions. DataError is a subclass of RedisError so this should be
      transparent to anyone previously catching these.
    * Added support for NX, XX, CH and INCR options to ZADD
    * Added support for the MIGRATE command
    * Added support for the MEMORY USAGE and MEMORY PURGE commands. Thanks
      Itamar Haber
    * Added support for the 'asynchronous' argument to FLUSHDB and FLUSHALL
      commands. Thanks Itamar Haber
    * Added support for the BITFIELD command. Thanks Charles Leifer and
      Itamar Haber
    * Improved performance on pipeline requests with large chunks of data.
      Thanks tzickel
    * Fixed test suite to not fail if another client is connected to the
      server the tests are running against.
    * Added support for SWAPDB. Thanks Itamar Haber
    * Added support for all STREAM commands. Thanks Roey Prat and Itamar Haber
    * SHUTDOWN now accepts the 'save' and 'nosave' arguments. Thanks
      dwilliams-kenzan
    * Added support for ZPOPMAX, ZPOPMIN, BZPOPMAX, BZPOPMIN. Thanks
      Itamar Haber
    * Added support for the 'type' argument in CLIENT LIST. Thanks Roey Prat
    * Added support for CLIENT PAUSE. Thanks Roey Prat
    * Added support for CLIENT ID and CLIENT UNBLOCK. Thanks Itamar Haber
    * GEODIST now returns a None value when referencing a place that does
      not exist. Thanks qingping209
    * Added a ping() method to pubsub objects. Thanks krishan-carbon
    * Fixed a bug with keys in the INFO dict that contained ':' symbols.
      Thanks mzalimeni
    * Fixed the select system call retry compatibility with Python 2.x.
      Thanks lddubeau
    * max_connections is now a valid querystring argument for creating
      connection pools from URLs. Thanks mmaslowskicc
    * Added the UNLINK command. Thanks yozel
    * Added socket_type option to Connection for configurability.
      Thanks garlicnation
    * Lock.do_acquire now atomically sets acquires the lock and sets the
      expire value via set(nx=True, px=timeout). Thanks 23doors
    * Added 'count' argument to SPOP. Thanks AlirezaSadeghi
    * Fixed an issue parsing client_list responses that contained an '='.
      Thanks swilly22
* 2.10.6
    * Various performance improvements. Thanks cjsimpson
    * Fixed a bug with SRANDMEMBER where the behavior for `number=0` did
      not match the spec. Thanks Alex Wang
    * Added HSTRLEN command. Thanks Alexander Putilin
    * Added the TOUCH command. Thanks Anis Jonischkeit
    * Remove unnecessary calls to the server when registering Lua scripts.
      Thanks Ben Greenberg
    * SET's EX and PX arguments now allow values of zero. Thanks huangqiyin
    * Added PUBSUB {CHANNELS, NUMPAT, NUMSUB} commands. Thanks Angus Pearson
    * PubSub connections that encounter `InterruptedError`s now
      retry automatically. Thanks Carlton Gibson and Seth M. Larson
    * LPUSH and RPUSH commands run on PyPy now correctly returns the number
      of items of the list. Thanks Jeong YunWon
    * Added support to automatically retry socket EINTR errors. Thanks
      Thomas Steinacher
    * PubSubWorker threads started with `run_in_thread` are now daemonized
      so the thread shuts down when the running process goes away. Thanks
      Keith Ainsworth
    * Added support for GEO commands. Thanks Pau Freixes, Alex DeBrie and
      Abraham Toriz
    * Made client construction from URLs smarter. Thanks Tim Savage
    * Added support for CLUSTER * commands. Thanks Andy Huang
    * The RESTORE command now accepts an optional `replace` boolean.
      Thanks Yoshinari Takaoka
    * Attempt to connect to a new Sentinel if a TimeoutError occurs. Thanks
      Bo Lopker
    * Fixed a bug in the client's `__getitem__` where a KeyError would be
      raised if the value returned by the server is an empty string.
      Thanks Javier Candeira.
    * Socket timeouts when connecting to a server are now properly raised
      as TimeoutErrors.
* 2.10.5
    * Allow URL encoded parameters in Redis URLs. Characters like a "/" can
      now be URL encoded and redis-py will correctly decode them. Thanks
      Paul Keene.
    * Added support for the WAIT command. Thanks https://github.com/eshizhan
    * Better shutdown support for the PubSub Worker Thread. It now properly
      cleans up the connection, unsubscribes from any channels and patterns
      previously subscribed to and consumes any waiting messages on the socket.
    * Added the ability to sleep for a brief period in the event of a
      WatchError occurring. Thanks Joshua Harlow.
    * Fixed a bug with pipeline error reporting when dealing with characters
      in error messages that could not be encoded to the connection's
      character set. Thanks Hendrik Muhs.
    * Fixed a bug in Sentinel connections that would inadvertently connect
      to the master when the connection pool resets. Thanks
      https://github.com/df3n5
    * Better timeout support in Pubsub get_message. Thanks Andy Isaacson.
    * Fixed a bug with the HiredisParser that would cause the parser to
      get stuck in an endless loop if a specific number of bytes were
      delivered from the socket. This fix also increases performance of
      parsing large responses from the Redis server.
    * Added support for ZREVRANGEBYLEX.
    * ConnectionErrors are now raised if Redis refuses a connection due to
      the maxclients limit being exceeded. Thanks Roman Karpovich.
    * max_connections can now be set when instantiating client instances.
      Thanks Ohad Perry.
* 2.10.4
    (skipped due to a PyPI snafu)
* 2.10.3
    * Fixed a bug with the bytearray support introduced in 2.10.2. Thanks
      Josh Owen.
* 2.10.2
    * Added support for Hiredis's new bytearray support. Thanks
      https://github.com/tzickel
    * POSSIBLE BACKWARDS INCOMPATIBLE CHANGE: Fixed a possible race condition
      when multiple threads share the same Lock instance with a timeout. Lock
      tokens are now stored in thread local storage by default. If you have
      code that acquires a lock in one thread and passes that lock instance to
      another thread to release it, you need to disable thread local storage.
      Refer to the doc strings on the Lock class about the thread_local
      argument information.
    * Fixed a regression in from_url where "charset" and "errors" weren't
      valid options. "encoding" and "encoding_errors" are still accepted
      and preferred.
    * The "charset" and "errors" options have been deprecated. Passing
      either to StrictRedis.__init__ or from_url will still work but will
      also emit a DeprecationWarning. Instead use the "encoding" and
      "encoding_errors" options.
    * Fixed a compatibility bug with Python 3 when the server closes a
      connection.
    * Added BITPOS command. Thanks https://github.com/jettify.
    * Fixed a bug when attempting to send large values to Redis in a Pipeline.
* 2.10.1
    * Fixed a bug where Sentinel connections to a server that's no longer a
      master and receives a READONLY error will disconnect and reconnect to
      the master.
* 2.10.0
    * Discontinued support for Python 2.5. Upgrade. You'll be happier.
    * The HiRedis parser will now properly raise ConnectionErrors.
    * Completely refactored PubSub support. Fixes all known PubSub bugs and
      adds a bunch of new features. Docs can be found in the README under the
      new "Publish / Subscribe" section.
    * Added the new HyperLogLog commands (PFADD, PFCOUNT, PFMERGE). Thanks
      Pepijn de Vos and Vincent Ohprecio.
    * Updated TTL and PTTL commands with Redis 2.8+ semantics. Thanks Markus
      Kaiserswerth.
    * *SCAN commands now return a long (int on Python3) cursor value rather
      than the string representation. This might be slightly backwards
      incompatible in code using *SCAN commands loops such as
      "while cursor != '0':".
    * Added extra *SCAN commands that return iterators instead of the normal
      [cursor, data] type. Use scan_iter, hscan_iter, sscan_iter, and
      zscan_iter for iterators. Thanks Mathieu Longtin.
    * Added support for SLOWLOG commands. Thanks Rick van Hattem.
    * Added lexicographical commands ZRANGEBYLEX, ZREMRANGEBYLEX, and ZLEXCOUNT
      for sorted sets.
    * Connection objects now support an optional argument, socket_read_size,
      indicating how much data to read during each socket.recv() call. After
      benchmarking, increased the default size to 64k, which dramatically
      improves performance when fetching large values, such as many results
      in a pipeline or a large (>1MB) string value.
    * Improved the pack_command and send_packed_command functions to increase
      performance when sending large (>1MB) values.
    * Sentinel Connections to master servers now detect when a READONLY error
      is encountered and disconnect themselves and all other active connections
      to the same master so that the new master can be discovered.
    * Fixed Sentinel state parsing on Python 3.
    * Added support for SENTINEL MONITOR, SENTINEL REMOVE, and SENTINEL SET
      commands. Thanks Greg Murphy.
    * INFO output that doesn't follow the "key:value" format will now be
      appended to a key named "__raw__" in the INFO dictionary. Thanks Pedro
      Larroy.
    * The "vagrant" directory contains a complete vagrant environment for
      redis-py developers. The environment runs a Redis master, a Redis slave,
      and 3 Sentinels. Future iterations of the test suite will incorporate
      more integration style tests, ensuring things like failover happen
      correctly.
    * It's now possible to create connection pool instances from a URL.
      StrictRedis.from_url() now uses this feature to create a connection pool
      instance and use that when creating a new client instance. Thanks
      https://github.com/chillipino
    * When creating client instances or connection pool instances from an URL,
      it's now possible to pass additional options to the connection pool with
      querystring arguments.
    * Fixed a bug where some encodings (like utf-16) were unusable on Python 3
      as command names and literals would get encoded.
    * Added an SSLConnection class that allows for secure connections through
      stunnel or other means. Construct an SSL connection with the ssl=True
      option on client classes, using the rediss:// scheme from an URL, or
      by passing the SSLConnection class to a connection pool's
      connection_class argument. Thanks https://github.com/oranagra.
    * Added a socket_connect_timeout option to control how long to wait while
      establishing a TCP connection before timing out. This lets the client
      fail fast when attempting to connect to a downed server while keeping
      a more lenient timeout for all other socket operations.
    * Added TCP Keep-alive support by passing use the socket_keepalive=True
      option. Finer grain control can be achieved using the
      socket_keepalive_options option which expects a dictionary with any of
      the keys (socket.TCP_KEEPIDLE, socket.TCP_KEEPCNT, socket.TCP_KEEPINTVL)
      and integers for values. Thanks Yossi Gottlieb.
    * Added a `retry_on_timeout` option that controls how socket.timeout errors
      are handled. By default it is set to False and will cause the client to
      raise a TimeoutError anytime a socket.timeout is encountered. If
      `retry_on_timeout` is set to True, the client will retry a command that
      timed out once like other `socket.error`s.
    * Completely refactored the Lock system. There is now a LuaLock class
      that's used when the Redis server is capable of running Lua scripts along
      with a fallback class for Redis servers < 2.6. The new locks fix several
      subtle race consider that the old lock could face. In additional, a
      new method, "extend" is available on lock instances that all a lock
      owner to extend the amount of time they have the lock for. Thanks to
      Eli Finkelshteyn and https://github.com/chillipino for contributions.
* 2.9.1
    * IPv6 support. Thanks https://github.com/amashinchi
* 2.9.0
    * Performance improvement for packing commands when using the PythonParser.
      Thanks Guillaume Viot.
    * Executing an empty pipeline transaction no longer sends MULTI/EXEC to
      the server. Thanks EliFinkelshteyn.
    * Errors when authenticating (incorrect password) and selecting a database
      now close the socket.
    * Full Sentinel support thanks to Vitja Makarov. Thanks!
    * Better repr support for client and connection pool instances. Thanks
      Mark Roberts.
    * Error messages that the server sends to the client are now included
      in the client error message. Thanks Sangjin Lim.
    * Added the SCAN, SSCAN, HSCAN, and ZSCAN commands. Thanks Jingchao Hu.
    * ResponseErrors generated by pipeline execution provide addition context
      including the position of the command in the pipeline and the actual
      command text generated the error.
    * ConnectionPools now play nicer in threaded environments that fork. Thanks
      Christian Joergensen.
* 2.8.0
    * redis-py should play better with gevent when a gevent Timeout is raised.
      Thanks leifkb.
    * Added SENTINEL command. Thanks Anna Janackova.
    * Fixed a bug where pipelines could potentially corrupt a connection
      if the MULTI command generated a ResponseError. Thanks EliFinkelshteyn
      for the report.
    * Connections now call socket.shutdown() prior to socket.close() to
      ensure communication ends immediately per the note at
      https://docs.python.org/2/library/socket.html#socket.socket.close
      Thanks to David Martin for pointing this out.
    * Lock checks are now based on floats rather than ints. Thanks
      Vitja Makarov.
* 2.7.6
    * Added CONFIG RESETSTAT command. Thanks Yossi Gottlieb.
    * Fixed a bug introduced in 2.7.3 that caused issues with script objects
      and pipelines. Thanks Carpentier Pierre-Francois.
    * Converted redis-py's test suite to use the awesome py.test library.
    * Fixed a bug introduced in 2.7.5 that prevented a ConnectionError from
      being raised when the Redis server is LOADING data.
    * Added a BusyLoadingError exception that's raised when the Redis server
      is starting up and not accepting commands yet. BusyLoadingError
      subclasses ConnectionError, which this state previously returned.
      Thanks Yossi Gottlieb.
* 2.7.5
    * DEL, HDEL and ZREM commands now return the numbers of keys deleted
      instead of just True/False.
    * from_url now supports URIs with a port number. Thanks Aaron Westendorf.
* 2.7.4
    * Added missing INCRBY method. Thanks Krzysztof Dorosz.
    * SET now accepts the EX, PX, NX and XX options from Redis 2.6.12. These
      options will generate errors if these options are used when connected
      to a Redis server < 2.6.12. Thanks George Yoshida.
* 2.7.3
    * Fixed a bug with BRPOPLPUSH and lists with empty strings.
    * All empty except: clauses have been replaced to only catch Exception
      subclasses. This prevents a KeyboardInterrupt from triggering exception
      handlers. Thanks Lucian Branescu Mihaila.
    * All exceptions that are the result of redis server errors now share a
      command Exception subclass, ServerError. Thanks Matt Robenolt.
    * Prevent DISCARD from being called if MULTI wasn't also called. Thanks
      Pete Aykroyd.
    * SREM now returns an integer indicating the number of items removed from
      the set. Thanks https://github.com/ronniekk.
    * Fixed a bug with BGSAVE and BGREWRITEAOF response callbacks with Python3.
      Thanks Nathan Wan.
    * Added CLIENT GETNAME and CLIENT SETNAME commands.
      Thanks https://github.com/bitterb.
    * It's now possible to use len() on a pipeline instance to determine the
      number of commands that will be executed. Thanks Jon Parise.
    * Fixed a bug in INFO's parse routine with floating point numbers. Thanks
      Ali Onur Uyar.
    * Fixed a bug with BITCOUNT to allow `start` and `end` to both be zero.
      Thanks Tim Bart.
    * The transaction() method now accepts a boolean keyword argument,
      value_from_callable. By default, or if False is passes, the transaction()
      method will return the value of the pipelines execution. Otherwise, it
      will return whatever func() returns.
    * Python3 compatibility fix ensuring we're not already bytes(). Thanks
      Salimane Adjao Moustapha.
    * Added PSETEX. Thanks YAMAMOTO Takashi.
    * Added a BlockingConnectionPool to limit the number of connections that
      can be created. Thanks James Arthur.
    * SORT now accepts a `groups` option that if specified, will return
      tuples of n-length, where n is the number of keys specified in the GET
      argument. This allows for convenient row-based iteration. Thanks
      Ionuț Arțăriși.
* 2.7.2
    * Parse errors are now *always* raised on multi/exec pipelines, regardless
      of the `raise_on_error` flag. See
      https://groups.google.com/forum/?hl=en&fromgroups=#!topic/redis-db/VUiEFT8U8U0
      for more info.
* 2.7.1
    * Packaged tests with source code
* 2.7.0
    * Added BITOP and BITCOUNT commands. Thanks Mark Tozzi.
    * Added the TIME command. Thanks Jason Knight.
    * Added support for LUA scripting. Thanks to Angus Peart, Drew Smathers,
      Issac Kelly, Louis-Philippe Perron, Sean Bleier, Jeffrey Kaditz, and
      Dvir Volk for various patches and contributions to this feature.
    * Changed the default error handling in pipelines. By default, the first
      error in a pipeline will now be raised. A new parameter to the
      pipeline's execute, `raise_on_error`, can be set to False to keep the
      old behavior of embeedding the exception instances in the result.
    * Fixed a bug with pipelines where parse errors won't corrupt the
      socket.
    * Added the optional `number` argument to SRANDMEMBER for use with
      Redis 2.6+ servers.
    * Added PEXPIRE/PEXPIREAT/PTTL commands. Thanks Luper Rouch.
    * Added INCRBYFLOAT/HINCRBYFLOAT commands. Thanks Nikita Uvarov.
    * High precision floating point values won't lose their precision when
      being sent to the Redis server. Thanks Jason Oster and Oleg Pudeyev.
    * Added CLIENT LIST/CLIENT KILL commands
* 2.6.2
    * `from_url` is now available as a classmethod on client classes. Thanks
      Jon Parise for the patch.
    * Fixed several encoding errors resulting from the Python 3.x support.
* 2.6.1
    * Python 3.x support! Big thanks to Alex Grönholm.
    * Fixed a bug in the PythonParser's read_response that could hide an error
      from the client (#251).
* 2.6.0
    * Changed (p)subscribe and (p)unsubscribe to no longer return messages
      indicating the channel was subscribed/unsubscribed to. These messages
      are available in the listen() loop instead. This is to prevent the
      following scenario:
        * Client A is subscribed to "foo"
        * Client B publishes message to "foo"
        * Client A subscribes to channel "bar" at the same time.
      Prior to this change, the subscribe() call would return the published
      messages on "foo" rather than the subscription confirmation to "bar".
    * Added support for GETRANGE, thanks Jean-Philippe Caruana
    * A new setting "decode_responses" specifies whether return values from
      Redis commands get decoded automatically using the client's charset
      value. Thanks to Frankie Dintino for the patch.
* 2.4.13
    * redis.from_url() can take an URL representing a Redis connection string
      and return a client object. Thanks Kenneth Reitz for the patch.
* 2.4.12
    * ConnectionPool is now fork-safe. Thanks Josiah Carson for the patch.
* 2.4.11
    * AuthenticationError will now be correctly raised if an invalid password
      is supplied.
    * If Hiredis is unavailable, the HiredisParser will raise a RedisError
      if selected manually.
    * Made the INFO command more tolerant of Redis changes formatting. Fix
      for #217.
* 2.4.10
    * Buffer reads from socket in the PythonParser. Fix for a Windows-specific
      bug (#205).
    * Added the OBJECT and DEBUG OBJECT commands.
    * Added __del__ methods for classes that hold on to resources that need to
      be cleaned up. This should prevent resource leakage when these objects
      leave scope due to misuse or unhandled exceptions. Thanks David Wolever
      for the suggestion.
    * Added the ECHO command for completeness.
    * Fixed a bug where attempting to subscribe to a PubSub channel of a Redis
      server that's down would blow out the stack. Fixes #179 and #195. Thanks
      Ovidiu Predescu for the test case.
    * StrictRedis's TTL command now returns a -1 when querying a key with no
      expiration. The Redis class continues to return None.
    * ZADD and SADD now return integer values indicating the number of items
      added. Thanks Homer Strong.
    * Renamed the base client class to StrictRedis, replacing ZADD and LREM in
      favor of their official argument order. The Redis class is now a subclass
      of StrictRedis, implementing the legacy redis-py implementations of ZADD
      and LREM. Docs have been updated to suggesting the use of StrictRedis.
    * SETEX in StrictRedis is now compliant with official Redis SETEX command.
      the name, value, time implementation moved to "Redis" for backwards
      compatibility.
* 2.4.9
    * Removed socket retry logic in Connection. This is the responsibility of
      the caller to determine if the command is safe and can be retried. Thanks
      David Wolver.
    * Added some extra guards around various types of exceptions being raised
      when sending or parsing data. Thanks David Wolver and Denis Bilenko.
* 2.4.8
    * Imported with_statement from __future__ for Python 2.5 compatibility.
* 2.4.7
    * Fixed a bug where some connections were not getting released back to the
      connection pool after pipeline execution.
    * Pipelines can now be used as context managers. This is the preferred way
      of use to ensure that connections get cleaned up properly. Thanks
      David Wolever.
    * Added a convenience method called transaction() on the base Redis class.
      This method eliminates much of the boilerplate used when using pipelines
      to watch Redis keys. See the documentation for details on usage.
* 2.4.6
    * Variadic arguments for SADD, SREM, ZREN, HDEL, LPUSH, and RPUSH. Thanks
      Raphaël Vinot.
    * (CRITICAL) Fixed an error in the Hiredis parser that occasionally caused
      the socket connection to become corrupted and unusable. This became
      noticeable once connection pools started to be used.
    * ZRANGE, ZREVRANGE, ZRANGEBYSCORE, and ZREVRANGEBYSCORE now take an
      additional optional argument, score_cast_func, which is a callable used
      to cast the score value in the return type. The default is float.
    * Removed the PUBLISH method from the PubSub class. Connections that are
      [P]SUBSCRIBEd cannot issue PUBLISH commands, so it doesn't make sense
      to have it here.
    * Pipelines now contain WATCH and UNWATCH. Calling WATCH or UNWATCH from
      the base client class will result in a deprecation warning. After
      WATCHing one or more keys, the pipeline will be placed in immediate
      execution mode until UNWATCH or MULTI are called. Refer to the new
      pipeline docs in the README for more information. Thanks to David Wolever
      and Randall Leeds for greatly helping with this.
* 2.4.5
    * The PythonParser now works better when reading zero length strings.
* 2.4.4
    * Fixed a typo introduced in 2.4.3
* 2.4.3
    * Fixed a bug in the UnixDomainSocketConnection caused when trying to
      form an error message after a socket error.
* 2.4.2
    * Fixed a bug in pipeline that caused an exception while trying to
      reconnect after a connection timeout.
* 2.4.1
    * Fixed a bug in the PythonParser if disconnect is called before connect.
* 2.4.0
    * WARNING: 2.4 contains several backwards incompatible changes.
    * Completely refactored Connection objects. Moved much of the Redis
      protocol packing for requests here, and eliminated the nasty dependencies
      it had on the client to do AUTH and SELECT commands on connect.
    * Connection objects now have a parser attribute. Parsers are responsible
      for reading data Redis sends. Two parsers ship with redis-py: a
      PythonParser and the HiRedis parser. redis-py will automatically use the
      HiRedis parser if you have the Python hiredis module installed, otherwise
      it will fall back to the PythonParser. You can force or the other, or even
      an external one by passing the `parser_class` argument to ConnectionPool.
    * Added a UnixDomainSocketConnection for users wanting to talk to the Redis
      instance running on a local machine only. You can use this connection
      by passing it to the `connection_class` argument of the ConnectionPool.
    * Connections no longer derive from threading.local. See threading.local
      note below.
    * ConnectionPool has been completely refactored. The ConnectionPool now
      maintains a list of connections. The redis-py client only hangs on to
      a ConnectionPool instance, calling get_connection() anytime it needs to
      send a command. When get_connection() is called, the command name and
      any keys involved in the command are passed as arguments. Subclasses of
      ConnectionPool could use this information to identify the shard the keys
      belong to and return a connection to it. ConnectionPool also implements
      disconnect() to force all connections in the pool to disconnect from
      the Redis server.
    * redis-py no longer support the SELECT command. You can still connect to
      a specific database by specifying it when instantiating a client instance
      or by creating a connection pool. If you need to talk to multiple
      databases within your application, you should use a separate client
      instance for each database you want to talk to.
    * Completely refactored Publish/Subscribe support. The subscribe and listen
      commands are no longer available on the redis-py Client class. Instead,
      the `pubsub` method returns an instance of the PubSub class which contains
      all publish/subscribe support. Note, you can still PUBLISH from the
      redis-py client class if you desire.
    * Removed support for all previously deprecated commands or options.
    * redis-py no longer uses threading.local in any way. Since the Client
      class no longer holds on to a connection, it's no longer needed. You can
      now pass client instances between threads, and commands run on those
      threads will retrieve an available connection from the pool, use it and
      release it. It should now be trivial to use redis-py with eventlet or
      greenlet.
    * ZADD now accepts pairs of value=score keyword arguments. This should help
      resolve the long standing #72. The older value and score arguments have
      been deprecated in favor of the keyword argument style.
    * Client instances now get their own copy of RESPONSE_CALLBACKS. The new
      set_response_callback method adds a user defined callback to the instance.
    * Support Jython, fixing #97. Thanks to Adam Vandenberg for the patch.
    * Using __getitem__ now properly raises a KeyError when the key is not
      found. Thanks Ionuț Arțăriși for the patch.
    * Newer Redis versions return a LOADING message for some commands while
      the database is loading from disk during server start. This could cause
      problems with SELECT. We now force a socket disconnection prior to
      raising a ResponseError so subsequent connections have to reconnect and
      re-select the appropriate database. Thanks to Benjamin Anderson for
      finding this and fixing.
* 2.2.4
    * WARNING: Potential backwards incompatible change - Changed order of
      parameters of ZREVRANGEBYSCORE to match those of the actual Redis command.
      This is only backwards-incompatible if you were passing max and min via
      keyword args. If passing by normal args, nothing in user code should have
      to change. Thanks Stéphane Angel for the fix.
    * Fixed INFO to properly parse the Redis data correctly for both 2.2.x and
      2.3+. Thanks Stéphane Angel for the fix.
    * Lock objects now store their timeout value as a float. This allows floats
      to be used as timeout values. No changes to existing code required.
    * WATCH now supports multiple keys. Thanks Rich Schumacher.
    * Broke out some code that was Python 2.4 incompatible. redis-py should
      now be usable on 2.4, but this hasn't actually been tested. Thanks
      Dan Colish for the patch.
    * Optimized some code using izip and islice. Should have a pretty good
      speed up on larger data sets. Thanks Dan Colish.
    * Better error handling when submitting an empty mapping to HMSET. Thanks
      Dan Colish.
    * Subscription status is now reset after every (re)connection.
* 2.2.3
    * Added support for Hiredis. To use, simply "pip install hiredis" or
      "easy_install hiredis". Thanks for Pieter Noordhuis for the hiredis-py
      bindings and the patch to redis-py.
    * The connection class is chosen based on whether hiredis is installed
      or not. To force the use of the PythonConnection, simply create
      your own ConnectionPool instance with the connection_class argument
      assigned to to PythonConnection class.
    * Added missing command ZREVRANGEBYSCORE. Thanks Jay Baird for the patch.
    * The INFO command should be parsed correctly on 2.2.x server versions
      and is backwards compatible with older versions. Thanks Brett Hoerner.
* 2.2.2
    * Fixed a bug in ZREVRANK where retrieving the rank of a value not in
      the zset would raise an error.
    * Fixed a bug in Connection.send where the errno import was getting
      overwritten by a local variable.
    * Fixed a bug in SLAVEOF when promoting an existing slave to a master.
    * Reverted change of download URL back to redis-VERSION.tar.gz. 2.2.1's
      change of this actually broke Pypi for Pip installs. Sorry!
* 2.2.1
    * Changed archive name to redis-py-VERSION.tar.gz to not conflict
      with the Redis server archive.
* 2.2.0
    * Implemented SLAVEOF
    * Implemented CONFIG as config_get and config_set
    * Implemented GETBIT/SETBIT
    * Implemented BRPOPLPUSH
    * Implemented STRLEN
    * Implemented PERSIST
    * Implemented SETRANGE<|MERGE_RESOLUTION|>--- conflicted
+++ resolved
@@ -1,9 +1,5 @@
-<<<<<<< HEAD
     * Remove verbose logging from cluster.py
-=======
-
     * Compare commands case-insensitively in the asyncio command parser
->>>>>>> bea72995
     * Allow negative `retries` for `Retry` class to retry forever
     * Add `items` parameter to `hset` signature
     * Create codeql-analysis.yml (#1988). Thanks @chayim
