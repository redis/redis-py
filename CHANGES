--- conflicted
+++ resolved
@@ -1,10 +1,6 @@
-<<<<<<< HEAD
-
     * Fix start_id type for XAUTOCLAIM
-=======
     * Remove verbose logging from cluster.py
     * Add retry mechanism to async version of Connection
->>>>>>> a8c8227b
     * Compare commands case-insensitively in the asyncio command parser
     * Allow negative `retries` for `Retry` class to retry forever
     * Add `items` parameter to `hset` signature
