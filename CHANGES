--- conflicted
+++ resolved
@@ -28,11 +28,8 @@
     * Fixed "cannot pickle '_thread.lock' object" bug (#2354, #2297)
     * Added CredentialsProvider class to support password rotation
     * Enable Lock for asyncio cluster mode
-<<<<<<< HEAD
+    * Fix Sentinel.execute_command doesn't execute across the entire sentinel cluster bug (#2458)
     * Added a replacement for the default cluster node in the event of failure (#2463)
-=======
-    * Fix Sentinel.execute_command doesn't execute across the entire sentinel cluster bug (#2458)
->>>>>>> f492f85a
 
 * 4.1.3 (Feb 8, 2022)
     * Fix flushdb and flushall (#1926)
