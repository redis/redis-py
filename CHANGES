    * Support transactions in ClusterPipeline
    * Removing support for RedisGraph module. RedisGraph support is deprecated since Redis Stack 7.2 (https://redis.com/blog/redisgraph-eol/)
    * Fix lock.extend() typedef to accept float TTL extension
    * Update URL in the readme linking to Redis University
    * Move doctests (doc code examples) to main branch
    * Update `ResponseT` type hint
    * Allow to control the minimum SSL version
    * Add an optional lock_name attribute to LockError.
    * Fix return types for `get`, `set_path` and `strappend` in JSONCommands
    * Connection.register_connect_callback() is made public.
    * Fix async `read_response` to use `disable_decoding`.
    * Add 'aclose()' methods to async classes, deprecate async close().
    * Fix #2831, add auto_close_connection_pool=True arg to asyncio.Redis.from_url()
    * Fix incorrect redis.asyncio.Cluster type hint for `retry_on_error`
    * Fix dead weakref in sentinel connection causing ReferenceError (#2767)
    * Fix #2768, Fix KeyError: 'first-entry' in parse_xinfo_stream.
    * Fix #2749, remove unnecessary __del__ logic to close connections.
    * Fix #2754, adding a missing argument to SentinelManagedConnection
    * Fix `xadd` command to accept non-negative `maxlen` including 0
    * Revert #2104, #2673, add `disconnect_on_error` option to `read_response()` (issues #2506, #2624)
    * Add `address_remap` parameter to `RedisCluster`
    * Fix incorrect usage of once flag in async Sentinel
    * asyncio: Fix memory leak caused by hiredis (#2693)
    * Allow data to drain from async PythonParser when reading during a disconnect()
    * Use asyncio.timeout() instead of async_timeout.timeout() for python >= 3.11 (#2602)
    * Add a Dependabot configuration to auto-update GitHub action versions.
    * Add test and fix async HiredisParser when reading during a disconnect() (#2349)
    * Use hiredis-py pack_command if available.
    * Support `.unlink()` in ClusterPipeline
    * Simplify synchronous SocketBuffer state management
    * Fix string cleanse in Redis Graph
    * Make PythonParser resumable in case of error (#2510)
    * Add `timeout=None` in `SentinelConnectionManager.read_response`
    * Documentation fix: password protected socket connection (#2374)
    * Allow `timeout=None` in `PubSub.get_message()` to wait forever
    * add `nowait` flag to `asyncio.Connection.disconnect()`
    * Update README.md links
    * Fix timezone handling for datetime to unixtime conversions
    * Fix start_id type for XAUTOCLAIM
    * Remove verbose logging from cluster.py
    * Add retry mechanism to async version of Connection
    * Compare commands case-insensitively in the asyncio command parser
    * Allow negative `retries` for `Retry` class to retry forever
    * Add `items` parameter to `hset` signature
    * Create codeql-analysis.yml (#1988). Thanks @chayim
    * Add limited support for Lua scripting with RedisCluster
    * Implement `.lock()` method on RedisCluster
    * Fix cursor returned by SCAN for RedisCluster & change default target to PRIMARIES
    * Fix scan_iter for RedisCluster
    * Remove verbose logging when initializing ClusterPubSub, ClusterPipeline or RedisCluster
    * Fix broken connection writer lock-up for asyncio (#2065)
    * Fix auth bug when provided with no username (#2086)
    * Fix missing ClusterPipeline._lock (#2189)
    * Added dynaminc_startup_nodes configuration to RedisCluster
    * Fix reusing the old nodes' connections when cluster topology refresh is being done
    * Fix RedisCluster to immediately raise AuthenticationError without a retry
    * ClusterPipeline Doesn't Handle ConnectionError for Dead Hosts (#2225)
    * Remove compatibility code for old versions of Hiredis, drop Packaging dependency
    * The `deprecated` library is no longer a dependency
    * Failover handling improvements for RedisCluster and Async RedisCluster (#2377)
    * Fixed "cannot pickle '_thread.lock' object" bug (#2354, #2297)
    * Added CredentialsProvider class to support password rotation
    * Enable Lock for asyncio cluster mode
    * Fix Sentinel.execute_command doesn't execute across the entire sentinel cluster bug (#2458)
    * Added a replacement for the default cluster node in the event of failure (#2463)
    * Fix for Unhandled exception related to self.host with unix socket (#2496)
    * Improve error output for master discovery 
    * Make `ClusterCommandsProtocol` an actual Protocol
    * Add `sum` to DUPLICATE_POLICY documentation of `TS.CREATE`, `TS.ADD` and `TS.ALTER`
    * Prevent async ClusterPipeline instances from becoming "false-y" in case of empty command stack (#3061)
    * Close Unix sockets if the connection attempt fails. This prevents `ResourceWarning`s. (#3314)
    * Close SSL sockets if the connection attempt fails, or if validations fail. (#3317)
    * Eliminate mutable default arguments in the `redis.commands.core.Script` class. (#3332)
<<<<<<< HEAD
    * Fix SSL verification with `ssl_cert_reqs="none"` and `ssl_check_hostname=True` by automatically setting `check_hostname=False` when `verify_mode=ssl.CERT_NONE` (#3635) 
=======
    * Allow newer versions of PyJWT as dependency. (#3630)
>>>>>>> 91be4a0f

* 4.1.3 (Feb 8, 2022)
  * Fix flushdb and flushall (#1926)
  * Add redis5 and redis4 dockers (#1871)
  * Change json.clear test multi to be up to date with redisjson (#1922)
  * Fixing volume for unstable_cluster docker (#1914)
  * Update changes file with changes since 4.0.0-beta2 (#1915)
* 4.1.2 (Jan 27, 2022)
  * Invalid OCSP certificates should raise ConnectionError on failed validation (#1907)
  * Added retry mechanism on socket timeouts when connecting to the server (#1895)
  * LMOVE, BLMOVE return incorrect responses (#1906)
  * Fixing AttributeError in UnixDomainSocketConnection (#1903)
  * Fixing TypeError in GraphCommands.explain (#1901)
  * For tests, increasing wait time for the cluster (#1908)
  * Increased pubsub's wait_for_messages timeout to prevent flaky tests (#1893)
  * README code snippets formatted to highlight properly (#1888)
  * Fix link in the main page (#1897)
  * Documentation fixes: JSON Example, SSL Connection Examples, RTD version (#1887)
  * Direct link to readthedocs (#1885)
* 4.1.1 (Jan 17, 2022)
  * Add retries to connections in Sentinel Pools (#1879)
  * OCSP Stapling Support (#1873)
  * Define incr/decr as aliases of incrby/decrby (#1874)
  * FT.CREATE - support MAXTEXTFIELDS, TEMPORARY, NOHL, NOFREQS, SKIPINITIALSCAN (#1847)
  * Timeseries docs fix (#1877)
  * get_connection: catch OSError too (#1832)
  * Set keys var otherwise variable not created (#1853)
  * Clusters should optionally require full slot coverage (#1845)
  * Triple quote docstrings in client.py PEP 257 (#1876)
  * syncing requirements (#1870)
  * Typo and typing in GraphCommands documentation (#1855)
  * Allowing poetry and redis-py to install together (#1854)
  * setup.py: Add project_urls for PyPI (#1867)
  * Support test with redis unstable docker (#1850)
  * Connection examples (#1835)
  * Documentation cleanup (#1841)
* 4.1.0 (Dec 26, 2021)
  * OCSP stapling support (#1820)
  * Support for SELECT (#1825)
  * Support for specifying error types with retry (#1817)
  * Support for RESET command since Redis 6.2.0 (#1824)
  * Support CLIENT TRACKING (#1612)
  * Support WRITE in CLIENT PAUSE (#1549)
  * JSON set_file and set_path support (#1818)
  * Allow ssl_ca_path with rediss:// urls (#1814)
  * Support for password-encrypted SSL private keys (#1782)
  * Support SYNC and PSYNC (#1741)
  * Retry on error exception and timeout fixes (#1821)
  * Fixing read race condition during pubsub (#1737)
  * Fixing exception in listen (#1823)
  * Fixed MovedError, and stopped iterating through startup nodes when slots are fully covered (#1819)
  * Socket not closing after server disconnect (#1797)
  * Single sourcing the package version (#1791)
  * Ensure redis_connect_func is set on uds connection (#1794)
  * SRTALGO - Skip for redis versions greater than 7.0.0 (#1831)
  * Documentation updates (#1822)
  * Add CI action to install package from repository commit hash (#1781) (#1790)
  * Fix link in lmove docstring (#1793)
  * Disabling JSON.DEBUG tests (#1787)
  * Migrated targeted nodes to kwargs in Cluster Mode (#1762)
  * Added support for MONITOR in clusters (#1756)
  * Adding ROLE Command (#1610)
  * Integrate RedisBloom support (#1683)
  * Adding RedisGraph support (#1556)
  * Allow overriding connection class via keyword arguments (#1752)
  * Aggregation LOAD * support for RediSearch (#1735)
  * Adding cluster, bloom, and graph docs (#1779)
  * Add packaging to setup_requires, and use >= to play nice to setup.py (fixes #1625) (#1780)
  * Fixing the license link in the readme (#1778)
  * Removing distutils from tests (#1773)
  * Fix cluster ACL tests (#1774)
  * Improved RedisCluster's reinitialize_steps and documentation (#1765)
  * Added black and isort (#1734)
  * Link Documents for all module commands (#1711)
  * Pyupgrade + flynt + f-strings (#1759)
  * Remove unused aggregation subclasses in RediSearch (#1754)
  * Adding RedisCluster client to support Redis Cluster Mode (#1660)
  * Support RediSearch FT.PROFILE command (#1727)
  * Adding support for non-decodable commands (#1731)
  * COMMAND GETKEYS support (#1738)
  * RedisJSON 2.0.4 behaviour support (#1747)
  * Removing deprecating distutils (PEP 632) (#1730)
  * Updating PR template (#1745)
  * Removing duplication of Script class (#1751)
  * Splitting documentation for read the docs (#1743)
  * Improve code coverage for aggregation tests (#1713)
  * Fixing COMMAND GETKEYS tests (#1750)
  * GitHub release improvements (#1684)
* 4.0.2 (Nov 22, 2021)
  * Restoring Sentinel commands to redis client (#1723)
  * Better removal of hiredis warning (#1726)
  * Adding links to redis documents in function calls (#1719)
* 4.0.1 (Nov 17, 2021)
  * Removing command on initial connections (#1722)
  * Removing hiredis warning when not installed (#1721)
* 4.0.0 (Nov 15, 2021)
  * FT.EXPLAINCLI intentionally raising NotImplementedError
  * Restoring ZRANGE desc for Redis < 6.2.0 (#1697)
  * Response parsing occasionally fails to parse floats (#1692)
  * Re-enabling read-the-docs (#1707)
  * Call HSET after FT.CREATE to avoid keyspace scan (#1706)
  * Unit tests fixes for compatibility (#1703)
  * Improve documentation about Locks (#1701)
  * Fixes to allow --redis-url to pass through all tests (#1700)
  * Fix unit tests running against Redis 4.0.0 (#1699)
  * Search alias test fix (#1695)
  * Adding RediSearch/RedisJSON tests (#1691)
  * Updating codecov rules (#1689)
  * Tests to validate custom JSON decoders (#1681)
  * Added breaking icon to release drafter (#1702)
  * Removing dependency on six (#1676)
  * Re-enable pipeline support for JSON and TimeSeries (#1674)
  * Export Sentinel, and SSL like other classes (#1671)
  * Restore zrange functionality for older versions of Redis (#1670)
  * Fixed garbage collection deadlock (#1578)
  * Tests to validate built python packages (#1678)
  * Sleep for flaky search test (#1680)
  * Test function renames, to match standards (#1679)
  * Docstring improvements for Redis class (#1675)
  * Fix georadius tests (#1672)
  * Improvements to JSON coverage (#1666)
  * Add python_requires setuptools check for python > 3.6 (#1656)
  * SMISMEMBER support (#1667)
  * Exposing the module version in loaded_modules (#1648)
  * RedisTimeSeries support (#1652)
  * Support for json multipath ($) (#1663)
  * Added boolean parsing to PEXPIRE and PEXPIREAT (#1665)
  * Add python_requires setuptools check for python > 3.6 (#1656)
  * Adding vulture for static analysis (#1655)
  * Starting to clean the docs (#1657)
  * Update README.md (#1654)
  * Adding description format for package (#1651)
  * Publish to pypi as releases are generated with the release drafter (#1647)
  * Restore actions to prs (#1653)
  * Fixing the package to include commands (#1649)
  * Re-enabling codecov as part of CI process (#1646)
  * Adding support for redisearch (#1640) Thanks @chayim
  * redisjson support (#1636) Thanks @chayim
  * Sentinel: Add SentinelManagedSSLConnection (#1419) Thanks @AbdealiJK
  * Enable floating parameters in SET (ex and px) (#1635) Thanks @AvitalFineRedis
  * Add warning when hiredis not installed. Recommend installation. (#1621) Thanks @adiamzn
  * Raising NotImplementedError for SCRIPT DEBUG and DEBUG SEGFAULT (#1624) Thanks @chayim
  * CLIENT REDIR command support (#1623) Thanks @chayim
  * REPLICAOF command implementation (#1622) Thanks @chayim
  * Add support to NX XX and CH to GEOADD (#1605) Thanks @AvitalFineRedis
  * Add support to ZRANGE and ZRANGESTORE parameters (#1603) Thanks @AvitalFineRedis
  * Pre 6.2 redis should default to None for script flush (#1641) Thanks @chayim
  * Add FULL option to XINFO SUMMARY (#1638) Thanks @agusdmb
  * Geosearch test should use any=True (#1594) Thanks @Andrew-Chen-Wang
  * Removing packaging dependency (#1626) Thanks @chayim
  * Fix client_kill_filter docs for skimpy (#1596) Thanks @Andrew-Chen-Wang
  * Normalize minid and maxlen docs (#1593) Thanks @Andrew-Chen-Wang
  * Update docs for multiple usernames for ACL DELUSER (#1595) Thanks @Andrew-Chen-Wang
  * Fix grammar of get param in set command (#1588) Thanks @Andrew-Chen-Wang
  * Fix docs for client_kill_filter (#1584) Thanks @Andrew-Chen-Wang
  * Convert README & CONTRIBUTING from rst to md (#1633) Thanks @davidylee
  * Test BYLEX param in zrangestore (#1634) Thanks @AvitalFineRedis
  * Tox integrations with invoke and docker (#1632) Thanks @chayim
  * Adding the release drafter to help simplify release notes (#1618). Thanks @chayim
  * BACKWARDS INCOMPATIBLE: Removed support for end of life Python 2.7. #1318
  * BACKWARDS INCOMPATIBLE: All values within Redis URLs are unquoted via
      urllib.parse.unquote. Prior versions of redis-py supported this by
      specifying the ``decode_components`` flag to the ``from_url`` functions.
      This is now done by default and cannot be disabled. #589
  * POTENTIALLY INCOMPATIBLE: Redis commands were moved into a mixin
      (see commands.py). Anyone importing ``redis.client`` to access commands
      directly should import ``redis.commands``. #1534, #1550
  * Removed technical debt on REDIS_6_VERSION placeholder. Thanks @chayim #1582.
  * Various docus fixes. Thanks @Andrew-Chen-Wang #1585, #1586.
  * Support for LOLWUT command, available since Redis 5.0.0.
      Thanks @brainix #1568.
  * Added support for CLIENT REPLY, available in Redis 3.2.0.
      Thanks @chayim #1581.
  * Support for Auto-reconnect PubSub on get_message. Thanks @luhn #1574.
  * Fix RST syntax error in README/ Thanks @JanCBrammer #1451.
  * IDLETIME and FREQ support for RESTORE. Thanks @chayim #1580.
  * Supporting args with MODULE LOAD. Thanks @chayim #1579.
  * Updating RedisLabs with Redis. Thanks @gkorland #1575.
  * Added support for ASYNC to SCRIPT FLUSH available in Redis 6.2.0.
      Thanks @chayim. #1567
  * Added CLIENT LIST fix to support multiple client ids available in
      Redis 2.8.12. Thanks @chayim #1563.
  * Added DISCARD support for pipelines available in Redis 2.0.0.
      Thanks @chayim #1565.
  * Added ACL DELUSER support for deleting lists of users available in
      Redis 6.2.0. Thanks @chayim. #1562
  * Added CLIENT TRACKINFO support available in Redis 6.2.0.
      Thanks @chayim. #1560
  * Added GEOSEARCH and GEOSEARCHSTORE support available in Redis 6.2.0.
      Thanks @AvitalFine Redis. #1526
  * Added LPUSHX support for lists available in Redis 4.0.0.
      Thanks @chayim. #1559
  * Added support for QUIT available in Redis 1.0.0.
      Thanks @chayim. #1558
  * Added support for COMMAND COUNT available in Redis 2.8.13.
      Thanks @chayim. #1554.
  * Added CREATECONSUMER support for XGROUP available in Redis 6.2.0.
      Thanks @AvitalFineRedis. #1553
  * Including slowly complexity in INFO if available.
      Thanks @ian28223 #1489.
  * Added support for STRALGO available in Redis 6.0.0.
      Thanks @AvitalFineRedis. #1528
  * Addes support for ZMSCORE available in Redis 6.2.0.
      Thanks @2014BDuck and @jiekun.zhu. #1437
  * Support MINID and LIMIT on XADD available in Redis 6.2.0.
      Thanks @AvitalFineRedis. #1548
  * Added sentinel commands FLUSHCONFIG, CKQUORUM, FAILOVER, and RESET
      available in Redis 2.8.12.
      Thanks @otherpirate. #834
  * Migrated Version instead of StrictVersion for Python 3.10.
      Thanks @tirkarthi. #1552
  * Added retry mechanism with backoff. Thanks @nbraun-amazon. #1494
  * Migrated commands to a mixin. Thanks @chayim. #1534
  * Added support for ZUNION, available in Redis 6.2.0. Thanks
      @AvitalFineRedis. #1522
  * Added support for CLIENT LIST with ID, available in Redis 6.2.0.
      Thanks @chayim. #1505
  * Added support for MINID and LIMIT with xtrim, available in Reds 6.2.0.
      Thanks @chayim. #1508
  * Implemented LMOVE and BLMOVE commands, available in Redis 6.2.0.
      Thanks @chayim. #1504
  * Added GET argument to SET command, available in Redis 6.2.0.
      Thanks @2014BDuck. #1412
  * Documentation fixes. Thanks @enjoy-binbin @jonher937. #1496 #1532
  * Added support for XAUTOCLAIM, available in Redis 6.2.0.
      Thanks @AvitalFineRedis. #1529
  * Added IDLE support for XPENDING, available in Redis 6.2.0.
      Thanks @AvitalFineRedis. #1523
  * Add a count parameter to lpop/rpop, available in Redis 6.2.0.
      Thanks @wavenator. #1487
  * Added a (pypy) trove classifier for Python 3.9.
      Thanks @D3X. #1535
  * Added ZINTER support, available in Redis 6.2.0.
      Thanks @AvitalFineRedis. #1520
  * Added ZINTER support, available in Redis 6.2.0.
      Thanks @AvitalFineRedis. #1520
  * Added ZDIFF and ZDIFFSTORE support, available in Redis 6.2.0.
      Thanks @AvitalFineRedis. #1518
  * Added ZRANGESTORE support, available in Redis 6.2.0.
      Thanks @AvitalFineRedis. #1521
  * Added LT and GT support for ZADD, available in Redis 6.2.0.
      Thanks @chayim. #1509
  * Added ZRANDMEMBER support, available in Redis 6.2.0.
      Thanks @AvitalFineRedis. #1519
  * Added GETDEL support, available in Redis 6.2.0.
      Thanks @AvitalFineRedis. #1514
  * Added CLIENT KILL laddr filter, available in Redis 6.2.0.
      Thanks @chayim. #1506
  * Added CLIENT UNPAUSE, available in Redis 6.2.0.
      Thanks @chayim. #1512
  * Added NOMKSTREAM support for XADD, available in Redis 6.2.0.
      Thanks @chayim. #1507
  * Added HRANDFIELD support, available in Redis 6.2.0.
      Thanks @AvitalFineRedis. #1513
  * Added CLIENT INFO support, available in Redis 6.2.0.
      Thanks @AvitalFineRedis. #1517
  * Added GETEX support, available in Redis 6.2.0.
      Thanks @AvitalFineRedis. #1515
  * Added support for COPY command, available in Redis 6.2.0.
      Thanks @malinaa96. #1492
  * Provide a development and testing environment via docker. Thanks
      @abrookins. #1365
  * Added support for the LPOS command available in Redis 6.0.6. Thanks
      @aparcar #1353/#1354
  * Added support for the ACL LOG command available in Redis 6. Thanks
      @2014BDuck. #1307
  * Added support for ABSTTL option of the RESTORE command available in
      Redis 5.0. Thanks @charettes. #1423
* 3.5.3 (June 1, 2020)
  * Restore try/except clauses to __del__ methods. These will be removed
      in 4.0 when more explicit resource management if enforced. #1339
  * Update the master_address when Sentinels promote a new master. #847
  * Update SentinelConnectionPool to not forcefully disconnect other in-use
      connections which can negatively affect threaded applications. #1345
* 3.5.2 (May 14, 2020)
  * Tune the locking in ConnectionPool.get_connection so that the lock is
      not held while waiting for the socket to establish and validate the
      TCP connection.
* 3.5.1 (May 9, 2020)
  * Fix for HSET argument validation to allow any non-None key. Thanks
      @AleksMat, #1337, #1341
* 3.5.0 (April 29, 2020)
  * Removed exception trapping from __del__ methods. redis-py objects that
      hold various resources implement __del__ cleanup methods to release
      those resources when the object goes out of scope. This provides a
      fallback for when these objects aren't explicitly closed by user code.
      Prior to this change any errors encountered in closing these resources
      would be hidden from the user. Thanks @jdufresne. #1281
  * Expanded support for connection strings specifying a username connecting
      to pre-v6 servers. #1274
  * Optimized Lock's blocking_timeout and sleep. If the lock cannot be
      acquired and the sleep value would cause the loop to sleep beyond
      blocking_timeout, fail immediately. Thanks @clslgrnc. #1263
  * Added support for passing Python memoryviews to Redis command args that
      expect strings or bytes. The memoryview instance is sent directly to
      the socket such that there are zero copies made of the underlying data
      during command packing. Thanks @Cody-G. #1265, #1285
  * HSET command now can accept multiple pairs. HMSET has been marked as
      deprecated now. Thanks to @laixintao #1271
  * Don't manually DISCARD when encountering an ExecAbortError.
      Thanks @nickgaya, #1300/#1301
  * Reset the watched state of pipelines after calling exec. This saves
      a roundtrip to the server by not having to call UNWATCH within
      Pipeline.reset(). Thanks @nickgaya, #1299/#1302
  * Added the KEEPTTL option for the SET command. Thanks
      @laixintao #1304/#1280
  * Added the MEMORY STATS command. #1268
  * Lock.extend() now has a new option, `replace_ttl`. When False (the
      default), Lock.extend() adds the `additional_time` to the lock's existing
      TTL. When replace_ttl=True, the lock's existing TTL is replaced with
      the value of `additional_time`.
  * Add testing and support for PyPy.
* 3.4.1
  * Move the username argument in the Redis and Connection classes to the
      end of the argument list. This helps those poor souls that specify all
      their connection options as non-keyword arguments. #1276
  * Prior to ACL support, redis-py ignored the username component of
      Connection URLs. With ACL support, usernames are no longer ignored and
      are used to authenticate against an ACL rule. Some cloud vendors with
      managed Redis instances (like Heroku) provide connection URLs with a
      username component pre-ACL that is not intended to be used. Sending that
      username to Redis servers < 6.0.0 results in an error. Attempt to detect
      this condition and retry the AUTH command with only the password such
      that authentication continues to work for these users. #1274
  * Removed the __eq__ hooks to Redis and ConnectionPool that were added
      in 3.4.0. This ended up being a bad idea as two separate connection
      pools be considered equal yet manage a completely separate set of
      connections.
* 3.4.0
  * Allow empty pipelines to be executed if there are WATCHed keys.
      This is a convenient way to test if any of the watched keys changed
      without actually running any other commands. Thanks @brianmaissy.
      #1233, #1234
  * Removed support for end of life Python 3.4.
  * Added support for all ACL commands in Redis 6. Thanks @IAmATeaPot418
      for helping.
  * Pipeline instances now always evaluate to True. Prior to this change,
      pipeline instances relied on __len__ for boolean evaluation which
      meant that pipelines with no commands on the stack would be considered
      False. #994
  * Client instances and Connection pools now support a 'client_name'
      argument. If supplied, all connections created will call CLIENT SETNAME
      as soon as the connection is opened. Thanks to @Habbie for supplying
      the basis of this change. #802
  * Added the 'ssl_check_hostname' argument to specify whether SSL
      connections should require the server hostname to match the hostname
      specified in the SSL cert. By default 'ssl_check_hostname' is False
      for backwards compatibility. #1196
  * Slightly optimized command packing. Thanks @Deneby67. #1255
  * Added support for the TYPE argument to SCAN. Thanks @netocp. #1220
  * Better thread and fork safety in ConnectionPool and
      BlockingConnectionPool. Added better locking to synchronize critical
      sections rather than relying on CPython-specific implementation details
      relating to atomic operations. Adjusted how the pools identify and
      deal with a fork. Added a ChildDeadlockedError exception that is
      raised by child processes in the very unlikely chance that a deadlock
      is encountered. Thanks @gmbnomis, @mdellweg, @yht804421715. #1270,
      #1138, #1178, #906, #1262
  * Added __eq__ hooks to the Redis and ConnectionPool classes.
      Thanks @brainix. #1240
* 3.3.11
  * Further fix for the SSLError -> TimeoutError mapping to work
      on obscure releases of Python 2.7.
* 3.3.10
  * Fixed a potential error handling bug for the SSLError -> TimeoutError
      mapping introduced in 3.3.9. Thanks @zbristow. #1224
* 3.3.9
  * Mapped Python 2.7 SSLError to TimeoutError where appropriate. Timeouts
      should now consistently raise TimeoutErrors on Python 2.7 for both
      unsecured and secured connections. Thanks @zbristow. #1222
* 3.3.8
  * Fixed MONITOR parsing to properly parse IPv6 client addresses, unix
      socket connections and commands issued from Lua. Thanks @kukey. #1201
* 3.3.7
  * Fixed a regression introduced in 3.3.0 where socket.error exceptions
      (or subclasses) could potentially be raised instead of
      redis.exceptions.ConnectionError. #1202
* 3.3.6
  * Fixed a regression in 3.3.5 that caused PubSub.get_message() to raise
      a socket.timeout exception when passing a timeout value. #1200
* 3.3.5
  * Fix an issue where socket.timeout errors could be handled by the wrong
      exception handler in Python 2.7.
* 3.3.4
  * More specifically identify nonblocking read errors for both SSL and
      non-SSL connections. 3.3.1, 3.3.2 and 3.3.3 on Python 2.7 could
      potentially mask a ConnectionError. #1197
* 3.3.3
  * The SSL module in Python < 2.7.9 handles non-blocking sockets
      differently than 2.7.9+. This patch accommodates older versions. #1197
* 3.3.2
  * Further fixed a regression introduced in 3.3.0 involving SSL and
      non-blocking sockets. #1197
* 3.3.1
  * Fixed a regression introduced in 3.3.0 involving SSL and non-blocking
      sockets. #1197
* 3.3.0
  * Resolve a race condition with the PubSubWorkerThread. #1150
  * Cleanup socket read error messages. Thanks Vic Yu. #1159
  * Cleanup the Connection's selector correctly. Thanks Bruce Merry. #1153
  * Added a Monitor object to make working with MONITOR output easy.
      Thanks Roey Prat #1033
  * Internal cleanup: Removed the legacy Token class which was necessary
      with older version of Python that are no longer supported. #1066
  * Response callbacks are now case insensitive. This allows users that
      call Redis.execute_command() directly to pass lower-case command
      names and still get reasonable responses. #1168
  * Added support for hiredis-py 1.0.0 encoding error support. This should
      make the PythonParser and the HiredisParser behave identically
      when encountering encoding errors. Thanks Brian Candler. #1161/#1162
  * All authentication errors now properly raise AuthenticationError.
      AuthenticationError is now a subclass of ConnectionError, which will
      cause the connection to be disconnected and cleaned up appropriately.
      #923
  * Add READONLY and READWRITE commands. Thanks @theodesp. #1114
  * Remove selectors in favor of nonblocking sockets. Selectors had
      issues in some environments including eventlet and gevent. This should
      resolve those issues with no other side effects.
  * Fixed an issue with XCLAIM and previously claimed but not removed
      messages. Thanks @thomdask. #1192/#1191
  * Allow for single connection client instances. These instances
      are not thread safe but offer other benefits including a subtle
      performance increase.
  * Added extensive health checks that keep the connections lively.
      Passing the "health_check_interval=N" option to the Redis client class
      or to a ConnectionPool ensures that a round trip PING/PONG is successful
      before any command if the underlying connection has been idle for more
      than N seconds. ConnectionErrors and TimeoutErrors are automatically
      retried once for health checks.
  * Changed the PubSubWorkerThread to use a threading.Event object rather
      than a boolean to control the thread's life cycle. Thanks Timothy
      Rule. #1194/#1195.
  * Fixed a bug in Pipeline error handling that would incorrectly retry
      ConnectionErrors.
* 3.2.1
  * Fix SentinelConnectionPool to work in multiprocess/forked environments.
* 3.2.0
  * Added support for `select.poll` to test whether data can be read
      on a socket. This should allow for significantly more connections to
      be used with pubsub. Fixes #486/#1115
  * Attempt to guarantee that the ConnectionPool hands out healthy
      connections. Healthy connections are those that have an established
      socket connection to the Redis server, are ready to accept a command
      and have no data available to read. Fixes #1127/#886
  * Use the socket.IPPROTO_TCP constant instead of socket.SOL_TCP.
      IPPROTO_TCP is available on more interpreters (Jython for instance).
      Thanks @Junnplus. #1130
  * Fixed a regression introduced in 3.0 that mishandles exceptions not
      derived from the base Exception class. KeyboardInterrupt and
      gevent.timeout notable. Thanks Christian Fersch. #1128/#1129
  * Significant improvements to handing connections with forked processes.
      Parent and child processes no longer trample on each others' connections.
      Thanks to Jay Rolette for the patch and highlighting this issue.
      #504/#732/#784/#863
  * PythonParser no longer closes the associated connection's socket. The
      connection itself will close the socket. #1108/#1085
* 3.1.0
  * Connection URLs must have one of the following schemes:
      redis://, rediss://, unix://. Thanks @jdupl123. #961/#969
  * Fixed an issue with retry_on_timeout logic that caused some TimeoutErrors
      to be retried. Thanks Aaron Yang. #1022/#1023
  * Added support for SNI for SSL. Thanks @oridistor and Roey Prat. #1087
  * Fixed ConnectionPool repr for pools with no connections. Thanks
      Cody Scott. #1043/#995
  * Fixed GEOHASH to return a None value when specifying a place that
      doesn't exist on the server. Thanks @guybe7. #1126
  * Fixed XREADGROUP to return an empty dictionary for messages that
      have been deleted but still exist in the unacknowledged queue. Thanks
      @xeizmendi. #1116
  * Added an owned method to Lock objects. owned returns a boolean
      indicating whether the current lock instance still owns the lock.
      Thanks Dave Johansen. #1112
  * Allow lock.acquire() to accept an optional token argument. If
      provided, the token argument is used as the unique value used to claim
      the lock. Thankd Dave Johansen. #1112
  * Added a reacquire method to Lock objects. reacquire attempts to renew
      the lock such that the timeout is extended to the same value that the
      lock was initially acquired with. Thanks Ihor Kalnytskyi. #1014
  * Stream names found within XREAD and XREADGROUP responses now properly
      respect the decode_responses flag.
  * XPENDING_RANGE now requires the user the specify the min, max and
      count arguments. Newer versions of Redis prevent count from being
      infinite so it's left to the user to specify these values explicitly.
  * ZADD now returns None when xx=True and incr=True and an element
      is specified that doesn't exist in the sorted set. This matches
      what the server returns in this case. #1084
  * Added client_kill_filter that accepts various filters to identify
      and kill clients. Thanks Theofanis Despoudis. #1098
  * Fixed a race condition that occurred when unsubscribing and
      resubscribing to the same channel or pattern in rapid succession.
      Thanks Marcin Raczyński. #764
  * Added a LockNotOwnedError that is raised when trying to extend or
      release a lock that is no longer owned. This is a subclass of LockError
      so previous code should continue to work as expected. Thanks Joshua
      Harlow. #1095
  * Fixed a bug in GEORADIUS that forced decoding of places without
      respecting the decode_responses option. Thanks Bo Bayles. #1082
* 3.0.1
  * Fixed regression with UnixDomainSocketConnection caused by 3.0.0.
      Thanks Jyrki Muukkonen
  * Fixed an issue with the new asynchronous flag on flushdb and flushall.
      Thanks rogeryen
  * Updated Lock.locked() method to indicate whether *any* process has
      acquired the lock, not just the current one. This is in line with
      the behavior of threading.Lock. Thanks Alan Justino da Silva
* 3.0.0
  BACKWARDS INCOMPATIBLE CHANGES
  * When using a Lock as a context manager and the lock fails to be acquired
      a LockError is now raised. This prevents the code block inside the
      context manager from being executed if the lock could not be acquired.
  * Renamed LuaLock to Lock.
  * Removed the pipeline based Lock implementation in favor of the LuaLock
      implementation.
  * Only bytes, strings and numbers (ints, longs and floats) are acceptable
      for keys and values. Previously redis-py attempted to cast other types
      to str() and store the result. This caused must confusion and frustration
      when passing boolean values (cast to 'True' and 'False') or None values
      (cast to 'None'). It is now the user's responsibility to cast all
      key names and values to bytes, strings or numbers before passing the
      value to redis-py.
  * The StrictRedis class has been renamed to Redis. StrictRedis will
      continue to exist as an alias of Redis for the foreseeable future.
  * The legacy Redis client class has been removed. It caused much confusion
      to users.
  * ZINCRBY arguments 'value' and 'amount' have swapped order to match the
      the Redis server. The new argument order is: keyname, amount, value.
  * MGET no longer raises an error if zero keys are passed in. Instead an
      empty list is returned.
  * MSET and MSETNX now require all keys/values to be specified in a single
      dictionary argument named mapping. This was changed to allow for future
      options to these commands in the future.
  * ZADD now requires all element names/scores be specified in a single
      dictionary argument named mapping. This was required to allow the NX,
      XX, CH and INCR options to be specified.
  * ssl_cert_reqs now has a default value of 'required' by default. This
      should make connecting to a remote Redis server over SSL more secure.
      Thanks u2mejc
  * Removed support for EOL Python 2.6 and 3.3. Thanks jdufresne
  OTHER CHANGES
  * Added missing DECRBY command. Thanks derek-dchu
  * CLUSTER INFO and CLUSTER NODES responses are now properly decoded to
      strings.
  * Added a 'locked()' method to Lock objects. This method returns True
      if the lock has been acquired and owned by the current process,
      otherwise False.
  * EXISTS now supports multiple keys. It's return value is now the number
      of keys in the list that exist.
  * Ensure all commands can accept key names as bytes. This fixes issues
      with BLPOP, BRPOP and SORT.
  * All errors resulting from bad user input are raised as DataError
      exceptions. DataError is a subclass of RedisError so this should be
      transparent to anyone previously catching these.
  * Added support for NX, XX, CH and INCR options to ZADD
  * Added support for the MIGRATE command
  * Added support for the MEMORY USAGE and MEMORY PURGE commands. Thanks
      Itamar Haber
  * Added support for the 'asynchronous' argument to FLUSHDB and FLUSHALL
      commands. Thanks Itamar Haber
  * Added support for the BITFIELD command. Thanks Charles Leifer and
      Itamar Haber
  * Improved performance on pipeline requests with large chunks of data.
      Thanks tzickel
  * Fixed test suite to not fail if another client is connected to the
      server the tests are running against.
  * Added support for SWAPDB. Thanks Itamar Haber
  * Added support for all STREAM commands. Thanks Roey Prat and Itamar Haber
  * SHUTDOWN now accepts the 'save' and 'nosave' arguments. Thanks
      dwilliams-kenzan
  * Added support for ZPOPMAX, ZPOPMIN, BZPOPMAX, BZPOPMIN. Thanks
      Itamar Haber
  * Added support for the 'type' argument in CLIENT LIST. Thanks Roey Prat
  * Added support for CLIENT PAUSE. Thanks Roey Prat
  * Added support for CLIENT ID and CLIENT UNBLOCK. Thanks Itamar Haber
  * GEODIST now returns a None value when referencing a place that does
      not exist. Thanks qingping209
  * Added a ping() method to pubsub objects. Thanks krishan-carbon
  * Fixed a bug with keys in the INFO dict that contained ':' symbols.
      Thanks mzalimeni
  * Fixed the select system call retry compatibility with Python 2.x.
      Thanks lddubeau
  * max_connections is now a valid querystring argument for creating
      connection pools from URLs. Thanks mmaslowskicc
  * Added the UNLINK command. Thanks yozel
  * Added socket_type option to Connection for configurability.
      Thanks garlicnation
  * Lock.do_acquire now atomically sets acquires the lock and sets the
      expire value via set(nx=True, px=timeout). Thanks 23doors
  * Added 'count' argument to SPOP. Thanks AlirezaSadeghi
  * Fixed an issue parsing client_list responses that contained an '='.
      Thanks swilly22
* 2.10.6
  * Various performance improvements. Thanks cjsimpson
  * Fixed a bug with SRANDMEMBER where the behavior for `number=0` did
      not match the spec. Thanks Alex Wang
  * Added HSTRLEN command. Thanks Alexander Putilin
  * Added the TOUCH command. Thanks Anis Jonischkeit
  * Remove unnecessary calls to the server when registering Lua scripts.
      Thanks Ben Greenberg
  * SET's EX and PX arguments now allow values of zero. Thanks huangqiyin
  * Added PUBSUB {CHANNELS, NUMPAT, NUMSUB} commands. Thanks Angus Pearson
  * PubSub connections that encounter `InterruptedError`s now
      retry automatically. Thanks Carlton Gibson and Seth M. Larson
  * LPUSH and RPUSH commands run on PyPy now correctly returns the number
      of items of the list. Thanks Jeong YunWon
  * Added support to automatically retry socket EINTR errors. Thanks
      Thomas Steinacher
  * PubSubWorker threads started with `run_in_thread` are now daemonized
      so the thread shuts down when the running process goes away. Thanks
      Keith Ainsworth
  * Added support for GEO commands. Thanks Pau Freixes, Alex DeBrie and
      Abraham Toriz
  * Made client construction from URLs smarter. Thanks Tim Savage
  * Added support for CLUSTER * commands. Thanks Andy Huang
  * The RESTORE command now accepts an optional `replace` boolean.
      Thanks Yoshinari Takaoka
  * Attempt to connect to a new Sentinel if a TimeoutError occurs. Thanks
      Bo Lopker
  * Fixed a bug in the client's `__getitem__` where a KeyError would be
      raised if the value returned by the server is an empty string.
      Thanks Javier Candeira.
  * Socket timeouts when connecting to a server are now properly raised
      as TimeoutErrors.
* 2.10.5
  * Allow URL encoded parameters in Redis URLs. Characters like a "/" can
      now be URL encoded and redis-py will correctly decode them. Thanks
      Paul Keene.
  * Added support for the WAIT command. Thanks <https://github.com/eshizhan>
  * Better shutdown support for the PubSub Worker Thread. It now properly
      cleans up the connection, unsubscribes from any channels and patterns
      previously subscribed to and consumes any waiting messages on the socket.
  * Added the ability to sleep for a brief period in the event of a
      WatchError occurring. Thanks Joshua Harlow.
  * Fixed a bug with pipeline error reporting when dealing with characters
      in error messages that could not be encoded to the connection's
      character set. Thanks Hendrik Muhs.
  * Fixed a bug in Sentinel connections that would inadvertently connect
      to the master when the connection pool resets. Thanks
      <https://github.com/df3n5>
  * Better timeout support in Pubsub get_message. Thanks Andy Isaacson.
  * Fixed a bug with the HiredisParser that would cause the parser to
      get stuck in an endless loop if a specific number of bytes were
      delivered from the socket. This fix also increases performance of
      parsing large responses from the Redis server.
  * Added support for ZREVRANGEBYLEX.
  * ConnectionErrors are now raised if Redis refuses a connection due to
      the maxclients limit being exceeded. Thanks Roman Karpovich.
  * max_connections can now be set when instantiating client instances.
      Thanks Ohad Perry.
* 2.10.4
    (skipped due to a PyPI snafu)
* 2.10.3
  * Fixed a bug with the bytearray support introduced in 2.10.2. Thanks
      Josh Owen.
* 2.10.2
  * Added support for Hiredis's new bytearray support. Thanks
      <https://github.com/tzickel>
  * POSSIBLE BACKWARDS INCOMPATIBLE CHANGE: Fixed a possible race condition
      when multiple threads share the same Lock instance with a timeout. Lock
      tokens are now stored in thread local storage by default. If you have
      code that acquires a lock in one thread and passes that lock instance to
      another thread to release it, you need to disable thread local storage.
      Refer to the doc strings on the Lock class about the thread_local
      argument information.
  * Fixed a regression in from_url where "charset" and "errors" weren't
      valid options. "encoding" and "encoding_errors" are still accepted
      and preferred.
  * The "charset" and "errors" options have been deprecated. Passing
      either to StrictRedis.__init__ or from_url will still work but will
      also emit a DeprecationWarning. Instead use the "encoding" and
      "encoding_errors" options.
  * Fixed a compatibility bug with Python 3 when the server closes a
      connection.
  * Added BITPOS command. Thanks <https://github.com/jettify>.
  * Fixed a bug when attempting to send large values to Redis in a Pipeline.
* 2.10.1
  * Fixed a bug where Sentinel connections to a server that's no longer a
      master and receives a READONLY error will disconnect and reconnect to
      the master.
* 2.10.0
  * Discontinued support for Python 2.5. Upgrade. You'll be happier.
  * The HiRedis parser will now properly raise ConnectionErrors.
  * Completely refactored PubSub support. Fixes all known PubSub bugs and
      adds a bunch of new features. Docs can be found in the README under the
      new "Publish / Subscribe" section.
  * Added the new HyperLogLog commands (PFADD, PFCOUNT, PFMERGE). Thanks
      Pepijn de Vos and Vincent Ohprecio.
  * Updated TTL and PTTL commands with Redis 2.8+ semantics. Thanks Markus
      Kaiserswerth.
  * *SCAN commands now return a long (int on Python3) cursor value rather
      than the string representation. This might be slightly backwards
incompatible in code using*SCAN commands loops such as
      "while cursor != '0':".
  * Added extra *SCAN commands that return iterators instead of the normal
      [cursor, data] type. Use scan_iter, hscan_iter, sscan_iter, and
      zscan_iter for iterators. Thanks Mathieu Longtin.
  * Added support for SLOWLOG commands. Thanks Rick van Hattem.
  * Added lexicographical commands ZRANGEBYLEX, ZREMRANGEBYLEX, and ZLEXCOUNT
      for sorted sets.
  * Connection objects now support an optional argument, socket_read_size,
      indicating how much data to read during each socket.recv() call. After
      benchmarking, increased the default size to 64k, which dramatically
      improves performance when fetching large values, such as many results
      in a pipeline or a large (>1MB) string value.
  * Improved the pack_command and send_packed_command functions to increase
      performance when sending large (>1MB) values.
  * Sentinel Connections to master servers now detect when a READONLY error
      is encountered and disconnect themselves and all other active connections
      to the same master so that the new master can be discovered.
  * Fixed Sentinel state parsing on Python 3.
  * Added support for SENTINEL MONITOR, SENTINEL REMOVE, and SENTINEL SET
      commands. Thanks Greg Murphy.
  * INFO output that doesn't follow the "key:value" format will now be
      appended to a key named "__raw__" in the INFO dictionary. Thanks Pedro
      Larroy.
  * The "vagrant" directory contains a complete vagrant environment for
      redis-py developers. The environment runs a Redis master, a Redis slave,
      and 3 Sentinels. Future iterations of the test suite will incorporate
      more integration style tests, ensuring things like failover happen
      correctly.
  * It's now possible to create connection pool instances from a URL.
      StrictRedis.from_url() now uses this feature to create a connection pool
      instance and use that when creating a new client instance. Thanks
      <https://github.com/chillipino>
  * When creating client instances or connection pool instances from an URL,
      it's now possible to pass additional options to the connection pool with
      querystring arguments.
  * Fixed a bug where some encodings (like utf-16) were unusable on Python 3
      as command names and literals would get encoded.
  * Added an SSLConnection class that allows for secure connections through
      stunnel or other means. Construct an SSL connection with the ssl=True
      option on client classes, using the rediss:// scheme from an URL, or
      by passing the SSLConnection class to a connection pool's
      connection_class argument. Thanks <https://github.com/oranagra>.
  * Added a socket_connect_timeout option to control how long to wait while
      establishing a TCP connection before timing out. This lets the client
      fail fast when attempting to connect to a downed server while keeping
      a more lenient timeout for all other socket operations.
  * Added TCP Keep-alive support by passing use the socket_keepalive=True
      option. Finer grain control can be achieved using the
      socket_keepalive_options option which expects a dictionary with any of
      the keys (socket.TCP_KEEPIDLE, socket.TCP_KEEPCNT, socket.TCP_KEEPINTVL)
      and integers for values. Thanks Yossi Gottlieb.
  * Added a `retry_on_timeout` option that controls how socket.timeout errors
      are handled. By default it is set to False and will cause the client to
      raise a TimeoutError anytime a socket.timeout is encountered. If
      `retry_on_timeout` is set to True, the client will retry a command that
      timed out once like other `socket.error`s.
  * Completely refactored the Lock system. There is now a LuaLock class
      that's used when the Redis server is capable of running Lua scripts along
      with a fallback class for Redis servers < 2.6. The new locks fix several
      subtle race consider that the old lock could face. In additional, a
      new method, "extend" is available on lock instances that all a lock
      owner to extend the amount of time they have the lock for. Thanks to
      Eli Finkelshteyn and <https://github.com/chillipino> for contributions.
* 2.9.1
  * IPv6 support. Thanks <https://github.com/amashinchi>
* 2.9.0
  * Performance improvement for packing commands when using the PythonParser.
      Thanks Guillaume Viot.
  * Executing an empty pipeline transaction no longer sends MULTI/EXEC to
      the server. Thanks EliFinkelshteyn.
  * Errors when authenticating (incorrect password) and selecting a database
      now close the socket.
  * Full Sentinel support thanks to Vitja Makarov. Thanks!
  * Better repr support for client and connection pool instances. Thanks
      Mark Roberts.
  * Error messages that the server sends to the client are now included
      in the client error message. Thanks Sangjin Lim.
  * Added the SCAN, SSCAN, HSCAN, and ZSCAN commands. Thanks Jingchao Hu.
  * ResponseErrors generated by pipeline execution provide addition context
      including the position of the command in the pipeline and the actual
      command text generated the error.
  * ConnectionPools now play nicer in threaded environments that fork. Thanks
      Christian Joergensen.
* 2.8.0
  * redis-py should play better with gevent when a gevent Timeout is raised.
      Thanks leifkb.
  * Added SENTINEL command. Thanks Anna Janackova.
  * Fixed a bug where pipelines could potentially corrupt a connection
      if the MULTI command generated a ResponseError. Thanks EliFinkelshteyn
      for the report.
  * Connections now call socket.shutdown() prior to socket.close() to
      ensure communication ends immediately per the note at
      <https://docs.python.org/2/library/socket.html#socket.socket.close>
      Thanks to David Martin for pointing this out.
  * Lock checks are now based on floats rather than ints. Thanks
      Vitja Makarov.
* 2.7.6
  * Added CONFIG RESETSTAT command. Thanks Yossi Gottlieb.
  * Fixed a bug introduced in 2.7.3 that caused issues with script objects
      and pipelines. Thanks Carpentier Pierre-Francois.
  * Converted redis-py's test suite to use the awesome py.test library.
  * Fixed a bug introduced in 2.7.5 that prevented a ConnectionError from
      being raised when the Redis server is LOADING data.
  * Added a BusyLoadingError exception that's raised when the Redis server
      is starting up and not accepting commands yet. BusyLoadingError
      subclasses ConnectionError, which this state previously returned.
      Thanks Yossi Gottlieb.
* 2.7.5
  * DEL, HDEL and ZREM commands now return the numbers of keys deleted
      instead of just True/False.
  * from_url now supports URIs with a port number. Thanks Aaron Westendorf.
* 2.7.4
  * Added missing INCRBY method. Thanks Krzysztof Dorosz.
  * SET now accepts the EX, PX, NX and XX options from Redis 2.6.12. These
      options will generate errors if these options are used when connected
      to a Redis server < 2.6.12. Thanks George Yoshida.
* 2.7.3
  * Fixed a bug with BRPOPLPUSH and lists with empty strings.
  * All empty except: clauses have been replaced to only catch Exception
      subclasses. This prevents a KeyboardInterrupt from triggering exception
      handlers. Thanks Lucian Branescu Mihaila.
  * All exceptions that are the result of redis server errors now share a
      command Exception subclass, ServerError. Thanks Matt Robenolt.
  * Prevent DISCARD from being called if MULTI wasn't also called. Thanks
      Pete Aykroyd.
  * SREM now returns an integer indicating the number of items removed from
      the set. Thanks <https://github.com/ronniekk>.
  * Fixed a bug with BGSAVE and BGREWRITEAOF response callbacks with Python3.
      Thanks Nathan Wan.
  * Added CLIENT GETNAME and CLIENT SETNAME commands.
      Thanks <https://github.com/bitterb>.
  * It's now possible to use len() on a pipeline instance to determine the
      number of commands that will be executed. Thanks Jon Parise.
  * Fixed a bug in INFO's parse routine with floating point numbers. Thanks
      Ali Onur Uyar.
  * Fixed a bug with BITCOUNT to allow `start` and `end` to both be zero.
      Thanks Tim Bart.
  * The transaction() method now accepts a boolean keyword argument,
      value_from_callable. By default, or if False is passes, the transaction()
      method will return the value of the pipelines execution. Otherwise, it
      will return whatever func() returns.
  * Python3 compatibility fix ensuring we're not already bytes(). Thanks
      Salimane Adjao Moustapha.
  * Added PSETEX. Thanks YAMAMOTO Takashi.
  * Added a BlockingConnectionPool to limit the number of connections that
      can be created. Thanks James Arthur.
  * SORT now accepts a `groups` option that if specified, will return
      tuples of n-length, where n is the number of keys specified in the GET
      argument. This allows for convenient row-based iteration. Thanks
      Ionuț Arțăriși.
* 2.7.2
  * Parse errors are now *always* raised on multi/exec pipelines, regardless
      of the `raise_on_error` flag. See
      <https://groups.google.com/forum/?hl=en&fromgroups=#!topic/redis-db/VUiEFT8U8U0>
      for more info.
* 2.7.1
  * Packaged tests with source code
* 2.7.0
  * Added BITOP and BITCOUNT commands. Thanks Mark Tozzi.
  * Added the TIME command. Thanks Jason Knight.
  * Added support for LUA scripting. Thanks to Angus Peart, Drew Smathers,
      Issac Kelly, Louis-Philippe Perron, Sean Bleier, Jeffrey Kaditz, and
      Dvir Volk for various patches and contributions to this feature.
  * Changed the default error handling in pipelines. By default, the first
      error in a pipeline will now be raised. A new parameter to the
      pipeline's execute, `raise_on_error`, can be set to False to keep the
      old behavior of embeedding the exception instances in the result.
  * Fixed a bug with pipelines where parse errors won't corrupt the
      socket.
  * Added the optional `number` argument to SRANDMEMBER for use with
      Redis 2.6+ servers.
  * Added PEXPIRE/PEXPIREAT/PTTL commands. Thanks Luper Rouch.
  * Added INCRBYFLOAT/HINCRBYFLOAT commands. Thanks Nikita Uvarov.
  * High precision floating point values won't lose their precision when
      being sent to the Redis server. Thanks Jason Oster and Oleg Pudeyev.
  * Added CLIENT LIST/CLIENT KILL commands
* 2.6.2
  * `from_url` is now available as a classmethod on client classes. Thanks
      Jon Parise for the patch.
  * Fixed several encoding errors resulting from the Python 3.x support.
* 2.6.1
  * Python 3.x support! Big thanks to Alex Grönholm.
  * Fixed a bug in the PythonParser's read_response that could hide an error
      from the client (#251).
* 2.6.0
  * Changed (p)subscribe and (p)unsubscribe to no longer return messages
      indicating the channel was subscribed/unsubscribed to. These messages
      are available in the listen() loop instead. This is to prevent the
      following scenario:
    * Client A is subscribed to "foo"
    * Client B publishes message to "foo"
    * Client A subscribes to channel "bar" at the same time.
      Prior to this change, the subscribe() call would return the published
      messages on "foo" rather than the subscription confirmation to "bar".
  * Added support for GETRANGE, thanks Jean-Philippe Caruana
  * A new setting "decode_responses" specifies whether return values from
      Redis commands get decoded automatically using the client's charset
      value. Thanks to Frankie Dintino for the patch.
* 2.4.13
  * redis.from_url() can take an URL representing a Redis connection string
      and return a client object. Thanks Kenneth Reitz for the patch.
* 2.4.12
  * ConnectionPool is now fork-safe. Thanks Josiah Carson for the patch.
* 2.4.11
  * AuthenticationError will now be correctly raised if an invalid password
      is supplied.
  * If Hiredis is unavailable, the HiredisParser will raise a RedisError
      if selected manually.
  * Made the INFO command more tolerant of Redis changes formatting. Fix
      for #217.
* 2.4.10
  * Buffer reads from socket in the PythonParser. Fix for a Windows-specific
      bug (#205).
  * Added the OBJECT and DEBUG OBJECT commands.
  * Added __del__ methods for classes that hold on to resources that need to
      be cleaned up. This should prevent resource leakage when these objects
      leave scope due to misuse or unhandled exceptions. Thanks David Wolever
      for the suggestion.
  * Added the ECHO command for completeness.
  * Fixed a bug where attempting to subscribe to a PubSub channel of a Redis
      server that's down would blow out the stack. Fixes #179 and #195. Thanks
      Ovidiu Predescu for the test case.
  * StrictRedis's TTL command now returns a -1 when querying a key with no
      expiration. The Redis class continues to return None.
  * ZADD and SADD now return integer values indicating the number of items
      added. Thanks Homer Strong.
  * Renamed the base client class to StrictRedis, replacing ZADD and LREM in
      favor of their official argument order. The Redis class is now a subclass
      of StrictRedis, implementing the legacy redis-py implementations of ZADD
      and LREM. Docs have been updated to suggesting the use of StrictRedis.
  * SETEX in StrictRedis is now compliant with official Redis SETEX command.
      the name, value, time implementation moved to "Redis" for backwards
      compatibility.
* 2.4.9
  * Removed socket retry logic in Connection. This is the responsibility of
      the caller to determine if the command is safe and can be retried. Thanks
      David Wolver.
  * Added some extra guards around various types of exceptions being raised
      when sending or parsing data. Thanks David Wolver and Denis Bilenko.
* 2.4.8
  * Imported with_statement from __future__ for Python 2.5 compatibility.
* 2.4.7
  * Fixed a bug where some connections were not getting released back to the
      connection pool after pipeline execution.
  * Pipelines can now be used as context managers. This is the preferred way
      of use to ensure that connections get cleaned up properly. Thanks
      David Wolever.
  * Added a convenience method called transaction() on the base Redis class.
      This method eliminates much of the boilerplate used when using pipelines
      to watch Redis keys. See the documentation for details on usage.
* 2.4.6
  * Variadic arguments for SADD, SREM, ZREN, HDEL, LPUSH, and RPUSH. Thanks
      Raphaël Vinot.
  * (CRITICAL) Fixed an error in the Hiredis parser that occasionally caused
      the socket connection to become corrupted and unusable. This became
      noticeable once connection pools started to be used.
  * ZRANGE, ZREVRANGE, ZRANGEBYSCORE, and ZREVRANGEBYSCORE now take an
      additional optional argument, score_cast_func, which is a callable used
      to cast the score value in the return type. The default is float.
  * Removed the PUBLISH method from the PubSub class. Connections that are
      [P]SUBSCRIBEd cannot issue PUBLISH commands, so it doesn't make sense
      to have it here.
  * Pipelines now contain WATCH and UNWATCH. Calling WATCH or UNWATCH from
      the base client class will result in a deprecation warning. After
      WATCHing one or more keys, the pipeline will be placed in immediate
      execution mode until UNWATCH or MULTI are called. Refer to the new
      pipeline docs in the README for more information. Thanks to David Wolever
      and Randall Leeds for greatly helping with this.
* 2.4.5
  * The PythonParser now works better when reading zero length strings.
* 2.4.4
  * Fixed a typo introduced in 2.4.3
* 2.4.3
  * Fixed a bug in the UnixDomainSocketConnection caused when trying to
      form an error message after a socket error.
* 2.4.2
  * Fixed a bug in pipeline that caused an exception while trying to
      reconnect after a connection timeout.
* 2.4.1
  * Fixed a bug in the PythonParser if disconnect is called before connect.
* 2.4.0
  * WARNING: 2.4 contains several backwards incompatible changes.
  * Completely refactored Connection objects. Moved much of the Redis
      protocol packing for requests here, and eliminated the nasty dependencies
      it had on the client to do AUTH and SELECT commands on connect.
  * Connection objects now have a parser attribute. Parsers are responsible
      for reading data Redis sends. Two parsers ship with redis-py: a
      PythonParser and the HiRedis parser. redis-py will automatically use the
      HiRedis parser if you have the Python hiredis module installed, otherwise
      it will fall back to the PythonParser. You can force or the other, or even
      an external one by passing the `parser_class` argument to ConnectionPool.
  * Added a UnixDomainSocketConnection for users wanting to talk to the Redis
      instance running on a local machine only. You can use this connection
      by passing it to the `connection_class` argument of the ConnectionPool.
  * Connections no longer derive from threading.local. See threading.local
      note below.
  * ConnectionPool has been completely refactored. The ConnectionPool now
      maintains a list of connections. The redis-py client only hangs on to
      a ConnectionPool instance, calling get_connection() anytime it needs to
      send a command. When get_connection() is called, the command name and
      any keys involved in the command are passed as arguments. Subclasses of
      ConnectionPool could use this information to identify the shard the keys
      belong to and return a connection to it. ConnectionPool also implements
      disconnect() to force all connections in the pool to disconnect from
      the Redis server.
  * redis-py no longer support the SELECT command. You can still connect to
      a specific database by specifying it when instantiating a client instance
      or by creating a connection pool. If you need to talk to multiple
      databases within your application, you should use a separate client
      instance for each database you want to talk to.
  * Completely refactored Publish/Subscribe support. The subscribe and listen
      commands are no longer available on the redis-py Client class. Instead,
      the `pubsub` method returns an instance of the PubSub class which contains
      all publish/subscribe support. Note, you can still PUBLISH from the
      redis-py client class if you desire.
  * Removed support for all previously deprecated commands or options.
  * redis-py no longer uses threading.local in any way. Since the Client
      class no longer holds on to a connection, it's no longer needed. You can
      now pass client instances between threads, and commands run on those
      threads will retrieve an available connection from the pool, use it and
      release it. It should now be trivial to use redis-py with eventlet or
      greenlet.
  * ZADD now accepts pairs of value=score keyword arguments. This should help
      resolve the long standing #72. The older value and score arguments have
      been deprecated in favor of the keyword argument style.
  * Client instances now get their own copy of RESPONSE_CALLBACKS. The new
      set_response_callback method adds a user defined callback to the instance.
  * Support Jython, fixing #97. Thanks to Adam Vandenberg for the patch.
  * Using __getitem__ now properly raises a KeyError when the key is not
      found. Thanks Ionuț Arțăriși for the patch.
  * Newer Redis versions return a LOADING message for some commands while
      the database is loading from disk during server start. This could cause
      problems with SELECT. We now force a socket disconnection prior to
      raising a ResponseError so subsequent connections have to reconnect and
      re-select the appropriate database. Thanks to Benjamin Anderson for
      finding this and fixing.
* 2.2.4
  * WARNING: Potential backwards incompatible change - Changed order of
      parameters of ZREVRANGEBYSCORE to match those of the actual Redis command.
      This is only backwards-incompatible if you were passing max and min via
      keyword args. If passing by normal args, nothing in user code should have
      to change. Thanks Stéphane Angel for the fix.
  * Fixed INFO to properly parse the Redis data correctly for both 2.2.x and
      2.3+. Thanks Stéphane Angel for the fix.
  * Lock objects now store their timeout value as a float. This allows floats
      to be used as timeout values. No changes to existing code required.
  * WATCH now supports multiple keys. Thanks Rich Schumacher.
  * Broke out some code that was Python 2.4 incompatible. redis-py should
      now be usable on 2.4, but this hasn't actually been tested. Thanks
      Dan Colish for the patch.
  * Optimized some code using izip and islice. Should have a pretty good
      speed up on larger data sets. Thanks Dan Colish.
  * Better error handling when submitting an empty mapping to HMSET. Thanks
      Dan Colish.
  * Subscription status is now reset after every (re)connection.
* 2.2.3
  * Added support for Hiredis. To use, simply "pip install hiredis" or
      "easy_install hiredis". Thanks for Pieter Noordhuis for the hiredis-py
      bindings and the patch to redis-py.
  * The connection class is chosen based on whether hiredis is installed
      or not. To force the use of the PythonConnection, simply create
      your own ConnectionPool instance with the connection_class argument
      assigned to to PythonConnection class.
  * Added missing command ZREVRANGEBYSCORE. Thanks Jay Baird for the patch.
  * The INFO command should be parsed correctly on 2.2.x server versions
      and is backwards compatible with older versions. Thanks Brett Hoerner.
* 2.2.2
  * Fixed a bug in ZREVRANK where retrieving the rank of a value not in
      the zset would raise an error.
  * Fixed a bug in Connection.send where the errno import was getting
      overwritten by a local variable.
  * Fixed a bug in SLAVEOF when promoting an existing slave to a master.
  * Reverted change of download URL back to redis-VERSION.tar.gz. 2.2.1's
      change of this actually broke Pypi for Pip installs. Sorry!
* 2.2.1
  * Changed archive name to redis-py-VERSION.tar.gz to not conflict
      with the Redis server archive.
* 2.2.0
  * Implemented SLAVEOF
  * Implemented CONFIG as config_get and config_set
  * Implemented GETBIT/SETBIT
  * Implemented BRPOPLPUSH
  * Implemented STRLEN
  * Implemented PERSIST
  * Implemented SETRANGE
  * Changed type annotation of the `num` parameter in `zrange` from `int` to `Optional[int]<|MERGE_RESOLUTION|>--- conflicted
+++ resolved
@@ -71,11 +71,8 @@
     * Close Unix sockets if the connection attempt fails. This prevents `ResourceWarning`s. (#3314)
     * Close SSL sockets if the connection attempt fails, or if validations fail. (#3317)
     * Eliminate mutable default arguments in the `redis.commands.core.Script` class. (#3332)
-<<<<<<< HEAD
     * Fix SSL verification with `ssl_cert_reqs="none"` and `ssl_check_hostname=True` by automatically setting `check_hostname=False` when `verify_mode=ssl.CERT_NONE` (#3635) 
-=======
     * Allow newer versions of PyJWT as dependency. (#3630)
->>>>>>> 91be4a0f
 
 * 4.1.3 (Feb 8, 2022)
   * Fix flushdb and flushall (#1926)
