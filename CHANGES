<<<<<<< HEAD
    * Fixed sentinel execute command response
=======
    * Update `ResponseT` type hint
>>>>>>> 9a70f627
    * Allow to control the minimum SSL version
    * Add an optional lock_name attribute to LockError.
    * Fix return types for `get`, `set_path` and `strappend` in JSONCommands
    * Connection.register_connect_callback() is made public.
    * Fix async `read_response` to use `disable_decoding`.
    * Add 'aclose()' methods to async classes, deprecate async close().
    * Fix #2831, add auto_close_connection_pool=True arg to asyncio.Redis.from_url()
    * Fix incorrect redis.asyncio.Cluster type hint for `retry_on_error`
    * Fix dead weakref in sentinel connection causing ReferenceError (#2767)
    * Fix #2768, Fix KeyError: 'first-entry' in parse_xinfo_stream.
    * Fix #2749, remove unnecessary __del__ logic to close connections.
    * Fix #2754, adding a missing argument to SentinelManagedConnection
    * Fix `xadd` command to accept non-negative `maxlen` including 0
    * Revert #2104, #2673, add `disconnect_on_error` option to `read_response()` (issues #2506, #2624)
    * Add `address_remap` parameter to `RedisCluster`
    * Fix incorrect usage of once flag in async Sentinel
    * asyncio: Fix memory leak caused by hiredis (#2693)
    * Allow data to drain from async PythonParser when reading during a disconnect()
    * Use asyncio.timeout() instead of async_timeout.timeout() for python >= 3.11 (#2602)
    * Add a Dependabot configuration to auto-update GitHub action versions.
    * Add test and fix async HiredisParser when reading during a disconnect() (#2349)
    * Use hiredis-py pack_command if available.
    * Support `.unlink()` in ClusterPipeline
    * Simplify synchronous SocketBuffer state management
    * Fix string cleanse in Redis Graph
    * Make PythonParser resumable in case of error (#2510)
    * Add `timeout=None` in `SentinelConnectionManager.read_response`
    * Documentation fix: password protected socket connection (#2374)
    * Allow `timeout=None` in `PubSub.get_message()` to wait forever
    * add `nowait` flag to `asyncio.Connection.disconnect()`
    * Update README.md links
    * Fix timezone handling for datetime to unixtime conversions
    * Fix start_id type for XAUTOCLAIM
    * Remove verbose logging from cluster.py
    * Add retry mechanism to async version of Connection
    * Compare commands case-insensitively in the asyncio command parser
    * Allow negative `retries` for `Retry` class to retry forever
    * Add `items` parameter to `hset` signature
    * Create codeql-analysis.yml (#1988). Thanks @chayim
    * Add limited support for Lua scripting with RedisCluster
    * Implement `.lock()` method on RedisCluster
    * Fix cursor returned by SCAN for RedisCluster & change default target to PRIMARIES
    * Fix scan_iter for RedisCluster
    * Remove verbose logging when initializing ClusterPubSub, ClusterPipeline or RedisCluster
    * Fix broken connection writer lock-up for asyncio (#2065)
    * Fix auth bug when provided with no username (#2086)
    * Fix missing ClusterPipeline._lock (#2189)
    * Added dynaminc_startup_nodes configuration to RedisCluster
    * Fix reusing the old nodes' connections when cluster topology refresh is being done
    * Fix RedisCluster to immediately raise AuthenticationError without a retry
    * ClusterPipeline Doesn't Handle ConnectionError for Dead Hosts (#2225)
    * Remove compatibility code for old versions of Hiredis, drop Packaging dependency
    * The `deprecated` library is no longer a dependency
    * Failover handling improvements for RedisCluster and Async RedisCluster (#2377)
    * Fixed "cannot pickle '_thread.lock' object" bug (#2354, #2297)
    * Added CredentialsProvider class to support password rotation
    * Enable Lock for asyncio cluster mode
    * Fix Sentinel.execute_command doesn't execute across the entire sentinel cluster bug (#2458)
    * Added a replacement for the default cluster node in the event of failure (#2463)
    * Fix for Unhandled exception related to self.host with unix socket (#2496)
    * Improve error output for master discovery 
    * Make `ClusterCommandsProtocol` an actual Protocol
    * Add `sum` to DUPLICATE_POLICY documentation of `TS.CREATE`, `TS.ADD` and `TS.ALTER`
    * Prevent async ClusterPipeline instances from becoming "false-y" in case of empty command stack (#3061)

* 4.1.3 (Feb 8, 2022)
  * Fix flushdb and flushall (#1926)
  * Add redis5 and redis4 dockers (#1871)
  * Change json.clear test multi to be up to date with redisjson (#1922)
  * Fixing volume for unstable_cluster docker (#1914)
  * Update changes file with changes since 4.0.0-beta2 (#1915)
* 4.1.2 (Jan 27, 2022)
  * Invalid OCSP certificates should raise ConnectionError on failed validation (#1907)
  * Added retry mechanism on socket timeouts when connecting to the server (#1895)
  * LMOVE, BLMOVE return incorrect responses (#1906)
  * Fixing AttributeError in UnixDomainSocketConnection (#1903)
  * Fixing TypeError in GraphCommands.explain (#1901)
  * For tests, increasing wait time for the cluster (#1908)
  * Increased pubsub's wait_for_messages timeout to prevent flaky tests (#1893)
  * README code snippets formatted to highlight properly (#1888)
  * Fix link in the main page (#1897)
  * Documentation fixes: JSON Example, SSL Connection Examples, RTD version (#1887)
  * Direct link to readthedocs (#1885)
* 4.1.1 (Jan 17, 2022)
  * Add retries to connections in Sentinel Pools (#1879)
  * OCSP Stapling Support (#1873)
  * Define incr/decr as aliases of incrby/decrby (#1874)
  * FT.CREATE - support MAXTEXTFIELDS, TEMPORARY, NOHL, NOFREQS, SKIPINITIALSCAN (#1847)
  * Timeseries docs fix (#1877)
  * get_connection: catch OSError too (#1832)
  * Set keys var otherwise variable not created (#1853)
  * Clusters should optionally require full slot coverage (#1845)
  * Triple quote docstrings in client.py PEP 257 (#1876)
  * syncing requirements (#1870)
  * Typo and typing in GraphCommands documentation (#1855)
  * Allowing poetry and redis-py to install together (#1854)
  * setup.py: Add project_urls for PyPI (#1867)
  * Support test with redis unstable docker (#1850)
  * Connection examples (#1835)
  * Documentation cleanup (#1841)
* 4.1.0 (Dec 26, 2021)
  * OCSP stapling support (#1820)
  * Support for SELECT (#1825)
  * Support for specifying error types with retry (#1817)
  * Support for RESET command since Redis 6.2.0 (#1824)
  * Support CLIENT TRACKING (#1612)
  * Support WRITE in CLIENT PAUSE (#1549)
  * JSON set_file and set_path support (#1818)
  * Allow ssl_ca_path with rediss:// urls (#1814)
  * Support for password-encrypted SSL private keys (#1782)
  * Support SYNC and PSYNC (#1741)
  * Retry on error exception and timeout fixes (#1821)
  * Fixing read race condition during pubsub (#1737)
  * Fixing exception in listen (#1823)
  * Fixed MovedError, and stopped iterating through startup nodes when slots are fully covered (#1819)
  * Socket not closing after server disconnect (#1797)
  * Single sourcing the package version (#1791)
  * Ensure redis_connect_func is set on uds connection (#1794)
  * SRTALGO - Skip for redis versions greater than 7.0.0 (#1831)
  * Documentation updates (#1822)
  * Add CI action to install package from repository commit hash (#1781) (#1790)
  * Fix link in lmove docstring (#1793)
  * Disabling JSON.DEBUG tests (#1787)
  * Migrated targeted nodes to kwargs in Cluster Mode (#1762)
  * Added support for MONITOR in clusters (#1756)
  * Adding ROLE Command (#1610)
  * Integrate RedisBloom support (#1683)
  * Adding RedisGraph support (#1556)
  * Allow overriding connection class via keyword arguments (#1752)
  * Aggregation LOAD * support for RediSearch (#1735)
  * Adding cluster, bloom, and graph docs (#1779)
  * Add packaging to setup_requires, and use >= to play nice to setup.py (fixes #1625) (#1780)
  * Fixing the license link in the readme (#1778)
  * Removing distutils from tests (#1773)
  * Fix cluster ACL tests (#1774)
  * Improved RedisCluster's reinitialize_steps and documentation (#1765)
  * Added black and isort (#1734)
  * Link Documents for all module commands (#1711)
  * Pyupgrade + flynt + f-strings (#1759)
  * Remove unused aggregation subclasses in RediSearch (#1754)
  * Adding RedisCluster client to support Redis Cluster Mode (#1660)
  * Support RediSearch FT.PROFILE command (#1727)
  * Adding support for non-decodable commands (#1731)
  * COMMAND GETKEYS support (#1738)
  * RedisJSON 2.0.4 behaviour support (#1747)
  * Removing deprecating distutils (PEP 632) (#1730)
  * Updating PR template (#1745)
  * Removing duplication of Script class (#1751)
  * Splitting documentation for read the docs (#1743)
  * Improve code coverage for aggregation tests (#1713)
  * Fixing COMMAND GETKEYS tests (#1750)
  * GitHub release improvements (#1684)
* 4.0.2 (Nov 22, 2021)
  * Restoring Sentinel commands to redis client (#1723)
  * Better removal of hiredis warning (#1726)
  * Adding links to redis documents in function calls (#1719)
* 4.0.1 (Nov 17, 2021)
  * Removing command on initial connections (#1722)
  * Removing hiredis warning when not installed (#1721)
* 4.0.0 (Nov 15, 2021)
  * FT.EXPLAINCLI intentionally raising NotImplementedError
  * Restoring ZRANGE desc for Redis < 6.2.0 (#1697)
  * Response parsing occasionally fails to parse floats (#1692)
  * Re-enabling read-the-docs (#1707)
  * Call HSET after FT.CREATE to avoid keyspace scan (#1706)
  * Unit tests fixes for compatibility (#1703)
  * Improve documentation about Locks (#1701)
  * Fixes to allow --redis-url to pass through all tests (#1700)
  * Fix unit tests running against Redis 4.0.0 (#1699)
  * Search alias test fix (#1695)
  * Adding RediSearch/RedisJSON tests (#1691)
  * Updating codecov rules (#1689)
  * Tests to validate custom JSON decoders (#1681)
  * Added breaking icon to release drafter (#1702)
  * Removing dependency on six (#1676)
  * Re-enable pipeline support for JSON and TimeSeries (#1674)
  * Export Sentinel, and SSL like other classes (#1671)
  * Restore zrange functionality for older versions of Redis (#1670)
  * Fixed garbage collection deadlock (#1578)
  * Tests to validate built python packages (#1678)
  * Sleep for flaky search test (#1680)
  * Test function renames, to match standards (#1679)
  * Docstring improvements for Redis class (#1675)
  * Fix georadius tests (#1672)
  * Improvements to JSON coverage (#1666)
  * Add python_requires setuptools check for python > 3.6 (#1656)
  * SMISMEMBER support (#1667)
  * Exposing the module version in loaded_modules (#1648)
  * RedisTimeSeries support (#1652)
  * Support for json multipath ($) (#1663)
  * Added boolean parsing to PEXPIRE and PEXPIREAT (#1665)
  * Add python_requires setuptools check for python > 3.6 (#1656)
  * Adding vulture for static analysis (#1655)
  * Starting to clean the docs (#1657)
  * Update README.md (#1654)
  * Adding description format for package (#1651)
  * Publish to pypi as releases are generated with the release drafter (#1647)
  * Restore actions to prs (#1653)
  * Fixing the package to include commands (#1649)
  * Re-enabling codecov as part of CI process (#1646)
  * Adding support for redisearch (#1640) Thanks @chayim
  * redisjson support (#1636) Thanks @chayim
  * Sentinel: Add SentinelManagedSSLConnection (#1419) Thanks @AbdealiJK
  * Enable floating parameters in SET (ex and px) (#1635) Thanks @AvitalFineRedis
  * Add warning when hiredis not installed. Recommend installation. (#1621) Thanks @adiamzn
  * Raising NotImplementedError for SCRIPT DEBUG and DEBUG SEGFAULT (#1624) Thanks @chayim
  * CLIENT REDIR command support (#1623) Thanks @chayim
  * REPLICAOF command implementation (#1622) Thanks @chayim
  * Add support to NX XX and CH to GEOADD (#1605) Thanks @AvitalFineRedis
  * Add support to ZRANGE and ZRANGESTORE parameters (#1603) Thanks @AvitalFineRedis
  * Pre 6.2 redis should default to None for script flush (#1641) Thanks @chayim
  * Add FULL option to XINFO SUMMARY (#1638) Thanks @agusdmb
  * Geosearch test should use any=True (#1594) Thanks @Andrew-Chen-Wang
  * Removing packaging dependency (#1626) Thanks @chayim
  * Fix client_kill_filter docs for skimpy (#1596) Thanks @Andrew-Chen-Wang
  * Normalize minid and maxlen docs (#1593) Thanks @Andrew-Chen-Wang
  * Update docs for multiple usernames for ACL DELUSER (#1595) Thanks @Andrew-Chen-Wang
  * Fix grammar of get param in set command (#1588) Thanks @Andrew-Chen-Wang
  * Fix docs for client_kill_filter (#1584) Thanks @Andrew-Chen-Wang
  * Convert README & CONTRIBUTING from rst to md (#1633) Thanks @davidylee
  * Test BYLEX param in zrangestore (#1634) Thanks @AvitalFineRedis
  * Tox integrations with invoke and docker (#1632) Thanks @chayim
  * Adding the release drafter to help simplify release notes (#1618). Thanks @chayim
  * BACKWARDS INCOMPATIBLE: Removed support for end of life Python 2.7. #1318
  * BACKWARDS INCOMPATIBLE: All values within Redis URLs are unquoted via
      urllib.parse.unquote. Prior versions of redis-py supported this by
      specifying the ``decode_components`` flag to the ``from_url`` functions.
      This is now done by default and cannot be disabled. #589
  * POTENTIALLY INCOMPATIBLE: Redis commands were moved into a mixin
      (see commands.py). Anyone importing ``redis.client`` to access commands
      directly should import ``redis.commands``. #1534, #1550
  * Removed technical debt on REDIS_6_VERSION placeholder. Thanks @chayim #1582.
  * Various docus fixes. Thanks @Andrew-Chen-Wang #1585, #1586.
  * Support for LOLWUT command, available since Redis 5.0.0.
      Thanks @brainix #1568.
  * Added support for CLIENT REPLY, available in Redis 3.2.0.
      Thanks @chayim #1581.
  * Support for Auto-reconnect PubSub on get_message. Thanks @luhn #1574.
  * Fix RST syntax error in README/ Thanks @JanCBrammer #1451.
  * IDLETIME and FREQ support for RESTORE. Thanks @chayim #1580.
  * Supporting args with MODULE LOAD. Thanks @chayim #1579.
  * Updating RedisLabs with Redis. Thanks @gkorland #1575.
  * Added support for ASYNC to SCRIPT FLUSH available in Redis 6.2.0.
      Thanks @chayim. #1567
  * Added CLIENT LIST fix to support multiple client ids available in
      Redis 2.8.12. Thanks @chayim #1563.
  * Added DISCARD support for pipelines available in Redis 2.0.0.
      Thanks @chayim #1565.
  * Added ACL DELUSER support for deleting lists of users available in
      Redis 6.2.0. Thanks @chayim. #1562
  * Added CLIENT TRACKINFO support available in Redis 6.2.0.
      Thanks @chayim. #1560
  * Added GEOSEARCH and GEOSEARCHSTORE support available in Redis 6.2.0.
      Thanks @AvitalFine Redis. #1526
  * Added LPUSHX support for lists available in Redis 4.0.0.
      Thanks @chayim. #1559
  * Added support for QUIT available in Redis 1.0.0.
      Thanks @chayim. #1558
  * Added support for COMMAND COUNT available in Redis 2.8.13.
      Thanks @chayim. #1554.
  * Added CREATECONSUMER support for XGROUP available in Redis 6.2.0.
      Thanks @AvitalFineRedis. #1553
  * Including slowly complexity in INFO if available.
      Thanks @ian28223 #1489.
  * Added support for STRALGO available in Redis 6.0.0.
      Thanks @AvitalFineRedis. #1528
  * Addes support for ZMSCORE available in Redis 6.2.0.
      Thanks @2014BDuck and @jiekun.zhu. #1437
  * Support MINID and LIMIT on XADD available in Redis 6.2.0.
      Thanks @AvitalFineRedis. #1548
  * Added sentinel commands FLUSHCONFIG, CKQUORUM, FAILOVER, and RESET
      available in Redis 2.8.12.
      Thanks @otherpirate. #834
  * Migrated Version instead of StrictVersion for Python 3.10.
      Thanks @tirkarthi. #1552
  * Added retry mechanism with backoff. Thanks @nbraun-amazon. #1494
  * Migrated commands to a mixin. Thanks @chayim. #1534
  * Added support for ZUNION, available in Redis 6.2.0. Thanks
      @AvitalFineRedis. #1522
  * Added support for CLIENT LIST with ID, available in Redis 6.2.0.
      Thanks @chayim. #1505
  * Added support for MINID and LIMIT with xtrim, available in Reds 6.2.0.
      Thanks @chayim. #1508
  * Implemented LMOVE and BLMOVE commands, available in Redis 6.2.0.
      Thanks @chayim. #1504
  * Added GET argument to SET command, available in Redis 6.2.0.
      Thanks @2014BDuck. #1412
  * Documentation fixes. Thanks @enjoy-binbin @jonher937. #1496 #1532
  * Added support for XAUTOCLAIM, available in Redis 6.2.0.
      Thanks @AvitalFineRedis. #1529
  * Added IDLE support for XPENDING, available in Redis 6.2.0.
      Thanks @AvitalFineRedis. #1523
  * Add a count parameter to lpop/rpop, available in Redis 6.2.0.
      Thanks @wavenator. #1487
  * Added a (pypy) trove classifier for Python 3.9.
      Thanks @D3X. #1535
  * Added ZINTER support, available in Redis 6.2.0.
      Thanks @AvitalFineRedis. #1520
  * Added ZINTER support, available in Redis 6.2.0.
      Thanks @AvitalFineRedis. #1520
  * Added ZDIFF and ZDIFFSTORE support, available in Redis 6.2.0.
      Thanks @AvitalFineRedis. #1518
  * Added ZRANGESTORE support, available in Redis 6.2.0.
      Thanks @AvitalFineRedis. #1521
  * Added LT and GT support for ZADD, available in Redis 6.2.0.
      Thanks @chayim. #1509
  * Added ZRANDMEMBER support, available in Redis 6.2.0.
      Thanks @AvitalFineRedis. #1519
  * Added GETDEL support, available in Redis 6.2.0.
      Thanks @AvitalFineRedis. #1514
  * Added CLIENT KILL laddr filter, available in Redis 6.2.0.
      Thanks @chayim. #1506
  * Added CLIENT UNPAUSE, available in Redis 6.2.0.
      Thanks @chayim. #1512
  * Added NOMKSTREAM support for XADD, available in Redis 6.2.0.
      Thanks @chayim. #1507
  * Added HRANDFIELD support, available in Redis 6.2.0.
      Thanks @AvitalFineRedis. #1513
  * Added CLIENT INFO support, available in Redis 6.2.0.
      Thanks @AvitalFineRedis. #1517
  * Added GETEX support, available in Redis 6.2.0.
      Thanks @AvitalFineRedis. #1515
  * Added support for COPY command, available in Redis 6.2.0.
      Thanks @malinaa96. #1492
  * Provide a development and testing environment via docker. Thanks
      @abrookins. #1365
  * Added support for the LPOS command available in Redis 6.0.6. Thanks
      @aparcar #1353/#1354
  * Added support for the ACL LOG command available in Redis 6. Thanks
      @2014BDuck. #1307
  * Added support for ABSTTL option of the RESTORE command available in
      Redis 5.0. Thanks @charettes. #1423
* 3.5.3 (June 1, 2020)
  * Restore try/except clauses to __del__ methods. These will be removed
      in 4.0 when more explicit resource management if enforced. #1339
  * Update the master_address when Sentinels promote a new master. #847
  * Update SentinelConnectionPool to not forcefully disconnect other in-use
      connections which can negatively affect threaded applications. #1345
* 3.5.2 (May 14, 2020)
  * Tune the locking in ConnectionPool.get_connection so that the lock is
      not held while waiting for the socket to establish and validate the
      TCP connection.
* 3.5.1 (May 9, 2020)
  * Fix for HSET argument validation to allow any non-None key. Thanks
      @AleksMat, #1337, #1341
* 3.5.0 (April 29, 2020)
  * Removed exception trapping from __del__ methods. redis-py objects that
      hold various resources implement __del__ cleanup methods to release
      those resources when the object goes out of scope. This provides a
      fallback for when these objects aren't explicitly closed by user code.
      Prior to this change any errors encountered in closing these resources
      would be hidden from the user. Thanks @jdufresne. #1281
  * Expanded support for connection strings specifying a username connecting
      to pre-v6 servers. #1274
  * Optimized Lock's blocking_timeout and sleep. If the lock cannot be
      acquired and the sleep value would cause the loop to sleep beyond
      blocking_timeout, fail immediately. Thanks @clslgrnc. #1263
  * Added support for passing Python memoryviews to Redis command args that
      expect strings or bytes. The memoryview instance is sent directly to
      the socket such that there are zero copies made of the underlying data
      during command packing. Thanks @Cody-G. #1265, #1285
  * HSET command now can accept multiple pairs. HMSET has been marked as
      deprecated now. Thanks to @laixintao #1271
  * Don't manually DISCARD when encountering an ExecAbortError.
      Thanks @nickgaya, #1300/#1301
  * Reset the watched state of pipelines after calling exec. This saves
      a roundtrip to the server by not having to call UNWATCH within
      Pipeline.reset(). Thanks @nickgaya, #1299/#1302
  * Added the KEEPTTL option for the SET command. Thanks
      @laixintao #1304/#1280
  * Added the MEMORY STATS command. #1268
  * Lock.extend() now has a new option, `replace_ttl`. When False (the
      default), Lock.extend() adds the `additional_time` to the lock's existing
      TTL. When replace_ttl=True, the lock's existing TTL is replaced with
      the value of `additional_time`.
  * Add testing and support for PyPy.
* 3.4.1
  * Move the username argument in the Redis and Connection classes to the
      end of the argument list. This helps those poor souls that specify all
      their connection options as non-keyword arguments. #1276
  * Prior to ACL support, redis-py ignored the username component of
      Connection URLs. With ACL support, usernames are no longer ignored and
      are used to authenticate against an ACL rule. Some cloud vendors with
      managed Redis instances (like Heroku) provide connection URLs with a
      username component pre-ACL that is not intended to be used. Sending that
      username to Redis servers < 6.0.0 results in an error. Attempt to detect
      this condition and retry the AUTH command with only the password such
      that authentication continues to work for these users. #1274
  * Removed the __eq__ hooks to Redis and ConnectionPool that were added
      in 3.4.0. This ended up being a bad idea as two separate connection
      pools be considered equal yet manage a completely separate set of
      connections.
* 3.4.0
  * Allow empty pipelines to be executed if there are WATCHed keys.
      This is a convenient way to test if any of the watched keys changed
      without actually running any other commands. Thanks @brianmaissy.
      #1233, #1234
  * Removed support for end of life Python 3.4.
  * Added support for all ACL commands in Redis 6. Thanks @IAmATeaPot418
      for helping.
  * Pipeline instances now always evaluate to True. Prior to this change,
      pipeline instances relied on __len__ for boolean evaluation which
      meant that pipelines with no commands on the stack would be considered
      False. #994
  * Client instances and Connection pools now support a 'client_name'
      argument. If supplied, all connections created will call CLIENT SETNAME
      as soon as the connection is opened. Thanks to @Habbie for supplying
      the basis of this change. #802
  * Added the 'ssl_check_hostname' argument to specify whether SSL
      connections should require the server hostname to match the hostname
      specified in the SSL cert. By default 'ssl_check_hostname' is False
      for backwards compatibility. #1196
  * Slightly optimized command packing. Thanks @Deneby67. #1255
  * Added support for the TYPE argument to SCAN. Thanks @netocp. #1220
  * Better thread and fork safety in ConnectionPool and
      BlockingConnectionPool. Added better locking to synchronize critical
      sections rather than relying on CPython-specific implementation details
      relating to atomic operations. Adjusted how the pools identify and
      deal with a fork. Added a ChildDeadlockedError exception that is
      raised by child processes in the very unlikely chance that a deadlock
      is encountered. Thanks @gmbnomis, @mdellweg, @yht804421715. #1270,
      #1138, #1178, #906, #1262
  * Added __eq__ hooks to the Redis and ConnectionPool classes.
      Thanks @brainix. #1240
* 3.3.11
  * Further fix for the SSLError -> TimeoutError mapping to work
      on obscure releases of Python 2.7.
* 3.3.10
  * Fixed a potential error handling bug for the SSLError -> TimeoutError
      mapping introduced in 3.3.9. Thanks @zbristow. #1224
* 3.3.9
  * Mapped Python 2.7 SSLError to TimeoutError where appropriate. Timeouts
      should now consistently raise TimeoutErrors on Python 2.7 for both
      unsecured and secured connections. Thanks @zbristow. #1222
* 3.3.8
  * Fixed MONITOR parsing to properly parse IPv6 client addresses, unix
      socket connections and commands issued from Lua. Thanks @kukey. #1201
* 3.3.7
  * Fixed a regression introduced in 3.3.0 where socket.error exceptions
      (or subclasses) could potentially be raised instead of
      redis.exceptions.ConnectionError. #1202
* 3.3.6
  * Fixed a regression in 3.3.5 that caused PubSub.get_message() to raise
      a socket.timeout exception when passing a timeout value. #1200
* 3.3.5
  * Fix an issue where socket.timeout errors could be handled by the wrong
      exception handler in Python 2.7.
* 3.3.4
  * More specifically identify nonblocking read errors for both SSL and
      non-SSL connections. 3.3.1, 3.3.2 and 3.3.3 on Python 2.7 could
      potentially mask a ConnectionError. #1197
* 3.3.3
  * The SSL module in Python < 2.7.9 handles non-blocking sockets
      differently than 2.7.9+. This patch accommodates older versions. #1197
* 3.3.2
  * Further fixed a regression introduced in 3.3.0 involving SSL and
      non-blocking sockets. #1197
* 3.3.1
  * Fixed a regression introduced in 3.3.0 involving SSL and non-blocking
      sockets. #1197
* 3.3.0
  * Resolve a race condition with the PubSubWorkerThread. #1150
  * Cleanup socket read error messages. Thanks Vic Yu. #1159
  * Cleanup the Connection's selector correctly. Thanks Bruce Merry. #1153
  * Added a Monitor object to make working with MONITOR output easy.
      Thanks Roey Prat #1033
  * Internal cleanup: Removed the legacy Token class which was necessary
      with older version of Python that are no longer supported. #1066
  * Response callbacks are now case insensitive. This allows users that
      call Redis.execute_command() directly to pass lower-case command
      names and still get reasonable responses. #1168
  * Added support for hiredis-py 1.0.0 encoding error support. This should
      make the PythonParser and the HiredisParser behave identically
      when encountering encoding errors. Thanks Brian Candler. #1161/#1162
  * All authentication errors now properly raise AuthenticationError.
      AuthenticationError is now a subclass of ConnectionError, which will
      cause the connection to be disconnected and cleaned up appropriately.
      #923
  * Add READONLY and READWRITE commands. Thanks @theodesp. #1114
  * Remove selectors in favor of nonblocking sockets. Selectors had
      issues in some environments including eventlet and gevent. This should
      resolve those issues with no other side effects.
  * Fixed an issue with XCLAIM and previously claimed but not removed
      messages. Thanks @thomdask. #1192/#1191
  * Allow for single connection client instances. These instances
      are not thread safe but offer other benefits including a subtle
      performance increase.
  * Added extensive health checks that keep the connections lively.
      Passing the "health_check_interval=N" option to the Redis client class
      or to a ConnectionPool ensures that a round trip PING/PONG is successful
      before any command if the underlying connection has been idle for more
      than N seconds. ConnectionErrors and TimeoutErrors are automatically
      retried once for health checks.
  * Changed the PubSubWorkerThread to use a threading.Event object rather
      than a boolean to control the thread's life cycle. Thanks Timothy
      Rule. #1194/#1195.
  * Fixed a bug in Pipeline error handling that would incorrectly retry
      ConnectionErrors.
* 3.2.1
  * Fix SentinelConnectionPool to work in multiprocess/forked environments.
* 3.2.0
  * Added support for `select.poll` to test whether data can be read
      on a socket. This should allow for significantly more connections to
      be used with pubsub. Fixes #486/#1115
  * Attempt to guarantee that the ConnectionPool hands out healthy
      connections. Healthy connections are those that have an established
      socket connection to the Redis server, are ready to accept a command
      and have no data available to read. Fixes #1127/#886
  * Use the socket.IPPROTO_TCP constant instead of socket.SOL_TCP.
      IPPROTO_TCP is available on more interpreters (Jython for instance).
      Thanks @Junnplus. #1130
  * Fixed a regression introduced in 3.0 that mishandles exceptions not
      derived from the base Exception class. KeyboardInterrupt and
      gevent.timeout notable. Thanks Christian Fersch. #1128/#1129
  * Significant improvements to handing connections with forked processes.
      Parent and child processes no longer trample on each others' connections.
      Thanks to Jay Rolette for the patch and highlighting this issue.
      #504/#732/#784/#863
  * PythonParser no longer closes the associated connection's socket. The
      connection itself will close the socket. #1108/#1085
* 3.1.0
  * Connection URLs must have one of the following schemes:
      redis://, rediss://, unix://. Thanks @jdupl123. #961/#969
  * Fixed an issue with retry_on_timeout logic that caused some TimeoutErrors
      to be retried. Thanks Aaron Yang. #1022/#1023
  * Added support for SNI for SSL. Thanks @oridistor and Roey Prat. #1087
  * Fixed ConnectionPool repr for pools with no connections. Thanks
      Cody Scott. #1043/#995
  * Fixed GEOHASH to return a None value when specifying a place that
      doesn't exist on the server. Thanks @guybe7. #1126
  * Fixed XREADGROUP to return an empty dictionary for messages that
      have been deleted but still exist in the unacknowledged queue. Thanks
      @xeizmendi. #1116
  * Added an owned method to Lock objects. owned returns a boolean
      indicating whether the current lock instance still owns the lock.
      Thanks Dave Johansen. #1112
  * Allow lock.acquire() to accept an optional token argument. If
      provided, the token argument is used as the unique value used to claim
      the lock. Thankd Dave Johansen. #1112
  * Added a reacquire method to Lock objects. reacquire attempts to renew
      the lock such that the timeout is extended to the same value that the
      lock was initially acquired with. Thanks Ihor Kalnytskyi. #1014
  * Stream names found within XREAD and XREADGROUP responses now properly
      respect the decode_responses flag.
  * XPENDING_RANGE now requires the user the specify the min, max and
      count arguments. Newer versions of Redis prevent count from being
      infinite so it's left to the user to specify these values explicitly.
  * ZADD now returns None when xx=True and incr=True and an element
      is specified that doesn't exist in the sorted set. This matches
      what the server returns in this case. #1084
  * Added client_kill_filter that accepts various filters to identify
      and kill clients. Thanks Theofanis Despoudis. #1098
  * Fixed a race condition that occurred when unsubscribing and
      resubscribing to the same channel or pattern in rapid succession.
      Thanks Marcin Raczyński. #764
  * Added a LockNotOwnedError that is raised when trying to extend or
      release a lock that is no longer owned. This is a subclass of LockError
      so previous code should continue to work as expected. Thanks Joshua
      Harlow. #1095
  * Fixed a bug in GEORADIUS that forced decoding of places without
      respecting the decode_responses option. Thanks Bo Bayles. #1082
* 3.0.1
  * Fixed regression with UnixDomainSocketConnection caused by 3.0.0.
      Thanks Jyrki Muukkonen
  * Fixed an issue with the new asynchronous flag on flushdb and flushall.
      Thanks rogeryen
  * Updated Lock.locked() method to indicate whether *any* process has
      acquired the lock, not just the current one. This is in line with
      the behavior of threading.Lock. Thanks Alan Justino da Silva
* 3.0.0
  BACKWARDS INCOMPATIBLE CHANGES
  * When using a Lock as a context manager and the lock fails to be acquired
      a LockError is now raised. This prevents the code block inside the
      context manager from being executed if the lock could not be acquired.
  * Renamed LuaLock to Lock.
  * Removed the pipeline based Lock implementation in favor of the LuaLock
      implementation.
  * Only bytes, strings and numbers (ints, longs and floats) are acceptable
      for keys and values. Previously redis-py attempted to cast other types
      to str() and store the result. This caused must confusion and frustration
      when passing boolean values (cast to 'True' and 'False') or None values
      (cast to 'None'). It is now the user's responsibility to cast all
      key names and values to bytes, strings or numbers before passing the
      value to redis-py.
  * The StrictRedis class has been renamed to Redis. StrictRedis will
      continue to exist as an alias of Redis for the foreseeable future.
  * The legacy Redis client class has been removed. It caused much confusion
      to users.
  * ZINCRBY arguments 'value' and 'amount' have swapped order to match the
      the Redis server. The new argument order is: keyname, amount, value.
  * MGET no longer raises an error if zero keys are passed in. Instead an
      empty list is returned.
  * MSET and MSETNX now require all keys/values to be specified in a single
      dictionary argument named mapping. This was changed to allow for future
      options to these commands in the future.
  * ZADD now requires all element names/scores be specified in a single
      dictionary argument named mapping. This was required to allow the NX,
      XX, CH and INCR options to be specified.
  * ssl_cert_reqs now has a default value of 'required' by default. This
      should make connecting to a remote Redis server over SSL more secure.
      Thanks u2mejc
  * Removed support for EOL Python 2.6 and 3.3. Thanks jdufresne
  OTHER CHANGES
  * Added missing DECRBY command. Thanks derek-dchu
  * CLUSTER INFO and CLUSTER NODES responses are now properly decoded to
      strings.
  * Added a 'locked()' method to Lock objects. This method returns True
      if the lock has been acquired and owned by the current process,
      otherwise False.
  * EXISTS now supports multiple keys. It's return value is now the number
      of keys in the list that exist.
  * Ensure all commands can accept key names as bytes. This fixes issues
      with BLPOP, BRPOP and SORT.
  * All errors resulting from bad user input are raised as DataError
      exceptions. DataError is a subclass of RedisError so this should be
      transparent to anyone previously catching these.
  * Added support for NX, XX, CH and INCR options to ZADD
  * Added support for the MIGRATE command
  * Added support for the MEMORY USAGE and MEMORY PURGE commands. Thanks
      Itamar Haber
  * Added support for the 'asynchronous' argument to FLUSHDB and FLUSHALL
      commands. Thanks Itamar Haber
  * Added support for the BITFIELD command. Thanks Charles Leifer and
      Itamar Haber
  * Improved performance on pipeline requests with large chunks of data.
      Thanks tzickel
  * Fixed test suite to not fail if another client is connected to the
      server the tests are running against.
  * Added support for SWAPDB. Thanks Itamar Haber
  * Added support for all STREAM commands. Thanks Roey Prat and Itamar Haber
  * SHUTDOWN now accepts the 'save' and 'nosave' arguments. Thanks
      dwilliams-kenzan
  * Added support for ZPOPMAX, ZPOPMIN, BZPOPMAX, BZPOPMIN. Thanks
      Itamar Haber
  * Added support for the 'type' argument in CLIENT LIST. Thanks Roey Prat
  * Added support for CLIENT PAUSE. Thanks Roey Prat
  * Added support for CLIENT ID and CLIENT UNBLOCK. Thanks Itamar Haber
  * GEODIST now returns a None value when referencing a place that does
      not exist. Thanks qingping209
  * Added a ping() method to pubsub objects. Thanks krishan-carbon
  * Fixed a bug with keys in the INFO dict that contained ':' symbols.
      Thanks mzalimeni
  * Fixed the select system call retry compatibility with Python 2.x.
      Thanks lddubeau
  * max_connections is now a valid querystring argument for creating
      connection pools from URLs. Thanks mmaslowskicc
  * Added the UNLINK command. Thanks yozel
  * Added socket_type option to Connection for configurability.
      Thanks garlicnation
  * Lock.do_acquire now atomically sets acquires the lock and sets the
      expire value via set(nx=True, px=timeout). Thanks 23doors
  * Added 'count' argument to SPOP. Thanks AlirezaSadeghi
  * Fixed an issue parsing client_list responses that contained an '='.
      Thanks swilly22
* 2.10.6
  * Various performance improvements. Thanks cjsimpson
  * Fixed a bug with SRANDMEMBER where the behavior for `number=0` did
      not match the spec. Thanks Alex Wang
  * Added HSTRLEN command. Thanks Alexander Putilin
  * Added the TOUCH command. Thanks Anis Jonischkeit
  * Remove unnecessary calls to the server when registering Lua scripts.
      Thanks Ben Greenberg
  * SET's EX and PX arguments now allow values of zero. Thanks huangqiyin
  * Added PUBSUB {CHANNELS, NUMPAT, NUMSUB} commands. Thanks Angus Pearson
  * PubSub connections that encounter `InterruptedError`s now
      retry automatically. Thanks Carlton Gibson and Seth M. Larson
  * LPUSH and RPUSH commands run on PyPy now correctly returns the number
      of items of the list. Thanks Jeong YunWon
  * Added support to automatically retry socket EINTR errors. Thanks
      Thomas Steinacher
  * PubSubWorker threads started with `run_in_thread` are now daemonized
      so the thread shuts down when the running process goes away. Thanks
      Keith Ainsworth
  * Added support for GEO commands. Thanks Pau Freixes, Alex DeBrie and
      Abraham Toriz
  * Made client construction from URLs smarter. Thanks Tim Savage
  * Added support for CLUSTER * commands. Thanks Andy Huang
  * The RESTORE command now accepts an optional `replace` boolean.
      Thanks Yoshinari Takaoka
  * Attempt to connect to a new Sentinel if a TimeoutError occurs. Thanks
      Bo Lopker
  * Fixed a bug in the client's `__getitem__` where a KeyError would be
      raised if the value returned by the server is an empty string.
      Thanks Javier Candeira.
  * Socket timeouts when connecting to a server are now properly raised
      as TimeoutErrors.
* 2.10.5
  * Allow URL encoded parameters in Redis URLs. Characters like a "/" can
      now be URL encoded and redis-py will correctly decode them. Thanks
      Paul Keene.
  * Added support for the WAIT command. Thanks <https://github.com/eshizhan>
  * Better shutdown support for the PubSub Worker Thread. It now properly
      cleans up the connection, unsubscribes from any channels and patterns
      previously subscribed to and consumes any waiting messages on the socket.
  * Added the ability to sleep for a brief period in the event of a
      WatchError occurring. Thanks Joshua Harlow.
  * Fixed a bug with pipeline error reporting when dealing with characters
      in error messages that could not be encoded to the connection's
      character set. Thanks Hendrik Muhs.
  * Fixed a bug in Sentinel connections that would inadvertently connect
      to the master when the connection pool resets. Thanks
      <https://github.com/df3n5>
  * Better timeout support in Pubsub get_message. Thanks Andy Isaacson.
  * Fixed a bug with the HiredisParser that would cause the parser to
      get stuck in an endless loop if a specific number of bytes were
      delivered from the socket. This fix also increases performance of
      parsing large responses from the Redis server.
  * Added support for ZREVRANGEBYLEX.
  * ConnectionErrors are now raised if Redis refuses a connection due to
      the maxclients limit being exceeded. Thanks Roman Karpovich.
  * max_connections can now be set when instantiating client instances.
      Thanks Ohad Perry.
* 2.10.4
    (skipped due to a PyPI snafu)
* 2.10.3
  * Fixed a bug with the bytearray support introduced in 2.10.2. Thanks
      Josh Owen.
* 2.10.2
  * Added support for Hiredis's new bytearray support. Thanks
      <https://github.com/tzickel>
  * POSSIBLE BACKWARDS INCOMPATIBLE CHANGE: Fixed a possible race condition
      when multiple threads share the same Lock instance with a timeout. Lock
      tokens are now stored in thread local storage by default. If you have
      code that acquires a lock in one thread and passes that lock instance to
      another thread to release it, you need to disable thread local storage.
      Refer to the doc strings on the Lock class about the thread_local
      argument information.
  * Fixed a regression in from_url where "charset" and "errors" weren't
      valid options. "encoding" and "encoding_errors" are still accepted
      and preferred.
  * The "charset" and "errors" options have been deprecated. Passing
      either to StrictRedis.__init__ or from_url will still work but will
      also emit a DeprecationWarning. Instead use the "encoding" and
      "encoding_errors" options.
  * Fixed a compatibility bug with Python 3 when the server closes a
      connection.
  * Added BITPOS command. Thanks <https://github.com/jettify>.
  * Fixed a bug when attempting to send large values to Redis in a Pipeline.
* 2.10.1
  * Fixed a bug where Sentinel connections to a server that's no longer a
      master and receives a READONLY error will disconnect and reconnect to
      the master.
* 2.10.0
  * Discontinued support for Python 2.5. Upgrade. You'll be happier.
  * The HiRedis parser will now properly raise ConnectionErrors.
  * Completely refactored PubSub support. Fixes all known PubSub bugs and
      adds a bunch of new features. Docs can be found in the README under the
      new "Publish / Subscribe" section.
  * Added the new HyperLogLog commands (PFADD, PFCOUNT, PFMERGE). Thanks
      Pepijn de Vos and Vincent Ohprecio.
  * Updated TTL and PTTL commands with Redis 2.8+ semantics. Thanks Markus
      Kaiserswerth.
  * *SCAN commands now return a long (int on Python3) cursor value rather
      than the string representation. This might be slightly backwards
incompatible in code using*SCAN commands loops such as
      "while cursor != '0':".
  * Added extra *SCAN commands that return iterators instead of the normal
      [cursor, data] type. Use scan_iter, hscan_iter, sscan_iter, and
      zscan_iter for iterators. Thanks Mathieu Longtin.
  * Added support for SLOWLOG commands. Thanks Rick van Hattem.
  * Added lexicographical commands ZRANGEBYLEX, ZREMRANGEBYLEX, and ZLEXCOUNT
      for sorted sets.
  * Connection objects now support an optional argument, socket_read_size,
      indicating how much data to read during each socket.recv() call. After
      benchmarking, increased the default size to 64k, which dramatically
      improves performance when fetching large values, such as many results
      in a pipeline or a large (>1MB) string value.
  * Improved the pack_command and send_packed_command functions to increase
      performance when sending large (>1MB) values.
  * Sentinel Connections to master servers now detect when a READONLY error
      is encountered and disconnect themselves and all other active connections
      to the same master so that the new master can be discovered.
  * Fixed Sentinel state parsing on Python 3.
  * Added support for SENTINEL MONITOR, SENTINEL REMOVE, and SENTINEL SET
      commands. Thanks Greg Murphy.
  * INFO output that doesn't follow the "key:value" format will now be
      appended to a key named "__raw__" in the INFO dictionary. Thanks Pedro
      Larroy.
  * The "vagrant" directory contains a complete vagrant environment for
      redis-py developers. The environment runs a Redis master, a Redis slave,
      and 3 Sentinels. Future iterations of the test suite will incorporate
      more integration style tests, ensuring things like failover happen
      correctly.
  * It's now possible to create connection pool instances from a URL.
      StrictRedis.from_url() now uses this feature to create a connection pool
      instance and use that when creating a new client instance. Thanks
      <https://github.com/chillipino>
  * When creating client instances or connection pool instances from an URL,
      it's now possible to pass additional options to the connection pool with
      querystring arguments.
  * Fixed a bug where some encodings (like utf-16) were unusable on Python 3
      as command names and literals would get encoded.
  * Added an SSLConnection class that allows for secure connections through
      stunnel or other means. Construct an SSL connection with the ssl=True
      option on client classes, using the rediss:// scheme from an URL, or
      by passing the SSLConnection class to a connection pool's
      connection_class argument. Thanks <https://github.com/oranagra>.
  * Added a socket_connect_timeout option to control how long to wait while
      establishing a TCP connection before timing out. This lets the client
      fail fast when attempting to connect to a downed server while keeping
      a more lenient timeout for all other socket operations.
  * Added TCP Keep-alive support by passing use the socket_keepalive=True
      option. Finer grain control can be achieved using the
      socket_keepalive_options option which expects a dictionary with any of
      the keys (socket.TCP_KEEPIDLE, socket.TCP_KEEPCNT, socket.TCP_KEEPINTVL)
      and integers for values. Thanks Yossi Gottlieb.
  * Added a `retry_on_timeout` option that controls how socket.timeout errors
      are handled. By default it is set to False and will cause the client to
      raise a TimeoutError anytime a socket.timeout is encountered. If
      `retry_on_timeout` is set to True, the client will retry a command that
      timed out once like other `socket.error`s.
  * Completely refactored the Lock system. There is now a LuaLock class
      that's used when the Redis server is capable of running Lua scripts along
      with a fallback class for Redis servers < 2.6. The new locks fix several
      subtle race consider that the old lock could face. In additional, a
      new method, "extend" is available on lock instances that all a lock
      owner to extend the amount of time they have the lock for. Thanks to
      Eli Finkelshteyn and <https://github.com/chillipino> for contributions.
* 2.9.1
  * IPv6 support. Thanks <https://github.com/amashinchi>
* 2.9.0
  * Performance improvement for packing commands when using the PythonParser.
      Thanks Guillaume Viot.
  * Executing an empty pipeline transaction no longer sends MULTI/EXEC to
      the server. Thanks EliFinkelshteyn.
  * Errors when authenticating (incorrect password) and selecting a database
      now close the socket.
  * Full Sentinel support thanks to Vitja Makarov. Thanks!
  * Better repr support for client and connection pool instances. Thanks
      Mark Roberts.
  * Error messages that the server sends to the client are now included
      in the client error message. Thanks Sangjin Lim.
  * Added the SCAN, SSCAN, HSCAN, and ZSCAN commands. Thanks Jingchao Hu.
  * ResponseErrors generated by pipeline execution provide addition context
      including the position of the command in the pipeline and the actual
      command text generated the error.
  * ConnectionPools now play nicer in threaded environments that fork. Thanks
      Christian Joergensen.
* 2.8.0
  * redis-py should play better with gevent when a gevent Timeout is raised.
      Thanks leifkb.
  * Added SENTINEL command. Thanks Anna Janackova.
  * Fixed a bug where pipelines could potentially corrupt a connection
      if the MULTI command generated a ResponseError. Thanks EliFinkelshteyn
      for the report.
  * Connections now call socket.shutdown() prior to socket.close() to
      ensure communication ends immediately per the note at
      <https://docs.python.org/2/library/socket.html#socket.socket.close>
      Thanks to David Martin for pointing this out.
  * Lock checks are now based on floats rather than ints. Thanks
      Vitja Makarov.
* 2.7.6
  * Added CONFIG RESETSTAT command. Thanks Yossi Gottlieb.
  * Fixed a bug introduced in 2.7.3 that caused issues with script objects
      and pipelines. Thanks Carpentier Pierre-Francois.
  * Converted redis-py's test suite to use the awesome py.test library.
  * Fixed a bug introduced in 2.7.5 that prevented a ConnectionError from
      being raised when the Redis server is LOADING data.
  * Added a BusyLoadingError exception that's raised when the Redis server
      is starting up and not accepting commands yet. BusyLoadingError
      subclasses ConnectionError, which this state previously returned.
      Thanks Yossi Gottlieb.
* 2.7.5
  * DEL, HDEL and ZREM commands now return the numbers of keys deleted
      instead of just True/False.
  * from_url now supports URIs with a port number. Thanks Aaron Westendorf.
* 2.7.4
  * Added missing INCRBY method. Thanks Krzysztof Dorosz.
  * SET now accepts the EX, PX, NX and XX options from Redis 2.6.12. These
      options will generate errors if these options are used when connected
      to a Redis server < 2.6.12. Thanks George Yoshida.
* 2.7.3
  * Fixed a bug with BRPOPLPUSH and lists with empty strings.
  * All empty except: clauses have been replaced to only catch Exception
      subclasses. This prevents a KeyboardInterrupt from triggering exception
      handlers. Thanks Lucian Branescu Mihaila.
  * All exceptions that are the result of redis server errors now share a
      command Exception subclass, ServerError. Thanks Matt Robenolt.
  * Prevent DISCARD from being called if MULTI wasn't also called. Thanks
      Pete Aykroyd.
  * SREM now returns an integer indicating the number of items removed from
      the set. Thanks <https://github.com/ronniekk>.
  * Fixed a bug with BGSAVE and BGREWRITEAOF response callbacks with Python3.
      Thanks Nathan Wan.
  * Added CLIENT GETNAME and CLIENT SETNAME commands.
      Thanks <https://github.com/bitterb>.
  * It's now possible to use len() on a pipeline instance to determine the
      number of commands that will be executed. Thanks Jon Parise.
  * Fixed a bug in INFO's parse routine with floating point numbers. Thanks
      Ali Onur Uyar.
  * Fixed a bug with BITCOUNT to allow `start` and `end` to both be zero.
      Thanks Tim Bart.
  * The transaction() method now accepts a boolean keyword argument,
      value_from_callable. By default, or if False is passes, the transaction()
      method will return the value of the pipelines execution. Otherwise, it
      will return whatever func() returns.
  * Python3 compatibility fix ensuring we're not already bytes(). Thanks
      Salimane Adjao Moustapha.
  * Added PSETEX. Thanks YAMAMOTO Takashi.
  * Added a BlockingConnectionPool to limit the number of connections that
      can be created. Thanks James Arthur.
  * SORT now accepts a `groups` option that if specified, will return
      tuples of n-length, where n is the number of keys specified in the GET
      argument. This allows for convenient row-based iteration. Thanks
      Ionuț Arțăriși.
* 2.7.2
  * Parse errors are now *always* raised on multi/exec pipelines, regardless
      of the `raise_on_error` flag. See
      <https://groups.google.com/forum/?hl=en&fromgroups=#!topic/redis-db/VUiEFT8U8U0>
      for more info.
* 2.7.1
  * Packaged tests with source code
* 2.7.0
  * Added BITOP and BITCOUNT commands. Thanks Mark Tozzi.
  * Added the TIME command. Thanks Jason Knight.
  * Added support for LUA scripting. Thanks to Angus Peart, Drew Smathers,
      Issac Kelly, Louis-Philippe Perron, Sean Bleier, Jeffrey Kaditz, and
      Dvir Volk for various patches and contributions to this feature.
  * Changed the default error handling in pipelines. By default, the first
      error in a pipeline will now be raised. A new parameter to the
      pipeline's execute, `raise_on_error`, can be set to False to keep the
      old behavior of embeedding the exception instances in the result.
  * Fixed a bug with pipelines where parse errors won't corrupt the
      socket.
  * Added the optional `number` argument to SRANDMEMBER for use with
      Redis 2.6+ servers.
  * Added PEXPIRE/PEXPIREAT/PTTL commands. Thanks Luper Rouch.
  * Added INCRBYFLOAT/HINCRBYFLOAT commands. Thanks Nikita Uvarov.
  * High precision floating point values won't lose their precision when
      being sent to the Redis server. Thanks Jason Oster and Oleg Pudeyev.
  * Added CLIENT LIST/CLIENT KILL commands
* 2.6.2
  * `from_url` is now available as a classmethod on client classes. Thanks
      Jon Parise for the patch.
  * Fixed several encoding errors resulting from the Python 3.x support.
* 2.6.1
  * Python 3.x support! Big thanks to Alex Grönholm.
  * Fixed a bug in the PythonParser's read_response that could hide an error
      from the client (#251).
* 2.6.0
  * Changed (p)subscribe and (p)unsubscribe to no longer return messages
      indicating the channel was subscribed/unsubscribed to. These messages
      are available in the listen() loop instead. This is to prevent the
      following scenario:
    * Client A is subscribed to "foo"
    * Client B publishes message to "foo"
    * Client A subscribes to channel "bar" at the same time.
      Prior to this change, the subscribe() call would return the published
      messages on "foo" rather than the subscription confirmation to "bar".
  * Added support for GETRANGE, thanks Jean-Philippe Caruana
  * A new setting "decode_responses" specifies whether return values from
      Redis commands get decoded automatically using the client's charset
      value. Thanks to Frankie Dintino for the patch.
* 2.4.13
  * redis.from_url() can take an URL representing a Redis connection string
      and return a client object. Thanks Kenneth Reitz for the patch.
* 2.4.12
  * ConnectionPool is now fork-safe. Thanks Josiah Carson for the patch.
* 2.4.11
  * AuthenticationError will now be correctly raised if an invalid password
      is supplied.
  * If Hiredis is unavailable, the HiredisParser will raise a RedisError
      if selected manually.
  * Made the INFO command more tolerant of Redis changes formatting. Fix
      for #217.
* 2.4.10
  * Buffer reads from socket in the PythonParser. Fix for a Windows-specific
      bug (#205).
  * Added the OBJECT and DEBUG OBJECT commands.
  * Added __del__ methods for classes that hold on to resources that need to
      be cleaned up. This should prevent resource leakage when these objects
      leave scope due to misuse or unhandled exceptions. Thanks David Wolever
      for the suggestion.
  * Added the ECHO command for completeness.
  * Fixed a bug where attempting to subscribe to a PubSub channel of a Redis
      server that's down would blow out the stack. Fixes #179 and #195. Thanks
      Ovidiu Predescu for the test case.
  * StrictRedis's TTL command now returns a -1 when querying a key with no
      expiration. The Redis class continues to return None.
  * ZADD and SADD now return integer values indicating the number of items
      added. Thanks Homer Strong.
  * Renamed the base client class to StrictRedis, replacing ZADD and LREM in
      favor of their official argument order. The Redis class is now a subclass
      of StrictRedis, implementing the legacy redis-py implementations of ZADD
      and LREM. Docs have been updated to suggesting the use of StrictRedis.
  * SETEX in StrictRedis is now compliant with official Redis SETEX command.
      the name, value, time implementation moved to "Redis" for backwards
      compatibility.
* 2.4.9
  * Removed socket retry logic in Connection. This is the responsibility of
      the caller to determine if the command is safe and can be retried. Thanks
      David Wolver.
  * Added some extra guards around various types of exceptions being raised
      when sending or parsing data. Thanks David Wolver and Denis Bilenko.
* 2.4.8
  * Imported with_statement from __future__ for Python 2.5 compatibility.
* 2.4.7
  * Fixed a bug where some connections were not getting released back to the
      connection pool after pipeline execution.
  * Pipelines can now be used as context managers. This is the preferred way
      of use to ensure that connections get cleaned up properly. Thanks
      David Wolever.
  * Added a convenience method called transaction() on the base Redis class.
      This method eliminates much of the boilerplate used when using pipelines
      to watch Redis keys. See the documentation for details on usage.
* 2.4.6
  * Variadic arguments for SADD, SREM, ZREN, HDEL, LPUSH, and RPUSH. Thanks
      Raphaël Vinot.
  * (CRITICAL) Fixed an error in the Hiredis parser that occasionally caused
      the socket connection to become corrupted and unusable. This became
      noticeable once connection pools started to be used.
  * ZRANGE, ZREVRANGE, ZRANGEBYSCORE, and ZREVRANGEBYSCORE now take an
      additional optional argument, score_cast_func, which is a callable used
      to cast the score value in the return type. The default is float.
  * Removed the PUBLISH method from the PubSub class. Connections that are
      [P]SUBSCRIBEd cannot issue PUBLISH commands, so it doesn't make sense
      to have it here.
  * Pipelines now contain WATCH and UNWATCH. Calling WATCH or UNWATCH from
      the base client class will result in a deprecation warning. After
      WATCHing one or more keys, the pipeline will be placed in immediate
      execution mode until UNWATCH or MULTI are called. Refer to the new
      pipeline docs in the README for more information. Thanks to David Wolever
      and Randall Leeds for greatly helping with this.
* 2.4.5
  * The PythonParser now works better when reading zero length strings.
* 2.4.4
  * Fixed a typo introduced in 2.4.3
* 2.4.3
  * Fixed a bug in the UnixDomainSocketConnection caused when trying to
      form an error message after a socket error.
* 2.4.2
  * Fixed a bug in pipeline that caused an exception while trying to
      reconnect after a connection timeout.
* 2.4.1
  * Fixed a bug in the PythonParser if disconnect is called before connect.
* 2.4.0
  * WARNING: 2.4 contains several backwards incompatible changes.
  * Completely refactored Connection objects. Moved much of the Redis
      protocol packing for requests here, and eliminated the nasty dependencies
      it had on the client to do AUTH and SELECT commands on connect.
  * Connection objects now have a parser attribute. Parsers are responsible
      for reading data Redis sends. Two parsers ship with redis-py: a
      PythonParser and the HiRedis parser. redis-py will automatically use the
      HiRedis parser if you have the Python hiredis module installed, otherwise
      it will fall back to the PythonParser. You can force or the other, or even
      an external one by passing the `parser_class` argument to ConnectionPool.
  * Added a UnixDomainSocketConnection for users wanting to talk to the Redis
      instance running on a local machine only. You can use this connection
      by passing it to the `connection_class` argument of the ConnectionPool.
  * Connections no longer derive from threading.local. See threading.local
      note below.
  * ConnectionPool has been completely refactored. The ConnectionPool now
      maintains a list of connections. The redis-py client only hangs on to
      a ConnectionPool instance, calling get_connection() anytime it needs to
      send a command. When get_connection() is called, the command name and
      any keys involved in the command are passed as arguments. Subclasses of
      ConnectionPool could use this information to identify the shard the keys
      belong to and return a connection to it. ConnectionPool also implements
      disconnect() to force all connections in the pool to disconnect from
      the Redis server.
  * redis-py no longer support the SELECT command. You can still connect to
      a specific database by specifying it when instantiating a client instance
      or by creating a connection pool. If you need to talk to multiple
      databases within your application, you should use a separate client
      instance for each database you want to talk to.
  * Completely refactored Publish/Subscribe support. The subscribe and listen
      commands are no longer available on the redis-py Client class. Instead,
      the `pubsub` method returns an instance of the PubSub class which contains
      all publish/subscribe support. Note, you can still PUBLISH from the
      redis-py client class if you desire.
  * Removed support for all previously deprecated commands or options.
  * redis-py no longer uses threading.local in any way. Since the Client
      class no longer holds on to a connection, it's no longer needed. You can
      now pass client instances between threads, and commands run on those
      threads will retrieve an available connection from the pool, use it and
      release it. It should now be trivial to use redis-py with eventlet or
      greenlet.
  * ZADD now accepts pairs of value=score keyword arguments. This should help
      resolve the long standing #72. The older value and score arguments have
      been deprecated in favor of the keyword argument style.
  * Client instances now get their own copy of RESPONSE_CALLBACKS. The new
      set_response_callback method adds a user defined callback to the instance.
  * Support Jython, fixing #97. Thanks to Adam Vandenberg for the patch.
  * Using __getitem__ now properly raises a KeyError when the key is not
      found. Thanks Ionuț Arțăriși for the patch.
  * Newer Redis versions return a LOADING message for some commands while
      the database is loading from disk during server start. This could cause
      problems with SELECT. We now force a socket disconnection prior to
      raising a ResponseError so subsequent connections have to reconnect and
      re-select the appropriate database. Thanks to Benjamin Anderson for
      finding this and fixing.
* 2.2.4
  * WARNING: Potential backwards incompatible change - Changed order of
      parameters of ZREVRANGEBYSCORE to match those of the actual Redis command.
      This is only backwards-incompatible if you were passing max and min via
      keyword args. If passing by normal args, nothing in user code should have
      to change. Thanks Stéphane Angel for the fix.
  * Fixed INFO to properly parse the Redis data correctly for both 2.2.x and
      2.3+. Thanks Stéphane Angel for the fix.
  * Lock objects now store their timeout value as a float. This allows floats
      to be used as timeout values. No changes to existing code required.
  * WATCH now supports multiple keys. Thanks Rich Schumacher.
  * Broke out some code that was Python 2.4 incompatible. redis-py should
      now be usable on 2.4, but this hasn't actually been tested. Thanks
      Dan Colish for the patch.
  * Optimized some code using izip and islice. Should have a pretty good
      speed up on larger data sets. Thanks Dan Colish.
  * Better error handling when submitting an empty mapping to HMSET. Thanks
      Dan Colish.
  * Subscription status is now reset after every (re)connection.
* 2.2.3
  * Added support for Hiredis. To use, simply "pip install hiredis" or
      "easy_install hiredis". Thanks for Pieter Noordhuis for the hiredis-py
      bindings and the patch to redis-py.
  * The connection class is chosen based on whether hiredis is installed
      or not. To force the use of the PythonConnection, simply create
      your own ConnectionPool instance with the connection_class argument
      assigned to to PythonConnection class.
  * Added missing command ZREVRANGEBYSCORE. Thanks Jay Baird for the patch.
  * The INFO command should be parsed correctly on 2.2.x server versions
      and is backwards compatible with older versions. Thanks Brett Hoerner.
* 2.2.2
  * Fixed a bug in ZREVRANK where retrieving the rank of a value not in
      the zset would raise an error.
  * Fixed a bug in Connection.send where the errno import was getting
      overwritten by a local variable.
  * Fixed a bug in SLAVEOF when promoting an existing slave to a master.
  * Reverted change of download URL back to redis-VERSION.tar.gz. 2.2.1's
      change of this actually broke Pypi for Pip installs. Sorry!
* 2.2.1
  * Changed archive name to redis-py-VERSION.tar.gz to not conflict
      with the Redis server archive.
* 2.2.0
  * Implemented SLAVEOF
  * Implemented CONFIG as config_get and config_set
  * Implemented GETBIT/SETBIT
  * Implemented BRPOPLPUSH
  * Implemented STRLEN
  * Implemented PERSIST
  * Implemented SETRANGE<|MERGE_RESOLUTION|>--- conflicted
+++ resolved
@@ -1,8 +1,5 @@
-<<<<<<< HEAD
     * Fixed sentinel execute command response
-=======
     * Update `ResponseT` type hint
->>>>>>> 9a70f627
     * Allow to control the minimum SSL version
     * Add an optional lock_name attribute to LockError.
     * Fix return types for `get`, `set_path` and `strappend` in JSONCommands
