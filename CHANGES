--- conflicted
+++ resolved
@@ -1,8 +1,5 @@
-<<<<<<< HEAD
+    * Simplify synchronous SocketBuffer state management
     * Revert #2104, add `disconnect_on_error` option to `read_response()` (#2506)
-=======
-    * Simplify synchronous SocketBuffer state management
->>>>>>> e39c7bab
     * Fix string cleanse in Redis Graph
     * Make PythonParser resumable in case of error (#2510)
     * Add `timeout=None` in `SentinelConnectionManager.read_response`
