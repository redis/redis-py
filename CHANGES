--- conflicted
+++ resolved
@@ -1,5 +1,4 @@
-<<<<<<< HEAD
-=======
+
     * Support transactions in ClusterPipeline
     * Removing support for RedisGraph module. RedisGraph support is deprecated since Redis Stack 7.2 (https://redis.com/blog/redisgraph-eol/)
     * Fix lock.extend() typedef to accept float TTL extension
@@ -74,8 +73,7 @@
     * Close SSL sockets if the connection attempt fails, or if validations fail. (#3317)
     * Eliminate mutable default arguments in the `redis.commands.core.Script` class. (#3332)
     * Fix SSL verification with `ssl_cert_reqs="none"` and `ssl_check_hostname=True` by automatically setting `check_hostname=False` when `verify_mode=ssl.CERT_NONE` (#3635) 
-    * Allow newer versions of PyJWT as dependency. (#3630)
->>>>>>> 0d28291d
+
 
 * 3.5.3 (June 1, 2020)
   * Restore try/except clauses to __del__ methods. These will be removed
