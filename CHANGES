--- conflicted
+++ resolved
@@ -1,11 +1,8 @@
-<<<<<<< HEAD
     * Fix timezone handling for datetime to unixtime conversions
-=======
     * Fix start_id type for XAUTOCLAIM
     * Remove verbose logging from cluster.py
     * Add retry mechanism to async version of Connection
     * Compare commands case-insensitively in the asyncio command parser
->>>>>>> fd9fea6b
     * Allow negative `retries` for `Retry` class to retry forever
     * Add `items` parameter to `hset` signature
     * Create codeql-analysis.yml (#1988). Thanks @chayim
