<<<<<<< HEAD
    * Mark `redis.asyncio` as public in the top-level __init__.py
=======
    * Move doctests (doc code examples) to main branch
>>>>>>> 0be67bfd
    * Update `ResponseT` type hint
    * Allow to control the minimum SSL version
    * Add an optional lock_name attribute to LockError.
    * Fix return types for `get`, `set_path` and `strappend` in JSONCommands
    * Connection.register_connect_callback() is made public.
    * Fix async `read_response` to use `disable_decoding`.
    * Add 'aclose()' methods to async classes, deprecate async close().
    * Fix #2831, add auto_close_connection_pool=True arg to asyncio.Redis.from_url()
    * Fix incorrect redis.asyncio.Cluster type hint for `retry_on_error`
    * Fix dead weakref in sentinel connection causing ReferenceError (#2767)
    * Fix #2768, Fix KeyError: 'first-entry' in parse_xinfo_stream.
    * Fix #2749, remove unnecessary __del__ logic to close connections.
    * Fix #2754, adding a missing argument to SentinelManagedConnection
    * Fix `xadd` command to accept non-negative `maxlen` including 0
    * Revert #2104, #2673, add `disconnect_on_error` option to `read_response()` (issues #2506, #2624)
    * Add `address_remap` parameter to `RedisCluster`
    * Fix incorrect usage of once flag in async Sentinel
    * asyncio: Fix memory leak caused by hiredis (#2693)
    * Allow data to drain from async PythonParser when reading during a disconnect()
    * Use asyncio.timeout() instead of async_timeout.timeout() for python >= 3.11 (#2602)
    * Add a Dependabot configuration to auto-update GitHub action versions.
    * Add test and fix async HiredisParser when reading during a disconnect() (#2349)
    * Use hiredis-py pack_command if available.
    * Support `.unlink()` in ClusterPipeline
    * Simplify synchronous SocketBuffer state management
    * Fix string cleanse in Redis Graph
    * Make PythonParser resumable in case of error (#2510)
    * Add `timeout=None` in `SentinelConnectionManager.read_response`
    * Documentation fix: password protected socket connection (#2374)
    * Allow `timeout=None` in `PubSub.get_message()` to wait forever
    * add `nowait` flag to `asyncio.Connection.disconnect()`
    * Update README.md links
    * Fix timezone handling for datetime to unixtime conversions
    * Fix start_id type for XAUTOCLAIM
    * Remove verbose logging from cluster.py
    * Add retry mechanism to async version of Connection
    * Compare commands case-insensitively in the asyncio command parser
    * Allow negative `retries` for `Retry` class to retry forever
    * Add `items` parameter to `hset` signature
    * Create codeql-analysis.yml (#1988). Thanks @chayim
    * Add limited support for Lua scripting with RedisCluster
    * Implement `.lock()` method on RedisCluster
    * Fix cursor returned by SCAN for RedisCluster & change default target to PRIMARIES
    * Fix scan_iter for RedisCluster
    * Remove verbose logging when initializing ClusterPubSub, ClusterPipeline or RedisCluster
    * Fix broken connection writer lock-up for asyncio (#2065)
    * Fix auth bug when provided with no username (#2086)
    * Fix missing ClusterPipeline._lock (#2189)
    * Added dynaminc_startup_nodes configuration to RedisCluster
    * Fix reusing the old nodes' connections when cluster topology refresh is being done
    * Fix RedisCluster to immediately raise AuthenticationError without a retry
    * ClusterPipeline Doesn't Handle ConnectionError for Dead Hosts (#2225)
    * Remove compatibility code for old versions of Hiredis, drop Packaging dependency
    * The `deprecated` library is no longer a dependency
    * Failover handling improvements for RedisCluster and Async RedisCluster (#2377)
    * Fixed "cannot pickle '_thread.lock' object" bug (#2354, #2297)
    * Added CredentialsProvider class to support password rotation
    * Enable Lock for asyncio cluster mode
    * Fix Sentinel.execute_command doesn't execute across the entire sentinel cluster bug (#2458)
    * Added a replacement for the default cluster node in the event of failure (#2463)
    * Fix for Unhandled exception related to self.host with unix socket (#2496)
    * Improve error output for master discovery 
    * Make `ClusterCommandsProtocol` an actual Protocol
    * Add `sum` to DUPLICATE_POLICY documentation of `TS.CREATE`, `TS.ADD` and `TS.ALTER`
    * Prevent async ClusterPipeline instances from becoming "false-y" in case of empty command stack (#3061)

* 4.1.3 (Feb 8, 2022)
  * Fix flushdb and flushall (#1926)
  * Add redis5 and redis4 dockers (#1871)
  * Change json.clear test multi to be up to date with redisjson (#1922)
  * Fixing volume for unstable_cluster docker (#1914)
  * Update changes file with changes since 4.0.0-beta2 (#1915)
* 4.1.2 (Jan 27, 2022)
  * Invalid OCSP certificates should raise ConnectionError on failed validation (#1907)
  * Added retry mechanism on socket timeouts when connecting to the server (#1895)
  * LMOVE, BLMOVE return incorrect responses (#1906)
  * Fixing AttributeError in UnixDomainSocketConnection (#1903)
  * Fixing TypeError in GraphCommands.explain (#1901)
  * For tests, increasing wait time for the cluster (#1908)
  * Increased pubsub's wait_for_messages timeout to prevent flaky tests (#1893)
  * README code snippets formatted to highlight properly (#1888)
  * Fix link in the main page (#1897)
  * Documentation fixes: JSON Example, SSL Connection Examples, RTD version (#1887)
  * Direct link to readthedocs (#1885)
* 4.1.1 (Jan 17, 2022)
  * Add retries to connections in Sentinel Pools (#1879)
  * OCSP Stapling Support (#1873)
  * Define incr/decr as aliases of incrby/decrby (#1874)
  * FT.CREATE - support MAXTEXTFIELDS, TEMPORARY, NOHL, NOFREQS, SKIPINITIALSCAN (#1847)
  * Timeseries docs fix (#1877)
  * get_connection: catch OSError too (#1832)
  * Set keys var otherwise variable not created (#1853)
  * Clusters should optionally require full slot coverage (#1845)
  * Triple quote docstrings in client.py PEP 257 (#1876)
  * syncing requirements (#1870)
  * Typo and typing in GraphCommands documentation (#1855)
  * Allowing poetry and redis-py to install together (#1854)
  * setup.py: Add project_urls for PyPI (#1867)
  * Support test with redis unstable docker (#1850)
  * Connection examples (#1835)
  * Documentation cleanup (#1841)
* 4.1.0 (Dec 26, 2021)
  * OCSP stapling support (#1820)
  * Support for SELECT (#1825)
  * Support for specifying error types with retry (#1817)
  * Support for RESET command since Redis 6.2.0 (#1824)
  * Support CLIENT TRACKING (#1612)
  * Support WRITE in CLIENT PAUSE (#1549)
  * JSON set_file and set_path support (#1818)
  * Allow ssl_ca_path with rediss:// urls (#1814)
  * Support for password-encrypted SSL private keys (#1782)
  * Support SYNC and PSYNC (#1741)
  * Retry on error exception and timeout fixes (#1821)
  * Fixing read race condition during pubsub (#1737)
  * Fixing exception in listen (#1823)
  * Fixed MovedError, and stopped iterating through startup nodes when slots are fully covered (#1819)
  * Socket not closing after server disconnect (#1797)
  * Single sourcing the package version (#1791)
  * Ensure redis_connect_func is set on uds connection (#1794)
  * SRTALGO - Skip for redis versions greater than 7.0.0 (#1831)
  * Documentation updates (#1822)
  * Add CI action to install package from repository commit hash (#1781) (#1790)
  * Fix link in lmove docstring (#1793)
  * Disabling JSON.DEBUG tests (#1787)
  * Migrated targeted nodes to kwargs in Cluster Mode (#1762)
  * Added support for MONITOR in clusters (#1756)
  * Adding ROLE Command (#1610)
  * Integrate RedisBloom support (#1683)
  * Adding RedisGraph support (#1556)
  * Allow overriding connection class via keyword arguments (#1752)
  * Aggregation LOAD * support for RediSearch (#1735)
  * Adding cluster, bloom, and graph docs (#1779)
  * Add packaging to setup_requires, and use >= to play nice to setup.py (fixes #1625) (#1780)
  * Fixing the license link in the readme (#1778)
  * Removing distutils from tests (#1773)
  * Fix cluster ACL tests (#1774)
  * Improved RedisCluster's reinitialize_steps and documentation (#1765)
  * Added black and isort (#1734)
  * Link Documents for all module commands (#1711)
  * Pyupgrade + flynt + f-strings (#1759)
  * Remove unused aggregation subclasses in RediSearch (#1754)
  * Adding RedisCluster client to support Redis Cluster Mode (#1660)
  * Support RediSearch FT.PROFILE command (#1727)
  * Adding support for non-decodable commands (#1731)
  * COMMAND GETKEYS support (#1738)
  * RedisJSON 2.0.4 behaviour support (#1747)
  * Removing deprecating distutils (PEP 632) (#1730)
  * Updating PR template (#1745)
  * Removing duplication of Script class (#1751)
  * Splitting documentation for read the docs (#1743)
  * Improve code coverage for aggregation tests (#1713)
  * Fixing COMMAND GETKEYS tests (#1750)
  * GitHub release improvements (#1684)
* 4.0.2 (Nov 22, 2021)
  * Restoring Sentinel commands to redis client (#1723)
  * Better removal of hiredis warning (#1726)
  * Adding links to redis documents in function calls (#1719)
* 4.0.1 (Nov 17, 2021)
  * Removing command on initial connections (#1722)
  * Removing hiredis warning when not installed (#1721)
* 4.0.0 (Nov 15, 2021)
  * FT.EXPLAINCLI intentionally raising NotImplementedError
  * Restoring ZRANGE desc for Redis < 6.2.0 (#1697)
  * Response parsing occasionally fails to parse floats (#1692)
  * Re-enabling read-the-docs (#1707)
  * Call HSET after FT.CREATE to avoid keyspace scan (#1706)
  * Unit tests fixes for compatibility (#1703)
  * Improve documentation about Locks (#1701)
  * Fixes to allow --redis-url to pass through all tests (#1700)
  * Fix unit tests running against Redis 4.0.0 (#1699)
  * Search alias test fix (#1695)
  * Adding RediSearch/RedisJSON tests (#1691)
  * Updating codecov rules (#1689)
  * Tests to validate custom JSON decoders (#1681)
  * Added breaking icon to release drafter (#1702)
  * Removing dependency on six (#1676)
  * Re-enable pipeline support for JSON and TimeSeries (#1674)
  * Export Sentinel, and SSL like other classes (#1671)
  * Restore zrange functionality for older versions of Redis (#1670)
  * Fixed garbage collection deadlock (#1578)
  * Tests to validate built python packages (#1678)
  * Sleep for flaky search test (#1680)
  * Test function renames, to match standards (#1679)
  * Docstring improvements for Redis class (#1675)
  * Fix georadius tests (#1672)
  * Improvements to JSON coverage (#1666)
  * Add python_requires setuptools check for python > 3.6 (#1656)
  * SMISMEMBER support (#1667)
  * Exposing the module version in loaded_modules (#1648)
  * RedisTimeSeries support (#1652)
  * Support for json multipath ($) (#1663)
  * Added boolean parsing to PEXPIRE and PEXPIREAT (#1665)
  * Add python_requires setuptools check for python > 3.6 (#1656)
  * Adding vulture for static analysis (#1655)
  * Starting to clean the docs (#1657)
  * Update README.md (#1654)
  * Adding description format for package (#1651)
  * Publish to pypi as releases are generated with the release drafter (#1647)
  * Restore actions to prs (#1653)
  * Fixing the package to include commands (#1649)
  * Re-enabling codecov as part of CI process (#1646)
  * Adding support for redisearch (#1640) Thanks @chayim
  * redisjson support (#1636) Thanks @chayim
  * Sentinel: Add SentinelManagedSSLConnection (#1419) Thanks @AbdealiJK
  * Enable floating parameters in SET (ex and px) (#1635) Thanks @AvitalFineRedis
  * Add warning when hiredis not installed. Recommend installation. (#1621) Thanks @adiamzn
  * Raising NotImplementedError for SCRIPT DEBUG and DEBUG SEGFAULT (#1624) Thanks @chayim
  * CLIENT REDIR command support (#1623) Thanks @chayim
  * REPLICAOF command implementation (#1622) Thanks @chayim
  * Add support to NX XX and CH to GEOADD (#1605) Thanks @AvitalFineRedis
  * Add support to ZRANGE and ZRANGESTORE parameters (#1603) Thanks @AvitalFineRedis
  * Pre 6.2 redis should default to None for script flush (#1641) Thanks @chayim
  * Add FULL option to XINFO SUMMARY (#1638) Thanks @agusdmb
  * Geosearch test should use any=True (#1594) Thanks @Andrew-Chen-Wang
  * Removing packaging dependency (#1626) Thanks @chayim
  * Fix client_kill_filter docs for skimpy (#1596) Thanks @Andrew-Chen-Wang
  * Normalize minid and maxlen docs (#1593) Thanks @Andrew-Chen-Wang
  * Update docs for multiple usernames for ACL DELUSER (#1595) Thanks @Andrew-Chen-Wang
  * Fix grammar of get param in set command (#1588) Thanks @Andrew-Chen-Wang
  * Fix docs for client_kill_filter (#1584) Thanks @Andrew-Chen-Wang
  * Convert README & CONTRIBUTING from rst to md (#1633) Thanks @davidylee
  * Test BYLEX param in zrangestore (#1634) Thanks @AvitalFineRedis
  * Tox integrations with invoke and docker (#1632) Thanks @chayim
  * Adding the release drafter to help simplify release notes (#1618). Thanks @chayim
  * BACKWARDS INCOMPATIBLE: Removed support for end of life Python 2.7. #1318
  * BACKWARDS INCOMPATIBLE: All values within Redis URLs are unquoted via
      urllib.parse.unquote. Prior versions of redis-py supported this by
      specifying the ``decode_components`` flag to the ``from_url`` functions.
      This is now done by default and cannot be disabled. #589
  * POTENTIALLY INCOMPATIBLE: Redis commands were moved into a mixin
      (see commands.py). Anyone importing ``redis.client`` to access commands
      directly should import ``redis.commands``. #1534, #1550
  * Removed technical debt on REDIS_6_VERSION placeholder. Thanks @chayim #1582.
  * Various docus fixes. Thanks @Andrew-Chen-Wang #1585, #1586.
  * Support for LOLWUT command, available since Redis 5.0.0.
      Thanks @brainix #1568.
  * Added support for CLIENT REPLY, available in Redis 3.2.0.
      Thanks @chayim #1581.
  * Support for Auto-reconnect PubSub on get_message. Thanks @luhn #1574.
  * Fix RST syntax error in README/ Thanks @JanCBrammer #1451.
  * IDLETIME and FREQ support for RESTORE. Thanks @chayim #1580.
  * Supporting args with MODULE LOAD. Thanks @chayim #1579.
  * Updating RedisLabs with Redis. Thanks @gkorland #1575.
  * Added support for ASYNC to SCRIPT FLUSH available in Redis 6.2.0.
      Thanks @chayim. #1567
  * Added CLIENT LIST fix to support multiple client ids available in
      Redis 2.8.12. Thanks @chayim #1563.
  * Added DISCARD support for pipelines available in Redis 2.0.0.
      Thanks @chayim #1565.
  * Added ACL DELUSER support for deleting lists of users available in
      Redis 6.2.0. Thanks @chayim. #1562
  * Added CLIENT TRACKINFO support available in Redis 6.2.0.
      Thanks @chayim. #1560
  * Added GEOSEARCH and GEOSEARCHSTORE support available in Redis 6.2.0.
      Thanks @AvitalFine Redis. #1526
  * Added LPUSHX support for lists available in Redis 4.0.0.
      Thanks @chayim. #1559
  * Added support for QUIT available in Redis 1.0.0.
      Thanks @chayim. #1558
  * Added support for COMMAND COUNT available in Redis 2.8.13.
      Thanks @chayim. #1554.
  * Added CREATECONSUMER support for XGROUP available in Redis 6.2.0.
      Thanks @AvitalFineRedis. #1553
  * Including slowly complexity in INFO if available.
      Thanks @ian28223 #1489.
  * Added support for STRALGO available in Redis 6.0.0.
      Thanks @AvitalFineRedis. #1528
  * Addes support for ZMSCORE available in Redis 6.2.0.
      Thanks @2014BDuck and @jiekun.zhu. #1437
  * Support MINID and LIMIT on XADD available in Redis 6.2.0.
      Thanks @AvitalFineRedis. #1548
  * Added sentinel commands FLUSHCONFIG, CKQUORUM, FAILOVER, and RESET
      available in Redis 2.8.12.
      Thanks @otherpirate. #834
  * Migrated Version instead of StrictVersion for Python 3.10.
      Thanks @tirkarthi. #1552
  * Added retry mechanism with backoff. Thanks @nbraun-amazon. #1494
  * Migrated commands to a mixin. Thanks @chayim. #1534
  * Added support for ZUNION, available in Redis 6.2.0. Thanks
      @AvitalFineRedis. #1522
  * Added support for CLIENT LIST with ID, available in Redis 6.2.0.
      Thanks @chayim. #1505
  * Added support for MINID and LIMIT with xtrim, available in Reds 6.2.0.
      Thanks @chayim. #1508
  * Implemented LMOVE and BLMOVE commands, available in Redis 6.2.0.
      Thanks @chayim. #1504
  * Added GET argument to SET command, available in Redis 6.2.0.
      Thanks @2014BDuck. #1412
  * Documentation fixes. Thanks @enjoy-binbin @jonher937. #1496 #1532
  * Added support for XAUTOCLAIM, available in Redis 6.2.0.
      Thanks @AvitalFineRedis. #1529
  * Added IDLE support for XPENDING, available in Redis 6.2.0.
      Thanks @AvitalFineRedis. #1523
  * Add a count parameter to lpop/rpop, available in Redis 6.2.0.
      Thanks @wavenator. #1487
  * Added a (pypy) trove classifier for Python 3.9.
      Thanks @D3X. #1535
  * Added ZINTER support, available in Redis 6.2.0.
      Thanks @AvitalFineRedis. #1520
  * Added ZINTER support, available in Redis 6.2.0.
      Thanks @AvitalFineRedis. #1520
  * Added ZDIFF and ZDIFFSTORE support, available in Redis 6.2.0.
      Thanks @AvitalFineRedis. #1518
  * Added ZRANGESTORE support, available in Redis 6.2.0.
      Thanks @AvitalFineRedis. #1521
  * Added LT and GT support for ZADD, available in Redis 6.2.0.
      Thanks @chayim. #1509
  * Added ZRANDMEMBER support, available in Redis 6.2.0.
      Thanks @AvitalFineRedis. #1519
  * Added GETDEL support, available in Redis 6.2.0.
      Thanks @AvitalFineRedis. #1514
  * Added CLIENT KILL laddr filter, available in Redis 6.2.0.
      Thanks @chayim. #1506
  * Added CLIENT UNPAUSE, available in Redis 6.2.0.
      Thanks @chayim. #1512
  * Added NOMKSTREAM support for XADD, available in Redis 6.2.0.
      Thanks @chayim. #1507
  * Added HRANDFIELD support, available in Redis 6.2.0.
      Thanks @AvitalFineRedis. #1513
  * Added CLIENT INFO support, available in Redis 6.2.0.
      Thanks @AvitalFineRedis. #1517
  * Added GETEX support, available in Redis 6.2.0.
      Thanks @AvitalFineRedis. #1515
  * Added support for COPY command, available in Redis 6.2.0.
      Thanks @malinaa96. #1492
  * Provide a development and testing environment via docker. Thanks
      @abrookins. #1365
  * Added support for the LPOS command available in Redis 6.0.6. Thanks
      @aparcar #1353/#1354
  * Added support for the ACL LOG command available in Redis 6. Thanks
      @2014BDuck. #1307
  * Added support for ABSTTL option of the RESTORE command available in
      Redis 5.0. Thanks @charettes. #1423
* 3.5.3 (June 1, 2020)
  * Restore try/except clauses to __del__ methods. These will be removed
      in 4.0 when more explicit resource management if enforced. #1339
  * Update the master_address when Sentinels promote a new master. #847
  * Update SentinelConnectionPool to not forcefully disconnect other in-use
      connections which can negatively affect threaded applications. #1345
* 3.5.2 (May 14, 2020)
  * Tune the locking in ConnectionPool.get_connection so that the lock is
      not held while waiting for the socket to establish and validate the
      TCP connection.
* 3.5.1 (May 9, 2020)
  * Fix for HSET argument validation to allow any non-None key. Thanks
      @AleksMat, #1337, #1341
* 3.5.0 (April 29, 2020)
  * Removed exception trapping from __del__ methods. redis-py objects that
      hold various resources implement __del__ cleanup methods to release
      those resources when the object goes out of scope. This provides a
      fallback for when these objects aren't explicitly closed by user code.
      Prior to this change any errors encountered in closing these resources
      would be hidden from the user. Thanks @jdufresne. #1281
  * Expanded support for connection strings specifying a username connecting
      to pre-v6 servers. #1274
  * Optimized Lock's blocking_timeout and sleep. If the lock cannot be
      acquired and the sleep value would cause the loop to sleep beyond
      blocking_timeout, fail immediately. Thanks @clslgrnc. #1263
  * Added support for passing Python memoryviews to Redis command args that
      expect strings or bytes. The memoryview instance is sent directly to
      the socket such that there are zero copies made of the underlying data
      during command packing. Thanks @Cody-G. #1265, #1285
  * HSET command now can accept multiple pairs. HMSET has been marked as
      deprecated now. Thanks to @laixintao #1271
  * Don't manually DISCARD when encountering an ExecAbortError.
      Thanks @nickgaya, #1300/#1301
  * Reset the watched state of pipelines after calling exec. This saves
      a roundtrip to the server by not having to call UNWATCH within
      Pipeline.reset(). Thanks @nickgaya, #1299/#1302
  * Added the KEEPTTL option for the SET command. Thanks
      @laixintao #1304/#1280
  * Added the MEMORY STATS command. #1268
  * Lock.extend() now has a new option, `replace_ttl`. When False (the
      default), Lock.extend() adds the `additional_time` to the lock's existing
      TTL. When replace_ttl=True, the lock's existing TTL is replaced with
      the value of `additional_time`.
  * Add testing and support for PyPy.
* 3.4.1
  * Move the username argument in the Redis and Connection classes to the
      end of the argument list. This helps those poor souls that specify all
      their connection options as non-keyword arguments. #1276
  * Prior to ACL support, redis-py ignored the username component of
      Connection URLs. With ACL support, usernames are no longer ignored and
      are used to authenticate against an ACL rule. Some cloud vendors with
      managed Redis instances (like Heroku) provide connection URLs with a
      username component pre-ACL that is not intended to be used. Sending that
      username to Redis servers < 6.0.0 results in an error. Attempt to detect
      this condition and retry the AUTH command with only the password such
      that authentication continues to work for these users. #1274
  * Removed the __eq__ hooks to Redis and ConnectionPool that were added
      in 3.4.0. This ended up being a bad idea as two separate connection
      pools be considered equal yet manage a completely separate set of
      connections.
* 3.4.0
  * Allow empty pipelines to be executed if there are WATCHed keys.
      This is a convenient way to test if any of the watched keys changed
      without actually running any other commands. Thanks @brianmaissy.
      #1233, #1234
  * Removed support for end of life Python 3.4.
  * Added support for all ACL commands in Redis 6. Thanks @IAmATeaPot418
      for helping.
  * Pipeline instances now always evaluate to True. Prior to this change,
      pipeline instances relied on __len__ for boolean evaluation which
      meant that pipelines with no commands on the stack would be considered
      False. #994
  * Client instances and Connection pools now support a 'client_name'
      argument. If supplied, all connections created will call CLIENT SETNAME
      as soon as the connection is opened. Thanks to @Habbie for supplying
      the basis of this change. #802
  * Added the 'ssl_check_hostname' argument to specify whether SSL
      connections should require the server hostname to match the hostname
      specified in the SSL cert. By default 'ssl_check_hostname' is False
      for backwards compatibility. #1196
  * Slightly optimized command packing. Thanks @Deneby67. #1255
  * Added support for the TYPE argument to SCAN. Thanks @netocp. #1220
  * Better thread and fork safety in ConnectionPool and
      BlockingConnectionPool. Added better locking to synchronize critical
      sections rather than relying on CPython-specific implementation details
      relating to atomic operations. Adjusted how the pools identify and
      deal with a fork. Added a ChildDeadlockedError exception that is
      raised by child processes in the very unlikely chance that a deadlock
      is encountered. Thanks @gmbnomis, @mdellweg, @yht804421715. #1270,
      #1138, #1178, #906, #1262
  * Added __eq__ hooks to the Redis and ConnectionPool classes.
      Thanks @brainix. #1240
* 3.3.11
  * Further fix for the SSLError -> TimeoutError mapping to work
      on obscure releases of Python 2.7.
* 3.3.10
  * Fixed a potential error handling bug for the SSLError -> TimeoutError
      mapping introduced in 3.3.9. Thanks @zbristow. #1224
* 3.3.9
  * Mapped Python 2.7 SSLError to TimeoutError where appropriate. Timeouts
      should now consistently raise TimeoutErrors on Python 2.7 for both
      unsecured and secured connections. Thanks @zbristow. #1222
* 3.3.8
  * Fixed MONITOR parsing to properly parse IPv6 client addresses, unix
      socket connections and commands issued from Lua. Thanks @kukey. #1201
* 3.3.7
  * Fixed a regression introduced in 3.3.0 where socket.error exceptions
      (or subclasses) could potentially be raised instead of
      redis.exceptions.ConnectionError. #1202
* 3.3.6
  * Fixed a regression in 3.3.5 that caused PubSub.get_message() to raise
      a socket.timeout exception when passing a timeout value. #1200
* 3.3.5
  * Fix an issue where socket.timeout errors could be handled by the wrong
      exception handler in Python 2.7.
* 3.3.4
  * More specifically identify nonblocking read errors for both SSL and
      non-SSL connections. 3.3.1, 3.3.2 and 3.3.3 on Python 2.7 could
      potentially mask a ConnectionError. #1197
* 3.3.3
  * The SSL module in Python < 2.7.9 handles non-blocking sockets
      differently than 2.7.9+. This patch accommodates older versions. #1197
* 3.3.2
  * Further fixed a regression introduced in 3.3.0 involving SSL and
      non-blocking sockets. #1197
* 3.3.1
  * Fixed a regression introduced in 3.3.0 involving SSL and non-blocking
      sockets. #1197
* 3.3.0
  * Resolve a race condition with the PubSubWorkerThread. #1150
  * Cleanup socket read error messages. Thanks Vic Yu. #1159
  * Cleanup the Connection's selector correctly. Thanks Bruce Merry. #1153
  * Added a Monitor object to make working with MONITOR output easy.
      Thanks Roey Prat #1033
  * Internal cleanup: Removed the legacy Token class which was necessary
      with older version of Python that are no longer supported. #1066
  * Response callbacks are now case insensitive. This allows users that
      call Redis.execute_command() directly to pass lower-case command
      names and still get reasonable responses. #1168
  * Added support for hiredis-py 1.0.0 encoding error support. This should
      make the PythonParser and the HiredisParser behave identically
      when encountering encoding errors. Thanks Brian Candler. #1161/#1162
  * All authentication errors now properly raise AuthenticationError.
      AuthenticationError is now a subclass of ConnectionError, which will
      cause the connection to be disconnected and cleaned up appropriately.
      #923
  * Add READONLY and READWRITE commands. Thanks @theodesp. #1114
  * Remove selectors in favor of nonblocking sockets. Selectors had
      issues in some environments including eventlet and gevent. This should
      resolve those issues with no other side effects.
  * Fixed an issue with XCLAIM and previously claimed but not removed
      messages. Thanks @thomdask. #1192/#1191
  * Allow for single connection client instances. These instances
      are not thread safe but offer other benefits including a subtle
      performance increase.
  * Added extensive health checks that keep the connections lively.
      Passing the "health_check_interval=N" option to the Redis client class
      or to a ConnectionPool ensures that a round trip PING/PONG is successful
      before any command if the underlying connection has been idle for more
      than N seconds. ConnectionErrors and TimeoutErrors are automatically
      retried once for health checks.
  * Changed the PubSubWorkerThread to use a threading.Event object rather
      than a boolean to control the thread's life cycle. Thanks Timothy
      Rule. #1194/#1195.
  * Fixed a bug in Pipeline error handling that would incorrectly retry
      ConnectionErrors.
* 3.2.1
  * Fix SentinelConnectionPool to work in multiprocess/forked environments.
* 3.2.0
  * Added support for `select.poll` to test whether data can be read
      on a socket. This should allow for significantly more connections to
      be used with pubsub. Fixes #486/#1115
  * Attempt to guarantee that the ConnectionPool hands out healthy
      connections. Healthy connections are those that have an established
      socket connection to the Redis server, are ready to accept a command
      and have no data available to read. Fixes #1127/#886
  * Use the socket.IPPROTO_TCP constant instead of socket.SOL_TCP.
      IPPROTO_TCP is available on more interpreters (Jython for instance).
      Thanks @Junnplus. #1130
  * Fixed a regression introduced in 3.0 that mishandles exceptions not
      derived from the base Exception class. KeyboardInterrupt and
      gevent.timeout notable. Thanks Christian Fersch. #1128/#1129
  * Significant improvements to handing connections with forked processes.
      Parent and child processes no longer trample on each others' connections.
      Thanks to Jay Rolette for the patch and highlighting this issue.
      #504/#732/#784/#863
  * PythonParser no longer closes the associated connection's socket. The
      connection itself will close the socket. #1108/#1085
* 3.1.0
  * Connection URLs must have one of the following schemes:
      redis://, rediss://, unix://. Thanks @jdupl123. #961/#969
  * Fixed an issue with retry_on_timeout logic that caused some TimeoutErrors
      to be retried. Thanks Aaron Yang. #1022/#1023
  * Added support for SNI for SSL. Thanks @oridistor and Roey Prat. #1087
  * Fixed ConnectionPool repr for pools with no connections. Thanks
      Cody Scott. #1043/#995
  * Fixed GEOHASH to return a None value when specifying a place that
      doesn't exist on the server. Thanks @guybe7. #1126
  * Fixed XREADGROUP to return an empty dictionary for messages that
      have been deleted but still exist in the unacknowledged queue. Thanks
      @xeizmendi. #1116
  * Added an owned method to Lock objects. owned returns a boolean
      indicating whether the current lock instance still owns the lock.
      Thanks Dave Johansen. #1112
  * Allow lock.acquire() to accept an optional token argument. If
      provided, the token argument is used as the unique value used to claim
      the lock. Thankd Dave Johansen. #1112
  * Added a reacquire method to Lock objects. reacquire attempts to renew
      the lock such that the timeout is extended to the same value that the
      lock was initially acquired with. Thanks Ihor Kalnytskyi. #1014
  * Stream names found within XREAD and XREADGROUP responses now properly
      respect the decode_responses flag.
  * XPENDING_RANGE now requires the user the specify the min, max and
      count arguments. Newer versions of Redis prevent count from being
      infinite so it's left to the user to specify these values explicitly.
  * ZADD now returns None when xx=True and incr=True and an element
      is specified that doesn't exist in the sorted set. This matches
      what the server returns in this case. #1084
  * Added client_kill_filter that accepts various filters to identify
      and kill clients. Thanks Theofanis Despoudis. #1098
  * Fixed a race condition that occurred when unsubscribing and
      resubscribing to the same channel or pattern in rapid succession.
      Thanks Marcin Raczyński. #764
  * Added a LockNotOwnedError that is raised when trying to extend or
      release a lock that is no longer owned. This is a subclass of LockError
      so previous code should continue to work as expected. Thanks Joshua
      Harlow. #1095
  * Fixed a bug in GEORADIUS that forced decoding of places without
      respecting the decode_responses option. Thanks Bo Bayles. #1082
* 3.0.1
  * Fixed regression with UnixDomainSocketConnection caused by 3.0.0.
      Thanks Jyrki Muukkonen
  * Fixed an issue with the new asynchronous flag on flushdb and flushall.
      Thanks rogeryen
  * Updated Lock.locked() method to indicate whether *any* process has
      acquired the lock, not just the current one. This is in line with
      the behavior of threading.Lock. Thanks Alan Justino da Silva
* 3.0.0
  BACKWARDS INCOMPATIBLE CHANGES
  * When using a Lock as a context manager and the lock fails to be acquired
      a LockError is now raised. This prevents the code block inside the
      context manager from being executed if the lock could not be acquired.
  * Renamed LuaLock to Lock.
  * Removed the pipeline based Lock implementation in favor of the LuaLock
      implementation.
  * Only bytes, strings and numbers (ints, longs and floats) are acceptable
      for keys and values. Previously redis-py attempted to cast other types
      to str() and store the result. This caused must confusion and frustration
      when passing boolean values (cast to 'True' and 'False') or None values
      (cast to 'None'). It is now the user's responsibility to cast all
      key names and values to bytes, strings or numbers before passing the
      value to redis-py.
  * The StrictRedis class has been renamed to Redis. StrictRedis will
      continue to exist as an alias of Redis for the foreseeable future.
  * The legacy Redis client class has been removed. It caused much confusion
      to users.
  * ZINCRBY arguments 'value' and 'amount' have swapped order to match the
      the Redis server. The new argument order is: keyname, amount, value.
  * MGET no longer raises an error if zero keys are passed in. Instead an
      empty list is returned.
  * MSET and MSETNX now require all keys/values to be specified in a single
      dictionary argument named mapping. This was changed to allow for future
      options to these commands in the future.
  * ZADD now requires all element names/scores be specified in a single
      dictionary argument named mapping. This was required to allow the NX,
      XX, CH and INCR options to be specified.
  * ssl_cert_reqs now has a default value of 'required' by default. This
      should make connecting to a remote Redis server over SSL more secure.
      Thanks u2mejc
  * Removed support for EOL Python 2.6 and 3.3. Thanks jdufresne
  OTHER CHANGES
  * Added missing DECRBY command. Thanks derek-dchu
  * CLUSTER INFO and CLUSTER NODES responses are now properly decoded to
      strings.
  * Added a 'locked()' method to Lock objects. This method returns True
      if the lock has been acquired and owned by the current process,
      otherwise False.
  * EXISTS now supports multiple keys. It's return value is now the number
      of keys in the list that exist.
  * Ensure all commands can accept key names as bytes. This fixes issues
      with BLPOP, BRPOP and SORT.
  * All errors resulting from bad user input are raised as DataError
      exceptions. DataError is a subclass of RedisError so this should be
      transparent to anyone previously catching these.
  * Added support for NX, XX, CH and INCR options to ZADD
  * Added support for the MIGRATE command
  * Added support for the MEMORY USAGE and MEMORY PURGE commands. Thanks
      Itamar Haber
  * Added support for the 'asynchronous' argument to FLUSHDB and FLUSHALL
      commands. Thanks Itamar Haber
  * Added support for the BITFIELD command. Thanks Charles Leifer and
      Itamar Haber
  * Improved performance on pipeline requests with large chunks of data.
      Thanks tzickel
  * Fixed test suite to not fail if another client is connected to the
      server the tests are running against.
  * Added support for SWAPDB. Thanks Itamar Haber
  * Added support for all STREAM commands. Thanks Roey Prat and Itamar Haber
  * SHUTDOWN now accepts the 'save' and 'nosave' arguments. Thanks
      dwilliams-kenzan
  * Added support for ZPOPMAX, ZPOPMIN, BZPOPMAX, BZPOPMIN. Thanks
      Itamar Haber
  * Added support for the 'type' argument in CLIENT LIST. Thanks Roey Prat
  * Added support for CLIENT PAUSE. Thanks Roey Prat
  * Added support for CLIENT ID and CLIENT UNBLOCK. Thanks Itamar Haber
  * GEODIST now returns a None value when referencing a place that does
      not exist. Thanks qingping209
  * Added a ping() method to pubsub objects. Thanks krishan-carbon
  * Fixed a bug with keys in the INFO dict that contained ':' symbols.
      Thanks mzalimeni
  * Fixed the select system call retry compatibility with Python 2.x.
      Thanks lddubeau
  * max_connections is now a valid querystring argument for creating
      connection pools from URLs. Thanks mmaslowskicc
  * Added the UNLINK command. Thanks yozel
  * Added socket_type option to Connection for configurability.
      Thanks garlicnation
  * Lock.do_acquire now atomically sets acquires the lock and sets the
      expire value via set(nx=True, px=timeout). Thanks 23doors
  * Added 'count' argument to SPOP. Thanks AlirezaSadeghi
  * Fixed an issue parsing client_list responses that contained an '='.
      Thanks swilly22
* 2.10.6
  * Various performance improvements. Thanks cjsimpson
  * Fixed a bug with SRANDMEMBER where the behavior for `number=0` did
      not match the spec. Thanks Alex Wang
  * Added HSTRLEN command. Thanks Alexander Putilin
  * Added the TOUCH command. Thanks Anis Jonischkeit
  * Remove unnecessary calls to the server when registering Lua scripts.
      Thanks Ben Greenberg
  * SET's EX and PX arguments now allow values of zero. Thanks huangqiyin
  * Added PUBSUB {CHANNELS, NUMPAT, NUMSUB} commands. Thanks Angus Pearson
  * PubSub connections that encounter `InterruptedError`s now
      retry automatically. Thanks Carlton Gibson and Seth M. Larson
  * LPUSH and RPUSH commands run on PyPy now correctly returns the number
      of items of the list. Thanks Jeong YunWon
  * Added support to automatically retry socket EINTR errors. Thanks
      Thomas Steinacher
  * PubSubWorker threads started with `run_in_thread` are now daemonized
      so the thread shuts down when the running process goes away. Thanks
      Keith Ainsworth
  * Added support for GEO commands. Thanks Pau Freixes, Alex DeBrie and
      Abraham Toriz
  * Made client construction from URLs smarter. Thanks Tim Savage
  * Added support for CLUSTER * commands. Thanks Andy Huang
  * The RESTORE command now accepts an optional `replace` boolean.
      Thanks Yoshinari Takaoka
  * Attempt to connect to a new Sentinel if a TimeoutError occurs. Thanks
      Bo Lopker
  * Fixed a bug in the client's `__getitem__` where a KeyError would be
      raised if the value returned by the server is an empty string.
      Thanks Javier Candeira.
  * Socket timeouts when connecting to a server are now properly raised
      as TimeoutErrors.
* 2.10.5
  * Allow URL encoded parameters in Redis URLs. Characters like a "/" can
      now be URL encoded and redis-py will correctly decode them. Thanks
      Paul Keene.
  * Added support for the WAIT command. Thanks <https://github.com/eshizhan>
  * Better shutdown support for the PubSub Worker Thread. It now properly
      cleans up the connection, unsubscribes from any channels and patterns
      previously subscribed to and consumes any waiting messages on the socket.
  * Added the ability to sleep for a brief period in the event of a
      WatchError occurring. Thanks Joshua Harlow.
  * Fixed a bug with pipeline error reporting when dealing with characters
      in error messages that could not be encoded to the connection's
      character set. Thanks Hendrik Muhs.
  * Fixed a bug in Sentinel connections that would inadvertently connect
      to the master when the connection pool resets. Thanks
      <https://github.com/df3n5>
  * Better timeout support in Pubsub get_message. Thanks Andy Isaacson.
  * Fixed a bug with the HiredisParser that would cause the parser to
      get stuck in an endless loop if a specific number of bytes were
      delivered from the socket. This fix also increases performance of
      parsing large responses from the Redis server.
  * Added support for ZREVRANGEBYLEX.
  * ConnectionErrors are now raised if Redis refuses a connection due to
      the maxclients limit being exceeded. Thanks Roman Karpovich.
  * max_connections can now be set when instantiating client instances.
      Thanks Ohad Perry.
* 2.10.4
    (skipped due to a PyPI snafu)
* 2.10.3
  * Fixed a bug with the bytearray support introduced in 2.10.2. Thanks
      Josh Owen.
* 2.10.2
  * Added support for Hiredis's new bytearray support. Thanks
      <https://github.com/tzickel>
  * POSSIBLE BACKWARDS INCOMPATIBLE CHANGE: Fixed a possible race condition
      when multiple threads share the same Lock instance with a timeout. Lock
      tokens are now stored in thread local storage by default. If you have
      code that acquires a lock in one thread and passes that lock instance to
      another thread to release it, you need to disable thread local storage.
      Refer to the doc strings on the Lock class about the thread_local
      argument information.
  * Fixed a regression in from_url where "charset" and "errors" weren't
      valid options. "encoding" and "encoding_errors" are still accepted
      and preferred.
  * The "charset" and "errors" options have been deprecated. Passing
      either to StrictRedis.__init__ or from_url will still work but will
      also emit a DeprecationWarning. Instead use the "encoding" and
      "encoding_errors" options.
  * Fixed a compatibility bug with Python 3 when the server closes a
      connection.
  * Added BITPOS command. Thanks <https://github.com/jettify>.
  * Fixed a bug when attempting to send large values to Redis in a Pipeline.
* 2.10.1
  * Fixed a bug where Sentinel connections to a server that's no longer a
      master and receives a READONLY error will disconnect and reconnect to
      the master.
* 2.10.0
  * Discontinued support for Python 2.5. Upgrade. You'll be happier.
  * The HiRedis parser will now properly raise ConnectionErrors.
  * Completely refactored PubSub support. Fixes all known PubSub bugs and
      adds a bunch of new features. Docs can be found in the README under the
      new "Publish / Subscribe" section.
  * Added the new HyperLogLog commands (PFADD, PFCOUNT, PFMERGE). Thanks
      Pepijn de Vos and Vincent Ohprecio.
  * Updated TTL and PTTL commands with Redis 2.8+ semantics. Thanks Markus
      Kaiserswerth.
  * *SCAN commands now return a long (int on Python3) cursor value rather
      than the string representation. This might be slightly backwards
incompatible in code using*SCAN commands loops such as
      "while cursor != '0':".
  * Added extra *SCAN commands that return iterators instead of the normal
      [cursor, data] type. Use scan_iter, hscan_iter, sscan_iter, and
      zscan_iter for iterators. Thanks Mathieu Longtin.
  * Added support for SLOWLOG commands. Thanks Rick van Hattem.
  * Added lexicographical commands ZRANGEBYLEX, ZREMRANGEBYLEX, and ZLEXCOUNT
      for sorted sets.
  * Connection objects now support an optional argument, socket_read_size,
      indicating how much data to read during each socket.recv() call. After
      benchmarking, increased the default size to 64k, which dramatically
      improves performance when fetching large values, such as many results
      in a pipeline or a large (>1MB) string value.
  * Improved the pack_command and send_packed_command functions to increase
      performance when sending large (>1MB) values.
  * Sentinel Connections to master servers now detect when a READONLY error
      is encountered and disconnect themselves and all other active connections
      to the same master so that the new master can be discovered.
  * Fixed Sentinel state parsing on Python 3.
  * Added support for SENTINEL MONITOR, SENTINEL REMOVE, and SENTINEL SET
      commands. Thanks Greg Murphy.
  * INFO output that doesn't follow the "key:value" format will now be
      appended to a key named "__raw__" in the INFO dictionary. Thanks Pedro
      Larroy.
  * The "vagrant" directory contains a complete vagrant environment for
      redis-py developers. The environment runs a Redis master, a Redis slave,
      and 3 Sentinels. Future iterations of the test suite will incorporate
      more integration style tests, ensuring things like failover happen
      correctly.
  * It's now possible to create connection pool instances from a URL.
      StrictRedis.from_url() now uses this feature to create a connection pool
      instance and use that when creating a new client instance. Thanks
      <https://github.com/chillipino>
  * When creating client instances or connection pool instances from an URL,
      it's now possible to pass additional options to the connection pool with
      querystring arguments.
  * Fixed a bug where some encodings (like utf-16) were unusable on Python 3
      as command names and literals would get encoded.
  * Added an SSLConnection class that allows for secure connections through
      stunnel or other means. Construct an SSL connection with the ssl=True
      option on client classes, using the rediss:// scheme from an URL, or
      by passing the SSLConnection class to a connection pool's
      connection_class argument. Thanks <https://github.com/oranagra>.
  * Added a socket_connect_timeout option to control how long to wait while
      establishing a TCP connection before timing out. This lets the client
      fail fast when attempting to connect to a downed server while keeping
      a more lenient timeout for all other socket operations.
  * Added TCP Keep-alive support by passing use the socket_keepalive=True
      option. Finer grain control can be achieved using the
      socket_keepalive_options option which expects a dictionary with any of
      the keys (socket.TCP_KEEPIDLE, socket.TCP_KEEPCNT, socket.TCP_KEEPINTVL)
      and integers for values. Thanks Yossi Gottlieb.
  * Added a `retry_on_timeout` option that controls how socket.timeout errors
      are handled. By default it is set to False and will cause the client to
      raise a TimeoutError anytime a socket.timeout is encountered. If
      `retry_on_timeout` is set to True, the client will retry a command that
      timed out once like other `socket.error`s.
  * Completely refactored the Lock system. There is now a LuaLock class
      that's used when the Redis server is capable of running Lua scripts along
      with a fallback class for Redis servers < 2.6. The new locks fix several
      subtle race consider that the old lock could face. In additional, a
      new method, "extend" is available on lock instances that all a lock
      owner to extend the amount of time they have the lock for. Thanks to
      Eli Finkelshteyn and <https://github.com/chillipino> for contributions.
* 2.9.1
  * IPv6 support. Thanks <https://github.com/amashinchi>
* 2.9.0
  * Performance improvement for packing commands when using the PythonParser.
      Thanks Guillaume Viot.
  * Executing an empty pipeline transaction no longer sends MULTI/EXEC to
      the server. Thanks EliFinkelshteyn.
  * Errors when authenticating (incorrect password) and selecting a database
      now close the socket.
  * Full Sentinel support thanks to Vitja Makarov. Thanks!
  * Better repr support for client and connection pool instances. Thanks
      Mark Roberts.
  * Error messages that the server sends to the client are now included
      in the client error message. Thanks Sangjin Lim.
  * Added the SCAN, SSCAN, HSCAN, and ZSCAN commands. Thanks Jingchao Hu.
  * ResponseErrors generated by pipeline execution provide addition context
      including the position of the command in the pipeline and the actual
      command text generated the error.
  * ConnectionPools now play nicer in threaded environments that fork. Thanks
      Christian Joergensen.
* 2.8.0
  * redis-py should play better with gevent when a gevent Timeout is raised.
      Thanks leifkb.
  * Added SENTINEL command. Thanks Anna Janackova.
  * Fixed a bug where pipelines could potentially corrupt a connection
      if the MULTI command generated a ResponseError. Thanks EliFinkelshteyn
      for the report.
  * Connections now call socket.shutdown() prior to socket.close() to
      ensure communication ends immediately per the note at
      <https://docs.python.org/2/library/socket.html#socket.socket.close>
      Thanks to David Martin for pointing this out.
  * Lock checks are now based on floats rather than ints. Thanks
      Vitja Makarov.
* 2.7.6
  * Added CONFIG RESETSTAT command. Thanks Yossi Gottlieb.
  * Fixed a bug introduced in 2.7.3 that caused issues with script objects
      and pipelines. Thanks Carpentier Pierre-Francois.
  * Converted redis-py's test suite to use the awesome py.test library.
  * Fixed a bug introduced in 2.7.5 that prevented a ConnectionError from
      being raised when the Redis server is LOADING data.
  * Added a BusyLoadingError exception that's raised when the Redis server
      is starting up and not accepting commands yet. BusyLoadingError
      subclasses ConnectionError, which this state previously returned.
      Thanks Yossi Gottlieb.
* 2.7.5
  * DEL, HDEL and ZREM commands now return the numbers of keys deleted
      instead of just True/False.
  * from_url now supports URIs with a port number. Thanks Aaron Westendorf.
* 2.7.4
  * Added missing INCRBY method. Thanks Krzysztof Dorosz.
  * SET now accepts the EX, PX, NX and XX options from Redis 2.6.12. These
      options will generate errors if these options are used when connected
      to a Redis server < 2.6.12. Thanks George Yoshida.
* 2.7.3
  * Fixed a bug with BRPOPLPUSH and lists with empty strings.
  * All empty except: clauses have been replaced to only catch Exception
      subclasses. This prevents a KeyboardInterrupt from triggering exception
      handlers. Thanks Lucian Branescu Mihaila.
  * All exceptions that are the result of redis server errors now share a
      command Exception subclass, ServerError. Thanks Matt Robenolt.
  * Prevent DISCARD from being called if MULTI wasn't also called. Thanks
      Pete Aykroyd.
  * SREM now returns an integer indicating the number of items removed from
      the set. Thanks <https://github.com/ronniekk>.
  * Fixed a bug with BGSAVE and BGREWRITEAOF response callbacks with Python3.
      Thanks Nathan Wan.
  * Added CLIENT GETNAME and CLIENT SETNAME commands.
      Thanks <https://github.com/bitterb>.
  * It's now possible to use len() on a pipeline instance to determine the
      number of commands that will be executed. Thanks Jon Parise.
  * Fixed a bug in INFO's parse routine with floating point numbers. Thanks
      Ali Onur Uyar.
  * Fixed a bug with BITCOUNT to allow `start` and `end` to both be zero.
      Thanks Tim Bart.
  * The transaction() method now accepts a boolean keyword argument,
      value_from_callable. By default, or if False is passes, the transaction()
      method will return the value of the pipelines execution. Otherwise, it
      will return whatever func() returns.
  * Python3 compatibility fix ensuring we're not already bytes(). Thanks
      Salimane Adjao Moustapha.
  * Added PSETEX. Thanks YAMAMOTO Takashi.
  * Added a BlockingConnectionPool to limit the number of connections that
      can be created. Thanks James Arthur.
  * SORT now accepts a `groups` option that if specified, will return
      tuples of n-length, where n is the number of keys specified in the GET
      argument. This allows for convenient row-based iteration. Thanks
      Ionuț Arțăriși.
* 2.7.2
  * Parse errors are now *always* raised on multi/exec pipelines, regardless
      of the `raise_on_error` flag. See
      <https://groups.google.com/forum/?hl=en&fromgroups=#!topic/redis-db/VUiEFT8U8U0>
      for more info.
* 2.7.1
  * Packaged tests with source code
* 2.7.0
  * Added BITOP and BITCOUNT commands. Thanks Mark Tozzi.
  * Added the TIME command. Thanks Jason Knight.
  * Added support for LUA scripting. Thanks to Angus Peart, Drew Smathers,
      Issac Kelly, Louis-Philippe Perron, Sean Bleier, Jeffrey Kaditz, and
      Dvir Volk for various patches and contributions to this feature.
  * Changed the default error handling in pipelines. By default, the first
      error in a pipeline will now be raised. A new parameter to the
      pipeline's execute, `raise_on_error`, can be set to False to keep the
      old behavior of embeedding the exception instances in the result.
  * Fixed a bug with pipelines where parse errors won't corrupt the
      socket.
  * Added the optional `number` argument to SRANDMEMBER for use with
      Redis 2.6+ servers.
  * Added PEXPIRE/PEXPIREAT/PTTL commands. Thanks Luper Rouch.
  * Added INCRBYFLOAT/HINCRBYFLOAT commands. Thanks Nikita Uvarov.
  * High precision floating point values won't lose their precision when
      being sent to the Redis server. Thanks Jason Oster and Oleg Pudeyev.
  * Added CLIENT LIST/CLIENT KILL commands
* 2.6.2
  * `from_url` is now available as a classmethod on client classes. Thanks
      Jon Parise for the patch.
  * Fixed several encoding errors resulting from the Python 3.x support.
* 2.6.1
  * Python 3.x support! Big thanks to Alex Grönholm.
  * Fixed a bug in the PythonParser's read_response that could hide an error
      from the client (#251).
* 2.6.0
  * Changed (p)subscribe and (p)unsubscribe to no longer return messages
      indicating the channel was subscribed/unsubscribed to. These messages
      are available in the listen() loop instead. This is to prevent the
      following scenario:
    * Client A is subscribed to "foo"
    * Client B publishes message to "foo"
    * Client A subscribes to channel "bar" at the same time.
      Prior to this change, the subscribe() call would return the published
      messages on "foo" rather than the subscription confirmation to "bar".
  * Added support for GETRANGE, thanks Jean-Philippe Caruana
  * A new setting "decode_responses" specifies whether return values from
      Redis commands get decoded automatically using the client's charset
      value. Thanks to Frankie Dintino for the patch.
* 2.4.13
  * redis.from_url() can take an URL representing a Redis connection string
      and return a client object. Thanks Kenneth Reitz for the patch.
* 2.4.12
  * ConnectionPool is now fork-safe. Thanks Josiah Carson for the patch.
* 2.4.11
  * AuthenticationError will now be correctly raised if an invalid password
      is supplied.
  * If Hiredis is unavailable, the HiredisParser will raise a RedisError
      if selected manually.
  * Made the INFO command more tolerant of Redis changes formatting. Fix
      for #217.
* 2.4.10
  * Buffer reads from socket in the PythonParser. Fix for a Windows-specific
      bug (#205).
  * Added the OBJECT and DEBUG OBJECT commands.
  * Added __del__ methods for classes that hold on to resources that need to
      be cleaned up. This should prevent resource leakage when these objects
      leave scope due to misuse or unhandled exceptions. Thanks David Wolever
      for the suggestion.
  * Added the ECHO command for completeness.
  * Fixed a bug where attempting to subscribe to a PubSub channel of a Redis
      server that's down would blow out the stack. Fixes #179 and #195. Thanks
      Ovidiu Predescu for the test case.
  * StrictRedis's TTL command now returns a -1 when querying a key with no
      expiration. The Redis class continues to return None.
  * ZADD and SADD now return integer values indicating the number of items
      added. Thanks Homer Strong.
  * Renamed the base client class to StrictRedis, replacing ZADD and LREM in
      favor of their official argument order. The Redis class is now a subclass
      of StrictRedis, implementing the legacy redis-py implementations of ZADD
      and LREM. Docs have been updated to suggesting the use of StrictRedis.
  * SETEX in StrictRedis is now compliant with official Redis SETEX command.
      the name, value, time implementation moved to "Redis" for backwards
      compatibility.
* 2.4.9
  * Removed socket retry logic in Connection. This is the responsibility of
      the caller to determine if the command is safe and can be retried. Thanks
      David Wolver.
  * Added some extra guards around various types of exceptions being raised
      when sending or parsing data. Thanks David Wolver and Denis Bilenko.
* 2.4.8
  * Imported with_statement from __future__ for Python 2.5 compatibility.
* 2.4.7
  * Fixed a bug where some connections were not getting released back to the
      connection pool after pipeline execution.
  * Pipelines can now be used as context managers. This is the preferred way
      of use to ensure that connections get cleaned up properly. Thanks
      David Wolever.
  * Added a convenience method called transaction() on the base Redis class.
      This method eliminates much of the boilerplate used when using pipelines
      to watch Redis keys. See the documentation for details on usage.
* 2.4.6
  * Variadic arguments for SADD, SREM, ZREN, HDEL, LPUSH, and RPUSH. Thanks
      Raphaël Vinot.
  * (CRITICAL) Fixed an error in the Hiredis parser that occasionally caused
      the socket connection to become corrupted and unusable. This became
      noticeable once connection pools started to be used.
  * ZRANGE, ZREVRANGE, ZRANGEBYSCORE, and ZREVRANGEBYSCORE now take an
      additional optional argument, score_cast_func, which is a callable used
      to cast the score value in the return type. The default is float.
  * Removed the PUBLISH method from the PubSub class. Connections that are
      [P]SUBSCRIBEd cannot issue PUBLISH commands, so it doesn't make sense
      to have it here.
  * Pipelines now contain WATCH and UNWATCH. Calling WATCH or UNWATCH from
      the base client class will result in a deprecation warning. After
      WATCHing one or more keys, the pipeline will be placed in immediate
      execution mode until UNWATCH or MULTI are called. Refer to the new
      pipeline docs in the README for more information. Thanks to David Wolever
      and Randall Leeds for greatly helping with this.
* 2.4.5
  * The PythonParser now works better when reading zero length strings.
* 2.4.4
  * Fixed a typo introduced in 2.4.3
* 2.4.3
  * Fixed a bug in the UnixDomainSocketConnection caused when trying to
      form an error message after a socket error.
* 2.4.2
  * Fixed a bug in pipeline that caused an exception while trying to
      reconnect after a connection timeout.
* 2.4.1
  * Fixed a bug in the PythonParser if disconnect is called before connect.
* 2.4.0
  * WARNING: 2.4 contains several backwards incompatible changes.
  * Completely refactored Connection objects. Moved much of the Redis
      protocol packing for requests here, and eliminated the nasty dependencies
      it had on the client to do AUTH and SELECT commands on connect.
  * Connection objects now have a parser attribute. Parsers are responsible
      for reading data Redis sends. Two parsers ship with redis-py: a
      PythonParser and the HiRedis parser. redis-py will automatically use the
      HiRedis parser if you have the Python hiredis module installed, otherwise
      it will fall back to the PythonParser. You can force or the other, or even
      an external one by passing the `parser_class` argument to ConnectionPool.
  * Added a UnixDomainSocketConnection for users wanting to talk to the Redis
      instance running on a local machine only. You can use this connection
      by passing it to the `connection_class` argument of the ConnectionPool.
  * Connections no longer derive from threading.local. See threading.local
      note below.
  * ConnectionPool has been completely refactored. The ConnectionPool now
      maintains a list of connections. The redis-py client only hangs on to
      a ConnectionPool instance, calling get_connection() anytime it needs to
      send a command. When get_connection() is called, the command name and
      any keys involved in the command are passed as arguments. Subclasses of
      ConnectionPool could use this information to identify the shard the keys
      belong to and return a connection to it. ConnectionPool also implements
      disconnect() to force all connections in the pool to disconnect from
      the Redis server.
  * redis-py no longer support the SELECT command. You can still connect to
      a specific database by specifying it when instantiating a client instance
      or by creating a connection pool. If you need to talk to multiple
      databases within your application, you should use a separate client
      instance for each database you want to talk to.
  * Completely refactored Publish/Subscribe support. The subscribe and listen
      commands are no longer available on the redis-py Client class. Instead,
      the `pubsub` method returns an instance of the PubSub class which contains
      all publish/subscribe support. Note, you can still PUBLISH from the
      redis-py client class if you desire.
  * Removed support for all previously deprecated commands or options.
  * redis-py no longer uses threading.local in any way. Since the Client
      class no longer holds on to a connection, it's no longer needed. You can
      now pass client instances between threads, and commands run on those
      threads will retrieve an available connection from the pool, use it and
      release it. It should now be trivial to use redis-py with eventlet or
      greenlet.
  * ZADD now accepts pairs of value=score keyword arguments. This should help
      resolve the long standing #72. The older value and score arguments have
      been deprecated in favor of the keyword argument style.
  * Client instances now get their own copy of RESPONSE_CALLBACKS. The new
      set_response_callback method adds a user defined callback to the instance.
  * Support Jython, fixing #97. Thanks to Adam Vandenberg for the patch.
  * Using __getitem__ now properly raises a KeyError when the key is not
      found. Thanks Ionuț Arțăriși for the patch.
  * Newer Redis versions return a LOADING message for some commands while
      the database is loading from disk during server start. This could cause
      problems with SELECT. We now force a socket disconnection prior to
      raising a ResponseError so subsequent connections have to reconnect and
      re-select the appropriate database. Thanks to Benjamin Anderson for
      finding this and fixing.
* 2.2.4
  * WARNING: Potential backwards incompatible change - Changed order of
      parameters of ZREVRANGEBYSCORE to match those of the actual Redis command.
      This is only backwards-incompatible if you were passing max and min via
      keyword args. If passing by normal args, nothing in user code should have
      to change. Thanks Stéphane Angel for the fix.
  * Fixed INFO to properly parse the Redis data correctly for both 2.2.x and
      2.3+. Thanks Stéphane Angel for the fix.
  * Lock objects now store their timeout value as a float. This allows floats
      to be used as timeout values. No changes to existing code required.
  * WATCH now supports multiple keys. Thanks Rich Schumacher.
  * Broke out some code that was Python 2.4 incompatible. redis-py should
      now be usable on 2.4, but this hasn't actually been tested. Thanks
      Dan Colish for the patch.
  * Optimized some code using izip and islice. Should have a pretty good
      speed up on larger data sets. Thanks Dan Colish.
  * Better error handling when submitting an empty mapping to HMSET. Thanks
      Dan Colish.
  * Subscription status is now reset after every (re)connection.
* 2.2.3
  * Added support for Hiredis. To use, simply "pip install hiredis" or
      "easy_install hiredis". Thanks for Pieter Noordhuis for the hiredis-py
      bindings and the patch to redis-py.
  * The connection class is chosen based on whether hiredis is installed
      or not. To force the use of the PythonConnection, simply create
      your own ConnectionPool instance with the connection_class argument
      assigned to to PythonConnection class.
  * Added missing command ZREVRANGEBYSCORE. Thanks Jay Baird for the patch.
  * The INFO command should be parsed correctly on 2.2.x server versions
      and is backwards compatible with older versions. Thanks Brett Hoerner.
* 2.2.2
  * Fixed a bug in ZREVRANK where retrieving the rank of a value not in
      the zset would raise an error.
  * Fixed a bug in Connection.send where the errno import was getting
      overwritten by a local variable.
  * Fixed a bug in SLAVEOF when promoting an existing slave to a master.
  * Reverted change of download URL back to redis-VERSION.tar.gz. 2.2.1's
      change of this actually broke Pypi for Pip installs. Sorry!
* 2.2.1
  * Changed archive name to redis-py-VERSION.tar.gz to not conflict
      with the Redis server archive.
* 2.2.0
  * Implemented SLAVEOF
  * Implemented CONFIG as config_get and config_set
  * Implemented GETBIT/SETBIT
  * Implemented BRPOPLPUSH
  * Implemented STRLEN
  * Implemented PERSIST
  * Implemented SETRANGE<|MERGE_RESOLUTION|>--- conflicted
+++ resolved
@@ -1,8 +1,5 @@
-<<<<<<< HEAD
     * Mark `redis.asyncio` as public in the top-level __init__.py
-=======
     * Move doctests (doc code examples) to main branch
->>>>>>> 0be67bfd
     * Update `ResponseT` type hint
     * Allow to control the minimum SSL version
     * Add an optional lock_name attribute to LockError.
