--- conflicted
+++ resolved
@@ -11,15 +11,11 @@
     * Fix broken connection writer lock-up for asyncio (#2065)
     * Fix auth bug when provided with no username (#2086)
     * Fix missing ClusterPipeline._lock (#2189)
-<<<<<<< HEAD
-    * ClusterPipeline Doesn't Handle ConnectionError for Dead Hosts (#2225)
-
-
-=======
     * Added dynaminc_startup_nodes configuration to RedisCluster
     * Fix reusing the old nodes' connections when cluster topology refresh is being done
     * Fix RedisCluster to immediately raise AuthenticationError without a retry
->>>>>>> 63cf7ec5
+    * ClusterPipeline Doesn't Handle ConnectionError for Dead Hosts (#2225)
+
 * 4.1.3 (Feb 8, 2022)
     * Fix flushdb and flushall (#1926)
     * Add redis5 and redis4 dockers (#1871)
