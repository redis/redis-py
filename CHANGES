<<<<<<< HEAD
    * Fixed sentinel execute command response
=======
    * Move doctests (doc code examples) to main branch
>>>>>>> fb74aa28
    * Update `ResponseT` type hint
    * Allow to control the minimum SSL version
    * Add an optional lock_name attribute to LockError.
    * Fix return types for `get`, `set_path` and `strappend` in JSONCommands
    * Connection.register_connect_callback() is made public.
    * Fix async `read_response` to use `disable_decoding`.
    * Add 'aclose()' methods to async classes, deprecate async close().
    * Fix #2831, add auto_close_connection_pool=True arg to asyncio.Redis.from_url()
    * Fix incorrect redis.asyncio.Cluster type hint for `retry_on_error`
    * Fix dead weakref in sentinel connection causing ReferenceError (#2767)
    * Fix #2768, Fix KeyError: 'first-entry' in parse_xinfo_stream.
    * Fix #2749, remove unnecessary __del__ logic to close connections.
    * Fix #2754, adding a missing argument to SentinelManagedConnection
    * Fix `xadd` command to accept non-negative `maxlen` including 0
    * Revert #2104, #2673, add `disconnect_on_error` option to `read_response()` (issues #2506, #2624)
    * Add `address_remap` parameter to `RedisCluster`
    * Fix incorrect usage of once flag in async Sentinel
    * asyncio: Fix memory leak caused by hiredis (#2693)
    * Allow data to drain from async PythonParser when reading during a disconnect()
    * Use asyncio.timeout() instead of async_timeout.timeout() for python >= 3.11 (#2602)
    * Add a Dependabot configuration to auto-update GitHub action versions.
    * Add test and fix async HiredisParser when reading during a disconnect() (#2349)
    * Use hiredis-py pack_command if available.
    * Support `.unlink()` in ClusterPipeline
    * Simplify synchronous SocketBuffer state management
    * Fix string cleanse in Redis Graph
    * Make PythonParser resumable in case of error (#2510)
    * Add `timeout=None` in `SentinelConnectionManager.read_response`
    * Documentation fix: password protected socket connection (#2374)
    * Allow `timeout=None` in `PubSub.get_message()` to wait forever
    * add `nowait` flag to `asyncio.Connection.disconnect()`
    * Update README.md links
    * Fix timezone handling for datetime to unixtime conversions
    * Fix start_id type for XAUTOCLAIM
    * Remove verbose logging from cluster.py
    * Add retry mechanism to async version of Connection
    * Compare commands case-insensitively in the asyncio command parser
    * Allow negative `retries` for `Retry` class to retry forever
    * Add `items` parameter to `hset` signature
    * Create codeql-analysis.yml (#1988). Thanks @chayim
    * Add limited support for Lua scripting with RedisCluster
    * Implement `.lock()` method on RedisCluster
    * Fix cursor returned by SCAN for RedisCluster & change default target to PRIMARIES
    * Fix scan_iter for RedisCluster
    * Remove verbose logging when initializing ClusterPubSub, ClusterPipeline or RedisCluster
    * Fix broken connection writer lock-up for asyncio (#2065)
    * Fix auth bug when provided with no username (#2086)
    * Fix missing ClusterPipeline._lock (#2189)
    * Added dynaminc_startup_nodes configuration to RedisCluster
    * Fix reusing the old nodes' connections when cluster topology refresh is being done
    * Fix RedisCluster to immediately raise AuthenticationError without a retry
    * ClusterPipeline Doesn't Handle ConnectionError for Dead Hosts (#2225)
    * Remove compatibility code for old versions of Hiredis, drop Packaging dependency
    * The `deprecated` library is no longer a dependency
    * Failover handling improvements for RedisCluster and Async RedisCluster (#2377)
    * Fixed "cannot pickle '_thread.lock' object" bug (#2354, #2297)
    * Added CredentialsProvider class to support password rotation
    * Enable Lock for asyncio cluster mode
    * Fix Sentinel.execute_command doesn't execute across the entire sentinel cluster bug (#2458)
    * Added a replacement for the default cluster node in the event of failure (#2463)
    * Fix for Unhandled exception related to self.host with unix socket (#2496)
    * Improve error output for master discovery 
    * Make `ClusterCommandsProtocol` an actual Protocol
    * Add `sum` to DUPLICATE_POLICY documentation of `TS.CREATE`, `TS.ADD` and `TS.ALTER`
    * Prevent async ClusterPipeline instances from becoming "false-y" in case of empty command stack (#3061)
    * Close Unix sockets if the connection attempt fails. This prevents `ResourceWarning`s. (#3314)
    * Close SSL sockets if the connection attempt fails, or if validations fail. (#3317)

* 4.1.3 (Feb 8, 2022)
  * Fix flushdb and flushall (#1926)
  * Add redis5 and redis4 dockers (#1871)
  * Change json.clear test multi to be up to date with redisjson (#1922)
  * Fixing volume for unstable_cluster docker (#1914)
  * Update changes file with changes since 4.0.0-beta2 (#1915)
* 4.1.2 (Jan 27, 2022)
  * Invalid OCSP certificates should raise ConnectionError on failed validation (#1907)
  * Added retry mechanism on socket timeouts when connecting to the server (#1895)
  * LMOVE, BLMOVE return incorrect responses (#1906)
  * Fixing AttributeError in UnixDomainSocketConnection (#1903)
  * Fixing TypeError in GraphCommands.explain (#1901)
  * For tests, increasing wait time for the cluster (#1908)
  * Increased pubsub's wait_for_messages timeout to prevent flaky tests (#1893)
  * README code snippets formatted to highlight properly (#1888)
  * Fix link in the main page (#1897)
  * Documentation fixes: JSON Example, SSL Connection Examples, RTD version (#1887)
  * Direct link to readthedocs (#1885)
* 4.1.1 (Jan 17, 2022)
  * Add retries to connections in Sentinel Pools (#1879)
  * OCSP Stapling Support (#1873)
  * Define incr/decr as aliases of incrby/decrby (#1874)
  * FT.CREATE - support MAXTEXTFIELDS, TEMPORARY, NOHL, NOFREQS, SKIPINITIALSCAN (#1847)
  * Timeseries docs fix (#1877)
  * get_connection: catch OSError too (#1832)
  * Set keys var otherwise variable not created (#1853)
  * Clusters should optionally require full slot coverage (#1845)
  * Triple quote docstrings in client.py PEP 257 (#1876)
  * syncing requirements (#1870)
  * Typo and typing in GraphCommands documentation (#1855)
  * Allowing poetry and redis-py to install together (#1854)
  * setup.py: Add project_urls for PyPI (#1867)
  * Support test with redis unstable docker (#1850)
  * Connection examples (#1835)
  * Documentation cleanup (#1841)
* 4.1.0 (Dec 26, 2021)
  * OCSP stapling support (#1820)
  * Support for SELECT (#1825)
  * Support for specifying error types with retry (#1817)
  * Support for RESET command since Redis 6.2.0 (#1824)
  * Support CLIENT TRACKING (#1612)
  * Support WRITE in CLIENT PAUSE (#1549)
  * JSON set_file and set_path support (#1818)
  * Allow ssl_ca_path with rediss:// urls (#1814)
  * Support for password-encrypted SSL private keys (#1782)
  * Support SYNC and PSYNC (#1741)
  * Retry on error exception and timeout fixes (#1821)
  * Fixing read race condition during pubsub (#1737)
  * Fixing exception in listen (#1823)
  * Fixed MovedError, and stopped iterating through startup nodes when slots are fully covered (#1819)
  * Socket not closing after server disconnect (#1797)
  * Single sourcing the package version (#1791)
  * Ensure redis_connect_func is set on uds connection (#1794)
  * SRTALGO - Skip for redis versions greater than 7.0.0 (#1831)
  * Documentation updates (#1822)
  * Add CI action to install package from repository commit hash (#1781) (#1790)
  * Fix link in lmove docstring (#1793)
  * Disabling JSON.DEBUG tests (#1787)
  * Migrated targeted nodes to kwargs in Cluster Mode (#1762)
  * Added support for MONITOR in clusters (#1756)
  * Adding ROLE Command (#1610)
  * Integrate RedisBloom support (#1683)
  * Adding RedisGraph support (#1556)
  * Allow overriding connection class via keyword arguments (#1752)
  * Aggregation LOAD * support for RediSearch (#1735)
  * Adding cluster, bloom, and graph docs (#1779)
  * Add packaging to setup_requires, and use >= to play nice to setup.py (fixes #1625) (#1780)
  * Fixing the license link in the readme (#1778)
  * Removing distutils from tests (#1773)
  * Fix cluster ACL tests (#1774)
  * Improved RedisCluster's reinitialize_steps and documentation (#1765)
  * Added black and isort (#1734)
  * Link Documents for all module commands (#1711)
  * Pyupgrade + flynt + f-strings (#1759)
  * Remove unused aggregation subclasses in RediSearch (#1754)
  * Adding RedisCluster client to support Redis Cluster Mode (#1660)
  * Support RediSearch FT.PROFILE command (#1727)
  * Adding support for non-decodable commands (#1731)
  * COMMAND GETKEYS support (#1738)
  * RedisJSON 2.0.4 behaviour support (#1747)
  * Removing deprecating distutils (PEP 632) (#1730)
  * Updating PR template (#1745)
  * Removing duplication of Script class (#1751)
  * Splitting documentation for read the docs (#1743)
  * Improve code coverage for aggregation tests (#1713)
  * Fixing COMMAND GETKEYS tests (#1750)
  * GitHub release improvements (#1684)
* 4.0.2 (Nov 22, 2021)
  * Restoring Sentinel commands to redis client (#1723)
  * Better removal of hiredis warning (#1726)
  * Adding links to redis documents in function calls (#1719)
* 4.0.1 (Nov 17, 2021)
  * Removing command on initial connections (#1722)
  * Removing hiredis warning when not installed (#1721)
* 4.0.0 (Nov 15, 2021)
  * FT.EXPLAINCLI intentionally raising NotImplementedError
  * Restoring ZRANGE desc for Redis < 6.2.0 (#1697)
  * Response parsing occasionally fails to parse floats (#1692)
  * Re-enabling read-the-docs (#1707)
  * Call HSET after FT.CREATE to avoid keyspace scan (#1706)
  * Unit tests fixes for compatibility (#1703)
  * Improve documentation about Locks (#1701)
  * Fixes to allow --redis-url to pass through all tests (#1700)
  * Fix unit tests running against Redis 4.0.0 (#1699)
  * Search alias test fix (#1695)
  * Adding RediSearch/RedisJSON tests (#1691)
  * Updating codecov rules (#1689)
  * Tests to validate custom JSON decoders (#1681)
  * Added breaking icon to release drafter (#1702)
  * Removing dependency on six (#1676)
  * Re-enable pipeline support for JSON and TimeSeries (#1674)
  * Export Sentinel, and SSL like other classes (#1671)
  * Restore zrange functionality for older versions of Redis (#1670)
  * Fixed garbage collection deadlock (#1578)
  * Tests to validate built python packages (#1678)
  * Sleep for flaky search test (#1680)
  * Test function renames, to match standards (#1679)
  * Docstring improvements for Redis class (#1675)
  * Fix georadius tests (#1672)
  * Improvements to JSON coverage (#1666)
  * Add python_requires setuptools check for python > 3.6 (#1656)
  * SMISMEMBER support (#1667)
  * Exposing the module version in loaded_modules (#1648)
  * RedisTimeSeries support (#1652)
  * Support for json multipath ($) (#1663)
  * Added boolean parsing to PEXPIRE and PEXPIREAT (#1665)
  * Add python_requires setuptools check for python > 3.6 (#1656)
  * Adding vulture for static analysis (#1655)
  * Starting to clean the docs (#1657)
  * Update README.md (#1654)
  * Adding description format for package (#1651)
  * Publish to pypi as releases are generated with the release drafter (#1647)
  * Restore actions to prs (#1653)
  * Fixing the package to include commands (#1649)
  * Re-enabling codecov as part of CI process (#1646)
  * Adding support for redisearch (#1640) Thanks @chayim
  * redisjson support (#1636) Thanks @chayim
  * Sentinel: Add SentinelManagedSSLConnection (#1419) Thanks @AbdealiJK
  * Enable floating parameters in SET (ex and px) (#1635) Thanks @AvitalFineRedis
  * Add warning when hiredis not installed. Recommend installation. (#1621) Thanks @adiamzn
  * Raising NotImplementedError for SCRIPT DEBUG and DEBUG SEGFAULT (#1624) Thanks @chayim
  * CLIENT REDIR command support (#1623) Thanks @chayim
  * REPLICAOF command implementation (#1622) Thanks @chayim
  * Add support to NX XX and CH to GEOADD (#1605) Thanks @AvitalFineRedis
  * Add support to ZRANGE and ZRANGESTORE parameters (#1603) Thanks @AvitalFineRedis
  * Pre 6.2 redis should default to None for script flush (#1641) Thanks @chayim
  * Add FULL option to XINFO SUMMARY (#1638) Thanks @agusdmb
  * Geosearch test should use any=True (#1594) Thanks @Andrew-Chen-Wang
  * Removing packaging dependency (#1626) Thanks @chayim
  * Fix client_kill_filter docs for skimpy (#1596) Thanks @Andrew-Chen-Wang
  * Normalize minid and maxlen docs (#1593) Thanks @Andrew-Chen-Wang
  * Update docs for multiple usernames for ACL DELUSER (#1595) Thanks @Andrew-Chen-Wang
  * Fix grammar of get param in set command (#1588) Thanks @Andrew-Chen-Wang
  * Fix docs for client_kill_filter (#1584) Thanks @Andrew-Chen-Wang
  * Convert README & CONTRIBUTING from rst to md (#1633) Thanks @davidylee
  * Test BYLEX param in zrangestore (#1634) Thanks @AvitalFineRedis
  * Tox integrations with invoke and docker (#1632) Thanks @chayim
  * Adding the release drafter to help simplify release notes (#1618). Thanks @chayim
  * BACKWARDS INCOMPATIBLE: Removed support for end of life Python 2.7. #1318
  * BACKWARDS INCOMPATIBLE: All values within Redis URLs are unquoted via
      urllib.parse.unquote. Prior versions of redis-py supported this by
      specifying the ``decode_components`` flag to the ``from_url`` functions.
      This is now done by default and cannot be disabled. #589
  * POTENTIALLY INCOMPATIBLE: Redis commands were moved into a mixin
      (see commands.py). Anyone importing ``redis.client`` to access commands
      directly should import ``redis.commands``. #1534, #1550
  * Removed technical debt on REDIS_6_VERSION placeholder. Thanks @chayim #1582.
  * Various docus fixes. Thanks @Andrew-Chen-Wang #1585, #1586.
  * Support for LOLWUT command, available since Redis 5.0.0.
      Thanks @brainix #1568.
  * Added support for CLIENT REPLY, available in Redis 3.2.0.
      Thanks @chayim #1581.
  * Support for Auto-reconnect PubSub on get_message. Thanks @luhn #1574.
  * Fix RST syntax error in README/ Thanks @JanCBrammer #1451.
  * IDLETIME and FREQ support for RESTORE. Thanks @chayim #1580.
  * Supporting args with MODULE LOAD. Thanks @chayim #1579.
  * Updating RedisLabs with Redis. Thanks @gkorland #1575.
  * Added support for ASYNC to SCRIPT FLUSH available in Redis 6.2.0.
      Thanks @chayim. #1567
  * Added CLIENT LIST fix to support multiple client ids available in
      Redis 2.8.12. Thanks @chayim #1563.
  * Added DISCARD support for pipelines available in Redis 2.0.0.
      Thanks @chayim #1565.
  * Added ACL DELUSER support for deleting lists of users available in
      Redis 6.2.0. Thanks @chayim. #1562
  * Added CLIENT TRACKINFO support available in Redis 6.2.0.
      Thanks @chayim. #1560
  * Added GEOSEARCH and GEOSEARCHSTORE support available in Redis 6.2.0.
      Thanks @AvitalFine Redis. #1526
  * Added LPUSHX support for lists available in Redis 4.0.0.
      Thanks @chayim. #1559
  * Added support for QUIT available in Redis 1.0.0.
      Thanks @chayim. #1558
  * Added support for COMMAND COUNT available in Redis 2.8.13.
      Thanks @chayim. #1554.
  * Added CREATECONSUMER support for XGROUP available in Redis 6.2.0.
      Thanks @AvitalFineRedis. #1553
  * Including slowly complexity in INFO if available.
      Thanks @ian28223 #1489.
  * Added support for STRALGO available in Redis 6.0.0.
      Thanks @AvitalFineRedis. #1528
  * Addes support for ZMSCORE available in Redis 6.2.0.
      Thanks @2014BDuck and @jiekun.zhu. #1437
  * Support MINID and LIMIT on XADD available in Redis 6.2.0.
      Thanks @AvitalFineRedis. #1548
  * Added sentinel commands FLUSHCONFIG, CKQUORUM, FAILOVER, and RESET
      available in Redis 2.8.12.
      Thanks @otherpirate. #834
  * Migrated Version instead of StrictVersion for Python 3.10.
      Thanks @tirkarthi. #1552
  * Added retry mechanism with backoff. Thanks @nbraun-amazon. #1494
  * Migrated commands to a mixin. Thanks @chayim. #1534
  * Added support for ZUNION, available in Redis 6.2.0. Thanks
      @AvitalFineRedis. #1522
  * Added support for CLIENT LIST with ID, available in Redis 6.2.0.
      Thanks @chayim. #1505
  * Added support for MINID and LIMIT with xtrim, available in Reds 6.2.0.
      Thanks @chayim. #1508
  * Implemented LMOVE and BLMOVE commands, available in Redis 6.2.0.
      Thanks @chayim. #1504
  * Added GET argument to SET command, available in Redis 6.2.0.
      Thanks @2014BDuck. #1412
  * Documentation fixes. Thanks @enjoy-binbin @jonher937. #1496 #1532
  * Added support for XAUTOCLAIM, available in Redis 6.2.0.
      Thanks @AvitalFineRedis. #1529
  * Added IDLE support for XPENDING, available in Redis 6.2.0.
      Thanks @AvitalFineRedis. #1523
  * Add a count parameter to lpop/rpop, available in Redis 6.2.0.
      Thanks @wavenator. #1487
  * Added a (pypy) trove classifier for Python 3.9.
      Thanks @D3X. #1535
  * Added ZINTER support, available in Redis 6.2.0.
      Thanks @AvitalFineRedis. #1520
  * Added ZINTER support, available in Redis 6.2.0.
      Thanks @AvitalFineRedis. #1520
  * Added ZDIFF and ZDIFFSTORE support, available in Redis 6.2.0.
      Thanks @AvitalFineRedis. #1518
  * Added ZRANGESTORE support, available in Redis 6.2.0.
      Thanks @AvitalFineRedis. #1521
  * Added LT and GT support for ZADD, available in Redis 6.2.0.
      Thanks @chayim. #1509
  * Added ZRANDMEMBER support, available in Redis 6.2.0.
      Thanks @AvitalFineRedis. #1519
  * Added GETDEL support, available in Redis 6.2.0.
      Thanks @AvitalFineRedis. #1514
  * Added CLIENT KILL laddr filter, available in Redis 6.2.0.
      Thanks @chayim. #1506
  * Added CLIENT UNPAUSE, available in Redis 6.2.0.
      Thanks @chayim. #1512
  * Added NOMKSTREAM support for XADD, available in Redis 6.2.0.
      Thanks @chayim. #1507
  * Added HRANDFIELD support, available in Redis 6.2.0.
      Thanks @AvitalFineRedis. #1513
  * Added CLIENT INFO support, available in Redis 6.2.0.
      Thanks @AvitalFineRedis. #1517
  * Added GETEX support, available in Redis 6.2.0.
      Thanks @AvitalFineRedis. #1515
  * Added support for COPY command, available in Redis 6.2.0.
      Thanks @malinaa96. #1492
  * Provide a development and testing environment via docker. Thanks
      @abrookins. #1365
  * Added support for the LPOS command available in Redis 6.0.6. Thanks
      @aparcar #1353/#1354
  * Added support for the ACL LOG command available in Redis 6. Thanks
      @2014BDuck. #1307
  * Added support for ABSTTL option of the RESTORE command available in
      Redis 5.0. Thanks @charettes. #1423
* 3.5.3 (June 1, 2020)
  * Restore try/except clauses to __del__ methods. These will be removed
      in 4.0 when more explicit resource management if enforced. #1339
  * Update the master_address when Sentinels promote a new master. #847
  * Update SentinelConnectionPool to not forcefully disconnect other in-use
      connections which can negatively affect threaded applications. #1345
* 3.5.2 (May 14, 2020)
  * Tune the locking in ConnectionPool.get_connection so that the lock is
      not held while waiting for the socket to establish and validate the
      TCP connection.
* 3.5.1 (May 9, 2020)
  * Fix for HSET argument validation to allow any non-None key. Thanks
      @AleksMat, #1337, #1341
* 3.5.0 (April 29, 2020)
  * Removed exception trapping from __del__ methods. redis-py objects that
      hold various resources implement __del__ cleanup methods to release
      those resources when the object goes out of scope. This provides a
      fallback for when these objects aren't explicitly closed by user code.
      Prior to this change any errors encountered in closing these resources
      would be hidden from the user. Thanks @jdufresne. #1281
  * Expanded support for connection strings specifying a username connecting
      to pre-v6 servers. #1274
  * Optimized Lock's blocking_timeout and sleep. If the lock cannot be
      acquired and the sleep value would cause the loop to sleep beyond
      blocking_timeout, fail immediately. Thanks @clslgrnc. #1263
  * Added support for passing Python memoryviews to Redis command args that
      expect strings or bytes. The memoryview instance is sent directly to
      the socket such that there are zero copies made of the underlying data
      during command packing. Thanks @Cody-G. #1265, #1285
  * HSET command now can accept multiple pairs. HMSET has been marked as
      deprecated now. Thanks to @laixintao #1271
  * Don't manually DISCARD when encountering an ExecAbortError.
      Thanks @nickgaya, #1300/#1301
  * Reset the watched state of pipelines after calling exec. This saves
      a roundtrip to the server by not having to call UNWATCH within
      Pipeline.reset(). Thanks @nickgaya, #1299/#1302
  * Added the KEEPTTL option for the SET command. Thanks
      @laixintao #1304/#1280
  * Added the MEMORY STATS command. #1268
  * Lock.extend() now has a new option, `replace_ttl`. When False (the
      default), Lock.extend() adds the `additional_time` to the lock's existing
      TTL. When replace_ttl=True, the lock's existing TTL is replaced with
      the value of `additional_time`.
  * Add testing and support for PyPy.
* 3.4.1
  * Move the username argument in the Redis and Connection classes to the
      end of the argument list. This helps those poor souls that specify all
      their connection options as non-keyword arguments. #1276
  * Prior to ACL support, redis-py ignored the username component of
      Connection URLs. With ACL support, usernames are no longer ignored and
      are used to authenticate against an ACL rule. Some cloud vendors with
      managed Redis instances (like Heroku) provide connection URLs with a
      username component pre-ACL that is not intended to be used. Sending that
      username to Redis servers < 6.0.0 results in an error. Attempt to detect
      this condition and retry the AUTH command with only the password such
      that authentication continues to work for these users. #1274
  * Removed the __eq__ hooks to Redis and ConnectionPool that were added
      in 3.4.0. This ended up being a bad idea as two separate connection
      pools be considered equal yet manage a completely separate set of
      connections.
* 3.4.0
  * Allow empty pipelines to be executed if there are WATCHed keys.
      This is a convenient way to test if any of the watched keys changed
      without actually running any other commands. Thanks @brianmaissy.
      #1233, #1234
  * Removed support for end of life Python 3.4.
  * Added support for all ACL commands in Redis 6. Thanks @IAmATeaPot418
      for helping.
  * Pipeline instances now always evaluate to True. Prior to this change,
      pipeline instances relied on __len__ for boolean evaluation which
      meant that pipelines with no commands on the stack would be considered
      False. #994
  * Client instances and Connection pools now support a 'client_name'
      argument. If supplied, all connections created will call CLIENT SETNAME
      as soon as the connection is opened. Thanks to @Habbie for supplying
      the basis of this change. #802
  * Added the 'ssl_check_hostname' argument to specify whether SSL
      connections should require the server hostname to match the hostname
      specified in the SSL cert. By default 'ssl_check_hostname' is False
      for backwards compatibility. #1196
  * Slightly optimized command packing. Thanks @Deneby67. #1255
  * Added support for the TYPE argument to SCAN. Thanks @netocp. #1220
  * Better thread and fork safety in ConnectionPool and
      BlockingConnectionPool. Added better locking to synchronize critical
      sections rather than relying on CPython-specific implementation details
      relating to atomic operations. Adjusted how the pools identify and
      deal with a fork. Added a ChildDeadlockedError exception that is
      raised by child processes in the very unlikely chance that a deadlock
      is encountered. Thanks @gmbnomis, @mdellweg, @yht804421715. #1270,
      #1138, #1178, #906, #1262
  * Added __eq__ hooks to the Redis and ConnectionPool classes.
      Thanks @brainix. #1240
* 3.3.11
  * Further fix for the SSLError -> TimeoutError mapping to work
      on obscure releases of Python 2.7.
* 3.3.10
  * Fixed a potential error handling bug for the SSLError -> TimeoutError
      mapping introduced in 3.3.9. Thanks @zbristow. #1224
* 3.3.9
  * Mapped Python 2.7 SSLError to TimeoutError where appropriate. Timeouts
      should now consistently raise TimeoutErrors on Python 2.7 for both
      unsecured and secured connections. Thanks @zbristow. #1222
* 3.3.8
  * Fixed MONITOR parsing to properly parse IPv6 client addresses, unix
      socket connections and commands issued from Lua. Thanks @kukey. #1201
* 3.3.7
  * Fixed a regression introduced in 3.3.0 where socket.error exceptions
      (or subclasses) could potentially be raised instead of
      redis.exceptions.ConnectionError. #1202
* 3.3.6
  * Fixed a regression in 3.3.5 that caused PubSub.get_message() to raise
      a socket.timeout exception when passing a timeout value. #1200
* 3.3.5
  * Fix an issue where socket.timeout errors could be handled by the wrong
      exception handler in Python 2.7.
* 3.3.4
  * More specifically identify nonblocking read errors for both SSL and
      non-SSL connections. 3.3.1, 3.3.2 and 3.3.3 on Python 2.7 could
      potentially mask a ConnectionError. #1197
* 3.3.3
  * The SSL module in Python < 2.7.9 handles non-blocking sockets
      differently than 2.7.9+. This patch accommodates older versions. #1197
* 3.3.2
  * Further fixed a regression introduced in 3.3.0 involving SSL and
      non-blocking sockets. #1197
* 3.3.1
  * Fixed a regression introduced in 3.3.0 involving SSL and non-blocking
      sockets. #1197
* 3.3.0
  * Resolve a race condition with the PubSubWorkerThread. #1150
  * Cleanup socket read error messages. Thanks Vic Yu. #1159
  * Cleanup the Connection's selector correctly. Thanks Bruce Merry. #1153
  * Added a Monitor object to make working with MONITOR output easy.
      Thanks Roey Prat #1033
  * Internal cleanup: Removed the legacy Token class which was necessary
      with older version of Python that are no longer supported. #1066
  * Response callbacks are now case insensitive. This allows users that
      call Redis.execute_command() directly to pass lower-case command
      names and still get reasonable responses. #1168
  * Added support for hiredis-py 1.0.0 encoding error support. This should
      make the PythonParser and the HiredisParser behave identically
      when encountering encoding errors. Thanks Brian Candler. #1161/#1162
  * All authentication errors now properly raise AuthenticationError.
      AuthenticationError is now a subclass of ConnectionError, which will
      cause the connection to be disconnected and cleaned up appropriately.
      #923
  * Add READONLY and READWRITE commands. Thanks @theodesp. #1114
  * Remove selectors in favor of nonblocking sockets. Selectors had
      issues in some environments including eventlet and gevent. This should
      resolve those issues with no other side effects.
  * Fixed an issue with XCLAIM and previously claimed but not removed
      messages. Thanks @thomdask. #1192/#1191
  * Allow for single connection client instances. These instances
      are not thread safe but offer other benefits including a subtle
      performance increase.
  * Added extensive health checks that keep the connections lively.
      Passing the "health_check_interval=N" option to the Redis client class
      or to a ConnectionPool ensures that a round trip PING/PONG is successful
      before any command if the underlying connection has been idle for more
      than N seconds. ConnectionErrors and TimeoutErrors are automatically
      retried once for health checks.
  * Changed the PubSubWorkerThread to use a threading.Event object rather
      than a boolean to control the thread's life cycle. Thanks Timothy
      Rule. #1194/#1195.
  * Fixed a bug in Pipeline error handling that would incorrectly retry
      ConnectionErrors.
* 3.2.1
  * Fix SentinelConnectionPool to work in multiprocess/forked environments.
* 3.2.0
  * Added support for `select.poll` to test whether data can be read
      on a socket. This should allow for significantly more connections to
      be used with pubsub. Fixes #486/#1115
  * Attempt to guarantee that the ConnectionPool hands out healthy
      connections. Healthy connections are those that have an established
      socket connection to the Redis server, are ready to accept a command
      and have no data available to read. Fixes #1127/#886
  * Use the socket.IPPROTO_TCP constant instead of socket.SOL_TCP.
      IPPROTO_TCP is available on more interpreters (Jython for instance).
      Thanks @Junnplus. #1130
  * Fixed a regression introduced in 3.0 that mishandles exceptions not
      derived from the base Exception class. KeyboardInterrupt and
      gevent.timeout notable. Thanks Christian Fersch. #1128/#1129
  * Significant improvements to handing connections with forked processes.
      Parent and child processes no longer trample on each others' connections.
      Thanks to Jay Rolette for the patch and highlighting this issue.
      #504/#732/#784/#863
  * PythonParser no longer closes the associated connection's socket. The
      connection itself will close the socket. #1108/#1085
* 3.1.0
  * Connection URLs must have one of the following schemes:
      redis://, rediss://, unix://. Thanks @jdupl123. #961/#969
  * Fixed an issue with retry_on_timeout logic that caused some TimeoutErrors
      to be retried. Thanks Aaron Yang. #1022/#1023
  * Added support for SNI for SSL. Thanks @oridistor and Roey Prat. #1087
  * Fixed ConnectionPool repr for pools with no connections. Thanks
      Cody Scott. #1043/#995
  * Fixed GEOHASH to return a None value when specifying a place that
      doesn't exist on the server. Thanks @guybe7. #1126
  * Fixed XREADGROUP to return an empty dictionary for messages that
      have been deleted but still exist in the unacknowledged queue. Thanks
      @xeizmendi. #1116
  * Added an owned method to Lock objects. owned returns a boolean
      indicating whether the current lock instance still owns the lock.
      Thanks Dave Johansen. #1112
  * Allow lock.acquire() to accept an optional token argument. If
      provided, the token argument is used as the unique value used to claim
      the lock. Thankd Dave Johansen. #1112
  * Added a reacquire method to Lock objects. reacquire attempts to renew
      the lock such that the timeout is extended to the same value that the
      lock was initially acquired with. Thanks Ihor Kalnytskyi. #1014
  * Stream names found within XREAD and XREADGROUP responses now properly
      respect the decode_responses flag.
  * XPENDING_RANGE now requires the user the specify the min, max and
      count arguments. Newer versions of Redis prevent count from being
      infinite so it's left to the user to specify these values explicitly.
  * ZADD now returns None when xx=True and incr=True and an element
      is specified that doesn't exist in the sorted set. This matches
      what the server returns in this case. #1084
  * Added client_kill_filter that accepts various filters to identify
      and kill clients. Thanks Theofanis Despoudis. #1098
  * Fixed a race condition that occurred when unsubscribing and
      resubscribing to the same channel or pattern in rapid succession.
      Thanks Marcin Raczyński. #764
  * Added a LockNotOwnedError that is raised when trying to extend or
      release a lock that is no longer owned. This is a subclass of LockError
      so previous code should continue to work as expected. Thanks Joshua
      Harlow. #1095
  * Fixed a bug in GEORADIUS that forced decoding of places without
      respecting the decode_responses option. Thanks Bo Bayles. #1082
* 3.0.1
  * Fixed regression with UnixDomainSocketConnection caused by 3.0.0.
      Thanks Jyrki Muukkonen
  * Fixed an issue with the new asynchronous flag on flushdb and flushall.
      Thanks rogeryen
  * Updated Lock.locked() method to indicate whether *any* process has
      acquired the lock, not just the current one. This is in line with
      the behavior of threading.Lock. Thanks Alan Justino da Silva
* 3.0.0
  BACKWARDS INCOMPATIBLE CHANGES
  * When using a Lock as a context manager and the lock fails to be acquired
      a LockError is now raised. This prevents the code block inside the
      context manager from being executed if the lock could not be acquired.
  * Renamed LuaLock to Lock.
  * Removed the pipeline based Lock implementation in favor of the LuaLock
      implementation.
  * Only bytes, strings and numbers (ints, longs and floats) are acceptable
      for keys and values. Previously redis-py attempted to cast other types
      to str() and store the result. This caused must confusion and frustration
      when passing boolean values (cast to 'True' and 'False') or None values
      (cast to 'None'). It is now the user's responsibility to cast all
      key names and values to bytes, strings or numbers before passing the
      value to redis-py.
  * The StrictRedis class has been renamed to Redis. StrictRedis will
      continue to exist as an alias of Redis for the foreseeable future.
  * The legacy Redis client class has been removed. It caused much confusion
      to users.
  * ZINCRBY arguments 'value' and 'amount' have swapped order to match the
      the Redis server. The new argument order is: keyname, amount, value.
  * MGET no longer raises an error if zero keys are passed in. Instead an
      empty list is returned.
  * MSET and MSETNX now require all keys/values to be specified in a single
      dictionary argument named mapping. This was changed to allow for future
      options to these commands in the future.
  * ZADD now requires all element names/scores be specified in a single
      dictionary argument named mapping. This was required to allow the NX,
      XX, CH and INCR options to be specified.
  * ssl_cert_reqs now has a default value of 'required' by default. This
      should make connecting to a remote Redis server over SSL more secure.
      Thanks u2mejc
  * Removed support for EOL Python 2.6 and 3.3. Thanks jdufresne
  OTHER CHANGES
  * Added missing DECRBY command. Thanks derek-dchu
  * CLUSTER INFO and CLUSTER NODES responses are now properly decoded to
      strings.
  * Added a 'locked()' method to Lock objects. This method returns True
      if the lock has been acquired and owned by the current process,
      otherwise False.
  * EXISTS now supports multiple keys. It's return value is now the number
      of keys in the list that exist.
  * Ensure all commands can accept key names as bytes. This fixes issues
      with BLPOP, BRPOP and SORT.
  * All errors resulting from bad user input are raised as DataError
      exceptions. DataError is a subclass of RedisError so this should be
      transparent to anyone previously catching these.
  * Added support for NX, XX, CH and INCR options to ZADD
  * Added support for the MIGRATE command
  * Added support for the MEMORY USAGE and MEMORY PURGE commands. Thanks
      Itamar Haber
  * Added support for the 'asynchronous' argument to FLUSHDB and FLUSHALL
      commands. Thanks Itamar Haber
  * Added support for the BITFIELD command. Thanks Charles Leifer and
      Itamar Haber
  * Improved performance on pipeline requests with large chunks of data.
      Thanks tzickel
  * Fixed test suite to not fail if another client is connected to the
      server the tests are running against.
  * Added support for SWAPDB. Thanks Itamar Haber
  * Added support for all STREAM commands. Thanks Roey Prat and Itamar Haber
  * SHUTDOWN now accepts the 'save' and 'nosave' arguments. Thanks
      dwilliams-kenzan
  * Added support for ZPOPMAX, ZPOPMIN, BZPOPMAX, BZPOPMIN. Thanks
      Itamar Haber
  * Added support for the 'type' argument in CLIENT LIST. Thanks Roey Prat
  * Added support for CLIENT PAUSE. Thanks Roey Prat
  * Added support for CLIENT ID and CLIENT UNBLOCK. Thanks Itamar Haber
  * GEODIST now returns a None value when referencing a place that does
      not exist. Thanks qingping209
  * Added a ping() method to pubsub objects. Thanks krishan-carbon
  * Fixed a bug with keys in the INFO dict that contained ':' symbols.
      Thanks mzalimeni
  * Fixed the select system call retry compatibility with Python 2.x.
      Thanks lddubeau
  * max_connections is now a valid querystring argument for creating
      connection pools from URLs. Thanks mmaslowskicc
  * Added the UNLINK command. Thanks yozel
  * Added socket_type option to Connection for configurability.
      Thanks garlicnation
  * Lock.do_acquire now atomically sets acquires the lock and sets the
      expire value via set(nx=True, px=timeout). Thanks 23doors
  * Added 'count' argument to SPOP. Thanks AlirezaSadeghi
  * Fixed an issue parsing client_list responses that contained an '='.
      Thanks swilly22
* 2.10.6
  * Various performance improvements. Thanks cjsimpson
  * Fixed a bug with SRANDMEMBER where the behavior for `number=0` did
      not match the spec. Thanks Alex Wang
  * Added HSTRLEN command. Thanks Alexander Putilin
  * Added the TOUCH command. Thanks Anis Jonischkeit
  * Remove unnecessary calls to the server when registering Lua scripts.
      Thanks Ben Greenberg
  * SET's EX and PX arguments now allow values of zero. Thanks huangqiyin
  * Added PUBSUB {CHANNELS, NUMPAT, NUMSUB} commands. Thanks Angus Pearson
  * PubSub connections that encounter `InterruptedError`s now
      retry automatically. Thanks Carlton Gibson and Seth M. Larson
  * LPUSH and RPUSH commands run on PyPy now correctly returns the number
      of items of the list. Thanks Jeong YunWon
  * Added support to automatically retry socket EINTR errors. Thanks
      Thomas Steinacher
  * PubSubWorker threads started with `run_in_thread` are now daemonized
      so the thread shuts down when the running process goes away. Thanks
      Keith Ainsworth
  * Added support for GEO commands. Thanks Pau Freixes, Alex DeBrie and
      Abraham Toriz
  * Made client construction from URLs smarter. Thanks Tim Savage
  * Added support for CLUSTER * commands. Thanks Andy Huang
  * The RESTORE command now accepts an optional `replace` boolean.
      Thanks Yoshinari Takaoka
  * Attempt to connect to a new Sentinel if a TimeoutError occurs. Thanks
      Bo Lopker
  * Fixed a bug in the client's `__getitem__` where a KeyError would be
      raised if the value returned by the server is an empty string.
      Thanks Javier Candeira.
  * Socket timeouts when connecting to a server are now properly raised
      as TimeoutErrors.
* 2.10.5
  * Allow URL encoded parameters in Redis URLs. Characters like a "/" can
      now be URL encoded and redis-py will correctly decode them. Thanks
      Paul Keene.
  * Added support for the WAIT command. Thanks <https://github.com/eshizhan>
  * Better shutdown support for the PubSub Worker Thread. It now properly
      cleans up the connection, unsubscribes from any channels and patterns
      previously subscribed to and consumes any waiting messages on the socket.
  * Added the ability to sleep for a brief period in the event of a
      WatchError occurring. Thanks Joshua Harlow.
  * Fixed a bug with pipeline error reporting when dealing with characters
      in error messages that could not be encoded to the connection's
      character set. Thanks Hendrik Muhs.
  * Fixed a bug in Sentinel connections that would inadvertently connect
      to the master when the connection pool resets. Thanks
      <https://github.com/df3n5>
  * Better timeout support in Pubsub get_message. Thanks Andy Isaacson.
  * Fixed a bug with the HiredisParser that would cause the parser to
      get stuck in an endless loop if a specific number of bytes were
      delivered from the socket. This fix also increases performance of
      parsing large responses from the Redis server.
  * Added support for ZREVRANGEBYLEX.
  * ConnectionErrors are now raised if Redis refuses a connection due to
      the maxclients limit being exceeded. Thanks Roman Karpovich.
  * max_connections can now be set when instantiating client instances.
      Thanks Ohad Perry.
* 2.10.4
    (skipped due to a PyPI snafu)
* 2.10.3
  * Fixed a bug with the bytearray support introduced in 2.10.2. Thanks
      Josh Owen.
* 2.10.2
  * Added support for Hiredis's new bytearray support. Thanks
      <https://github.com/tzickel>
  * POSSIBLE BACKWARDS INCOMPATIBLE CHANGE: Fixed a possible race condition
      when multiple threads share the same Lock instance with a timeout. Lock
      tokens are now stored in thread local storage by default. If you have
      code that acquires a lock in one thread and passes that lock instance to
      another thread to release it, you need to disable thread local storage.
      Refer to the doc strings on the Lock class about the thread_local
      argument information.
  * Fixed a regression in from_url where "charset" and "errors" weren't
      valid options. "encoding" and "encoding_errors" are still accepted
      and preferred.
  * The "charset" and "errors" options have been deprecated. Passing
      either to StrictRedis.__init__ or from_url will still work but will
      also emit a DeprecationWarning. Instead use the "encoding" and
      "encoding_errors" options.
  * Fixed a compatibility bug with Python 3 when the server closes a
      connection.
  * Added BITPOS command. Thanks <https://github.com/jettify>.
  * Fixed a bug when attempting to send large values to Redis in a Pipeline.
* 2.10.1
  * Fixed a bug where Sentinel connections to a server that's no longer a
      master and receives a READONLY error will disconnect and reconnect to
      the master.
* 2.10.0
  * Discontinued support for Python 2.5. Upgrade. You'll be happier.
  * The HiRedis parser will now properly raise ConnectionErrors.
  * Completely refactored PubSub support. Fixes all known PubSub bugs and
      adds a bunch of new features. Docs can be found in the README under the
      new "Publish / Subscribe" section.
  * Added the new HyperLogLog commands (PFADD, PFCOUNT, PFMERGE). Thanks
      Pepijn de Vos and Vincent Ohprecio.
  * Updated TTL and PTTL commands with Redis 2.8+ semantics. Thanks Markus
      Kaiserswerth.
  * *SCAN commands now return a long (int on Python3) cursor value rather
      than the string representation. This might be slightly backwards
incompatible in code using*SCAN commands loops such as
      "while cursor != '0':".
  * Added extra *SCAN commands that return iterators instead of the normal
      [cursor, data] type. Use scan_iter, hscan_iter, sscan_iter, and
      zscan_iter for iterators. Thanks Mathieu Longtin.
  * Added support for SLOWLOG commands. Thanks Rick van Hattem.
  * Added lexicographical commands ZRANGEBYLEX, ZREMRANGEBYLEX, and ZLEXCOUNT
      for sorted sets.
  * Connection objects now support an optional argument, socket_read_size,
      indicating how much data to read during each socket.recv() call. After
      benchmarking, increased the default size to 64k, which dramatically
      improves performance when fetching large values, such as many results
      in a pipeline or a large (>1MB) string value.
  * Improved the pack_command and send_packed_command functions to increase
      performance when sending large (>1MB) values.
  * Sentinel Connections to master servers now detect when a READONLY error
      is encountered and disconnect themselves and all other active connections
      to the same master so that the new master can be discovered.
  * Fixed Sentinel state parsing on Python 3.
  * Added support for SENTINEL MONITOR, SENTINEL REMOVE, and SENTINEL SET
      commands. Thanks Greg Murphy.
  * INFO output that doesn't follow the "key:value" format will now be
      appended to a key named "__raw__" in the INFO dictionary. Thanks Pedro
      Larroy.
  * The "vagrant" directory contains a complete vagrant environment for
      redis-py developers. The environment runs a Redis master, a Redis slave,
      and 3 Sentinels. Future iterations of the test suite will incorporate
      more integration style tests, ensuring things like failover happen
      correctly.
  * It's now possible to create connection pool instances from a URL.
      StrictRedis.from_url() now uses this feature to create a connection pool
      instance and use that when creating a new client instance. Thanks
      <https://github.com/chillipino>
  * When creating client instances or connection pool instances from an URL,
      it's now possible to pass additional options to the connection pool with
      querystring arguments.
  * Fixed a bug where some encodings (like utf-16) were unusable on Python 3
      as command names and literals would get encoded.
  * Added an SSLConnection class that allows for secure connections through
      stunnel or other means. Construct an SSL connection with the ssl=True
      option on client classes, using the rediss:// scheme from an URL, or
      by passing the SSLConnection class to a connection pool's
      connection_class argument. Thanks <https://github.com/oranagra>.
  * Added a socket_connect_timeout option to control how long to wait while
      establishing a TCP connection before timing out. This lets the client
      fail fast when attempting to connect to a downed server while keeping
      a more lenient timeout for all other socket operations.
  * Added TCP Keep-alive support by passing use the socket_keepalive=True
      option. Finer grain control can be achieved using the
      socket_keepalive_options option which expects a dictionary with any of
      the keys (socket.TCP_KEEPIDLE, socket.TCP_KEEPCNT, socket.TCP_KEEPINTVL)
      and integers for values. Thanks Yossi Gottlieb.
  * Added a `retry_on_timeout` option that controls how socket.timeout errors
      are handled. By default it is set to False and will cause the client to
      raise a TimeoutError anytime a socket.timeout is encountered. If
      `retry_on_timeout` is set to True, the client will retry a command that
      timed out once like other `socket.error`s.
  * Completely refactored the Lock system. There is now a LuaLock class
      that's used when the Redis server is capable of running Lua scripts along
      with a fallback class for Redis servers < 2.6. The new locks fix several
      subtle race consider that the old lock could face. In additional, a
      new method, "extend" is available on lock instances that all a lock
      owner to extend the amount of time they have the lock for. Thanks to
      Eli Finkelshteyn and <https://github.com/chillipino> for contributions.
* 2.9.1
  * IPv6 support. Thanks <https://github.com/amashinchi>
* 2.9.0
  * Performance improvement for packing commands when using the PythonParser.
      Thanks Guillaume Viot.
  * Executing an empty pipeline transaction no longer sends MULTI/EXEC to
      the server. Thanks EliFinkelshteyn.
  * Errors when authenticating (incorrect password) and selecting a database
      now close the socket.
  * Full Sentinel support thanks to Vitja Makarov. Thanks!
  * Better repr support for client and connection pool instances. Thanks
      Mark Roberts.
  * Error messages that the server sends to the client are now included
      in the client error message. Thanks Sangjin Lim.
  * Added the SCAN, SSCAN, HSCAN, and ZSCAN commands. Thanks Jingchao Hu.
  * ResponseErrors generated by pipeline execution provide addition context
      including the position of the command in the pipeline and the actual
      command text generated the error.
  * ConnectionPools now play nicer in threaded environments that fork. Thanks
      Christian Joergensen.
* 2.8.0
  * redis-py should play better with gevent when a gevent Timeout is raised.
      Thanks leifkb.
  * Added SENTINEL command. Thanks Anna Janackova.
  * Fixed a bug where pipelines could potentially corrupt a connection
      if the MULTI command generated a ResponseError. Thanks EliFinkelshteyn
      for the report.
  * Connections now call socket.shutdown() prior to socket.close() to
      ensure communication ends immediately per the note at
      <https://docs.python.org/2/library/socket.html#socket.socket.close>
      Thanks to David Martin for pointing this out.
  * Lock checks are now based on floats rather than ints. Thanks
      Vitja Makarov.
* 2.7.6
  * Added CONFIG RESETSTAT command. Thanks Yossi Gottlieb.
  * Fixed a bug introduced in 2.7.3 that caused issues with script objects
      and pipelines. Thanks Carpentier Pierre-Francois.
  * Converted redis-py's test suite to use the awesome py.test library.
  * Fixed a bug introduced in 2.7.5 that prevented a ConnectionError from
      being raised when the Redis server is LOADING data.
  * Added a BusyLoadingError exception that's raised when the Redis server
      is starting up and not accepting commands yet. BusyLoadingError
      subclasses ConnectionError, which this state previously returned.
      Thanks Yossi Gottlieb.
* 2.7.5
  * DEL, HDEL and ZREM commands now return the numbers of keys deleted
      instead of just True/False.
  * from_url now supports URIs with a port number. Thanks Aaron Westendorf.
* 2.7.4
  * Added missing INCRBY method. Thanks Krzysztof Dorosz.
  * SET now accepts the EX, PX, NX and XX options from Redis 2.6.12. These
      options will generate errors if these options are used when connected
      to a Redis server < 2.6.12. Thanks George Yoshida.
* 2.7.3
  * Fixed a bug with BRPOPLPUSH and lists with empty strings.
  * All empty except: clauses have been replaced to only catch Exception
      subclasses. This prevents a KeyboardInterrupt from triggering exception
      handlers. Thanks Lucian Branescu Mihaila.
  * All exceptions that are the result of redis server errors now share a
      command Exception subclass, ServerError. Thanks Matt Robenolt.
  * Prevent DISCARD from being called if MULTI wasn't also called. Thanks
      Pete Aykroyd.
  * SREM now returns an integer indicating the number of items removed from
      the set. Thanks <https://github.com/ronniekk>.
  * Fixed a bug with BGSAVE and BGREWRITEAOF response callbacks with Python3.
      Thanks Nathan Wan.
  * Added CLIENT GETNAME and CLIENT SETNAME commands.
      Thanks <https://github.com/bitterb>.
  * It's now possible to use len() on a pipeline instance to determine the
      number of commands that will be executed. Thanks Jon Parise.
  * Fixed a bug in INFO's parse routine with floating point numbers. Thanks
      Ali Onur Uyar.
  * Fixed a bug with BITCOUNT to allow `start` and `end` to both be zero.
      Thanks Tim Bart.
  * The transaction() method now accepts a boolean keyword argument,
      value_from_callable. By default, or if False is passes, the transaction()
      method will return the value of the pipelines execution. Otherwise, it
      will return whatever func() returns.
  * Python3 compatibility fix ensuring we're not already bytes(). Thanks
      Salimane Adjao Moustapha.
  * Added PSETEX. Thanks YAMAMOTO Takashi.
  * Added a BlockingConnectionPool to limit the number of connections that
      can be created. Thanks James Arthur.
  * SORT now accepts a `groups` option that if specified, will return
      tuples of n-length, where n is the number of keys specified in the GET
      argument. This allows for convenient row-based iteration. Thanks
      Ionuț Arțăriși.
* 2.7.2
  * Parse errors are now *always* raised on multi/exec pipelines, regardless
      of the `raise_on_error` flag. See
      <https://groups.google.com/forum/?hl=en&fromgroups=#!topic/redis-db/VUiEFT8U8U0>
      for more info.
* 2.7.1
  * Packaged tests with source code
* 2.7.0
  * Added BITOP and BITCOUNT commands. Thanks Mark Tozzi.
  * Added the TIME command. Thanks Jason Knight.
  * Added support for LUA scripting. Thanks to Angus Peart, Drew Smathers,
      Issac Kelly, Louis-Philippe Perron, Sean Bleier, Jeffrey Kaditz, and
      Dvir Volk for various patches and contributions to this feature.
  * Changed the default error handling in pipelines. By default, the first
      error in a pipeline will now be raised. A new parameter to the
      pipeline's execute, `raise_on_error`, can be set to False to keep the
      old behavior of embeedding the exception instances in the result.
  * Fixed a bug with pipelines where parse errors won't corrupt the
      socket.
  * Added the optional `number` argument to SRANDMEMBER for use with
      Redis 2.6+ servers.
  * Added PEXPIRE/PEXPIREAT/PTTL commands. Thanks Luper Rouch.
  * Added INCRBYFLOAT/HINCRBYFLOAT commands. Thanks Nikita Uvarov.
  * High precision floating point values won't lose their precision when
      being sent to the Redis server. Thanks Jason Oster and Oleg Pudeyev.
  * Added CLIENT LIST/CLIENT KILL commands
* 2.6.2
  * `from_url` is now available as a classmethod on client classes. Thanks
      Jon Parise for the patch.
  * Fixed several encoding errors resulting from the Python 3.x support.
* 2.6.1
  * Python 3.x support! Big thanks to Alex Grönholm.
  * Fixed a bug in the PythonParser's read_response that could hide an error
      from the client (#251).
* 2.6.0
  * Changed (p)subscribe and (p)unsubscribe to no longer return messages
      indicating the channel was subscribed/unsubscribed to. These messages
      are available in the listen() loop instead. This is to prevent the
      following scenario:
    * Client A is subscribed to "foo"
    * Client B publishes message to "foo"
    * Client A subscribes to channel "bar" at the same time.
      Prior to this change, the subscribe() call would return the published
      messages on "foo" rather than the subscription confirmation to "bar".
  * Added support for GETRANGE, thanks Jean-Philippe Caruana
  * A new setting "decode_responses" specifies whether return values from
      Redis commands get decoded automatically using the client's charset
      value. Thanks to Frankie Dintino for the patch.
* 2.4.13
  * redis.from_url() can take an URL representing a Redis connection string
      and return a client object. Thanks Kenneth Reitz for the patch.
* 2.4.12
  * ConnectionPool is now fork-safe. Thanks Josiah Carson for the patch.
* 2.4.11
  * AuthenticationError will now be correctly raised if an invalid password
      is supplied.
  * If Hiredis is unavailable, the HiredisParser will raise a RedisError
      if selected manually.
  * Made the INFO command more tolerant of Redis changes formatting. Fix
      for #217.
* 2.4.10
  * Buffer reads from socket in the PythonParser. Fix for a Windows-specific
      bug (#205).
  * Added the OBJECT and DEBUG OBJECT commands.
  * Added __del__ methods for classes that hold on to resources that need to
      be cleaned up. This should prevent resource leakage when these objects
      leave scope due to misuse or unhandled exceptions. Thanks David Wolever
      for the suggestion.
  * Added the ECHO command for completeness.
  * Fixed a bug where attempting to subscribe to a PubSub channel of a Redis
      server that's down would blow out the stack. Fixes #179 and #195. Thanks
      Ovidiu Predescu for the test case.
  * StrictRedis's TTL command now returns a -1 when querying a key with no
      expiration. The Redis class continues to return None.
  * ZADD and SADD now return integer values indicating the number of items
      added. Thanks Homer Strong.
  * Renamed the base client class to StrictRedis, replacing ZADD and LREM in
      favor of their official argument order. The Redis class is now a subclass
      of StrictRedis, implementing the legacy redis-py implementations of ZADD
      and LREM. Docs have been updated to suggesting the use of StrictRedis.
  * SETEX in StrictRedis is now compliant with official Redis SETEX command.
      the name, value, time implementation moved to "Redis" for backwards
      compatibility.
* 2.4.9
  * Removed socket retry logic in Connection. This is the responsibility of
      the caller to determine if the command is safe and can be retried. Thanks
      David Wolver.
  * Added some extra guards around various types of exceptions being raised
      when sending or parsing data. Thanks David Wolver and Denis Bilenko.
* 2.4.8
  * Imported with_statement from __future__ for Python 2.5 compatibility.
* 2.4.7
  * Fixed a bug where some connections were not getting released back to the
      connection pool after pipeline execution.
  * Pipelines can now be used as context managers. This is the preferred way
      of use to ensure that connections get cleaned up properly. Thanks
      David Wolever.
  * Added a convenience method called transaction() on the base Redis class.
      This method eliminates much of the boilerplate used when using pipelines
      to watch Redis keys. See the documentation for details on usage.
* 2.4.6
  * Variadic arguments for SADD, SREM, ZREN, HDEL, LPUSH, and RPUSH. Thanks
      Raphaël Vinot.
  * (CRITICAL) Fixed an error in the Hiredis parser that occasionally caused
      the socket connection to become corrupted and unusable. This became
      noticeable once connection pools started to be used.
  * ZRANGE, ZREVRANGE, ZRANGEBYSCORE, and ZREVRANGEBYSCORE now take an
      additional optional argument, score_cast_func, which is a callable used
      to cast the score value in the return type. The default is float.
  * Removed the PUBLISH method from the PubSub class. Connections that are
      [P]SUBSCRIBEd cannot issue PUBLISH commands, so it doesn't make sense
      to have it here.
  * Pipelines now contain WATCH and UNWATCH. Calling WATCH or UNWATCH from
      the base client class will result in a deprecation warning. After
      WATCHing one or more keys, the pipeline will be placed in immediate
      execution mode until UNWATCH or MULTI are called. Refer to the new
      pipeline docs in the README for more information. Thanks to David Wolever
      and Randall Leeds for greatly helping with this.
* 2.4.5
  * The PythonParser now works better when reading zero length strings.
* 2.4.4
  * Fixed a typo introduced in 2.4.3
* 2.4.3
  * Fixed a bug in the UnixDomainSocketConnection caused when trying to
      form an error message after a socket error.
* 2.4.2
  * Fixed a bug in pipeline that caused an exception while trying to
      reconnect after a connection timeout.
* 2.4.1
  * Fixed a bug in the PythonParser if disconnect is called before connect.
* 2.4.0
  * WARNING: 2.4 contains several backwards incompatible changes.
  * Completely refactored Connection objects. Moved much of the Redis
      protocol packing for requests here, and eliminated the nasty dependencies
      it had on the client to do AUTH and SELECT commands on connect.
  * Connection objects now have a parser attribute. Parsers are responsible
      for reading data Redis sends. Two parsers ship with redis-py: a
      PythonParser and the HiRedis parser. redis-py will automatically use the
      HiRedis parser if you have the Python hiredis module installed, otherwise
      it will fall back to the PythonParser. You can force or the other, or even
      an external one by passing the `parser_class` argument to ConnectionPool.
  * Added a UnixDomainSocketConnection for users wanting to talk to the Redis
      instance running on a local machine only. You can use this connection
      by passing it to the `connection_class` argument of the ConnectionPool.
  * Connections no longer derive from threading.local. See threading.local
      note below.
  * ConnectionPool has been completely refactored. The ConnectionPool now
      maintains a list of connections. The redis-py client only hangs on to
      a ConnectionPool instance, calling get_connection() anytime it needs to
      send a command. When get_connection() is called, the command name and
      any keys involved in the command are passed as arguments. Subclasses of
      ConnectionPool could use this information to identify the shard the keys
      belong to and return a connection to it. ConnectionPool also implements
      disconnect() to force all connections in the pool to disconnect from
      the Redis server.
  * redis-py no longer support the SELECT command. You can still connect to
      a specific database by specifying it when instantiating a client instance
      or by creating a connection pool. If you need to talk to multiple
      databases within your application, you should use a separate client
      instance for each database you want to talk to.
  * Completely refactored Publish/Subscribe support. The subscribe and listen
      commands are no longer available on the redis-py Client class. Instead,
      the `pubsub` method returns an instance of the PubSub class which contains
      all publish/subscribe support. Note, you can still PUBLISH from the
      redis-py client class if you desire.
  * Removed support for all previously deprecated commands or options.
  * redis-py no longer uses threading.local in any way. Since the Client
      class no longer holds on to a connection, it's no longer needed. You can
      now pass client instances between threads, and commands run on those
      threads will retrieve an available connection from the pool, use it and
      release it. It should now be trivial to use redis-py with eventlet or
      greenlet.
  * ZADD now accepts pairs of value=score keyword arguments. This should help
      resolve the long standing #72. The older value and score arguments have
      been deprecated in favor of the keyword argument style.
  * Client instances now get their own copy of RESPONSE_CALLBACKS. The new
      set_response_callback method adds a user defined callback to the instance.
  * Support Jython, fixing #97. Thanks to Adam Vandenberg for the patch.
  * Using __getitem__ now properly raises a KeyError when the key is not
      found. Thanks Ionuț Arțăriși for the patch.
  * Newer Redis versions return a LOADING message for some commands while
      the database is loading from disk during server start. This could cause
      problems with SELECT. We now force a socket disconnection prior to
      raising a ResponseError so subsequent connections have to reconnect and
      re-select the appropriate database. Thanks to Benjamin Anderson for
      finding this and fixing.
* 2.2.4
  * WARNING: Potential backwards incompatible change - Changed order of
      parameters of ZREVRANGEBYSCORE to match those of the actual Redis command.
      This is only backwards-incompatible if you were passing max and min via
      keyword args. If passing by normal args, nothing in user code should have
      to change. Thanks Stéphane Angel for the fix.
  * Fixed INFO to properly parse the Redis data correctly for both 2.2.x and
      2.3+. Thanks Stéphane Angel for the fix.
  * Lock objects now store their timeout value as a float. This allows floats
      to be used as timeout values. No changes to existing code required.
  * WATCH now supports multiple keys. Thanks Rich Schumacher.
  * Broke out some code that was Python 2.4 incompatible. redis-py should
      now be usable on 2.4, but this hasn't actually been tested. Thanks
      Dan Colish for the patch.
  * Optimized some code using izip and islice. Should have a pretty good
      speed up on larger data sets. Thanks Dan Colish.
  * Better error handling when submitting an empty mapping to HMSET. Thanks
      Dan Colish.
  * Subscription status is now reset after every (re)connection.
* 2.2.3
  * Added support for Hiredis. To use, simply "pip install hiredis" or
      "easy_install hiredis". Thanks for Pieter Noordhuis for the hiredis-py
      bindings and the patch to redis-py.
  * The connection class is chosen based on whether hiredis is installed
      or not. To force the use of the PythonConnection, simply create
      your own ConnectionPool instance with the connection_class argument
      assigned to to PythonConnection class.
  * Added missing command ZREVRANGEBYSCORE. Thanks Jay Baird for the patch.
  * The INFO command should be parsed correctly on 2.2.x server versions
      and is backwards compatible with older versions. Thanks Brett Hoerner.
* 2.2.2
  * Fixed a bug in ZREVRANK where retrieving the rank of a value not in
      the zset would raise an error.
  * Fixed a bug in Connection.send where the errno import was getting
      overwritten by a local variable.
  * Fixed a bug in SLAVEOF when promoting an existing slave to a master.
  * Reverted change of download URL back to redis-VERSION.tar.gz. 2.2.1's
      change of this actually broke Pypi for Pip installs. Sorry!
* 2.2.1
  * Changed archive name to redis-py-VERSION.tar.gz to not conflict
      with the Redis server archive.
* 2.2.0
  * Implemented SLAVEOF
  * Implemented CONFIG as config_get and config_set
  * Implemented GETBIT/SETBIT
  * Implemented BRPOPLPUSH
  * Implemented STRLEN
  * Implemented PERSIST
  * Implemented SETRANGE<|MERGE_RESOLUTION|>--- conflicted
+++ resolved
@@ -1,8 +1,5 @@
-<<<<<<< HEAD
     * Fixed sentinel execute command response
-=======
     * Move doctests (doc code examples) to main branch
->>>>>>> fb74aa28
     * Update `ResponseT` type hint
     * Allow to control the minimum SSL version
     * Add an optional lock_name attribute to LockError.
