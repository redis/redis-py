--- conflicted
+++ resolved
@@ -3,12 +3,9 @@
     * Create codeql-analysis.yml (#1988). Thanks @chayim
     * Add limited support for Lua scripting with RedisCluster
     * Implement `.lock()` method on RedisCluster
-<<<<<<< HEAD
     * Fix cursor returned by SCAN for RedisCluster & change default target to PRIMARIES
     * Fix scan_iter for RedisCluster
-=======
     * Remove verbose logging when initializing ClusterPubSub, ClusterPipeline or RedisCluster
->>>>>>> 032fd227
 
 * 4.1.3 (Feb 8, 2022)
     * Fix flushdb and flushall (#1926)
