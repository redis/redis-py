<<<<<<< HEAD
    * Revert #2104, add `disconnect_on_error` option to `read_response()` (#2506)
=======
    * Use asyncio.timeout() instead of async_timeout.timeout() for python >= 3.11 (#2602)
>>>>>>> 7d474f90
    * Add test and fix async HiredisParser when reading during a disconnect() (#2349)
    * Use hiredis-py pack_command if available.
    * Support `.unlink()` in ClusterPipeline
    * Simplify synchronous SocketBuffer state management
    * Fix string cleanse in Redis Graph
    * Make PythonParser resumable in case of error (#2510)
    * Add `timeout=None` in `SentinelConnectionManager.read_response`
    * Documentation fix: password protected socket connection (#2374)
    * Allow `timeout=None` in `PubSub.get_message()` to wait forever
    * add `nowait` flag to `asyncio.Connection.disconnect()`
    * Update README.md links
    * Fix timezone handling for datetime to unixtime conversions
    * Fix start_id type for XAUTOCLAIM
    * Remove verbose logging from cluster.py
    * Add retry mechanism to async version of Connection
    * Compare commands case-insensitively in the asyncio command parser
    * Allow negative `retries` for `Retry` class to retry forever
    * Add `items` parameter to `hset` signature
    * Create codeql-analysis.yml (#1988). Thanks @chayim
    * Add limited support for Lua scripting with RedisCluster
    * Implement `.lock()` method on RedisCluster
    * Fix cursor returned by SCAN for RedisCluster & change default target to PRIMARIES
    * Fix scan_iter for RedisCluster
    * Remove verbose logging when initializing ClusterPubSub, ClusterPipeline or RedisCluster
    * Fix broken connection writer lock-up for asyncio (#2065)
    * Fix auth bug when provided with no username (#2086)
    * Fix missing ClusterPipeline._lock (#2189)
    * Added dynaminc_startup_nodes configuration to RedisCluster
    * Fix reusing the old nodes' connections when cluster topology refresh is being done
    * Fix RedisCluster to immediately raise AuthenticationError without a retry
    * ClusterPipeline Doesn't Handle ConnectionError for Dead Hosts (#2225)
    * Remove compatibility code for old versions of Hiredis, drop Packaging dependency
    * The `deprecated` library is no longer a dependency
    * Failover handling improvements for RedisCluster and Async RedisCluster (#2377)
    * Fixed "cannot pickle '_thread.lock' object" bug (#2354, #2297)
    * Added CredentialsProvider class to support password rotation
    * Enable Lock for asyncio cluster mode
    * Fix Sentinel.execute_command doesn't execute across the entire sentinel cluster bug (#2458)
    * Added a replacement for the default cluster node in the event of failure (#2463)
    * Fix for Unhandled exception related to self.host with unix socket (#2496)

* 4.1.3 (Feb 8, 2022)
    * Fix flushdb and flushall (#1926)
    * Add redis5 and redis4 dockers (#1871)
    * Change json.clear test multi to be up to date with redisjson (#1922)
    * Fixing volume for unstable_cluster docker (#1914)
    * Update changes file with changes since 4.0.0-beta2 (#1915)
* 4.1.2 (Jan 27, 2022)
    * Invalid OCSP certificates should raise ConnectionError on failed validation (#1907)
    * Added retry mechanism on socket timeouts when connecting to the server (#1895)
    * LMOVE, BLMOVE return incorrect responses (#1906)
    * Fixing AttributeError in UnixDomainSocketConnection (#1903)
    * Fixing TypeError in GraphCommands.explain (#1901)
    * For tests, increasing wait time for the cluster (#1908)
    * Increased pubsub's wait_for_messages timeout to prevent flaky tests (#1893)
    * README code snippets formatted to highlight properly (#1888)
    * Fix link in the main page (#1897)
    * Documentation fixes: JSON Example, SSL Connection Examples, RTD version (#1887)
    * Direct link to readthedocs (#1885)
* 4.1.1 (Jan 17, 2022)
    * Add retries to connections in Sentinel Pools (#1879)
    * OCSP Stapling Support (#1873)
    * Define incr/decr as aliases of incrby/decrby (#1874)
    * FT.CREATE - support MAXTEXTFIELDS, TEMPORARY, NOHL, NOFREQS, SKIPINITIALSCAN (#1847)
    * Timeseries docs fix (#1877)
    * get_connection: catch OSError too (#1832)
    * Set keys var otherwise variable not created (#1853)
    * Clusters should optionally require full slot coverage (#1845)
    * Triple quote docstrings in client.py PEP 257 (#1876)
    * syncing requirements (#1870)
    * Typo and typing in GraphCommands documentation (#1855)
    * Allowing poetry and redis-py to install together (#1854)
    * setup.py: Add project_urls for PyPI (#1867)
    * Support test with redis unstable docker (#1850)
    * Connection examples (#1835)
    * Documentation cleanup (#1841)
* 4.1.0 (Dec 26, 2021)
    * OCSP stapling support (#1820)
    * Support for SELECT (#1825)
    * Support for specifying error types with retry (#1817)
    * Support for RESET command since Redis 6.2.0 (#1824)
    * Support CLIENT TRACKING (#1612)
    * Support WRITE in CLIENT PAUSE (#1549)
    * JSON set_file and set_path support (#1818)
    * Allow ssl_ca_path with rediss:// urls (#1814)
    * Support for password-encrypted SSL private keys (#1782)
    * Support SYNC and PSYNC (#1741)
    * Retry on error exception and timeout fixes (#1821)
    * Fixing read race condition during pubsub (#1737)
    * Fixing exception in listen (#1823)
    * Fixed MovedError, and stopped iterating through startup nodes when slots are fully covered (#1819)
    * Socket not closing after server disconnect (#1797)
    * Single sourcing the package version (#1791)
    * Ensure redis_connect_func is set on uds connection (#1794)
    * SRTALGO - Skip for redis versions greater than 7.0.0 (#1831)
    * Documentation updates (#1822)
    * Add CI action to install package from repository commit hash (#1781) (#1790)
    * Fix link in lmove docstring (#1793)
    * Disabling JSON.DEBUG tests (#1787)
    * Migrated targeted nodes to kwargs in Cluster Mode (#1762)
    * Added support for MONITOR in clusters (#1756)
    * Adding ROLE Command (#1610)
    * Integrate RedisBloom support (#1683)
    * Adding RedisGraph support (#1556)
    * Allow overriding connection class via keyword arguments (#1752)
    * Aggregation LOAD * support for RediSearch (#1735)
    * Adding cluster, bloom, and graph docs (#1779)
    * Add packaging to setup_requires, and use >= to play nice to setup.py (fixes #1625) (#1780)
    * Fixing the license link in the readme (#1778)
    * Removing distutils from tests (#1773)
    * Fix cluster ACL tests (#1774)
    * Improved RedisCluster's reinitialize_steps and documentation (#1765)
    * Added black and isort (#1734)
    * Link Documents for all module commands (#1711)
    * Pyupgrade + flynt + f-strings (#1759)
    * Remove unused aggregation subclasses in RediSearch (#1754)
    * Adding RedisCluster client to support Redis Cluster Mode (#1660)
    * Support RediSearch FT.PROFILE command (#1727)
    * Adding support for non-decodable commands (#1731)
    * COMMAND GETKEYS support (#1738)
    * RedisJSON 2.0.4 behaviour support (#1747)
    * Removing deprecating distutils (PEP 632) (#1730)
    * Updating PR template (#1745)
    * Removing duplication of Script class (#1751)
    * Splitting documentation for read the docs (#1743)
    * Improve code coverage for aggregation tests (#1713)
    * Fixing COMMAND GETKEYS tests (#1750)
    * GitHub release improvements (#1684)
* 4.0.2 (Nov 22, 2021)
    * Restoring Sentinel commands to redis client (#1723)
    * Better removal of hiredis warning (#1726)
    * Adding links to redis documents in function calls (#1719)
* 4.0.1 (Nov 17, 2021)
    * Removing command on initial connections (#1722)
    * Removing hiredis warning when not installed (#1721)
* 4.0.0 (Nov 15, 2021)
    * FT.EXPLAINCLI intentionally raising NotImplementedError
    * Restoring ZRANGE desc for Redis < 6.2.0 (#1697)
    * Response parsing occasionally fails to parse floats (#1692)
    * Re-enabling read-the-docs (#1707)
    * Call HSET after FT.CREATE to avoid keyspace scan (#1706)
    * Unit tests fixes for compatibility (#1703)
    * Improve documentation about Locks (#1701)
    * Fixes to allow --redis-url to pass through all tests (#1700)
    * Fix unit tests running against Redis 4.0.0 (#1699)
    * Search alias test fix (#1695)
    * Adding RediSearch/RedisJSON tests (#1691)
    * Updating codecov rules (#1689)
    * Tests to validate custom JSON decoders (#1681)
    * Added breaking icon to release drafter (#1702)
    * Removing dependency on six (#1676)
    * Re-enable pipeline support for JSON and TimeSeries (#1674)
    * Export Sentinel, and SSL like other classes (#1671)
    * Restore zrange functionality for older versions of Redis (#1670)
    * Fixed garbage collection deadlock (#1578)
    * Tests to validate built python packages (#1678)
    * Sleep for flaky search test (#1680)
    * Test function renames, to match standards (#1679)
    * Docstring improvements for Redis class (#1675)
    * Fix georadius tests (#1672)
    * Improvements to JSON coverage (#1666)
    * Add python_requires setuptools check for python > 3.6 (#1656)
    * SMISMEMBER support (#1667)
    * Exposing the module version in loaded_modules (#1648)
    * RedisTimeSeries support (#1652)
    * Support for json multipath ($) (#1663)
    * Added boolean parsing to PEXPIRE and PEXPIREAT (#1665)
    * Add python_requires setuptools check for python > 3.6 (#1656)
    * Adding vulture for static analysis (#1655)
    * Starting to clean the docs (#1657)
    * Update README.md (#1654)
    * Adding description format for package (#1651)
    * Publish to pypi as releases are generated with the release drafter (#1647)
    * Restore actions to prs (#1653)
    * Fixing the package to include commands (#1649)
    * Re-enabling codecov as part of CI process (#1646)
    * Adding support for redisearch (#1640) Thanks @chayim
    * redisjson support (#1636) Thanks @chayim
    * Sentinel: Add SentinelManagedSSLConnection (#1419) Thanks @AbdealiJK
    * Enable floating parameters in SET (ex and px) (#1635) Thanks @AvitalFineRedis
    * Add warning when hiredis not installed. Recommend installation. (#1621) Thanks @adiamzn
    * Raising NotImplementedError for SCRIPT DEBUG and DEBUG SEGFAULT (#1624) Thanks @chayim
    * CLIENT REDIR command support (#1623) Thanks @chayim
    * REPLICAOF command implementation (#1622) Thanks @chayim
    * Add support to NX XX and CH to GEOADD (#1605) Thanks @AvitalFineRedis
    * Add support to ZRANGE and ZRANGESTORE parameters (#1603) Thanks @AvitalFineRedis
    * Pre 6.2 redis should default to None for script flush (#1641) Thanks @chayim
    * Add FULL option to XINFO SUMMARY (#1638) Thanks @agusdmb
    * Geosearch test should use any=True (#1594) Thanks @Andrew-Chen-Wang
    * Removing packaging dependency (#1626) Thanks @chayim
    * Fix client_kill_filter docs for skimpy (#1596) Thanks @Andrew-Chen-Wang
    * Normalize minid and maxlen docs (#1593) Thanks @Andrew-Chen-Wang
    * Update docs for multiple usernames for ACL DELUSER (#1595) Thanks @Andrew-Chen-Wang
    * Fix grammar of get param in set command (#1588) Thanks @Andrew-Chen-Wang
    * Fix docs for client_kill_filter (#1584) Thanks @Andrew-Chen-Wang
    * Convert README & CONTRIBUTING from rst to md (#1633) Thanks @davidylee
    * Test BYLEX param in zrangestore (#1634) Thanks @AvitalFineRedis
    * Tox integrations with invoke and docker (#1632) Thanks @chayim
    * Adding the release drafter to help simplify release notes (#1618). Thanks @chayim
    * BACKWARDS INCOMPATIBLE: Removed support for end of life Python 2.7. #1318
    * BACKWARDS INCOMPATIBLE: All values within Redis URLs are unquoted via
      urllib.parse.unquote. Prior versions of redis-py supported this by
      specifying the ``decode_components`` flag to the ``from_url`` functions.
      This is now done by default and cannot be disabled. #589
    * POTENTIALLY INCOMPATIBLE: Redis commands were moved into a mixin
      (see commands.py). Anyone importing ``redis.client`` to access commands
      directly should import ``redis.commands``. #1534, #1550
    * Removed technical debt on REDIS_6_VERSION placeholder. Thanks @chayim #1582.
    * Various docus fixes. Thanks @Andrew-Chen-Wang #1585, #1586.
    * Support for LOLWUT command, available since Redis 5.0.0.
      Thanks @brainix #1568.
    * Added support for CLIENT REPLY, available in Redis 3.2.0.
      Thanks @chayim #1581.
    * Support for Auto-reconnect PubSub on get_message. Thanks @luhn #1574.
    * Fix RST syntax error in README/ Thanks @JanCBrammer #1451.
    * IDLETIME and FREQ support for RESTORE. Thanks @chayim #1580.
    * Supporting args with MODULE LOAD. Thanks @chayim #1579.
    * Updating RedisLabs with Redis. Thanks @gkorland #1575.
    * Added support for ASYNC to SCRIPT FLUSH available in Redis 6.2.0.
      Thanks @chayim. #1567
    * Added CLIENT LIST fix to support multiple client ids available in
      Redis 2.8.12. Thanks @chayim #1563.
    * Added DISCARD support for pipelines available in Redis 2.0.0.
      Thanks @chayim #1565.
    * Added ACL DELUSER support for deleting lists of users available in
      Redis 6.2.0. Thanks @chayim. #1562
    * Added CLIENT TRACKINFO support available in Redis 6.2.0.
      Thanks @chayim. #1560
    * Added GEOSEARCH and GEOSEARCHSTORE support available in Redis 6.2.0.
      Thanks @AvitalFine Redis. #1526
    * Added LPUSHX support for lists available in Redis 4.0.0.
      Thanks @chayim. #1559
    * Added support for QUIT available in Redis 1.0.0.
      Thanks @chayim. #1558
    * Added support for COMMAND COUNT available in Redis 2.8.13.
      Thanks @chayim. #1554.
    * Added CREATECONSUMER support for XGROUP available in Redis 6.2.0.
      Thanks @AvitalFineRedis. #1553
    * Including slowly complexity in INFO if available.
      Thanks @ian28223 #1489.
    * Added support for STRALGO available in Redis 6.0.0.
      Thanks @AvitalFineRedis. #1528
    * Addes support for ZMSCORE available in Redis 6.2.0.
      Thanks @2014BDuck and @jiekun.zhu. #1437
    * Support MINID and LIMIT on XADD available in Redis 6.2.0.
      Thanks @AvitalFineRedis. #1548
    * Added sentinel commands FLUSHCONFIG, CKQUORUM, FAILOVER, and RESET
      available in Redis 2.8.12.
      Thanks @otherpirate. #834
    * Migrated Version instead of StrictVersion for Python 3.10.
      Thanks @tirkarthi. #1552
    * Added retry mechanism with backoff. Thanks @nbraun-amazon. #1494
    * Migrated commands to a mixin. Thanks @chayim. #1534
    * Added support for ZUNION, available in Redis 6.2.0. Thanks
      @AvitalFineRedis. #1522
    * Added support for CLIENT LIST with ID, available in Redis 6.2.0.
      Thanks @chayim. #1505
    * Added support for MINID and LIMIT with xtrim, available in Reds 6.2.0.
      Thanks @chayim. #1508
    * Implemented LMOVE and BLMOVE commands, available in Redis 6.2.0.
      Thanks @chayim. #1504
    * Added GET argument to SET command, available in Redis 6.2.0.
      Thanks @2014BDuck. #1412
    * Documentation fixes. Thanks @enjoy-binbin @jonher937. #1496 #1532
    * Added support for XAUTOCLAIM, available in Redis 6.2.0.
      Thanks @AvitalFineRedis. #1529
    * Added IDLE support for XPENDING, available in Redis 6.2.0.
      Thanks @AvitalFineRedis. #1523
    * Add a count parameter to lpop/rpop, available in Redis 6.2.0.
      Thanks @wavenator. #1487
    * Added a (pypy) trove classifier for Python 3.9.
      Thanks @D3X. #1535
    * Added ZINTER support, available in Redis 6.2.0.
      Thanks @AvitalFineRedis. #1520
    * Added ZINTER support, available in Redis 6.2.0.
      Thanks @AvitalFineRedis. #1520
    * Added ZDIFF and ZDIFFSTORE support, available in Redis 6.2.0.
      Thanks @AvitalFineRedis. #1518
    * Added ZRANGESTORE support, available in Redis 6.2.0.
      Thanks @AvitalFineRedis. #1521
    * Added LT and GT support for ZADD, available in Redis 6.2.0.
      Thanks @chayim. #1509
    * Added ZRANDMEMBER support, available in Redis 6.2.0.
      Thanks @AvitalFineRedis. #1519
    * Added GETDEL support, available in Redis 6.2.0.
      Thanks @AvitalFineRedis. #1514
    * Added CLIENT KILL laddr filter, available in Redis 6.2.0.
      Thanks @chayim. #1506
    * Added CLIENT UNPAUSE, available in Redis 6.2.0.
      Thanks @chayim. #1512
    * Added NOMKSTREAM support for XADD, available in Redis 6.2.0.
      Thanks @chayim. #1507
    * Added HRANDFIELD support, available in Redis 6.2.0.
      Thanks @AvitalFineRedis. #1513
    * Added CLIENT INFO support, available in Redis 6.2.0.
      Thanks @AvitalFineRedis. #1517
    * Added GETEX support, available in Redis 6.2.0.
      Thanks @AvitalFineRedis. #1515
    * Added support for COPY command, available in Redis 6.2.0.
      Thanks @malinaa96. #1492
    * Provide a development and testing environment via docker. Thanks
      @abrookins. #1365
    * Added support for the LPOS command available in Redis 6.0.6. Thanks
      @aparcar #1353/#1354
    * Added support for the ACL LOG command available in Redis 6. Thanks
      @2014BDuck. #1307
    * Added support for ABSTTL option of the RESTORE command available in
      Redis 5.0. Thanks @charettes. #1423
* 3.5.3 (June 1, 2020)
    * Restore try/except clauses to __del__ methods. These will be removed
      in 4.0 when more explicit resource management if enforced. #1339
    * Update the master_address when Sentinels promote a new master. #847
    * Update SentinelConnectionPool to not forcefully disconnect other in-use
      connections which can negatively affect threaded applications. #1345
* 3.5.2 (May 14, 2020)
    * Tune the locking in ConnectionPool.get_connection so that the lock is
      not held while waiting for the socket to establish and validate the
      TCP connection.
* 3.5.1 (May 9, 2020)
    * Fix for HSET argument validation to allow any non-None key. Thanks
      @AleksMat, #1337, #1341
* 3.5.0 (April 29, 2020)
    * Removed exception trapping from __del__ methods. redis-py objects that
      hold various resources implement __del__ cleanup methods to release
      those resources when the object goes out of scope. This provides a
      fallback for when these objects aren't explicitly closed by user code.
      Prior to this change any errors encountered in closing these resources
      would be hidden from the user. Thanks @jdufresne. #1281
    * Expanded support for connection strings specifying a username connecting
      to pre-v6 servers. #1274
    * Optimized Lock's blocking_timeout and sleep. If the lock cannot be
      acquired and the sleep value would cause the loop to sleep beyond
      blocking_timeout, fail immediately. Thanks @clslgrnc. #1263
    * Added support for passing Python memoryviews to Redis command args that
      expect strings or bytes. The memoryview instance is sent directly to
      the socket such that there are zero copies made of the underlying data
      during command packing. Thanks @Cody-G. #1265, #1285
    * HSET command now can accept multiple pairs. HMSET has been marked as
      deprecated now. Thanks to @laixintao #1271
    * Don't manually DISCARD when encountering an ExecAbortError.
      Thanks @nickgaya, #1300/#1301
    * Reset the watched state of pipelines after calling exec. This saves
      a roundtrip to the server by not having to call UNWATCH within
      Pipeline.reset(). Thanks @nickgaya, #1299/#1302
    * Added the KEEPTTL option for the SET command. Thanks
      @laixintao #1304/#1280
    * Added the MEMORY STATS command. #1268
    * Lock.extend() now has a new option, `replace_ttl`. When False (the
      default), Lock.extend() adds the `additional_time` to the lock's existing
      TTL. When replace_ttl=True, the lock's existing TTL is replaced with
      the value of `additional_time`.
    * Add testing and support for PyPy.
* 3.4.1
    * Move the username argument in the Redis and Connection classes to the
      end of the argument list. This helps those poor souls that specify all
      their connection options as non-keyword arguments. #1276
    * Prior to ACL support, redis-py ignored the username component of
      Connection URLs. With ACL support, usernames are no longer ignored and
      are used to authenticate against an ACL rule. Some cloud vendors with
      managed Redis instances (like Heroku) provide connection URLs with a
      username component pre-ACL that is not intended to be used. Sending that
      username to Redis servers < 6.0.0 results in an error. Attempt to detect
      this condition and retry the AUTH command with only the password such
      that authentication continues to work for these users. #1274
    * Removed the __eq__ hooks to Redis and ConnectionPool that were added
      in 3.4.0. This ended up being a bad idea as two separate connection
      pools be considered equal yet manage a completely separate set of
      connections.
* 3.4.0
    * Allow empty pipelines to be executed if there are WATCHed keys.
      This is a convenient way to test if any of the watched keys changed
      without actually running any other commands. Thanks @brianmaissy.
      #1233, #1234
    * Removed support for end of life Python 3.4.
    * Added support for all ACL commands in Redis 6. Thanks @IAmATeaPot418
      for helping.
    * Pipeline instances now always evaluate to True. Prior to this change,
      pipeline instances relied on __len__ for boolean evaluation which
      meant that pipelines with no commands on the stack would be considered
      False. #994
    * Client instances and Connection pools now support a 'client_name'
      argument. If supplied, all connections created will call CLIENT SETNAME
      as soon as the connection is opened. Thanks to @Habbie for supplying
      the basis of this change. #802
    * Added the 'ssl_check_hostname' argument to specify whether SSL
      connections should require the server hostname to match the hostname
      specified in the SSL cert. By default 'ssl_check_hostname' is False
      for backwards compatibility. #1196
    * Slightly optimized command packing. Thanks @Deneby67. #1255
    * Added support for the TYPE argument to SCAN. Thanks @netocp. #1220
    * Better thread and fork safety in ConnectionPool and
      BlockingConnectionPool. Added better locking to synchronize critical
      sections rather than relying on CPython-specific implementation details
      relating to atomic operations. Adjusted how the pools identify and
      deal with a fork. Added a ChildDeadlockedError exception that is
      raised by child processes in the very unlikely chance that a deadlock
      is encountered. Thanks @gmbnomis, @mdellweg, @yht804421715. #1270,
      #1138, #1178, #906, #1262
    * Added __eq__ hooks to the Redis and ConnectionPool classes.
      Thanks @brainix. #1240
* 3.3.11
    * Further fix for the SSLError -> TimeoutError mapping to work
      on obscure releases of Python 2.7.
* 3.3.10
    * Fixed a potential error handling bug for the SSLError -> TimeoutError
      mapping introduced in 3.3.9. Thanks @zbristow. #1224
* 3.3.9
    * Mapped Python 2.7 SSLError to TimeoutError where appropriate. Timeouts
      should now consistently raise TimeoutErrors on Python 2.7 for both
      unsecured and secured connections. Thanks @zbristow. #1222
* 3.3.8
    * Fixed MONITOR parsing to properly parse IPv6 client addresses, unix
      socket connections and commands issued from Lua. Thanks @kukey. #1201
* 3.3.7
    * Fixed a regression introduced in 3.3.0 where socket.error exceptions
      (or subclasses) could potentially be raised instead of
      redis.exceptions.ConnectionError. #1202
* 3.3.6
    * Fixed a regression in 3.3.5 that caused PubSub.get_message() to raise
      a socket.timeout exception when passing a timeout value. #1200
* 3.3.5
    * Fix an issue where socket.timeout errors could be handled by the wrong
      exception handler in Python 2.7.
* 3.3.4
    * More specifically identify nonblocking read errors for both SSL and
      non-SSL connections. 3.3.1, 3.3.2 and 3.3.3 on Python 2.7 could
      potentially mask a ConnectionError. #1197
* 3.3.3
    * The SSL module in Python < 2.7.9 handles non-blocking sockets
      differently than 2.7.9+. This patch accommodates older versions. #1197
* 3.3.2
    * Further fixed a regression introduced in 3.3.0 involving SSL and
      non-blocking sockets. #1197
* 3.3.1
    * Fixed a regression introduced in 3.3.0 involving SSL and non-blocking
      sockets. #1197
* 3.3.0
    * Resolve a race condition with the PubSubWorkerThread. #1150
    * Cleanup socket read error messages. Thanks Vic Yu. #1159
    * Cleanup the Connection's selector correctly. Thanks Bruce Merry. #1153
    * Added a Monitor object to make working with MONITOR output easy.
      Thanks Roey Prat #1033
    * Internal cleanup: Removed the legacy Token class which was necessary
      with older version of Python that are no longer supported. #1066
    * Response callbacks are now case insensitive. This allows users that
      call Redis.execute_command() directly to pass lower-case command
      names and still get reasonable responses. #1168
    * Added support for hiredis-py 1.0.0 encoding error support. This should
      make the PythonParser and the HiredisParser behave identically
      when encountering encoding errors. Thanks Brian Candler. #1161/#1162
    * All authentication errors now properly raise AuthenticationError.
      AuthenticationError is now a subclass of ConnectionError, which will
      cause the connection to be disconnected and cleaned up appropriately.
      #923
    * Add READONLY and READWRITE commands. Thanks @theodesp. #1114
    * Remove selectors in favor of nonblocking sockets. Selectors had
      issues in some environments including eventlet and gevent. This should
      resolve those issues with no other side effects.
    * Fixed an issue with XCLAIM and previously claimed but not removed
      messages. Thanks @thomdask. #1192/#1191
    * Allow for single connection client instances. These instances
      are not thread safe but offer other benefits including a subtle
      performance increase.
    * Added extensive health checks that keep the connections lively.
      Passing the "health_check_interval=N" option to the Redis client class
      or to a ConnectionPool ensures that a round trip PING/PONG is successful
      before any command if the underlying connection has been idle for more
      than N seconds. ConnectionErrors and TimeoutErrors are automatically
      retried once for health checks.
    * Changed the PubSubWorkerThread to use a threading.Event object rather
      than a boolean to control the thread's life cycle. Thanks Timothy
      Rule. #1194/#1195.
    * Fixed a bug in Pipeline error handling that would incorrectly retry
      ConnectionErrors.
* 3.2.1
    * Fix SentinelConnectionPool to work in multiprocess/forked environments.
* 3.2.0
    * Added support for `select.poll` to test whether data can be read
      on a socket. This should allow for significantly more connections to
      be used with pubsub. Fixes #486/#1115
    * Attempt to guarantee that the ConnectionPool hands out healthy
      connections. Healthy connections are those that have an established
      socket connection to the Redis server, are ready to accept a command
      and have no data available to read. Fixes #1127/#886
    * Use the socket.IPPROTO_TCP constant instead of socket.SOL_TCP.
      IPPROTO_TCP is available on more interpreters (Jython for instance).
      Thanks @Junnplus. #1130
    * Fixed a regression introduced in 3.0 that mishandles exceptions not
      derived from the base Exception class. KeyboardInterrupt and
      gevent.timeout notable. Thanks Christian Fersch. #1128/#1129
    * Significant improvements to handing connections with forked processes.
      Parent and child processes no longer trample on each others' connections.
      Thanks to Jay Rolette for the patch and highlighting this issue.
      #504/#732/#784/#863
    * PythonParser no longer closes the associated connection's socket. The
      connection itself will close the socket. #1108/#1085
* 3.1.0
    * Connection URLs must have one of the following schemes:
      redis://, rediss://, unix://. Thanks @jdupl123. #961/#969
    * Fixed an issue with retry_on_timeout logic that caused some TimeoutErrors
      to be retried. Thanks Aaron Yang. #1022/#1023
    * Added support for SNI for SSL. Thanks @oridistor and Roey Prat. #1087
    * Fixed ConnectionPool repr for pools with no connections. Thanks
      Cody Scott. #1043/#995
    * Fixed GEOHASH to return a None value when specifying a place that
      doesn't exist on the server. Thanks @guybe7. #1126
    * Fixed XREADGROUP to return an empty dictionary for messages that
      have been deleted but still exist in the unacknowledged queue. Thanks
      @xeizmendi. #1116
    * Added an owned method to Lock objects. owned returns a boolean
      indicating whether the current lock instance still owns the lock.
      Thanks Dave Johansen. #1112
    * Allow lock.acquire() to accept an optional token argument. If
      provided, the token argument is used as the unique value used to claim
      the lock. Thankd Dave Johansen. #1112
    * Added a reacquire method to Lock objects. reacquire attempts to renew
      the lock such that the timeout is extended to the same value that the
      lock was initially acquired with. Thanks Ihor Kalnytskyi. #1014
    * Stream names found within XREAD and XREADGROUP responses now properly
      respect the decode_responses flag.
    * XPENDING_RANGE now requires the user the specify the min, max and
      count arguments. Newer versions of Redis prevent count from being
      infinite so it's left to the user to specify these values explicitly.
    * ZADD now returns None when xx=True and incr=True and an element
      is specified that doesn't exist in the sorted set. This matches
      what the server returns in this case. #1084
    * Added client_kill_filter that accepts various filters to identify
      and kill clients. Thanks Theofanis Despoudis. #1098
    * Fixed a race condition that occurred when unsubscribing and
      resubscribing to the same channel or pattern in rapid succession.
      Thanks Marcin Raczyński. #764
    * Added a LockNotOwnedError that is raised when trying to extend or
      release a lock that is no longer owned. This is a subclass of LockError
      so previous code should continue to work as expected. Thanks Joshua
      Harlow. #1095
    * Fixed a bug in GEORADIUS that forced decoding of places without
      respecting the decode_responses option. Thanks Bo Bayles. #1082
* 3.0.1
    * Fixed regression with UnixDomainSocketConnection caused by 3.0.0.
      Thanks Jyrki Muukkonen
    * Fixed an issue with the new asynchronous flag on flushdb and flushall.
      Thanks rogeryen
    * Updated Lock.locked() method to indicate whether *any* process has
      acquired the lock, not just the current one. This is in line with
      the behavior of threading.Lock. Thanks Alan Justino da Silva
* 3.0.0
  BACKWARDS INCOMPATIBLE CHANGES
    * When using a Lock as a context manager and the lock fails to be acquired
      a LockError is now raised. This prevents the code block inside the
      context manager from being executed if the lock could not be acquired.
    * Renamed LuaLock to Lock.
    * Removed the pipeline based Lock implementation in favor of the LuaLock
      implementation.
    * Only bytes, strings and numbers (ints, longs and floats) are acceptable
      for keys and values. Previously redis-py attempted to cast other types
      to str() and store the result. This caused must confusion and frustration
      when passing boolean values (cast to 'True' and 'False') or None values
      (cast to 'None'). It is now the user's responsibility to cast all
      key names and values to bytes, strings or numbers before passing the
      value to redis-py.
    * The StrictRedis class has been renamed to Redis. StrictRedis will
      continue to exist as an alias of Redis for the foreseeable future.
    * The legacy Redis client class has been removed. It caused much confusion
      to users.
    * ZINCRBY arguments 'value' and 'amount' have swapped order to match the
      the Redis server. The new argument order is: keyname, amount, value.
    * MGET no longer raises an error if zero keys are passed in. Instead an
      empty list is returned.
    * MSET and MSETNX now require all keys/values to be specified in a single
      dictionary argument named mapping. This was changed to allow for future
      options to these commands in the future.
    * ZADD now requires all element names/scores be specified in a single
      dictionary argument named mapping. This was required to allow the NX,
      XX, CH and INCR options to be specified.
    * ssl_cert_reqs now has a default value of 'required' by default. This
      should make connecting to a remote Redis server over SSL more secure.
      Thanks u2mejc
    * Removed support for EOL Python 2.6 and 3.3. Thanks jdufresne
  OTHER CHANGES
    * Added missing DECRBY command. Thanks derek-dchu
    * CLUSTER INFO and CLUSTER NODES responses are now properly decoded to
      strings.
    * Added a 'locked()' method to Lock objects. This method returns True
      if the lock has been acquired and owned by the current process,
      otherwise False.
    * EXISTS now supports multiple keys. It's return value is now the number
      of keys in the list that exist.
    * Ensure all commands can accept key names as bytes. This fixes issues
      with BLPOP, BRPOP and SORT.
    * All errors resulting from bad user input are raised as DataError
      exceptions. DataError is a subclass of RedisError so this should be
      transparent to anyone previously catching these.
    * Added support for NX, XX, CH and INCR options to ZADD
    * Added support for the MIGRATE command
    * Added support for the MEMORY USAGE and MEMORY PURGE commands. Thanks
      Itamar Haber
    * Added support for the 'asynchronous' argument to FLUSHDB and FLUSHALL
      commands. Thanks Itamar Haber
    * Added support for the BITFIELD command. Thanks Charles Leifer and
      Itamar Haber
    * Improved performance on pipeline requests with large chunks of data.
      Thanks tzickel
    * Fixed test suite to not fail if another client is connected to the
      server the tests are running against.
    * Added support for SWAPDB. Thanks Itamar Haber
    * Added support for all STREAM commands. Thanks Roey Prat and Itamar Haber
    * SHUTDOWN now accepts the 'save' and 'nosave' arguments. Thanks
      dwilliams-kenzan
    * Added support for ZPOPMAX, ZPOPMIN, BZPOPMAX, BZPOPMIN. Thanks
      Itamar Haber
    * Added support for the 'type' argument in CLIENT LIST. Thanks Roey Prat
    * Added support for CLIENT PAUSE. Thanks Roey Prat
    * Added support for CLIENT ID and CLIENT UNBLOCK. Thanks Itamar Haber
    * GEODIST now returns a None value when referencing a place that does
      not exist. Thanks qingping209
    * Added a ping() method to pubsub objects. Thanks krishan-carbon
    * Fixed a bug with keys in the INFO dict that contained ':' symbols.
      Thanks mzalimeni
    * Fixed the select system call retry compatibility with Python 2.x.
      Thanks lddubeau
    * max_connections is now a valid querystring argument for creating
      connection pools from URLs. Thanks mmaslowskicc
    * Added the UNLINK command. Thanks yozel
    * Added socket_type option to Connection for configurability.
      Thanks garlicnation
    * Lock.do_acquire now atomically sets acquires the lock and sets the
      expire value via set(nx=True, px=timeout). Thanks 23doors
    * Added 'count' argument to SPOP. Thanks AlirezaSadeghi
    * Fixed an issue parsing client_list responses that contained an '='.
      Thanks swilly22
* 2.10.6
    * Various performance improvements. Thanks cjsimpson
    * Fixed a bug with SRANDMEMBER where the behavior for `number=0` did
      not match the spec. Thanks Alex Wang
    * Added HSTRLEN command. Thanks Alexander Putilin
    * Added the TOUCH command. Thanks Anis Jonischkeit
    * Remove unnecessary calls to the server when registering Lua scripts.
      Thanks Ben Greenberg
    * SET's EX and PX arguments now allow values of zero. Thanks huangqiyin
    * Added PUBSUB {CHANNELS, NUMPAT, NUMSUB} commands. Thanks Angus Pearson
    * PubSub connections that encounter `InterruptedError`s now
      retry automatically. Thanks Carlton Gibson and Seth M. Larson
    * LPUSH and RPUSH commands run on PyPy now correctly returns the number
      of items of the list. Thanks Jeong YunWon
    * Added support to automatically retry socket EINTR errors. Thanks
      Thomas Steinacher
    * PubSubWorker threads started with `run_in_thread` are now daemonized
      so the thread shuts down when the running process goes away. Thanks
      Keith Ainsworth
    * Added support for GEO commands. Thanks Pau Freixes, Alex DeBrie and
      Abraham Toriz
    * Made client construction from URLs smarter. Thanks Tim Savage
    * Added support for CLUSTER * commands. Thanks Andy Huang
    * The RESTORE command now accepts an optional `replace` boolean.
      Thanks Yoshinari Takaoka
    * Attempt to connect to a new Sentinel if a TimeoutError occurs. Thanks
      Bo Lopker
    * Fixed a bug in the client's `__getitem__` where a KeyError would be
      raised if the value returned by the server is an empty string.
      Thanks Javier Candeira.
    * Socket timeouts when connecting to a server are now properly raised
      as TimeoutErrors.
* 2.10.5
    * Allow URL encoded parameters in Redis URLs. Characters like a "/" can
      now be URL encoded and redis-py will correctly decode them. Thanks
      Paul Keene.
    * Added support for the WAIT command. Thanks https://github.com/eshizhan
    * Better shutdown support for the PubSub Worker Thread. It now properly
      cleans up the connection, unsubscribes from any channels and patterns
      previously subscribed to and consumes any waiting messages on the socket.
    * Added the ability to sleep for a brief period in the event of a
      WatchError occurring. Thanks Joshua Harlow.
    * Fixed a bug with pipeline error reporting when dealing with characters
      in error messages that could not be encoded to the connection's
      character set. Thanks Hendrik Muhs.
    * Fixed a bug in Sentinel connections that would inadvertently connect
      to the master when the connection pool resets. Thanks
      https://github.com/df3n5
    * Better timeout support in Pubsub get_message. Thanks Andy Isaacson.
    * Fixed a bug with the HiredisParser that would cause the parser to
      get stuck in an endless loop if a specific number of bytes were
      delivered from the socket. This fix also increases performance of
      parsing large responses from the Redis server.
    * Added support for ZREVRANGEBYLEX.
    * ConnectionErrors are now raised if Redis refuses a connection due to
      the maxclients limit being exceeded. Thanks Roman Karpovich.
    * max_connections can now be set when instantiating client instances.
      Thanks Ohad Perry.
* 2.10.4
    (skipped due to a PyPI snafu)
* 2.10.3
    * Fixed a bug with the bytearray support introduced in 2.10.2. Thanks
      Josh Owen.
* 2.10.2
    * Added support for Hiredis's new bytearray support. Thanks
      https://github.com/tzickel
    * POSSIBLE BACKWARDS INCOMPATIBLE CHANGE: Fixed a possible race condition
      when multiple threads share the same Lock instance with a timeout. Lock
      tokens are now stored in thread local storage by default. If you have
      code that acquires a lock in one thread and passes that lock instance to
      another thread to release it, you need to disable thread local storage.
      Refer to the doc strings on the Lock class about the thread_local
      argument information.
    * Fixed a regression in from_url where "charset" and "errors" weren't
      valid options. "encoding" and "encoding_errors" are still accepted
      and preferred.
    * The "charset" and "errors" options have been deprecated. Passing
      either to StrictRedis.__init__ or from_url will still work but will
      also emit a DeprecationWarning. Instead use the "encoding" and
      "encoding_errors" options.
    * Fixed a compatibility bug with Python 3 when the server closes a
      connection.
    * Added BITPOS command. Thanks https://github.com/jettify.
    * Fixed a bug when attempting to send large values to Redis in a Pipeline.
* 2.10.1
    * Fixed a bug where Sentinel connections to a server that's no longer a
      master and receives a READONLY error will disconnect and reconnect to
      the master.
* 2.10.0
    * Discontinued support for Python 2.5. Upgrade. You'll be happier.
    * The HiRedis parser will now properly raise ConnectionErrors.
    * Completely refactored PubSub support. Fixes all known PubSub bugs and
      adds a bunch of new features. Docs can be found in the README under the
      new "Publish / Subscribe" section.
    * Added the new HyperLogLog commands (PFADD, PFCOUNT, PFMERGE). Thanks
      Pepijn de Vos and Vincent Ohprecio.
    * Updated TTL and PTTL commands with Redis 2.8+ semantics. Thanks Markus
      Kaiserswerth.
    * *SCAN commands now return a long (int on Python3) cursor value rather
      than the string representation. This might be slightly backwards
      incompatible in code using *SCAN commands loops such as
      "while cursor != '0':".
    * Added extra *SCAN commands that return iterators instead of the normal
      [cursor, data] type. Use scan_iter, hscan_iter, sscan_iter, and
      zscan_iter for iterators. Thanks Mathieu Longtin.
    * Added support for SLOWLOG commands. Thanks Rick van Hattem.
    * Added lexicographical commands ZRANGEBYLEX, ZREMRANGEBYLEX, and ZLEXCOUNT
      for sorted sets.
    * Connection objects now support an optional argument, socket_read_size,
      indicating how much data to read during each socket.recv() call. After
      benchmarking, increased the default size to 64k, which dramatically
      improves performance when fetching large values, such as many results
      in a pipeline or a large (>1MB) string value.
    * Improved the pack_command and send_packed_command functions to increase
      performance when sending large (>1MB) values.
    * Sentinel Connections to master servers now detect when a READONLY error
      is encountered and disconnect themselves and all other active connections
      to the same master so that the new master can be discovered.
    * Fixed Sentinel state parsing on Python 3.
    * Added support for SENTINEL MONITOR, SENTINEL REMOVE, and SENTINEL SET
      commands. Thanks Greg Murphy.
    * INFO output that doesn't follow the "key:value" format will now be
      appended to a key named "__raw__" in the INFO dictionary. Thanks Pedro
      Larroy.
    * The "vagrant" directory contains a complete vagrant environment for
      redis-py developers. The environment runs a Redis master, a Redis slave,
      and 3 Sentinels. Future iterations of the test suite will incorporate
      more integration style tests, ensuring things like failover happen
      correctly.
    * It's now possible to create connection pool instances from a URL.
      StrictRedis.from_url() now uses this feature to create a connection pool
      instance and use that when creating a new client instance. Thanks
      https://github.com/chillipino
    * When creating client instances or connection pool instances from an URL,
      it's now possible to pass additional options to the connection pool with
      querystring arguments.
    * Fixed a bug where some encodings (like utf-16) were unusable on Python 3
      as command names and literals would get encoded.
    * Added an SSLConnection class that allows for secure connections through
      stunnel or other means. Construct an SSL connection with the ssl=True
      option on client classes, using the rediss:// scheme from an URL, or
      by passing the SSLConnection class to a connection pool's
      connection_class argument. Thanks https://github.com/oranagra.
    * Added a socket_connect_timeout option to control how long to wait while
      establishing a TCP connection before timing out. This lets the client
      fail fast when attempting to connect to a downed server while keeping
      a more lenient timeout for all other socket operations.
    * Added TCP Keep-alive support by passing use the socket_keepalive=True
      option. Finer grain control can be achieved using the
      socket_keepalive_options option which expects a dictionary with any of
      the keys (socket.TCP_KEEPIDLE, socket.TCP_KEEPCNT, socket.TCP_KEEPINTVL)
      and integers for values. Thanks Yossi Gottlieb.
    * Added a `retry_on_timeout` option that controls how socket.timeout errors
      are handled. By default it is set to False and will cause the client to
      raise a TimeoutError anytime a socket.timeout is encountered. If
      `retry_on_timeout` is set to True, the client will retry a command that
      timed out once like other `socket.error`s.
    * Completely refactored the Lock system. There is now a LuaLock class
      that's used when the Redis server is capable of running Lua scripts along
      with a fallback class for Redis servers < 2.6. The new locks fix several
      subtle race consider that the old lock could face. In additional, a
      new method, "extend" is available on lock instances that all a lock
      owner to extend the amount of time they have the lock for. Thanks to
      Eli Finkelshteyn and https://github.com/chillipino for contributions.
* 2.9.1
    * IPv6 support. Thanks https://github.com/amashinchi
* 2.9.0
    * Performance improvement for packing commands when using the PythonParser.
      Thanks Guillaume Viot.
    * Executing an empty pipeline transaction no longer sends MULTI/EXEC to
      the server. Thanks EliFinkelshteyn.
    * Errors when authenticating (incorrect password) and selecting a database
      now close the socket.
    * Full Sentinel support thanks to Vitja Makarov. Thanks!
    * Better repr support for client and connection pool instances. Thanks
      Mark Roberts.
    * Error messages that the server sends to the client are now included
      in the client error message. Thanks Sangjin Lim.
    * Added the SCAN, SSCAN, HSCAN, and ZSCAN commands. Thanks Jingchao Hu.
    * ResponseErrors generated by pipeline execution provide addition context
      including the position of the command in the pipeline and the actual
      command text generated the error.
    * ConnectionPools now play nicer in threaded environments that fork. Thanks
      Christian Joergensen.
* 2.8.0
    * redis-py should play better with gevent when a gevent Timeout is raised.
      Thanks leifkb.
    * Added SENTINEL command. Thanks Anna Janackova.
    * Fixed a bug where pipelines could potentially corrupt a connection
      if the MULTI command generated a ResponseError. Thanks EliFinkelshteyn
      for the report.
    * Connections now call socket.shutdown() prior to socket.close() to
      ensure communication ends immediately per the note at
      https://docs.python.org/2/library/socket.html#socket.socket.close
      Thanks to David Martin for pointing this out.
    * Lock checks are now based on floats rather than ints. Thanks
      Vitja Makarov.
* 2.7.6
    * Added CONFIG RESETSTAT command. Thanks Yossi Gottlieb.
    * Fixed a bug introduced in 2.7.3 that caused issues with script objects
      and pipelines. Thanks Carpentier Pierre-Francois.
    * Converted redis-py's test suite to use the awesome py.test library.
    * Fixed a bug introduced in 2.7.5 that prevented a ConnectionError from
      being raised when the Redis server is LOADING data.
    * Added a BusyLoadingError exception that's raised when the Redis server
      is starting up and not accepting commands yet. BusyLoadingError
      subclasses ConnectionError, which this state previously returned.
      Thanks Yossi Gottlieb.
* 2.7.5
    * DEL, HDEL and ZREM commands now return the numbers of keys deleted
      instead of just True/False.
    * from_url now supports URIs with a port number. Thanks Aaron Westendorf.
* 2.7.4
    * Added missing INCRBY method. Thanks Krzysztof Dorosz.
    * SET now accepts the EX, PX, NX and XX options from Redis 2.6.12. These
      options will generate errors if these options are used when connected
      to a Redis server < 2.6.12. Thanks George Yoshida.
* 2.7.3
    * Fixed a bug with BRPOPLPUSH and lists with empty strings.
    * All empty except: clauses have been replaced to only catch Exception
      subclasses. This prevents a KeyboardInterrupt from triggering exception
      handlers. Thanks Lucian Branescu Mihaila.
    * All exceptions that are the result of redis server errors now share a
      command Exception subclass, ServerError. Thanks Matt Robenolt.
    * Prevent DISCARD from being called if MULTI wasn't also called. Thanks
      Pete Aykroyd.
    * SREM now returns an integer indicating the number of items removed from
      the set. Thanks https://github.com/ronniekk.
    * Fixed a bug with BGSAVE and BGREWRITEAOF response callbacks with Python3.
      Thanks Nathan Wan.
    * Added CLIENT GETNAME and CLIENT SETNAME commands.
      Thanks https://github.com/bitterb.
    * It's now possible to use len() on a pipeline instance to determine the
      number of commands that will be executed. Thanks Jon Parise.
    * Fixed a bug in INFO's parse routine with floating point numbers. Thanks
      Ali Onur Uyar.
    * Fixed a bug with BITCOUNT to allow `start` and `end` to both be zero.
      Thanks Tim Bart.
    * The transaction() method now accepts a boolean keyword argument,
      value_from_callable. By default, or if False is passes, the transaction()
      method will return the value of the pipelines execution. Otherwise, it
      will return whatever func() returns.
    * Python3 compatibility fix ensuring we're not already bytes(). Thanks
      Salimane Adjao Moustapha.
    * Added PSETEX. Thanks YAMAMOTO Takashi.
    * Added a BlockingConnectionPool to limit the number of connections that
      can be created. Thanks James Arthur.
    * SORT now accepts a `groups` option that if specified, will return
      tuples of n-length, where n is the number of keys specified in the GET
      argument. This allows for convenient row-based iteration. Thanks
      Ionuț Arțăriși.
* 2.7.2
    * Parse errors are now *always* raised on multi/exec pipelines, regardless
      of the `raise_on_error` flag. See
      https://groups.google.com/forum/?hl=en&fromgroups=#!topic/redis-db/VUiEFT8U8U0
      for more info.
* 2.7.1
    * Packaged tests with source code
* 2.7.0
    * Added BITOP and BITCOUNT commands. Thanks Mark Tozzi.
    * Added the TIME command. Thanks Jason Knight.
    * Added support for LUA scripting. Thanks to Angus Peart, Drew Smathers,
      Issac Kelly, Louis-Philippe Perron, Sean Bleier, Jeffrey Kaditz, and
      Dvir Volk for various patches and contributions to this feature.
    * Changed the default error handling in pipelines. By default, the first
      error in a pipeline will now be raised. A new parameter to the
      pipeline's execute, `raise_on_error`, can be set to False to keep the
      old behavior of embeedding the exception instances in the result.
    * Fixed a bug with pipelines where parse errors won't corrupt the
      socket.
    * Added the optional `number` argument to SRANDMEMBER for use with
      Redis 2.6+ servers.
    * Added PEXPIRE/PEXPIREAT/PTTL commands. Thanks Luper Rouch.
    * Added INCRBYFLOAT/HINCRBYFLOAT commands. Thanks Nikita Uvarov.
    * High precision floating point values won't lose their precision when
      being sent to the Redis server. Thanks Jason Oster and Oleg Pudeyev.
    * Added CLIENT LIST/CLIENT KILL commands
* 2.6.2
    * `from_url` is now available as a classmethod on client classes. Thanks
      Jon Parise for the patch.
    * Fixed several encoding errors resulting from the Python 3.x support.
* 2.6.1
    * Python 3.x support! Big thanks to Alex Grönholm.
    * Fixed a bug in the PythonParser's read_response that could hide an error
      from the client (#251).
* 2.6.0
    * Changed (p)subscribe and (p)unsubscribe to no longer return messages
      indicating the channel was subscribed/unsubscribed to. These messages
      are available in the listen() loop instead. This is to prevent the
      following scenario:
        * Client A is subscribed to "foo"
        * Client B publishes message to "foo"
        * Client A subscribes to channel "bar" at the same time.
      Prior to this change, the subscribe() call would return the published
      messages on "foo" rather than the subscription confirmation to "bar".
    * Added support for GETRANGE, thanks Jean-Philippe Caruana
    * A new setting "decode_responses" specifies whether return values from
      Redis commands get decoded automatically using the client's charset
      value. Thanks to Frankie Dintino for the patch.
* 2.4.13
    * redis.from_url() can take an URL representing a Redis connection string
      and return a client object. Thanks Kenneth Reitz for the patch.
* 2.4.12
    * ConnectionPool is now fork-safe. Thanks Josiah Carson for the patch.
* 2.4.11
    * AuthenticationError will now be correctly raised if an invalid password
      is supplied.
    * If Hiredis is unavailable, the HiredisParser will raise a RedisError
      if selected manually.
    * Made the INFO command more tolerant of Redis changes formatting. Fix
      for #217.
* 2.4.10
    * Buffer reads from socket in the PythonParser. Fix for a Windows-specific
      bug (#205).
    * Added the OBJECT and DEBUG OBJECT commands.
    * Added __del__ methods for classes that hold on to resources that need to
      be cleaned up. This should prevent resource leakage when these objects
      leave scope due to misuse or unhandled exceptions. Thanks David Wolever
      for the suggestion.
    * Added the ECHO command for completeness.
    * Fixed a bug where attempting to subscribe to a PubSub channel of a Redis
      server that's down would blow out the stack. Fixes #179 and #195. Thanks
      Ovidiu Predescu for the test case.
    * StrictRedis's TTL command now returns a -1 when querying a key with no
      expiration. The Redis class continues to return None.
    * ZADD and SADD now return integer values indicating the number of items
      added. Thanks Homer Strong.
    * Renamed the base client class to StrictRedis, replacing ZADD and LREM in
      favor of their official argument order. The Redis class is now a subclass
      of StrictRedis, implementing the legacy redis-py implementations of ZADD
      and LREM. Docs have been updated to suggesting the use of StrictRedis.
    * SETEX in StrictRedis is now compliant with official Redis SETEX command.
      the name, value, time implementation moved to "Redis" for backwards
      compatibility.
* 2.4.9
    * Removed socket retry logic in Connection. This is the responsibility of
      the caller to determine if the command is safe and can be retried. Thanks
      David Wolver.
    * Added some extra guards around various types of exceptions being raised
      when sending or parsing data. Thanks David Wolver and Denis Bilenko.
* 2.4.8
    * Imported with_statement from __future__ for Python 2.5 compatibility.
* 2.4.7
    * Fixed a bug where some connections were not getting released back to the
      connection pool after pipeline execution.
    * Pipelines can now be used as context managers. This is the preferred way
      of use to ensure that connections get cleaned up properly. Thanks
      David Wolever.
    * Added a convenience method called transaction() on the base Redis class.
      This method eliminates much of the boilerplate used when using pipelines
      to watch Redis keys. See the documentation for details on usage.
* 2.4.6
    * Variadic arguments for SADD, SREM, ZREN, HDEL, LPUSH, and RPUSH. Thanks
      Raphaël Vinot.
    * (CRITICAL) Fixed an error in the Hiredis parser that occasionally caused
      the socket connection to become corrupted and unusable. This became
      noticeable once connection pools started to be used.
    * ZRANGE, ZREVRANGE, ZRANGEBYSCORE, and ZREVRANGEBYSCORE now take an
      additional optional argument, score_cast_func, which is a callable used
      to cast the score value in the return type. The default is float.
    * Removed the PUBLISH method from the PubSub class. Connections that are
      [P]SUBSCRIBEd cannot issue PUBLISH commands, so it doesn't make sense
      to have it here.
    * Pipelines now contain WATCH and UNWATCH. Calling WATCH or UNWATCH from
      the base client class will result in a deprecation warning. After
      WATCHing one or more keys, the pipeline will be placed in immediate
      execution mode until UNWATCH or MULTI are called. Refer to the new
      pipeline docs in the README for more information. Thanks to David Wolever
      and Randall Leeds for greatly helping with this.
* 2.4.5
    * The PythonParser now works better when reading zero length strings.
* 2.4.4
    * Fixed a typo introduced in 2.4.3
* 2.4.3
    * Fixed a bug in the UnixDomainSocketConnection caused when trying to
      form an error message after a socket error.
* 2.4.2
    * Fixed a bug in pipeline that caused an exception while trying to
      reconnect after a connection timeout.
* 2.4.1
    * Fixed a bug in the PythonParser if disconnect is called before connect.
* 2.4.0
    * WARNING: 2.4 contains several backwards incompatible changes.
    * Completely refactored Connection objects. Moved much of the Redis
      protocol packing for requests here, and eliminated the nasty dependencies
      it had on the client to do AUTH and SELECT commands on connect.
    * Connection objects now have a parser attribute. Parsers are responsible
      for reading data Redis sends. Two parsers ship with redis-py: a
      PythonParser and the HiRedis parser. redis-py will automatically use the
      HiRedis parser if you have the Python hiredis module installed, otherwise
      it will fall back to the PythonParser. You can force or the other, or even
      an external one by passing the `parser_class` argument to ConnectionPool.
    * Added a UnixDomainSocketConnection for users wanting to talk to the Redis
      instance running on a local machine only. You can use this connection
      by passing it to the `connection_class` argument of the ConnectionPool.
    * Connections no longer derive from threading.local. See threading.local
      note below.
    * ConnectionPool has been completely refactored. The ConnectionPool now
      maintains a list of connections. The redis-py client only hangs on to
      a ConnectionPool instance, calling get_connection() anytime it needs to
      send a command. When get_connection() is called, the command name and
      any keys involved in the command are passed as arguments. Subclasses of
      ConnectionPool could use this information to identify the shard the keys
      belong to and return a connection to it. ConnectionPool also implements
      disconnect() to force all connections in the pool to disconnect from
      the Redis server.
    * redis-py no longer support the SELECT command. You can still connect to
      a specific database by specifying it when instantiating a client instance
      or by creating a connection pool. If you need to talk to multiple
      databases within your application, you should use a separate client
      instance for each database you want to talk to.
    * Completely refactored Publish/Subscribe support. The subscribe and listen
      commands are no longer available on the redis-py Client class. Instead,
      the `pubsub` method returns an instance of the PubSub class which contains
      all publish/subscribe support. Note, you can still PUBLISH from the
      redis-py client class if you desire.
    * Removed support for all previously deprecated commands or options.
    * redis-py no longer uses threading.local in any way. Since the Client
      class no longer holds on to a connection, it's no longer needed. You can
      now pass client instances between threads, and commands run on those
      threads will retrieve an available connection from the pool, use it and
      release it. It should now be trivial to use redis-py with eventlet or
      greenlet.
    * ZADD now accepts pairs of value=score keyword arguments. This should help
      resolve the long standing #72. The older value and score arguments have
      been deprecated in favor of the keyword argument style.
    * Client instances now get their own copy of RESPONSE_CALLBACKS. The new
      set_response_callback method adds a user defined callback to the instance.
    * Support Jython, fixing #97. Thanks to Adam Vandenberg for the patch.
    * Using __getitem__ now properly raises a KeyError when the key is not
      found. Thanks Ionuț Arțăriși for the patch.
    * Newer Redis versions return a LOADING message for some commands while
      the database is loading from disk during server start. This could cause
      problems with SELECT. We now force a socket disconnection prior to
      raising a ResponseError so subsequent connections have to reconnect and
      re-select the appropriate database. Thanks to Benjamin Anderson for
      finding this and fixing.
* 2.2.4
    * WARNING: Potential backwards incompatible change - Changed order of
      parameters of ZREVRANGEBYSCORE to match those of the actual Redis command.
      This is only backwards-incompatible if you were passing max and min via
      keyword args. If passing by normal args, nothing in user code should have
      to change. Thanks Stéphane Angel for the fix.
    * Fixed INFO to properly parse the Redis data correctly for both 2.2.x and
      2.3+. Thanks Stéphane Angel for the fix.
    * Lock objects now store their timeout value as a float. This allows floats
      to be used as timeout values. No changes to existing code required.
    * WATCH now supports multiple keys. Thanks Rich Schumacher.
    * Broke out some code that was Python 2.4 incompatible. redis-py should
      now be usable on 2.4, but this hasn't actually been tested. Thanks
      Dan Colish for the patch.
    * Optimized some code using izip and islice. Should have a pretty good
      speed up on larger data sets. Thanks Dan Colish.
    * Better error handling when submitting an empty mapping to HMSET. Thanks
      Dan Colish.
    * Subscription status is now reset after every (re)connection.
* 2.2.3
    * Added support for Hiredis. To use, simply "pip install hiredis" or
      "easy_install hiredis". Thanks for Pieter Noordhuis for the hiredis-py
      bindings and the patch to redis-py.
    * The connection class is chosen based on whether hiredis is installed
      or not. To force the use of the PythonConnection, simply create
      your own ConnectionPool instance with the connection_class argument
      assigned to to PythonConnection class.
    * Added missing command ZREVRANGEBYSCORE. Thanks Jay Baird for the patch.
    * The INFO command should be parsed correctly on 2.2.x server versions
      and is backwards compatible with older versions. Thanks Brett Hoerner.
* 2.2.2
    * Fixed a bug in ZREVRANK where retrieving the rank of a value not in
      the zset would raise an error.
    * Fixed a bug in Connection.send where the errno import was getting
      overwritten by a local variable.
    * Fixed a bug in SLAVEOF when promoting an existing slave to a master.
    * Reverted change of download URL back to redis-VERSION.tar.gz. 2.2.1's
      change of this actually broke Pypi for Pip installs. Sorry!
* 2.2.1
    * Changed archive name to redis-py-VERSION.tar.gz to not conflict
      with the Redis server archive.
* 2.2.0
    * Implemented SLAVEOF
    * Implemented CONFIG as config_get and config_set
    * Implemented GETBIT/SETBIT
    * Implemented BRPOPLPUSH
    * Implemented STRLEN
    * Implemented PERSIST
    * Implemented SETRANGE<|MERGE_RESOLUTION|>--- conflicted
+++ resolved
@@ -1,8 +1,5 @@
-<<<<<<< HEAD
     * Revert #2104, add `disconnect_on_error` option to `read_response()` (#2506)
-=======
     * Use asyncio.timeout() instead of async_timeout.timeout() for python >= 3.11 (#2602)
->>>>>>> 7d474f90
     * Add test and fix async HiredisParser when reading during a disconnect() (#2349)
     * Use hiredis-py pack_command if available.
     * Support `.unlink()` in ClusterPipeline
