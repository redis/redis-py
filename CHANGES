--- conflicted
+++ resolved
@@ -1,8 +1,5 @@
-<<<<<<< HEAD
     * Fix lock.extend() typedef to accept float TTL extension
-=======
     * Update URL in the readme linking to Redis University
->>>>>>> 58911096
     * Move doctests (doc code examples) to main branch
     * Update `ResponseT` type hint
     * Allow to control the minimum SSL version
