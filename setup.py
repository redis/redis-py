#!/usr/bin/env python
from setuptools import find_packages, setup

setup(
    name="redis",
    description="Python client for Redis database and key-value store",
    long_description=open("README.md").read().strip(),
    long_description_content_type="text/markdown",
    keywords=["Redis", "key-value store", "database"],
    license="MIT",
    version="4.1.0",
    packages=find_packages(
        include=[
            "redis",
            "redis.commands",
            "redis.commands.bf",
            "redis.commands.json",
            "redis.commands.search",
            "redis.commands.timeseries",
            "redis.commands.graph",
        ]
    ),
    url="https://github.com/redis/redis-py",
    project_urls={
        "Documentation": "https://redis.readthedocs.io/en/latest/",
        "Changes": "https://github.com/redis/redis-py/releases",
        "Code": "https://github.com/redis/redis-py",
        "Issue tracker": "https://github.com/redis/redis-py/issues",
    },
    author="Redis Inc.",
    author_email="oss@redis.com",
    python_requires=">=3.6",
    install_requires=[
        "deprecated>=1.2.3",
        "packaging>=20.4",
        'importlib-metadata >= 1.0; python_version < "3.8"',
    ],
    classifiers=[
        "Development Status :: 5 - Production/Stable",
        "Environment :: Console",
        "Intended Audience :: Developers",
        "License :: OSI Approved :: MIT License",
        "Operating System :: OS Independent",
        "Programming Language :: Python",
        "Programming Language :: Python :: 3",
        "Programming Language :: Python :: 3 :: Only",
        "Programming Language :: Python :: 3.6",
        "Programming Language :: Python :: 3.7",
        "Programming Language :: Python :: 3.8",
        "Programming Language :: Python :: 3.9",
        "Programming Language :: Python :: 3.10",
        "Programming Language :: Python :: Implementation :: CPython",
        "Programming Language :: Python :: Implementation :: PyPy",
    ],
    extras_require={
        "hiredis": ["hiredis>=1.0.0"],
<<<<<<< HEAD
        "cryptography": ["cryptography>=36.0.1", "requests>=2.26.0"],
        "ai": ["scikit-image>=0.16.0", "numpy>=1.19.5", "ml2rt>=0.2.0"],
=======
        "ocsp": ["cryptography>=36.0.1", "pyopenssl==20.0.1", "requests>=2.26.0"],
>>>>>>> 0e30d8da
    },
)<|MERGE_RESOLUTION|>--- conflicted
+++ resolved
@@ -54,11 +54,7 @@
     ],
     extras_require={
         "hiredis": ["hiredis>=1.0.0"],
-<<<<<<< HEAD
-        "cryptography": ["cryptography>=36.0.1", "requests>=2.26.0"],
         "ai": ["scikit-image>=0.16.0", "numpy>=1.19.5", "ml2rt>=0.2.0"],
-=======
         "ocsp": ["cryptography>=36.0.1", "pyopenssl==20.0.1", "requests>=2.26.0"],
->>>>>>> 0e30d8da
     },
 )