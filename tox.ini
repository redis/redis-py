[pytest]
addopts = -s
markers =
    redismod: run only the redis module tests
    pipeline: pipeline tests
    onlycluster: marks tests to be run only with cluster mode redis
    onlynoncluster: marks tests to be run only with standalone redis
    ssl: marker for only the ssl tests
<<<<<<< HEAD
    asyncio: marker for async tests
=======
    replica: replica tests
    experimental: run only experimental tests
>>>>>>> ef4caf5b

[tox]
minversion = 3.2.0
requires = tox-docker
envlist = {standalone,cluster}-{plain,hiredis,ocsp}-{uvloop,asyncio}-{py36,py37,py38,py39,pypy3},linters,docs

[docker:master]
name = master
image = redisfab/redis-py:6.2.6-buster
ports =
    6379:6379/tcp
healtcheck_cmd = python -c "import socket;print(True) if 0 == socket.socket(socket.AF_INET, socket.SOCK_STREAM).connect_ex(('127.0.0.1',6379)) else False"
volumes =
    bind:rw:{toxinidir}/docker/redis6.2/master/redis.conf:/redis.conf

[docker:replica]
name = replica
image = redisfab/redis-py:6.2.6-buster
links =
    master:master
ports =
    6380:6380/tcp
healtcheck_cmd = python -c "import socket;print(True) if 0 == socket.socket(socket.AF_INET, socket.SOCK_STREAM).connect_ex(('127.0.0.1',6380)) else False"
volumes =
    bind:rw:{toxinidir}/docker/redis6.2/replica/redis.conf:/redis.conf

[docker:unstable]
name = unstable
image = redisfab/redis-py:unstable-bionic
ports =
    6378:6378/tcp
healtcheck_cmd = python -c "import socket;print(True) if 0 == socket.socket(socket.AF_INET, socket.SOCK_STREAM).connect_ex(('127.0.0.1',6378)) else False"
volumes =
    bind:rw:{toxinidir}/docker/unstable/redis.conf:/redis.conf

[docker:unstable_cluster]
name = unstable_cluster
image = redisfab/redis-py-cluster:unstable-bionic
ports =
    6372:6372/tcp
    6373:6373/tcp
    6374:6374/tcp
    6375:6375/tcp
    6376:6376/tcp
    6377:6377/tcp
healtcheck_cmd = python -c "import socket;print(True) if all([0 == socket.socket(socket.AF_INET, socket.SOCK_STREAM).connect_ex(('127.0.0.1',port)) for port in range(6372,6377)]) else False"
volumes =
    bind:rw:{toxinidir}/docker/unstable_cluster/redis.conf:/redis.conf

[docker:sentinel_1]
name = sentinel_1
image = redisfab/redis-py-sentinel:6.2.6-buster
links =
    master:master
ports =
    26379:26379/tcp
healtcheck_cmd = python -c "import socket;print(True) if 0 == socket.socket(socket.AF_INET, socket.SOCK_STREAM).connect_ex(('127.0.0.1',26379)) else False"
volumes =
    bind:rw:{toxinidir}/docker/redis6.2/sentinel/sentinel_1.conf:/sentinel.conf

[docker:sentinel_2]
name = sentinel_2
image = redisfab/redis-py-sentinel:6.2.6-buster
links =
    master:master
ports =
    26380:26380/tcp
healtcheck_cmd = python -c "import socket;print(True) if 0 == socket.socket(socket.AF_INET, socket.SOCK_STREAM).connect_ex(('127.0.0.1',26380)) else False"
volumes =
    bind:rw:{toxinidir}/docker/redis6.2/sentinel/sentinel_2.conf:/sentinel.conf

[docker:sentinel_3]
name = sentinel_3
image = redisfab/redis-py-sentinel:6.2.6-buster
links =
    master:master
ports =
    26381:26381/tcp
healtcheck_cmd = python -c "import socket;print(True) if 0 == socket.socket(socket.AF_INET, socket.SOCK_STREAM).connect_ex(('127.0.0.1',26381)) else False"
volumes =
    bind:rw:{toxinidir}/docker/redis6.2/sentinel/sentinel_3.conf:/sentinel.conf

[docker:redismod]
name = redismod
image = redislabs/redismod:edge
ports =
    36379:6379/tcp
healtcheck_cmd = python -c "import socket;print(True) if 0 == socket.socket(socket.AF_INET, socket.SOCK_STREAM).connect_ex(('127.0.0.1',36379)) else False"

[docker:redis_cluster]
name = redis_cluster
image = redisfab/redis-py-cluster:6.2.6-buster
ports =
    16379:16379/tcp
    16380:16380/tcp
    16381:16381/tcp
    16382:16382/tcp
    16383:16383/tcp
    16384:16384/tcp
healtcheck_cmd = python -c "import socket;print(True) if all([0 == socket.socket(socket.AF_INET, socket.SOCK_STREAM).connect_ex(('127.0.0.1',port)) for port in range(16379,16384)]) else False"
volumes =
    bind:rw:{toxinidir}/docker/cluster/redis.conf:/redis.conf

[docker:redismod_cluster]
name = redismod_cluster
image = redisfab/redis-py-modcluster:6.2.6
ports = 
    46379:46379/tcp
    46380:46380/tcp
    46381:46381/tcp
    46382:46382/tcp
    46383:46383/tcp
    46384:46384/tcp
healtcheck_cmd = python -c "import socket;print(True) if all([0 == socket.socket(socket.AF_INET, socket.SOCK_STREAM).connect_ex(('127.0.0.1',port)) for port in range(46379,46384)]) else False"
volumes =
    bind:rw:{toxinidir}/docker/redismod_cluster/redis.conf:/redis.conf

[docker:stunnel]
name = stunnel
image = redisfab/stunnel:latest
healtcheck_cmd = python -c "import socket;print(True) if 0 == socket.socket(socket.AF_INET, socket.SOCK_STREAM).connect_ex(('127.0.0.1',6666)) else False"
links =
    master:master
ports =
    6666:6666/tcp
volumes =
    bind:ro:{toxinidir}/docker/stunnel/conf:/etc/stunnel/conf.d
    bind:ro:{toxinidir}/docker/stunnel/keys:/etc/stunnel/keys

[docker:redis5_master]
name = redis5_master
image = redisfab/redis-py:5.0-buster
ports =
    6382:6382/tcp
healtcheck_cmd = python -c "import socket;print(True) if 0 == socket.socket(socket.AF_INET, socket.SOCK_STREAM).connect_ex(('127.0.0.1',6382)) else False"
volumes =
    bind:rw:{toxinidir}/docker/redis5/master/redis.conf:/redis.conf

[docker:redis5_replica]
name = redis5_replica
image = redisfab/redis-py:5.0-buster
links =
    redis5_master:redis5_master
ports =
    6383:6383/tcp
healtcheck_cmd = python -c "import socket;print(True) if 0 == socket.socket(socket.AF_INET, socket.SOCK_STREAM).connect_ex(('127.0.0.1',6383)) else False"
volumes =
    bind:rw:{toxinidir}/docker/redis5/replica/redis.conf:/redis.conf

[docker:redis5_sentinel_1]
name = redis5_sentinel_1
image = redisfab/redis-py-sentinel:5.0-buster
links =
    redis5_master:redis5_master
ports =
    26382:26382/tcp
healtcheck_cmd = python -c "import socket;print(True) if 0 == socket.socket(socket.AF_INET, socket.SOCK_STREAM).connect_ex(('127.0.0.1',26382)) else False"
volumes =
    bind:rw:{toxinidir}/docker/redis5/sentinel/sentinel_1.conf:/sentinel.conf

[docker:redis5_sentinel_2]
name = redis5_sentinel_2
image = redisfab/redis-py-sentinel:5.0-buster
links =
    redis5_master:redis5_master
ports =
    26383:26383/tcp
healtcheck_cmd = python -c "import socket;print(True) if 0 == socket.socket(socket.AF_INET, socket.SOCK_STREAM).connect_ex(('127.0.0.1',26383)) else False"
volumes =
    bind:rw:{toxinidir}/docker/redis5/sentinel/sentinel_2.conf:/sentinel.conf

[docker:redis5_sentinel_3]
name = redis5_sentinel_3
image = redisfab/redis-py-sentinel:5.0-buster
links =
    redis5_master:redis5_master
ports =
    26384:26384/tcp
healtcheck_cmd = python -c "import socket;print(True) if 0 == socket.socket(socket.AF_INET, socket.SOCK_STREAM).connect_ex(('127.0.0.1',26384)) else False"
volumes =
    bind:rw:{toxinidir}/docker/redis5/sentinel/sentinel_3.conf:/sentinel.conf

[docker:redis5_cluster]
name = redis5_cluster
image = redisfab/redis-py-cluster:5.0-buster
ports =
    16385:16385/tcp
    16386:16386/tcp
    16387:16387/tcp
    16388:16388/tcp
    16389:16389/tcp
    16390:16390/tcp
healtcheck_cmd = python -c "import socket;print(True) if all([0 == socket.socket(socket.AF_INET, socket.SOCK_STREAM).connect_ex(('127.0.0.1',port)) for port in range(16385,16390)]) else False"
volumes =
    bind:rw:{toxinidir}/docker/cluster/redis.conf:/redis.conf

[docker:redis4_master]
name = redis4_master
image = redisfab/redis-py:4.0-buster
ports =
    6381:6381/tcp
healtcheck_cmd = python -c "import socket;print(True) if 0 == socket.socket(socket.AF_INET, socket.SOCK_STREAM).connect_ex(('127.0.0.1',6381)) else False"
volumes =
    bind:rw:{toxinidir}/docker/redis4/master/redis.conf:/redis.conf

[docker:redis4_sentinel_1]
name = redis4_sentinel_1
image = redisfab/redis-py-sentinel:4.0-buster
links =
    redis4_master:redis4_master
ports =
    26385:26385/tcp
healtcheck_cmd = python -c "import socket;print(True) if 0 == socket.socket(socket.AF_INET, socket.SOCK_STREAM).connect_ex(('127.0.0.1',26385)) else False"
volumes =
    bind:rw:{toxinidir}/docker/redis4/sentinel/sentinel_1.conf:/sentinel.conf

[docker:redis4_sentinel_2]
name = redis4_sentinel_2
image = redisfab/redis-py-sentinel:4.0-buster
links =
    redis4_master:redis4_master
ports =
    26386:26386/tcp
healtcheck_cmd = python -c "import socket;print(True) if 0 == socket.socket(socket.AF_INET, socket.SOCK_STREAM).connect_ex(('127.0.0.1',26386)) else False"
volumes =
    bind:rw:{toxinidir}/docker/redis4/sentinel/sentinel_2.conf:/sentinel.conf

[docker:redis4_sentinel_3]
name = redis4_sentinel_3
image = redisfab/redis-py-sentinel:4.0-buster
links =
    redis4_master:redis4_master
ports =
    26387:26387/tcp
healtcheck_cmd = python -c "import socket;print(True) if 0 == socket.socket(socket.AF_INET, socket.SOCK_STREAM).connect_ex(('127.0.0.1',26387)) else False"
volumes =
    bind:rw:{toxinidir}/docker/redis4/sentinel/sentinel_3.conf:/sentinel.conf

[docker:redis4_cluster]
name = redis4_cluster
image = redisfab/redis-py-cluster:4.0-buster
ports =
    16391:16391/tcp
    16392:16392/tcp
    16393:16393/tcp
    16394:16394/tcp
    16395:16395/tcp
    16396:16396/tcp
healtcheck_cmd = python -c "import socket;print(True) if all([0 == socket.socket(socket.AF_INET, socket.SOCK_STREAM).connect_ex(('127.0.0.1',port)) for port in range(16391,16396)]) else False"
volumes =
    bind:rw:{toxinidir}/docker/cluster/redis.conf:/redis.conf

[isort]
profile = black
multi_line_output = 3

[testenv]
deps =
    -r {toxinidir}/requirements.txt
    -r {toxinidir}/dev_requirements.txt
docker =
    unstable
    unstable_cluster
    master
    replica
    sentinel_1
    sentinel_2
    sentinel_3
    redis_cluster
    redismod
    redismod_cluster
    stunnel
extras =
    hiredis: hiredis
    ocsp: cryptography, pyopenssl, requests
setenv =
    CLUSTER_URL = "redis://localhost:16379/0"
    UNSTABLE_CLUSTER_URL = "redis://localhost:6372/0"
commands =
    standalone: pytest --cov=./ --cov-report=xml:coverage_redis.xml -W always -m 'not onlycluster' {posargs}
    standalone-uvloop: pytest --cov=./ --cov-report=xml:coverage_redis.xml -W always -m 'not onlycluster' --uvloop {posargs}
    cluster: pytest --cov=./ --cov-report=xml:coverage_cluster.xml -W always -m 'not onlynoncluster and not redismod' --redis-url={env:CLUSTER_URL:} --redis-unstable-url={env:UNSTABLE_CLUSTER_URL:} {posargs}
    cluster-uvloop: pytest --cov=./ --cov-report=xml:coverage_redis.xml -W always -m 'not onlycluster' --uvloop {posargs}

[testenv:redis5]
deps =
    -r {toxinidir}/requirements.txt
    -r {toxinidir}/dev_requirements.txt
docker =
    redis5_master
    redis5_replica
    redis5_sentinel_1
    redis5_sentinel_2
    redis5_sentinel_3
    redis5_cluster
extras =
    hiredis: hiredis
    cryptography: cryptography, requests
setenv =
    CLUSTER_URL = "redis://localhost:16385/0"
commands =
    standalone: pytest --cov=./ --cov-report=xml:coverage_redis.xml -W always -m 'not onlycluster and not redismod' {posargs}
    cluster: pytest --cov=./ --cov-report=xml:coverage_cluster.xml -W always -m 'not onlynoncluster and not redismod' --redis-url={env:CLUSTER_URL:} {posargs}

[testenv:redis4]
deps =
    -r {toxinidir}/requirements.txt
    -r {toxinidir}/dev_requirements.txt
docker =
    redis4_master
    redis4_sentinel_1
    redis4_sentinel_2
    redis4_sentinel_3
    redis4_cluster
extras =
    hiredis: hiredis
    cryptography: cryptography, requests
setenv =
    CLUSTER_URL = "redis://localhost:16391/0"
commands =
    standalone: pytest --cov=./ --cov-report=xml:coverage_redis.xml -W always -m 'not onlycluster and not redismod' {posargs}
    cluster: pytest --cov=./ --cov-report=xml:coverage_cluster.xml -W always -m 'not onlynoncluster and not redismod' --redis-url={env:CLUSTER_URL:} {posargs}

[testenv:devenv]
skipsdist = true
skip_install = true
deps = -r {toxinidir}/dev_requirements.txt
docker = {[testenv]docker}
commands = /usr/bin/echo docker_up

[testenv:linters]
deps_files = dev_requirements.txt
docker =
commands =
    flake8
    black --target-version py36 --check --diff .
    isort --check-only --diff .
    vulture redis whitelist.py --min-confidence 80
    flynt --fail-on-change --dry-run .
skipsdist = true
skip_install = true

[testenv:docs]
deps = -r docs/requirements.txt
docker =
changedir = {toxinidir}/docs
allowlist_externals = make
commands = make html

[flake8]
max-line-length = 88
exclude =
    *.egg-info,
    *.pyc,
    .git,
    .tox,
    .venv*,
    build,
    docs/*,
    dist,
    docker,
    venv*,
    .venv*,
    whitelist.py
ignore =
    F405
    W503
    E203
    E126<|MERGE_RESOLUTION|>--- conflicted
+++ resolved
@@ -6,12 +6,9 @@
     onlycluster: marks tests to be run only with cluster mode redis
     onlynoncluster: marks tests to be run only with standalone redis
     ssl: marker for only the ssl tests
-<<<<<<< HEAD
     asyncio: marker for async tests
-=======
     replica: replica tests
     experimental: run only experimental tests
->>>>>>> ef4caf5b
 
 [tox]
 minversion = 3.2.0
