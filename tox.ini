--- conflicted
+++ resolved
@@ -8,11 +8,7 @@
 
 [docker:master]
 name = master
-<<<<<<< HEAD
-image = redis:6.2-alpine
-=======
 image = redis:6.2-bullseye
->>>>>>> 63ebe693
 ports =
     6379:6379/tcp
 healtcheck_cmd = python -c "import socket;print(True) if 0 == socket.socket(socket.AF_INET, socket.SOCK_STREAM).connect_ex(('127.0.0.1',6379)) else False"
@@ -21,11 +17,7 @@
 
 [docker:replica]
 name = replica
-<<<<<<< HEAD
-image = redis:6.2-alpine
-=======
 image = redis:6.2-bullseye
->>>>>>> 63ebe693
 links =
     master:master
 ports =
@@ -36,11 +28,7 @@
 
 [docker:sentinel_1]
 name = sentinel_1
-<<<<<<< HEAD
-image = redis:6.2-alpine
-=======
 image = redis:6.2-bullseye
->>>>>>> 63ebe693
 links =
     master:master
 ports =
@@ -51,11 +39,7 @@
 
 [docker:sentinel_2]
 name = sentinel_2
-<<<<<<< HEAD
-image = redis:6.2-alpine
-=======
 image = redis:6.2-bullseye
->>>>>>> 63ebe693
 links =
     master:master
 ports =
@@ -66,11 +50,7 @@
 
 [docker:sentinel_3]
 name = sentinel_3
-<<<<<<< HEAD
-image = redis:6.2-alpine
-=======
 image = redis:6.2-bullseye
->>>>>>> 63ebe693
 links =
     master:master
 ports =
@@ -82,15 +62,8 @@
 [docker:redismod]
 name = redismod
 image = redislabs/redismod:edge
-<<<<<<< HEAD
-volumes =
-    bind:rw:{toxinidir}/docker/redismod/redis.conf:/usr/local/etc/redis/redis.conf
-ports =
-    16379:6379/tcp
-=======
 ports =
     16379:16379/tcp
->>>>>>> 63ebe693
 healtcheck_cmd = python -c "import socket;print(True) if 0 == socket.socket(socket.AF_INET, socket.SOCK_STREAM).connect_ex(('127.0.0.1',16379)) else False"
 
 [docker:lots-of-pythons]
