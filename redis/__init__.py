from redis import asyncio  # noqa
from redis.backoff import default_backoff
from redis.client import Redis, StrictRedis
from redis.cluster import RedisCluster
from redis.connection import (
    BlockingConnectionPool,
    Connection,
    ConnectionPool,
    SSLConnection,
    UnixDomainSocketConnection,
)
from redis.credentials import CredentialProvider, UsernamePasswordCredentialProvider
from redis.exceptions import (
    AuthenticationError,
    AuthenticationWrongNumberOfArgsError,
    BusyLoadingError,
    ChildDeadlockedError,
    ConnectionError,
    CrossSlotTransactionError,
    DataError,
    InvalidPipelineStack,
    InvalidResponse,
    MaxConnectionsError,
    OutOfMemoryError,
    PubSubError,
    ReadOnlyError,
    RedisClusterException,
    RedisError,
    ResponseError,
    TimeoutError,
    WatchError,
)
from redis.sentinel import (
    Sentinel,
    SentinelConnectionPool,
    SentinelManagedConnection,
    SentinelManagedSSLConnection,
)
from redis.utils import from_url


def int_or_str(value):
    try:
        return int(value)
    except ValueError:
        return value


<<<<<<< HEAD
__version__ = "7.0.1"
=======
__version__ = "7.0.0"
>>>>>>> 0959a408
VERSION = tuple(map(int_or_str, __version__.split(".")))


__all__ = [
    "AuthenticationError",
    "AuthenticationWrongNumberOfArgsError",
    "BlockingConnectionPool",
    "BusyLoadingError",
    "ChildDeadlockedError",
    "Connection",
    "ConnectionError",
    "ConnectionPool",
    "CredentialProvider",
    "CrossSlotTransactionError",
    "DataError",
    "from_url",
    "default_backoff",
    "InvalidPipelineStack",
    "InvalidResponse",
    "MaxConnectionsError",
    "OutOfMemoryError",
    "PubSubError",
    "ReadOnlyError",
    "Redis",
    "RedisCluster",
    "RedisClusterException",
    "RedisError",
    "ResponseError",
    "Sentinel",
    "SentinelConnectionPool",
    "SentinelManagedConnection",
    "SentinelManagedSSLConnection",
    "SSLConnection",
    "UsernamePasswordCredentialProvider",
    "StrictRedis",
    "TimeoutError",
    "UnixDomainSocketConnection",
    "WatchError",
]<|MERGE_RESOLUTION|>--- conflicted
+++ resolved
@@ -46,11 +46,8 @@
         return value
 
 
-<<<<<<< HEAD
 __version__ = "7.0.1"
-=======
-__version__ = "7.0.0"
->>>>>>> 0959a408
+
 VERSION = tuple(map(int_or_str, __version__.split(".")))
 
 
