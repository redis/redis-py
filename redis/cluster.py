import random
import socket
import sys
import threading
import time
from collections import OrderedDict
from typing import Any, Callable, Dict, List, Optional, Tuple, Union

from redis.backoff import default_backoff
from redis.client import CaseInsensitiveDict, PubSub, Redis, parse_scan
from redis.commands import READ_COMMANDS, CommandsParser, RedisClusterCommands
from redis.connection import ConnectionPool, DefaultParser, Encoder, parse_url
from redis.crc import REDIS_CLUSTER_HASH_SLOTS, key_slot
from redis.exceptions import (
    AskError,
    AuthenticationError,
    ClusterCrossSlotError,
    ClusterDownError,
    ClusterError,
    ConnectionError,
    DataError,
    MasterDownError,
    MovedError,
    RedisClusterException,
    RedisError,
    ResponseError,
    SlotNotCoveredError,
    TimeoutError,
    TryAgainError,
)
from redis.lock import Lock
from redis.retry import Retry
from redis.utils import (
    dict_merge,
    list_keys_to_dict,
    merge_result,
    safe_str,
    str_if_bytes,
)


def get_node_name(host: str, port: Union[str, int]) -> str:
    return f"{host}:{port}"


def get_connection(redis_node, *args, **options):
    return redis_node.connection or redis_node.connection_pool.get_connection(
        args[0], **options
    )


def parse_scan_result(command, res, **options):
    cursors = {}
    ret = []
    for node_name, response in res.items():
        cursor, r = parse_scan(response, **options)
        cursors[node_name] = cursor
        ret += r

    return cursors, ret


def parse_pubsub_numsub(command, res, **options):
    numsub_d = OrderedDict()
    for numsub_tups in res.values():
        for channel, numsubbed in numsub_tups:
            try:
                numsub_d[channel] += numsubbed
            except KeyError:
                numsub_d[channel] = numsubbed

    ret_numsub = [(channel, numsub) for channel, numsub in numsub_d.items()]
    return ret_numsub


def parse_cluster_slots(
        resp: Any, **options: Any
) -> Dict[Tuple[int, int], Dict[str, Any]]:
    current_host = options.get("current_host", "")

    def fix_server(*args: Any) -> Tuple[str, Any]:
        return str_if_bytes(args[0]) or current_host, args[1]

    slots = {}
    for slot in resp:
        start, end, primary = slot[:3]
        replicas = slot[3:]
        slots[start, end] = {
            "primary": fix_server(*primary),
            "replicas": [fix_server(*replica) for replica in replicas],
        }

    return slots


def parse_cluster_shards(resp, **options):
    """
    Parse CLUSTER SHARDS response.
    """
    shards = []
    for x in resp:
        shard = {"slots": [], "nodes": []}
        for i in range(0, len(x[1]), 2):
            shard["slots"].append((x[1][i], (x[1][i + 1])))
        nodes = x[3]
        for node in nodes:
            dict_node = {}
            for i in range(0, len(node), 2):
                dict_node[node[i]] = node[i + 1]
            shard["nodes"].append(dict_node)
        shards.append(shard)

    return shards


def parse_cluster_myshardid(resp, **options):
    """
    Parse CLUSTER MYSHARDID response.
    """
    return resp.decode('utf-8')


PRIMARY = "primary"
REPLICA = "replica"
SLOT_ID = "slot-id"

REDIS_ALLOWED_KEYS = (
    "charset",
    "connection_class",
    "connection_pool",
    "connection_pool_class",
    "client_name",
    "credential_provider",
    "db",
    "decode_responses",
    "encoding",
    "encoding_errors",
    "errors",
    "host",
    "max_connections",
    "nodes_flag",
    "redis_connect_func",
    "password",
    "port",
    "queue_class",
    "retry",
    "retry_on_timeout",
    "socket_connect_timeout",
    "socket_keepalive",
    "socket_keepalive_options",
    "socket_timeout",
    "ssl",
    "ssl_ca_certs",
    "ssl_ca_data",
    "ssl_certfile",
    "ssl_cert_reqs",
    "ssl_keyfile",
    "ssl_password",
    "unix_socket_path",
    "username",
)
KWARGS_DISABLED_KEYS = ("host", "port")


def cleanup_kwargs(**kwargs):
    """
    Remove unsupported or disabled keys from kwargs
    """
    connection_kwargs = {
        k: v
        for k, v in kwargs.items()
        if k in REDIS_ALLOWED_KEYS and k not in KWARGS_DISABLED_KEYS
    }

    return connection_kwargs


class ClusterParser(DefaultParser):
    EXCEPTION_CLASSES = dict_merge(
        DefaultParser.EXCEPTION_CLASSES,
        {
            "ASK": AskError,
            "TRYAGAIN": TryAgainError,
            "MOVED": MovedError,
            "CLUSTERDOWN": ClusterDownError,
            "CROSSSLOT": ClusterCrossSlotError,
            "MASTERDOWN": MasterDownError,
        },
    )


class AbstractRedisCluster:
    RedisClusterRequestTTL = 16

    PRIMARIES = "primaries"
    REPLICAS = "replicas"
    ALL_NODES = "all"
    RANDOM = "random"
    DEFAULT_NODE = "default-node"

    NODE_FLAGS = {PRIMARIES, REPLICAS, ALL_NODES, RANDOM, DEFAULT_NODE}

    COMMAND_FLAGS = dict_merge(
        list_keys_to_dict(
            [
                "ACL CAT",
                "ACL DELUSER",
                "ACL DRYRUN",
                "ACL GENPASS",
                "ACL GETUSER",
                "ACL HELP",
                "ACL LIST",
                "ACL LOG",
                "ACL LOAD",
                "ACL SAVE",
                "ACL SETUSER",
                "ACL USERS",
                "ACL WHOAMI",
                "AUTH",
                "CLIENT LIST",
                "CLIENT SETNAME",
                "CLIENT GETNAME",
                "CONFIG SET",
                "CONFIG REWRITE",
                "CONFIG RESETSTAT",
                "TIME",
                "PUBSUB CHANNELS",
                "PUBSUB NUMPAT",
                "PUBSUB NUMSUB",
                "PING",
                "INFO",
                "SHUTDOWN",
                "KEYS",
                "DBSIZE",
                "BGSAVE",
                "SLOWLOG GET",
                "SLOWLOG LEN",
                "SLOWLOG RESET",
                "WAIT",
                "SAVE",
                "MEMORY PURGE",
                "MEMORY MALLOC-STATS",
                "MEMORY STATS",
                "LASTSAVE",
                "CLIENT TRACKINGINFO",
                "CLIENT PAUSE",
                "CLIENT UNPAUSE",
                "CLIENT UNBLOCK",
                "CLIENT ID",
                "CLIENT REPLY",
                "CLIENT GETREDIR",
                "CLIENT INFO",
                "CLIENT KILL",
                "READONLY",
                "READWRITE",
                "CLUSTER INFO",
                "CLUSTER MEET",
                "CLUSTER NODES",
                "CLUSTER REPLICAS",
                "CLUSTER RESET",
                "CLUSTER SET-CONFIG-EPOCH",
                "CLUSTER SLOTS",
                "CLUSTER SHARDS",
                "CLUSTER COUNT-FAILURE-REPORTS",
                "CLUSTER KEYSLOT",
                "COMMAND",
                "COMMAND COUNT",
                "COMMAND LIST",
                "COMMAND GETKEYS",
                "CONFIG GET",
                "DEBUG",
                "RANDOMKEY",
                "READONLY",
                "READWRITE",
                "TIME",
                "GRAPH.CONFIG",
                "LATENCY HISTORY",
                "LATENCY LATEST",
                "LATENCY RESET",
            ],
            DEFAULT_NODE,
        ),
        list_keys_to_dict(
            [
                "FLUSHALL",
                "FLUSHDB",
                "FUNCTION DELETE",
                "FUNCTION FLUSH",
                "FUNCTION LIST",
                "FUNCTION LOAD",
                "FUNCTION RESTORE",
                "SCAN",
                "SCRIPT EXISTS",
                "SCRIPT FLUSH",
                "SCRIPT LOAD",
            ],
            PRIMARIES,
        ),
        list_keys_to_dict(["FUNCTION DUMP"], RANDOM),
        list_keys_to_dict(
            [
                "CLUSTER COUNTKEYSINSLOT",
                "CLUSTER DELSLOTS",
                "CLUSTER DELSLOTSRANGE",
                "CLUSTER GETKEYSINSLOT",
                "CLUSTER SETSLOT",
            ],
            SLOT_ID,
        ),
    )

    SEARCH_COMMANDS = (
        [
            "FT.CREATE",
            "FT.SEARCH",
            "FT.AGGREGATE",
            "FT.EXPLAIN",
            "FT.EXPLAINCLI",
            "FT,PROFILE",
            "FT.ALTER",
            "FT.DROPINDEX",
            "FT.ALIASADD",
            "FT.ALIASUPDATE",
            "FT.ALIASDEL",
            "FT.TAGVALS",
            "FT.SUGADD",
            "FT.SUGGET",
            "FT.SUGDEL",
            "FT.SUGLEN",
            "FT.SYNUPDATE",
            "FT.SYNDUMP",
            "FT.SPELLCHECK",
            "FT.DICTADD",
            "FT.DICTDEL",
            "FT.DICTDUMP",
            "FT.INFO",
            "FT._LIST",
            "FT.CONFIG",
            "FT.ADD",
            "FT.DEL",
            "FT.DROP",
            "FT.GET",
            "FT.MGET",
            "FT.SYNADD",
        ],
    )

    CLUSTER_COMMANDS_RESPONSE_CALLBACKS = {
        "CLUSTER SLOTS": parse_cluster_slots,
        "CLUSTER SHARDS": parse_cluster_shards,
        "CLUSTER MYSHARDID": parse_cluster_myshardid
    }

    RESULT_CALLBACKS = dict_merge(
        list_keys_to_dict(["PUBSUB NUMSUB"], parse_pubsub_numsub),
        list_keys_to_dict(
            ["PUBSUB NUMPAT"], lambda command, res: sum(list(res.values()))
        ),
        list_keys_to_dict(["KEYS", "PUBSUB CHANNELS"], merge_result),
        list_keys_to_dict(
            [
                "PING",
                "CONFIG SET",
                "CONFIG REWRITE",
                "CONFIG RESETSTAT",
                "CLIENT SETNAME",
                "BGSAVE",
                "SLOWLOG RESET",
                "SAVE",
                "MEMORY PURGE",
                "CLIENT PAUSE",
                "CLIENT UNPAUSE",
            ],
            lambda command, res: all(res.values()) if isinstance(res, dict) else res,
        ),
        list_keys_to_dict(
            ["DBSIZE", "WAIT"],
            lambda command, res: sum(res.values()) if isinstance(res, dict) else res,
        ),
        list_keys_to_dict(
            ["CLIENT UNBLOCK"], lambda command, res: 1 if sum(res.values()) > 0 else 0
        ),
        list_keys_to_dict(["SCAN"], parse_scan_result),
        list_keys_to_dict(
            ["SCRIPT LOAD"], lambda command, res: list(res.values()).pop()
        ),
        list_keys_to_dict(
            ["SCRIPT EXISTS"], lambda command, res: [all(k) for k in zip(*res.values())]
        ),
        list_keys_to_dict(["SCRIPT FLUSH"], lambda command, res: all(res.values())),
    )

    ERRORS_ALLOW_RETRY = (ConnectionError, TimeoutError, ClusterDownError)

    def replace_default_node(self, target_node: "ClusterNode" = None) -> None:
        """Replace the default cluster node.
        A random cluster node will be chosen if target_node isn't passed, and primaries
        will be prioritized. The default node will not be changed if there are no other
        nodes in the cluster.

        Args:
            target_node (ClusterNode, optional): Target node to replace the default
            node. Defaults to None.
        """
        if target_node:
            self.nodes_manager.default_node = target_node
        else:
            curr_node = self.get_default_node()
            primaries = [node for node in self.get_primaries() if node != curr_node]
            if primaries:
                # Choose a primary if the cluster contains different primaries
                self.nodes_manager.default_node = random.choice(primaries)
            else:
                # Otherwise, hoose a primary if the cluster contains different primaries
                replicas = [node for node in self.get_replicas() if node != curr_node]
                if replicas:
                    self.nodes_manager.default_node = random.choice(replicas)


class RedisCluster(AbstractRedisCluster, RedisClusterCommands):
    @classmethod
    def from_url(cls, url, **kwargs):
        """
        Return a Redis client object configured from the given URL

        For example::

            redis://[[username]:[password]]@localhost:6379/0
            rediss://[[username]:[password]]@localhost:6379/0
            unix://[username@]/path/to/socket.sock?db=0[&password=password]

        Three URL schemes are supported:

        - `redis://` creates a TCP socket connection. See more at:
          <https://www.iana.org/assignments/uri-schemes/prov/redis>
        - `rediss://` creates a SSL wrapped TCP socket connection. See more at:
          <https://www.iana.org/assignments/uri-schemes/prov/rediss>
        - ``unix://``: creates a Unix Domain Socket connection.

        The username, password, hostname, path and all querystring values
        are passed through urllib.parse.unquote in order to replace any
        percent-encoded values with their corresponding characters.

        There are several ways to specify a database number. The first value
        found will be used:

            1. A ``db`` querystring option, e.g. redis://localhost?db=0
            2. If using the redis:// or rediss:// schemes, the path argument
               of the url, e.g. redis://localhost/0
            3. A ``db`` keyword argument to this function.

        If none of these options are specified, the default db=0 is used.

        All querystring options are cast to their appropriate Python types.
        Boolean arguments can be specified with string values "True"/"False"
        or "Yes"/"No". Values that cannot be properly cast cause a
        ``ValueError`` to be raised. Once parsed, the querystring arguments
        and keyword arguments are passed to the ``ConnectionPool``'s
        class initializer. In the case of conflicting arguments, querystring
        arguments always win.

        """
        return cls(url=url, **kwargs)

    def __init__(
<<<<<<< HEAD
            self,
            host: Optional[str] = None,
            port: int = 6379,
            startup_nodes: Optional[List["ClusterNode"]] = None,
            cluster_error_retry_attempts: int = 3,
            retry: Optional["Retry"] = None,
            require_full_coverage: bool = False,
            reinitialize_steps: int = 5,
            read_from_replicas: bool = False,
            dynamic_startup_nodes: bool = True,
            url: Optional[str] = None,
            **kwargs,
=======
        self,
        host: Optional[str] = None,
        port: int = 6379,
        startup_nodes: Optional[List["ClusterNode"]] = None,
        cluster_error_retry_attempts: int = 3,
        retry: Optional["Retry"] = None,
        require_full_coverage: bool = False,
        reinitialize_steps: int = 5,
        read_from_replicas: bool = False,
        dynamic_startup_nodes: bool = True,
        url: Optional[str] = None,
        address_remap: Optional[Callable[[str, int], Tuple[str, int]]] = None,
        **kwargs,
>>>>>>> 3748a8b3
    ):
        """
         Initialize a new RedisCluster client.

         :param startup_nodes:
             List of nodes from which initial bootstrapping can be done
         :param host:
             Can be used to point to a startup node
         :param port:
             Can be used to point to a startup node
         :param require_full_coverage:
            When set to False (default value): the client will not require a
            full coverage of the slots. However, if not all slots are covered,
            and at least one node has 'cluster-require-full-coverage' set to
            'yes,' the server will throw a ClusterDownError for some key-based
            commands. See -
            https://redis.io/topics/cluster-tutorial#redis-cluster-configuration-parameters
            When set to True: all slots must be covered to construct the
            cluster client. If not all slots are covered, RedisClusterException
            will be thrown.
        :param read_from_replicas:
             Enable read from replicas in READONLY mode. You can read possibly
             stale data.
             When set to true, read commands will be assigned between the
             primary and its replications in a Round-Robin manner.
         :param dynamic_startup_nodes:
             Set the RedisCluster's startup nodes to all of the discovered nodes.
             If true (default value), the cluster's discovered nodes will be used to
             determine the cluster nodes-slots mapping in the next topology refresh.
             It will remove the initial passed startup nodes if their endpoints aren't
             listed in the CLUSTER SLOTS output.
             If you use dynamic DNS endpoints for startup nodes but CLUSTER SLOTS lists
             specific IP addresses, it is best to set it to false.
        :param cluster_error_retry_attempts:
             Number of times to retry before raising an error when
             :class:`~.TimeoutError` or :class:`~.ConnectionError` or
             :class:`~.ClusterDownError` are encountered
        :param reinitialize_steps:
            Specifies the number of MOVED errors that need to occur before
            reinitializing the whole cluster topology. If a MOVED error occurs
            and the cluster does not need to be reinitialized on this current
            error handling, only the MOVED slot will be patched with the
            redirected node.
            To reinitialize the cluster on every MOVED error, set
            reinitialize_steps to 1.
            To avoid reinitializing the cluster on moved errors, set
            reinitialize_steps to 0.
        :param address_remap:
            An optional callable which, when provided with an internal network
            address of a node, e.g. a `(host, port)` tuple, will return the address
            where the node is reachable.  This can be used to map the addresses at
            which the nodes _think_ they are, to addresses at which a client may
            reach them, such as when they sit behind a proxy.

         :**kwargs:
             Extra arguments that will be sent into Redis instance when created
             (See Official redis-py doc for supported kwargs
         [https://github.com/andymccurdy/redis-py/blob/master/redis/client.py])
             Some kwargs are not supported and will raise a
             RedisClusterException:
                 - db (Redis do not support database SELECT in cluster mode)
        """
        if startup_nodes is None:
            startup_nodes = []

        if "db" in kwargs:
            # Argument 'db' is not possible to use in cluster mode
            raise RedisClusterException(
                "Argument 'db' is not possible to use in cluster mode"
            )

        # Get the startup node/s
        from_url = False
        if url is not None:
            from_url = True
            url_options = parse_url(url)
            if "path" in url_options:
                raise RedisClusterException(
                    "RedisCluster does not currently support Unix Domain "
                    "Socket connections"
                )
            if "db" in url_options and url_options["db"] != 0:
                # Argument 'db' is not possible to use in cluster mode
                raise RedisClusterException(
                    "A ``db`` querystring option can only be 0 in cluster mode"
                )
            kwargs.update(url_options)
            host = kwargs.get("host")
            port = kwargs.get("port", port)
            startup_nodes.append(ClusterNode(host, port))
        elif host is not None and port is not None:
            startup_nodes.append(ClusterNode(host, port))
        elif len(startup_nodes) == 0:
            # No startup node was provided
            raise RedisClusterException(
                "RedisCluster requires at least one node to discover the "
                "cluster. Please provide one of the followings:\n"
                "1. host and port, for example:\n"
                " RedisCluster(host='localhost', port=6379)\n"
                "2. list of startup nodes, for example:\n"
                " RedisCluster(startup_nodes=[ClusterNode('localhost', 6379),"
                " ClusterNode('localhost', 6378)])"
            )
        # Update the connection arguments
        # Whenever a new connection is established, RedisCluster's on_connect
        # method should be run
        # If the user passed on_connect function we'll save it and run it
        # inside the RedisCluster.on_connect() function
        self.user_on_connect_func = kwargs.pop("redis_connect_func", None)
        kwargs.update({"redis_connect_func": self.on_connect})
        kwargs = cleanup_kwargs(**kwargs)
        if retry:
            self.retry = retry
            kwargs.update({"retry": self.retry})
        else:
            kwargs.update({"retry": Retry(default_backoff(), 0)})

        self.encoder = Encoder(
            kwargs.get("encoding", "utf-8"),
            kwargs.get("encoding_errors", "strict"),
            kwargs.get("decode_responses", False),
        )
        self.cluster_error_retry_attempts = cluster_error_retry_attempts
        self.command_flags = self.__class__.COMMAND_FLAGS.copy()
        self.node_flags = self.__class__.NODE_FLAGS.copy()
        self.read_from_replicas = read_from_replicas
        self.reinitialize_counter = 0
        self.reinitialize_steps = reinitialize_steps
        self.nodes_manager = NodesManager(
            startup_nodes=startup_nodes,
            from_url=from_url,
            require_full_coverage=require_full_coverage,
            dynamic_startup_nodes=dynamic_startup_nodes,
            address_remap=address_remap,
            **kwargs,
        )

        self.cluster_response_callbacks = CaseInsensitiveDict(
            self.__class__.CLUSTER_COMMANDS_RESPONSE_CALLBACKS
        )
        self.result_callbacks = CaseInsensitiveDict(self.__class__.RESULT_CALLBACKS)
        self.commands_parser = CommandsParser(self)
        self._lock = threading.Lock()

    def __enter__(self):
        return self

    def __exit__(self, exc_type, exc_value, traceback):
        self.close()

    def __del__(self):
        self.close()

    def disconnect_connection_pools(self):
        for node in self.get_nodes():
            if node.redis_connection:
                try:
                    node.redis_connection.connection_pool.disconnect()
                except OSError:
                    # Client was already disconnected. do nothing
                    pass

    def on_connect(self, connection):
        """
        Initialize the connection, authenticate and select a database and send
         READONLY if it is set during object initialization.
        """
        connection.set_parser(ClusterParser)
        connection.on_connect()

        if self.read_from_replicas:
            # Sending READONLY command to server to configure connection as
            # readonly. Since each cluster node may change its server type due
            # to a failover, we should establish a READONLY connection
            # regardless of the server type. If this is a primary connection,
            # READONLY would not affect executing write commands.
            connection.send_command("READONLY")
            if str_if_bytes(connection.read_response()) != "OK":
                raise ConnectionError("READONLY command failed")

        if self.user_on_connect_func is not None:
            self.user_on_connect_func(connection)

    def get_redis_connection(self, node):
        if not node.redis_connection:
            with self._lock:
                if not node.redis_connection:
                    self.nodes_manager.create_redis_connections([node])
        return node.redis_connection

    def get_node(self, host=None, port=None, node_name=None):
        return self.nodes_manager.get_node(host, port, node_name)

    def get_primaries(self):
        return self.nodes_manager.get_nodes_by_server_type(PRIMARY)

    def get_replicas(self):
        return self.nodes_manager.get_nodes_by_server_type(REPLICA)

    def get_random_node(self):
        return random.choice(list(self.nodes_manager.nodes_cache.values()))

    def get_nodes(self):
        return list(self.nodes_manager.nodes_cache.values())

    def get_node_from_key(self, key, replica=False):
        """
        Get the node that holds the key's slot.
        If replica set to True but the slot doesn't have any replicas, None is
        returned.
        """
        slot = self.keyslot(key)
        slot_cache = self.nodes_manager.slots_cache.get(slot)
        if slot_cache is None or len(slot_cache) == 0:
            raise SlotNotCoveredError(f'Slot "{slot}" is not covered by the cluster.')
        if replica and len(self.nodes_manager.slots_cache[slot]) < 2:
            return None
        elif replica:
            node_idx = 1
        else:
            # primary
            node_idx = 0

        return slot_cache[node_idx]

    def get_default_node(self):
        """
        Get the cluster's default node
        """
        return self.nodes_manager.default_node

    def set_default_node(self, node):
        """
        Set the default node of the cluster.
        :param node: 'ClusterNode'
        :return True if the default node was set, else False
        """
        if node is None or self.get_node(node_name=node.name) is None:
            return False
        self.nodes_manager.default_node = node
        return True

    def get_retry(self) -> Optional["Retry"]:
        return self.retry

    def set_retry(self, retry: "Retry") -> None:
        self.retry = retry
        for node in self.get_nodes():
            node.redis_connection.set_retry(retry)

    def monitor(self, target_node=None):
        """
        Returns a Monitor object for the specified target node.
        The default cluster node will be selected if no target node was
        specified.
        Monitor is useful for handling the MONITOR command to the redis server.
        next_command() method returns one command from monitor
        listen() method yields commands from monitor.
        """
        if target_node is None:
            target_node = self.get_default_node()
        if target_node.redis_connection is None:
            raise RedisClusterException(
                f"Cluster Node {target_node.name} has no redis_connection"
            )
        return target_node.redis_connection.monitor()

    def pubsub(self, node=None, host=None, port=None, **kwargs):
        """
        Allows passing a ClusterNode, or host&port, to get a pubsub instance
        connected to the specified node
        """
        return ClusterPubSub(self, node=node, host=host, port=port, **kwargs)

    def pipeline(self, transaction=None, shard_hint=None):
        """
        Cluster impl:
            Pipelines do not work in cluster mode the same way they
            do in normal mode. Create a clone of this object so
            that simulating pipelines will work correctly. Each
            command will be called directly when used and
            when calling execute() will only return the result stack.
        """
        if shard_hint:
            raise RedisClusterException("shard_hint is deprecated in cluster mode")

        if transaction:
            raise RedisClusterException("transaction is deprecated in cluster mode")

        return ClusterPipeline(
            nodes_manager=self.nodes_manager,
            commands_parser=self.commands_parser,
            startup_nodes=self.nodes_manager.startup_nodes,
            result_callbacks=self.result_callbacks,
            cluster_response_callbacks=self.cluster_response_callbacks,
            cluster_error_retry_attempts=self.cluster_error_retry_attempts,
            read_from_replicas=self.read_from_replicas,
            reinitialize_steps=self.reinitialize_steps,
            lock=self._lock,
        )

    def lock(
            self,
            name,
            timeout=None,
            sleep=0.1,
            blocking=True,
            blocking_timeout=None,
            lock_class=None,
            thread_local=True,
    ):
        """
        Return a new Lock object using key ``name`` that mimics
        the behavior of threading.Lock.

        If specified, ``timeout`` indicates a maximum life for the lock.
        By default, it will remain locked until release() is called.

        ``sleep`` indicates the amount of time to sleep per loop iteration
        when the lock is in blocking mode and another client is currently
        holding the lock.

        ``blocking`` indicates whether calling ``acquire`` should block until
        the lock has been acquired or to fail immediately, causing ``acquire``
        to return False and the lock not being acquired. Defaults to True.
        Note this value can be overridden by passing a ``blocking``
        argument to ``acquire``.

        ``blocking_timeout`` indicates the maximum amount of time in seconds to
        spend trying to acquire the lock. A value of ``None`` indicates
        continue trying forever. ``blocking_timeout`` can be specified as a
        float or integer, both representing the number of seconds to wait.

        ``lock_class`` forces the specified lock implementation. Note that as
        of redis-py 3.0, the only lock class we implement is ``Lock`` (which is
        a Lua-based lock). So, it's unlikely you'll need this parameter, unless
        you have created your own custom lock class.

        ``thread_local`` indicates whether the lock token is placed in
        thread-local storage. By default, the token is placed in thread local
        storage so that a thread only sees its token, not a token set by
        another thread. Consider the following timeline:

            time: 0, thread-1 acquires `my-lock`, with a timeout of 5 seconds.
                     thread-1 sets the token to "abc"
            time: 1, thread-2 blocks trying to acquire `my-lock` using the
                     Lock instance.
            time: 5, thread-1 has not yet completed. redis expires the lock
                     key.
            time: 5, thread-2 acquired `my-lock` now that it's available.
                     thread-2 sets the token to "xyz"
            time: 6, thread-1 finishes its work and calls release(). if the
                     token is *not* stored in thread local storage, then
                     thread-1 would see the token value as "xyz" and would be
                     able to successfully release the thread-2's lock.

        In some use cases it's necessary to disable thread local storage. For
        example, if you have code where one thread acquires a lock and passes
        that lock instance to a worker thread to release later. If thread
        local storage isn't disabled in this case, the worker thread won't see
        the token set by the thread that acquired the lock. Our assumption
        is that these cases aren't common and as such default to using
        thread local storage."""
        if lock_class is None:
            lock_class = Lock
        return lock_class(
            self,
            name,
            timeout=timeout,
            sleep=sleep,
            blocking=blocking,
            blocking_timeout=blocking_timeout,
            thread_local=thread_local,
        )

    def set_response_callback(self, command, callback):
        """Set a custom Response Callback"""
        self.cluster_response_callbacks[command] = callback

    def _determine_nodes(self, *args, **kwargs) -> List["ClusterNode"]:
        # Determine which nodes should be executed the command on.
        # Returns a list of target nodes.
        command = args[0].upper()
        if len(args) >= 2 and f"{args[0]} {args[1]}".upper() in self.command_flags:
            command = f"{args[0]} {args[1]}".upper()

        nodes_flag = kwargs.pop("nodes_flag", None)
        if nodes_flag is not None:
            # nodes flag passed by the user
            command_flag = nodes_flag
        else:
            # get the nodes group for this command if it was predefined
            command_flag = self.command_flags.get(command)
        if command_flag == self.__class__.RANDOM:
            # return a random node
            return [self.get_random_node()]
        elif command_flag == self.__class__.PRIMARIES:
            # return all primaries
            return self.get_primaries()
        elif command_flag == self.__class__.REPLICAS:
            # return all replicas
            return self.get_replicas()
        elif command_flag == self.__class__.ALL_NODES:
            # return all nodes
            return self.get_nodes()
        elif command_flag == self.__class__.DEFAULT_NODE:
            # return the cluster's default node
            return [self.nodes_manager.default_node]
        elif command in self.__class__.SEARCH_COMMANDS[0]:
            return [self.nodes_manager.default_node]
        else:
            # get the node that holds the key's slot
            slot = self.determine_slot(*args)
            node = self.nodes_manager.get_node_from_slot(
                slot, self.read_from_replicas and command in READ_COMMANDS
            )
            return [node]

    def _should_reinitialized(self):
        # To reinitialize the cluster on every MOVED error,
        # set reinitialize_steps to 1.
        # To avoid reinitializing the cluster on moved errors, set
        # reinitialize_steps to 0.
        if self.reinitialize_steps == 0:
            return False
        else:
            return self.reinitialize_counter % self.reinitialize_steps == 0

    def keyslot(self, key):
        """
        Calculate keyslot for a given key.
        See Keys distribution model in https://redis.io/topics/cluster-spec
        """
        k = self.encoder.encode(key)
        return key_slot(k)

    def _get_command_keys(self, *args):
        """
        Get the keys in the command. If the command has no keys in in, None is
        returned.

        NOTE: Due to a bug in redis<7.0, this function does not work properly
        for EVAL or EVALSHA when the `numkeys` arg is 0.
         - issue: https://github.com/redis/redis/issues/9493
         - fix: https://github.com/redis/redis/pull/9733

        So, don't use this function with EVAL or EVALSHA.
        """
        redis_conn = self.get_default_node().redis_connection
        return self.commands_parser.get_keys(redis_conn, *args)

    def determine_slot(self, *args):
        """
        Figure out what slot to use based on args.

        Raises a RedisClusterException if there's a missing key and we can't
            determine what slots to map the command to; or, if the keys don't
            all map to the same key slot.
        """
        command = args[0]
        if self.command_flags.get(command) == SLOT_ID:
            # The command contains the slot ID
            return args[1]

        # Get the keys in the command

        # EVAL and EVALSHA are common enough that it's wasteful to go to the
        # redis server to parse the keys. Besides, there is a bug in redis<7.0
        # where `self._get_command_keys()` fails anyway. So, we special case
        # EVAL/EVALSHA.
        if command in ("EVAL", "EVALSHA"):
            # command syntax: EVAL "script body" num_keys ...
            if len(args) <= 2:
                raise RedisClusterException(f"Invalid args in command: {args}")
            num_actual_keys = args[2]
            eval_keys = args[3: 3 + num_actual_keys]
            # if there are 0 keys, that means the script can be run on any node
            # so we can just return a random slot
            if len(eval_keys) == 0:
                return random.randrange(0, REDIS_CLUSTER_HASH_SLOTS)
            keys = eval_keys
        else:
            keys = self._get_command_keys(*args)
            if keys is None or len(keys) == 0:
                # FCALL can call a function with 0 keys, that means the function
                #  can be run on any node so we can just return a random slot
                if command in ("FCALL", "FCALL_RO"):
                    return random.randrange(0, REDIS_CLUSTER_HASH_SLOTS)
                raise RedisClusterException(
                    "No way to dispatch this command to Redis Cluster. "
                    "Missing key.\nYou can execute the command by specifying "
                    f"target nodes.\nCommand: {args}"
                )

        # single key command
        if len(keys) == 1:
            return self.keyslot(keys[0])

        # multi-key command; we need to make sure all keys are mapped to
        # the same slot
        slots = {self.keyslot(key) for key in keys}
        if len(slots) != 1:
            raise RedisClusterException(
                f"{command} - all keys must map to the same key slot"
            )

        return slots.pop()

    def get_encoder(self):
        """
        Get the connections' encoder
        """
        return self.encoder

    def get_connection_kwargs(self):
        """
        Get the connections' key-word arguments
        """
        return self.nodes_manager.connection_kwargs

    def _is_nodes_flag(self, target_nodes):
        return isinstance(target_nodes, str) and target_nodes in self.node_flags

    def _parse_target_nodes(self, target_nodes):
        if isinstance(target_nodes, list):
            nodes = target_nodes
        elif isinstance(target_nodes, ClusterNode):
            # Supports passing a single ClusterNode as a variable
            nodes = [target_nodes]
        elif isinstance(target_nodes, dict):
            # Supports dictionaries of the format {node_name: node}.
            # It enables to execute commands with multi nodes as follows:
            # rc.cluster_save_config(rc.get_primaries())
            nodes = target_nodes.values()
        else:
            raise TypeError(
                "target_nodes type can be one of the following: "
                "node_flag (PRIMARIES, REPLICAS, RANDOM, ALL_NODES),"
                "ClusterNode, list<ClusterNode>, or dict<any, ClusterNode>. "
                f"The passed type is {type(target_nodes)}"
            )
        return nodes

    def execute_command(self, *args, **kwargs):
        """
        Wrapper for ERRORS_ALLOW_RETRY error handling.

        It will try the number of times specified by the config option
        "self.cluster_error_retry_attempts" which defaults to 3 unless manually
        configured.

        If it reaches the number of times, the command will raise the exception

        Key argument :target_nodes: can be passed with the following types:
            nodes_flag: PRIMARIES, REPLICAS, ALL_NODES, RANDOM
            ClusterNode
            list<ClusterNode>
            dict<Any, ClusterNode>
        """
        target_nodes_specified = False
        is_default_node = False
        target_nodes = None
        passed_targets = kwargs.pop("target_nodes", None)
        if passed_targets is not None and not self._is_nodes_flag(passed_targets):
            target_nodes = self._parse_target_nodes(passed_targets)
            target_nodes_specified = True
        # If an error that allows retrying was thrown, the nodes and slots
        # cache were reinitialized. We will retry executing the command with
        # the updated cluster setup only when the target nodes can be
        # determined again with the new cache tables. Therefore, when target
        # nodes were passed to this function, we cannot retry the command
        # execution since the nodes may not be valid anymore after the tables
        # were reinitialized. So in case of passed target nodes,
        # retry_attempts will be set to 0.
        retry_attempts = (
            0 if target_nodes_specified else self.cluster_error_retry_attempts
        )
        # Add one for the first execution
        execute_attempts = 1 + retry_attempts
        for _ in range(execute_attempts):
            try:
                res = {}
                if not target_nodes_specified:
                    # Determine the nodes to execute the command on
                    target_nodes = self._determine_nodes(
                        *args, **kwargs, nodes_flag=passed_targets
                    )
                    if not target_nodes:
                        raise RedisClusterException(
                            f"No targets were found to execute {args} command on"
                        )
                    if (
                            len(target_nodes) == 1
                            and target_nodes[0] == self.get_default_node()
                    ):
                        is_default_node = True
                for node in target_nodes:
                    res[node.name] = self._execute_command(node, *args, **kwargs)
                # Return the processed result
                return self._process_result(args[0], res, **kwargs)
            except Exception as e:
                if retry_attempts > 0 and type(e) in self.__class__.ERRORS_ALLOW_RETRY:
                    if is_default_node:
                        # Replace the default cluster node
                        self.replace_default_node()
                    # The nodes and slots cache were reinitialized.
                    # Try again with the new cluster setup.
                    retry_attempts -= 1
                    continue
                else:
                    # raise the exception
                    raise e

    def _execute_command(self, target_node, *args, **kwargs):
        """
        Send a command to a node in the cluster
        """
        command = args[0]
        redis_node = None
        connection = None
        redirect_addr = None
        asking = False
        moved = False
        ttl = int(self.RedisClusterRequestTTL)

        while ttl > 0:
            ttl -= 1
            try:
                if asking:
                    target_node = self.get_node(node_name=redirect_addr)
                elif moved:
                    # MOVED occurred and the slots cache was updated,
                    # refresh the target node
                    slot = self.determine_slot(*args)
                    target_node = self.nodes_manager.get_node_from_slot(
                        slot, self.read_from_replicas and command in READ_COMMANDS
                    )
                    moved = False

                redis_node = self.get_redis_connection(target_node)
                connection = get_connection(redis_node, *args, **kwargs)
                if asking:
                    connection.send_command("ASKING")
                    redis_node.parse_response(connection, "ASKING", **kwargs)
                    asking = False

                connection.send_command(*args)
                response = redis_node.parse_response(connection, command, **kwargs)
                if command in self.cluster_response_callbacks:
                    response = self.cluster_response_callbacks[command](
                        response, **kwargs
                    )
                return response
            except AuthenticationError:
                raise
            except (ConnectionError, TimeoutError) as e:
                # Connection retries are being handled in the node's
                # Retry object.
                # ConnectionError can also be raised if we couldn't get a
                # connection from the pool before timing out, so check that
                # this is an actual connection before attempting to disconnect.
                if connection is not None:
                    connection.disconnect()

                # Remove the failed node from the startup nodes before we try
                # to reinitialize the cluster
                self.nodes_manager.startup_nodes.pop(target_node.name, None)
                # Reset the cluster node's connection
                target_node.redis_connection = None
                self.nodes_manager.initialize()
                raise e
            except MovedError as e:
                # First, we will try to patch the slots/nodes cache with the
                # redirected node output and try again. If MovedError exceeds
                # 'reinitialize_steps' number of times, we will force
                # reinitializing the tables, and then try again.
                # 'reinitialize_steps' counter will increase faster when
                # the same client object is shared between multiple threads. To
                # reduce the frequency you can set this variable in the
                # RedisCluster constructor.
                self.reinitialize_counter += 1
                if self._should_reinitialized():
                    self.nodes_manager.initialize()
                    # Reset the counter
                    self.reinitialize_counter = 0
                else:
                    self.nodes_manager.update_moved_exception(e)
                moved = True
            except TryAgainError:
                if ttl < self.RedisClusterRequestTTL / 2:
                    time.sleep(0.05)
            except AskError as e:
                redirect_addr = get_node_name(host=e.host, port=e.port)
                asking = True
            except ClusterDownError as e:
                # ClusterDownError can occur during a failover and to get
                # self-healed, we will try to reinitialize the cluster layout
                # and retry executing the command
                time.sleep(0.25)
                self.nodes_manager.initialize()
                raise e
            except ResponseError:
                raise
            except Exception as e:
                if connection:
                    connection.disconnect()
                raise e
            finally:
                if connection is not None:
                    redis_node.connection_pool.release(connection)

        raise ClusterError("TTL exhausted.")

    def close(self):
        try:
            with self._lock:
                if self.nodes_manager:
                    self.nodes_manager.close()
        except AttributeError:
            # RedisCluster's __init__ can fail before nodes_manager is set
            pass

    def _process_result(self, command, res, **kwargs):
        """
        Process the result of the executed command.
        The function would return a dict or a single value.

        :type command: str
        :type res: dict

        `res` should be in the following format:
            Dict<node_name, command_result>
        """
        if command in self.result_callbacks:
            return self.result_callbacks[command](command, res, **kwargs)
        elif len(res) == 1:
            # When we execute the command on a single node, we can
            # remove the dictionary and return a single response
            return list(res.values())[0]
        else:
            return res

    def load_external_module(self, funcname, func):
        """
        This function can be used to add externally defined redis modules,
        and their namespaces to the redis client.

        ``funcname`` - A string containing the name of the function to create
        ``func`` - The function, being added to this class.
        """
        setattr(self, funcname, func)


class ClusterNode:
    def __init__(self, host, port, server_type=None, redis_connection=None):
        if host == "localhost":
            host = socket.gethostbyname(host)

        self.host = host
        self.port = port
        self.name = get_node_name(host, port)
        self.server_type = server_type
        self.redis_connection = redis_connection

    def __repr__(self):
        return (
            f"[host={self.host},"
            f"port={self.port},"
            f"name={self.name},"
            f"server_type={self.server_type},"
            f"redis_connection={self.redis_connection}]"
        )

    def __eq__(self, obj):
        return isinstance(obj, ClusterNode) and obj.name == self.name

    def __del__(self):
        if self.redis_connection is not None:
            self.redis_connection.close()


class LoadBalancer:
    """
    Round-Robin Load Balancing
    """

    def __init__(self, start_index: int = 0) -> None:
        self.primary_to_idx = {}
        self.start_index = start_index

    def get_server_index(self, primary: str, list_size: int) -> int:
        server_index = self.primary_to_idx.setdefault(primary, self.start_index)
        # Update the index
        self.primary_to_idx[primary] = (server_index + 1) % list_size
        return server_index

    def reset(self) -> None:
        self.primary_to_idx.clear()


class NodesManager:
    def __init__(
<<<<<<< HEAD
            self,
            startup_nodes,
            from_url=False,
            require_full_coverage=False,
            lock=None,
            dynamic_startup_nodes=True,
            connection_pool_class=ConnectionPool,
            **kwargs,
=======
        self,
        startup_nodes,
        from_url=False,
        require_full_coverage=False,
        lock=None,
        dynamic_startup_nodes=True,
        connection_pool_class=ConnectionPool,
        address_remap: Optional[Callable[[str, int], Tuple[str, int]]] = None,
        **kwargs,
>>>>>>> 3748a8b3
    ):
        self.nodes_cache = {}
        self.slots_cache = {}
        self.startup_nodes = {}
        self.default_node = None
        self.populate_startup_nodes(startup_nodes)
        self.from_url = from_url
        self._require_full_coverage = require_full_coverage
        self._dynamic_startup_nodes = dynamic_startup_nodes
        self.connection_pool_class = connection_pool_class
        self.address_remap = address_remap
        self._moved_exception = None
        self.connection_kwargs = kwargs
        self.read_load_balancer = LoadBalancer()
        if lock is None:
            lock = threading.Lock()
        self._lock = lock
        self.initialize()

    def get_node(self, host=None, port=None, node_name=None):
        """
        Get the requested node from the cluster's nodes.
        nodes.
        :return: ClusterNode if the node exists, else None
        """
        if host and port:
            # the user passed host and port
            if host == "localhost":
                host = socket.gethostbyname(host)
            return self.nodes_cache.get(get_node_name(host=host, port=port))
        elif node_name:
            return self.nodes_cache.get(node_name)
        else:
            return None

    def update_moved_exception(self, exception):
        self._moved_exception = exception

    def _update_moved_slots(self):
        """
        Update the slot's node with the redirected one
        """
        e = self._moved_exception
        redirected_node = self.get_node(host=e.host, port=e.port)
        if redirected_node is not None:
            # The node already exists
            if redirected_node.server_type is not PRIMARY:
                # Update the node's server type
                redirected_node.server_type = PRIMARY
        else:
            # This is a new node, we will add it to the nodes cache
            redirected_node = ClusterNode(e.host, e.port, PRIMARY)
            self.nodes_cache[redirected_node.name] = redirected_node
        if redirected_node in self.slots_cache[e.slot_id]:
            # The MOVED error resulted from a failover, and the new slot owner
            # had previously been a replica.
            old_primary = self.slots_cache[e.slot_id][0]
            # Update the old primary to be a replica and add it to the end of
            # the slot's node list
            old_primary.server_type = REPLICA
            self.slots_cache[e.slot_id].append(old_primary)
            # Remove the old replica, which is now a primary, from the slot's
            # node list
            self.slots_cache[e.slot_id].remove(redirected_node)
            # Override the old primary with the new one
            self.slots_cache[e.slot_id][0] = redirected_node
            if self.default_node == old_primary:
                # Update the default node with the new primary
                self.default_node = redirected_node
        else:
            # The new slot owner is a new server, or a server from a different
            # shard. We need to remove all current nodes from the slot's list
            # (including replications) and add just the new node.
            self.slots_cache[e.slot_id] = [redirected_node]
        # Reset moved_exception
        self._moved_exception = None

    def get_node_from_slot(self, slot, read_from_replicas=False, server_type=None):
        """
        Gets a node that servers this hash slot
        """
        if self._moved_exception:
            with self._lock:
                if self._moved_exception:
                    self._update_moved_slots()

        if self.slots_cache.get(slot) is None or len(self.slots_cache[slot]) == 0:
            raise SlotNotCoveredError(
                f'Slot "{slot}" not covered by the cluster. '
                f'"require_full_coverage={self._require_full_coverage}"'
            )

        if read_from_replicas is True:
            # get the server index in a Round-Robin manner
            primary_name = self.slots_cache[slot][0].name
            node_idx = self.read_load_balancer.get_server_index(
                primary_name, len(self.slots_cache[slot])
            )
        elif (
                server_type is None
                or server_type == PRIMARY
                or len(self.slots_cache[slot]) == 1
        ):
            # return a primary
            node_idx = 0
        else:
            # return a replica
            # randomly choose one of the replicas
            node_idx = random.randint(1, len(self.slots_cache[slot]) - 1)

        return self.slots_cache[slot][node_idx]

    def get_nodes_by_server_type(self, server_type):
        """
        Get all nodes with the specified server type
        :param server_type: 'primary' or 'replica'
        :return: list of ClusterNode
        """
        return [
            node
            for node in self.nodes_cache.values()
            if node.server_type == server_type
        ]

    def populate_startup_nodes(self, nodes):
        """
        Populate all startup nodes and filters out any duplicates
        """
        for n in nodes:
            self.startup_nodes[n.name] = n

    def check_slots_coverage(self, slots_cache):
        # Validate if all slots are covered or if we should try next
        # startup node
        for i in range(0, REDIS_CLUSTER_HASH_SLOTS):
            if i not in slots_cache:
                return False
        return True

    def create_redis_connections(self, nodes):
        """
        This function will create a redis connection to all nodes in :nodes:
        """
        for node in nodes:
            if node.redis_connection is None:
                node.redis_connection = self.create_redis_node(
                    host=node.host, port=node.port, **self.connection_kwargs
                )

    def create_redis_node(self, host, port, **kwargs):
        if self.from_url:
            # Create a redis node with a costumed connection pool
            kwargs.update({"host": host})
            kwargs.update({"port": port})
            r = Redis(connection_pool=self.connection_pool_class(**kwargs))
        else:
            r = Redis(host=host, port=port, **kwargs)
        return r

    def _get_or_create_cluster_node(self, host, port, role, tmp_nodes_cache):
        node_name = get_node_name(host, port)
        # check if we already have this node in the tmp_nodes_cache
        target_node = tmp_nodes_cache.get(node_name)
        if target_node is None:
            # before creating a new cluster node, check if the cluster node already
            # exists in the current nodes cache and has a valid connection so we can
            # reuse it
            target_node = self.nodes_cache.get(node_name)
            if target_node is None or target_node.redis_connection is None:
                # create new cluster node for this cluster
                target_node = ClusterNode(host, port, role)
            if target_node.server_type != role:
                target_node.server_type = role

        return target_node

    def initialize(self):
        """
        Initializes the nodes cache, slots cache and redis connections.
        :startup_nodes:
            Responsible for discovering other nodes in the cluster
        """
        self.reset()
        tmp_nodes_cache = {}
        tmp_slots = {}
        disagreements = []
        startup_nodes_reachable = False
        fully_covered = False
        kwargs = self.connection_kwargs
        exception = None
        for startup_node in self.startup_nodes.values():
            try:
                if startup_node.redis_connection:
                    r = startup_node.redis_connection
                else:
                    # Create a new Redis connection
                    r = self.create_redis_node(
                        startup_node.host, startup_node.port, **kwargs
                    )
                    self.startup_nodes[startup_node.name].redis_connection = r
                # Make sure cluster mode is enabled on this node
                if bool(r.info().get("cluster_enabled")) is False:
                    raise RedisClusterException(
                        "Cluster mode is not enabled on this node"
                    )
                cluster_slots = str_if_bytes(r.execute_command("CLUSTER SLOTS"))
                startup_nodes_reachable = True
            except Exception as e:
                # Try the next startup node.
                # The exception is saved and raised only if we have no more nodes.
                exception = e
                continue

            # CLUSTER SLOTS command results in the following output:
            # [[slot_section[from_slot,to_slot,master,replica1,...,replicaN]]]
            # where each node contains the following list: [IP, port, node_id]
            # Therefore, cluster_slots[0][2][0] will be the IP address of the
            # primary node of the first slot section.
            # If there's only one server in the cluster, its ``host`` is ''
            # Fix it to the host in startup_nodes
            if (
                    len(cluster_slots) == 1
                    and len(cluster_slots[0][2][0]) == 0
                    and len(self.startup_nodes) == 1
            ):
                cluster_slots[0][2][0] = startup_node.host

            for slot in cluster_slots:
                primary_node = slot[2]
                host = str_if_bytes(primary_node[0])
                if host == "":
                    host = startup_node.host
                port = int(primary_node[1])
                host, port = self.remap_host_port(host, port)

                target_node = self._get_or_create_cluster_node(
                    host, port, PRIMARY, tmp_nodes_cache
                )
                # add this node to the nodes cache
                tmp_nodes_cache[target_node.name] = target_node

                for i in range(int(slot[0]), int(slot[1]) + 1):
                    if i not in tmp_slots:
                        tmp_slots[i] = []
                        tmp_slots[i].append(target_node)
                        replica_nodes = [slot[j] for j in range(3, len(slot))]

                        for replica_node in replica_nodes:
                            host = str_if_bytes(replica_node[0])
                            port = replica_node[1]
                            host, port = self.remap_host_port(host, port)

                            target_replica_node = self._get_or_create_cluster_node(
                                host, port, REPLICA, tmp_nodes_cache
                            )
                            tmp_slots[i].append(target_replica_node)
                            # add this node to the nodes cache
                            tmp_nodes_cache[
                                target_replica_node.name
                            ] = target_replica_node
                    else:
                        # Validate that 2 nodes want to use the same slot cache
                        # setup
                        tmp_slot = tmp_slots[i][0]
                        if tmp_slot.name != target_node.name:
                            disagreements.append(
                                f"{tmp_slot.name} vs {target_node.name} on slot: {i}"
                            )

                            if len(disagreements) > 5:
                                raise RedisClusterException(
                                    f"startup_nodes could not agree on a valid "
                                    f'slots cache: {", ".join(disagreements)}'
                                )

            fully_covered = self.check_slots_coverage(tmp_slots)
            if fully_covered:
                # Don't need to continue to the next startup node if all
                # slots are covered
                break

        if not startup_nodes_reachable:
            raise RedisClusterException(
                f"Redis Cluster cannot be connected. Please provide at least "
                f"one reachable node: {str(exception)}"
            ) from exception

        # Create Redis connections to all nodes
        self.create_redis_connections(list(tmp_nodes_cache.values()))

        # Check if the slots are not fully covered
        if not fully_covered and self._require_full_coverage:
            # Despite the requirement that the slots be covered, there
            # isn't a full coverage
            raise RedisClusterException(
                f"All slots are not covered after query all startup_nodes. "
                f"{len(tmp_slots)} of {REDIS_CLUSTER_HASH_SLOTS} "
                f"covered..."
            )

        # Set the tmp variables to the real variables
        self.nodes_cache = tmp_nodes_cache
        self.slots_cache = tmp_slots
        # Set the default node
        self.default_node = self.get_nodes_by_server_type(PRIMARY)[0]
        if self._dynamic_startup_nodes:
            # Populate the startup nodes with all discovered nodes
            self.startup_nodes = tmp_nodes_cache
        # If initialize was called after a MovedError, clear it
        self._moved_exception = None

    def close(self):
        self.default_node = None
        for node in self.nodes_cache.values():
            if node.redis_connection:
                node.redis_connection.close()

    def reset(self):
        try:
            self.read_load_balancer.reset()
        except TypeError:
            # The read_load_balancer is None, do nothing
            pass

    def remap_host_port(self, host: str, port: int) -> Tuple[str, int]:
        """
        Remap the host and port returned from the cluster to a different
        internal value.  Useful if the client is not connecting directly
        to the cluster.
        """
        if self.address_remap:
            return self.address_remap((host, port))
        return host, port


class ClusterPubSub(PubSub):
    """
    Wrapper for PubSub class.

    IMPORTANT: before using ClusterPubSub, read about the known limitations
    with pubsub in Cluster mode and learn how to workaround them:
    https://redis-py-cluster.readthedocs.io/en/stable/pubsub.html
    """

    def __init__(self, redis_cluster, node=None, host=None, port=None, **kwargs):
        """
        When a pubsub instance is created without specifying a node, a single
        node will be transparently chosen for the pubsub connection on the
        first command execution. The node will be determined by:
         1. Hashing the channel name in the request to find its keyslot
         2. Selecting a node that handles the keyslot: If read_from_replicas is
            set to true, a replica can be selected.

        :type redis_cluster: RedisCluster
        :type node: ClusterNode
        :type host: str
        :type port: int
        """
        self.node = None
        self.set_pubsub_node(redis_cluster, node, host, port)
        connection_pool = (
            None
            if self.node is None
            else redis_cluster.get_redis_connection(self.node).connection_pool
        )
        self.cluster = redis_cluster
        super().__init__(
            **kwargs, connection_pool=connection_pool, encoder=redis_cluster.encoder
        )

    def set_pubsub_node(self, cluster, node=None, host=None, port=None):
        """
        The pubsub node will be set according to the passed node, host and port
        When none of the node, host, or port are specified - the node is set
        to None and will be determined by the keyslot of the channel in the
        first command to be executed.
        RedisClusterException will be thrown if the passed node does not exist
        in the cluster.
        If host is passed without port, or vice versa, a DataError will be
        thrown.
        :type cluster: RedisCluster
        :type node: ClusterNode
        :type host: str
        :type port: int
        """
        if node is not None:
            # node is passed by the user
            self._raise_on_invalid_node(cluster, node, node.host, node.port)
            pubsub_node = node
        elif host is not None and port is not None:
            # host and port passed by the user
            node = cluster.get_node(host=host, port=port)
            self._raise_on_invalid_node(cluster, node, host, port)
            pubsub_node = node
        elif any([host, port]) is True:
            # only 'host' or 'port' passed
            raise DataError("Passing a host requires passing a port, and vice versa")
        else:
            # nothing passed by the user. set node to None
            pubsub_node = None

        self.node = pubsub_node

    def get_pubsub_node(self):
        """
        Get the node that is being used as the pubsub connection
        """
        return self.node

    def _raise_on_invalid_node(self, redis_cluster, node, host, port):
        """
        Raise a RedisClusterException if the node is None or doesn't exist in
        the cluster.
        """
        if node is None or redis_cluster.get_node(node_name=node.name) is None:
            raise RedisClusterException(
                f"Node {host}:{port} doesn't exist in the cluster"
            )

    def execute_command(self, *args, **kwargs):
        """
        Execute a publish/subscribe command.

        Taken code from redis-py and tweak to make it work within a cluster.
        """
        # NOTE: don't parse the response in this function -- it could pull a
        # legitimate message off the stack if the connection is already
        # subscribed to one or more channels

        if self.connection is None:
            if self.connection_pool is None:
                if len(args) > 1:
                    # Hash the first channel and get one of the nodes holding
                    # this slot
                    channel = args[1]
                    slot = self.cluster.keyslot(channel)
                    node = self.cluster.nodes_manager.get_node_from_slot(
                        slot, self.cluster.read_from_replicas
                    )
                else:
                    # Get a random node
                    node = self.cluster.get_random_node()
                self.node = node
                redis_connection = self.cluster.get_redis_connection(node)
                self.connection_pool = redis_connection.connection_pool
            self.connection = self.connection_pool.get_connection(
                "pubsub", self.shard_hint
            )
            # register a callback that re-subscribes to any channels we
            # were listening to when we were disconnected
            self.connection.register_connect_callback(self.on_connect)
        connection = self.connection
        self._execute(connection, connection.send_command, *args)

    def get_redis_connection(self):
        """
        Get the Redis connection of the pubsub connected node.
        """
        if self.node is not None:
            return self.node.redis_connection


class ClusterPipeline(RedisCluster):
    """
    Support for Redis pipeline
    in cluster mode
    """

    ERRORS_ALLOW_RETRY = (
        ConnectionError,
        TimeoutError,
        MovedError,
        AskError,
        TryAgainError,
    )

    def __init__(
            self,
            nodes_manager: "NodesManager",
            commands_parser: "CommandsParser",
            result_callbacks: Optional[Dict[str, Callable]] = None,
            cluster_response_callbacks: Optional[Dict[str, Callable]] = None,
            startup_nodes: Optional[List["ClusterNode"]] = None,
            read_from_replicas: bool = False,
            cluster_error_retry_attempts: int = 3,
            reinitialize_steps: int = 5,
            lock=None,
            **kwargs,
    ):
        """ """
        self.command_stack = []
        self.nodes_manager = nodes_manager
        self.commands_parser = commands_parser
        self.refresh_table_asap = False
        self.result_callbacks = (
                result_callbacks or self.__class__.RESULT_CALLBACKS.copy()
        )
        self.startup_nodes = startup_nodes if startup_nodes else []
        self.read_from_replicas = read_from_replicas
        self.command_flags = self.__class__.COMMAND_FLAGS.copy()
        self.cluster_response_callbacks = cluster_response_callbacks
        self.cluster_error_retry_attempts = cluster_error_retry_attempts
        self.reinitialize_counter = 0
        self.reinitialize_steps = reinitialize_steps
        self.encoder = Encoder(
            kwargs.get("encoding", "utf-8"),
            kwargs.get("encoding_errors", "strict"),
            kwargs.get("decode_responses", False),
        )
        if lock is None:
            lock = threading.Lock()
        self._lock = lock

    def __repr__(self):
        """ """
        return f"{type(self).__name__}"

    def __enter__(self):
        """ """
        return self

    def __exit__(self, exc_type, exc_value, traceback):
        """ """
        self.reset()

    def __del__(self):
        try:
            self.reset()
        except Exception:
            pass

    def __len__(self):
        """ """
        return len(self.command_stack)

    def __bool__(self):
        "Pipeline instances should  always evaluate to True on Python 3+"
        return True

    def execute_command(self, *args, **kwargs):
        """
        Wrapper function for pipeline_execute_command
        """
        return self.pipeline_execute_command(*args, **kwargs)

    def pipeline_execute_command(self, *args, **options):
        """
        Appends the executed command to the pipeline's command stack
        """
        self.command_stack.append(
            PipelineCommand(args, options, len(self.command_stack))
        )
        return self

    def raise_first_error(self, stack):
        """
        Raise the first exception on the stack
        """
        for c in stack:
            r = c.result
            if isinstance(r, Exception):
                self.annotate_exception(r, c.position + 1, c.args)
                raise r

    def annotate_exception(self, exception, number, command):
        """
        Provides extra context to the exception prior to it being handled
        """
        cmd = " ".join(map(safe_str, command))
        msg = (
            f"Command # {number} ({cmd}) of pipeline "
            f"caused error: {exception.args[0]}"
        )
        exception.args = (msg,) + exception.args[1:]

    def execute(self, raise_on_error=True):
        """
        Execute all the commands in the current pipeline
        """
        stack = self.command_stack
        try:
            return self.send_cluster_commands(stack, raise_on_error)
        finally:
            self.reset()

    def reset(self):
        """
        Reset back to empty pipeline.
        """
        self.command_stack = []

        self.scripts = set()

        # TODO: Implement
        # make sure to reset the connection state in the event that we were
        # watching something
        # if self.watching and self.connection:
        #     try:
        #         # call this manually since our unwatch or
        #         # immediate_execute_command methods can call reset()
        #         self.connection.send_command('UNWATCH')
        #         self.connection.read_response()
        #     except ConnectionError:
        #         # disconnect will also remove any previous WATCHes
        #         self.connection.disconnect()

        # clean up the other instance attributes
        self.watching = False
        self.explicit_transaction = False

        # TODO: Implement
        # we can safely return the connection to the pool here since we're
        # sure we're no longer WATCHing anything
        # if self.connection:
        #     self.connection_pool.release(self.connection)
        #     self.connection = None

    def send_cluster_commands(
            self, stack, raise_on_error=True, allow_redirections=True
    ):
        """
        Wrapper for CLUSTERDOWN error handling.

        If the cluster reports it is down it is assumed that:
         - connection_pool was disconnected
         - connection_pool was reseted
         - refereh_table_asap set to True

        It will try the number of times specified by
        the config option "self.cluster_error_retry_attempts"
        which defaults to 3 unless manually configured.

        If it reaches the number of times, the command will
        raises ClusterDownException.
        """
        if not stack:
            return []
        retry_attempts = self.cluster_error_retry_attempts
        while True:
            try:
                return self._send_cluster_commands(
                    stack,
                    raise_on_error=raise_on_error,
                    allow_redirections=allow_redirections,
                )
            except (ClusterDownError, ConnectionError) as e:
                if retry_attempts > 0:
                    # Try again with the new cluster setup. All other errors
                    # should be raised.
                    retry_attempts -= 1
                    pass
                else:
                    raise e

    def _send_cluster_commands(
            self, stack, raise_on_error=True, allow_redirections=True
    ):
        """
        Send a bunch of cluster commands to the redis cluster.

        `allow_redirections` If the pipeline should follow
        `ASK` & `MOVED` responses automatically. If set
        to false it will raise RedisClusterException.
        """
        # the first time sending the commands we send all of
        # the commands that were queued up.
        # if we have to run through it again, we only retry
        # the commands that failed.
        attempt = sorted(stack, key=lambda x: x.position)
        is_default_node = False
        # build a list of node objects based on node names we need to
        nodes = {}

        # as we move through each command that still needs to be processed,
        # we figure out the slot number that command maps to, then from
        # the slot determine the node.
        for c in attempt:
            while True:
                # refer to our internal node -> slot table that
                # tells us where a given command should route to.
                # (it might be possible we have a cached node that no longer
                # exists in the cluster, which is why we do this in a loop)
                passed_targets = c.options.pop("target_nodes", None)
                if passed_targets and not self._is_nodes_flag(passed_targets):
                    target_nodes = self._parse_target_nodes(passed_targets)
                else:
                    target_nodes = self._determine_nodes(
                        *c.args, node_flag=passed_targets
                    )
                    if not target_nodes:
                        raise RedisClusterException(
                            f"No targets were found to execute {c.args} command on"
                        )
                if len(target_nodes) > 1:
                    raise RedisClusterException(
                        f"Too many targets for command {c.args}"
                    )

                node = target_nodes[0]
                if node == self.get_default_node():
                    is_default_node = True

                # now that we know the name of the node
                # ( it's just a string in the form of host:port )
                # we can build a list of commands for each node.
                node_name = node.name
                if node_name not in nodes:
                    redis_node = self.get_redis_connection(node)
                    try:
                        connection = get_connection(redis_node, c.args)
                    except ConnectionError:
                        # Connection retries are being handled in the node's
                        # Retry object. Reinitialize the node -> slot table.
                        self.nodes_manager.initialize()
                        if is_default_node:
                            self.replace_default_node()
                        raise
                    nodes[node_name] = NodeCommands(
                        redis_node.parse_response,
                        redis_node.connection_pool,
                        connection,
                    )
                nodes[node_name].append(c)
                break

        # send the commands in sequence.
        # we  write to all the open sockets for each node first,
        # before reading anything
        # this allows us to flush all the requests out across the
        # network essentially in parallel
        # so that we can read them all in parallel as they come back.
        # we dont' multiplex on the sockets as they come available,
        # but that shouldn't make too much difference.
        node_commands = nodes.values()
        for n in node_commands:
            n.write()

        for n in node_commands:
            n.read()

        # release all of the redis connections we allocated earlier
        # back into the connection pool.
        # we used to do this step as part of a try/finally block,
        # but it is really dangerous to
        # release connections back into the pool if for some
        # reason the socket has data still left in it
        # from a previous operation. The write and
        # read operations already have try/catch around them for
        # all known types of errors including connection
        # and socket level errors.
        # So if we hit an exception, something really bad
        # happened and putting any oF
        # these connections back into the pool is a very bad idea.
        # the socket might have unread buffer still sitting in it,
        # and then the next time we read from it we pass the
        # buffered result back from a previous command and
        # every single request after to that connection will always get
        # a mismatched result.
        for n in nodes.values():
            n.connection_pool.release(n.connection)

        # if the response isn't an exception it is a
        # valid response from the node
        # we're all done with that command, YAY!
        # if we have more commands to attempt, we've run into problems.
        # collect all the commands we are allowed to retry.
        # (MOVED, ASK, or connection errors or timeout errors)
        attempt = sorted(
            (
                c
                for c in attempt
                if isinstance(c.result, ClusterPipeline.ERRORS_ALLOW_RETRY)
            ),
            key=lambda x: x.position,
        )
        if attempt and allow_redirections:
            # RETRY MAGIC HAPPENS HERE!
            # send these remaing commands one at a time using `execute_command`
            # in the main client. This keeps our retry logic
            # in one place mostly,
            # and allows us to be more confident in correctness of behavior.
            # at this point any speed gains from pipelining have been lost
            # anyway, so we might as well make the best
            # attempt to get the correct behavior.
            #
            # The client command will handle retries for each
            # individual command sequentially as we pass each
            # one into `execute_command`. Any exceptions
            # that bubble out should only appear once all
            # retries have been exhausted.
            #
            # If a lot of commands have failed, we'll be setting the
            # flag to rebuild the slots table from scratch.
            # So MOVED errors should correct themselves fairly quickly.
            self.reinitialize_counter += 1
            if self._should_reinitialized():
                self.nodes_manager.initialize()
                if is_default_node:
                    self.replace_default_node()
            for c in attempt:
                try:
                    # send each command individually like we
                    # do in the main client.
                    c.result = super().execute_command(*c.args, **c.options)
                except RedisError as e:
                    c.result = e

        # turn the response back into a simple flat array that corresponds
        # to the sequence of commands issued in the stack in pipeline.execute()
        response = []
        for c in sorted(stack, key=lambda x: x.position):
            if c.args[0] in self.cluster_response_callbacks:
                c.result = self.cluster_response_callbacks[c.args[0]](
                    c.result, **c.options
                )
            response.append(c.result)

        if raise_on_error:
            self.raise_first_error(stack)

        return response

    def _fail_on_redirect(self, allow_redirections):
        """ """
        if not allow_redirections:
            raise RedisClusterException(
                "ASK & MOVED redirection not allowed in this pipeline"
            )

    def exists(self, *keys):
        return self.execute_command("EXISTS", *keys)

    def eval(self):
        """ """
        raise RedisClusterException("method eval() is not implemented")

    def multi(self):
        """ """
        raise RedisClusterException("method multi() is not implemented")

    def immediate_execute_command(self, *args, **options):
        """ """
        raise RedisClusterException(
            "method immediate_execute_command() is not implemented"
        )

    def _execute_transaction(self, *args, **kwargs):
        """ """
        raise RedisClusterException("method _execute_transaction() is not implemented")

    def load_scripts(self):
        """ """
        raise RedisClusterException("method load_scripts() is not implemented")

    def watch(self, *names):
        """ """
        raise RedisClusterException("method watch() is not implemented")

    def unwatch(self):
        """ """
        raise RedisClusterException("method unwatch() is not implemented")

    def script_load_for_pipeline(self, *args, **kwargs):
        """ """
        raise RedisClusterException(
            "method script_load_for_pipeline() is not implemented"
        )

    def delete(self, *names):
        """
        "Delete a key specified by ``names``"
        """
        if len(names) != 1:
            raise RedisClusterException(
                "deleting multiple keys is not implemented in pipeline command"
            )

        return self.execute_command("DEL", names[0])

    def unlink(self, *names):
        """
        "Unlink a key specified by ``names``"
        """
        if len(names) != 1:
            raise RedisClusterException(
                "unlinking multiple keys is not implemented in pipeline command"
            )

        return self.execute_command("UNLINK", names[0])


def block_pipeline_command(name: str) -> Callable[..., Any]:
    """
    Prints error because some pipelined commands should
    be blocked when running in cluster-mode
    """

    def inner(*args, **kwargs):
        raise RedisClusterException(
            f"ERROR: Calling pipelined function {name} is blocked "
            f"when running redis in cluster mode..."
        )

    return inner


# Blocked pipeline commands
PIPELINE_BLOCKED_COMMANDS = (
    "BGREWRITEAOF",
    "BGSAVE",
    "BITOP",
    "BRPOPLPUSH",
    "CLIENT GETNAME",
    "CLIENT KILL",
    "CLIENT LIST",
    "CLIENT SETNAME",
    "CLIENT",
    "CONFIG GET",
    "CONFIG RESETSTAT",
    "CONFIG REWRITE",
    "CONFIG SET",
    "CONFIG",
    "DBSIZE",
    "ECHO",
    "EVALSHA",
    "FLUSHALL",
    "FLUSHDB",
    "INFO",
    "KEYS",
    "LASTSAVE",
    "MGET",
    "MGET NONATOMIC",
    "MOVE",
    "MSET",
    "MSET NONATOMIC",
    "MSETNX",
    "PFCOUNT",
    "PFMERGE",
    "PING",
    "PUBLISH",
    "RANDOMKEY",
    "READONLY",
    "READWRITE",
    "RENAME",
    "RENAMENX",
    "RPOPLPUSH",
    "SAVE",
    "SCAN",
    "SCRIPT EXISTS",
    "SCRIPT FLUSH",
    "SCRIPT KILL",
    "SCRIPT LOAD",
    "SCRIPT",
    "SDIFF",
    "SDIFFSTORE",
    "SENTINEL GET MASTER ADDR BY NAME",
    "SENTINEL MASTER",
    "SENTINEL MASTERS",
    "SENTINEL MONITOR",
    "SENTINEL REMOVE",
    "SENTINEL SENTINELS",
    "SENTINEL SET",
    "SENTINEL SLAVES",
    "SENTINEL",
    "SHUTDOWN",
    "SINTER",
    "SINTERSTORE",
    "SLAVEOF",
    "SLOWLOG GET",
    "SLOWLOG LEN",
    "SLOWLOG RESET",
    "SLOWLOG",
    "SMOVE",
    "SORT",
    "SUNION",
    "SUNIONSTORE",
    "TIME",
)
for command in PIPELINE_BLOCKED_COMMANDS:
    command = command.replace(" ", "_").lower()

    setattr(ClusterPipeline, command, block_pipeline_command(command))


class PipelineCommand:
    """ """

    def __init__(self, args, options=None, position=None):
        self.args = args
        if options is None:
            options = {}
        self.options = options
        self.position = position
        self.result = None
        self.node = None
        self.asking = False


class NodeCommands:
    """ """

    def __init__(self, parse_response, connection_pool, connection):
        """ """
        self.parse_response = parse_response
        self.connection_pool = connection_pool
        self.connection = connection
        self.commands = []

    def append(self, c):
        """ """
        self.commands.append(c)

    def write(self):
        """
        Code borrowed from Redis so it can be fixed
        """
        connection = self.connection
        commands = self.commands

        # We are going to clobber the commands with the write, so go ahead
        # and ensure that nothing is sitting there from a previous run.
        for c in commands:
            c.result = None

        # build up all commands into a single request to increase network perf
        # send all the commands and catch connection and timeout errors.
        try:
            connection.send_packed_command(
                connection.pack_commands([c.args for c in commands])
            )
        except (ConnectionError, TimeoutError) as e:
            for c in commands:
                c.result = e

    def read(self):
        """ """
        connection = self.connection
        for c in self.commands:

            # if there is a result on this command,
            # it means we ran into an exception
            # like a connection error. Trying to parse
            # a response on a connection that
            # is no longer open will result in a
            # connection error raised by redis-py.
            # but redis-py doesn't check in parse_response
            # that the sock object is
            # still set and if you try to
            # read from a closed connection, it will
            # result in an AttributeError because
            # it will do a readline() call on None.
            # This can have all kinds of nasty side-effects.
            # Treating this case as a connection error
            # is fine because it will dump
            # the connection object back into the
            # pool and on the next write, it will
            # explicitly open the connection and all will be well.
            if c.result is None:
                try:
                    c.result = self.parse_response(connection, c.args[0], **c.options)
                except (ConnectionError, TimeoutError) as e:
                    for c in self.commands:
                        c.result = e
                    return
                except RedisError:
                    c.result = sys.exc_info()[1]<|MERGE_RESOLUTION|>--- conflicted
+++ resolved
@@ -463,20 +463,6 @@
         return cls(url=url, **kwargs)
 
     def __init__(
-<<<<<<< HEAD
-            self,
-            host: Optional[str] = None,
-            port: int = 6379,
-            startup_nodes: Optional[List["ClusterNode"]] = None,
-            cluster_error_retry_attempts: int = 3,
-            retry: Optional["Retry"] = None,
-            require_full_coverage: bool = False,
-            reinitialize_steps: int = 5,
-            read_from_replicas: bool = False,
-            dynamic_startup_nodes: bool = True,
-            url: Optional[str] = None,
-            **kwargs,
-=======
         self,
         host: Optional[str] = None,
         port: int = 6379,
@@ -490,7 +476,6 @@
         url: Optional[str] = None,
         address_remap: Optional[Callable[[str, int], Tuple[str, int]]] = None,
         **kwargs,
->>>>>>> 3748a8b3
     ):
         """
          Initialize a new RedisCluster client.
@@ -1293,16 +1278,6 @@
 
 class NodesManager:
     def __init__(
-<<<<<<< HEAD
-            self,
-            startup_nodes,
-            from_url=False,
-            require_full_coverage=False,
-            lock=None,
-            dynamic_startup_nodes=True,
-            connection_pool_class=ConnectionPool,
-            **kwargs,
-=======
         self,
         startup_nodes,
         from_url=False,
@@ -1312,7 +1287,6 @@
         connection_pool_class=ConnectionPool,
         address_remap: Optional[Callable[[str, int], Tuple[str, int]]] = None,
         **kwargs,
->>>>>>> 3748a8b3
     ):
         self.nodes_cache = {}
         self.slots_cache = {}
