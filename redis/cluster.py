--- conflicted
+++ resolved
@@ -375,33 +375,10 @@
         ],
     )
 
-<<<<<<< HEAD
     CLUSTER_COMMANDS_RESPONSE_CALLBACKS = {
-        "CLUSTER ADDSLOTS": bool,
-        "CLUSTER ADDSLOTSRANGE": bool,
-        "CLUSTER COUNT-FAILURE-REPORTS": int,
-        "CLUSTER COUNTKEYSINSLOT": int,
-        "CLUSTER DELSLOTS": bool,
-        "CLUSTER DELSLOTSRANGE": bool,
-        "CLUSTER FAILOVER": bool,
-        "CLUSTER FORGET": bool,
-        "CLUSTER GETKEYSINSLOT": list,
-        "CLUSTER KEYSLOT": int,
-        "CLUSTER MEET": bool,
-        "CLUSTER REPLICATE": bool,
-        "CLUSTER RESET": bool,
-        "CLUSTER SAVECONFIG": bool,
-        "CLUSTER SET-CONFIG-EPOCH": bool,
-        "CLUSTER SETSLOT": bool,
-        "CLUSTER SLOTS": parse_cluster_slots,
-        "CLUSTER SHARDS": parse_cluster_shards,
-        "ASKING": bool,
-        "READONLY": bool,
-        "READWRITE": bool,
+      "CLUSTER SLOTS": parse_cluster_slots,
+      "CLUSTER SHARDS": parse_cluster_shards,
     }
-=======
-    CLUSTER_COMMANDS_RESPONSE_CALLBACKS = {"CLUSTER SLOTS": parse_cluster_slots}
->>>>>>> 3a880221
 
     RESULT_CALLBACKS = dict_merge(
         list_keys_to_dict(["PUBSUB NUMSUB"], parse_pubsub_numsub),
