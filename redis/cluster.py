--- conflicted
+++ resolved
@@ -1624,14 +1624,9 @@
         self.slots_cache = tmp_slots
         # Set the default node
         self.default_node = self.get_nodes_by_server_type(PRIMARY)[0]
-<<<<<<< HEAD
         if self._dynamic_startup_nodes:
             # Populate the startup nodes with all discovered nodes
             self.startup_nodes = tmp_nodes_cache
-=======
-        # Populate the startup nodes with all discovered nodes
-        self.startup_nodes = tmp_nodes_cache
->>>>>>> 6da80865
         # If initialize was called after a MovedError, clear it
         self._moved_exception = None
 
