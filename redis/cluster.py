import copy
import random
import socket
import sys
import threading
import time
from collections import OrderedDict
from typing import Any, Callable, Dict, Tuple

from redis.client import CaseInsensitiveDict, PubSub, Redis, parse_scan
from redis.commands import CommandsParser, RedisClusterCommands
from redis.connection import ConnectionPool, DefaultParser, Encoder, parse_url
from redis.crc import REDIS_CLUSTER_HASH_SLOTS, key_slot
from redis.exceptions import (
    AskError,
<<<<<<< HEAD
=======
    AuthenticationError,
    BusyLoadingError,
>>>>>>> 63cf7ec5
    ClusterCrossSlotError,
    ClusterDownError,
    ClusterError,
    ConnectionError,
    DataError,
    MasterDownError,
    MovedError,
    RedisClusterException,
    RedisError,
    ResponseError,
    SlotNotCoveredError,
    TimeoutError,
    TryAgainError,
)
from redis.lock import Lock
from redis.utils import (
    dict_merge,
    list_keys_to_dict,
    merge_result,
    safe_str,
    str_if_bytes,
)


def get_node_name(host: str, port: int) -> str:
    return f"{host}:{port}"


def get_connection(redis_node, *args, **options):
    return redis_node.connection or redis_node.connection_pool.get_connection(
        args[0], **options
    )


def parse_scan_result(command, res, **options):
    cursors = {}
    ret = []
    for node_name, response in res.items():
        cursor, r = parse_scan(response, **options)
        cursors[node_name] = cursor
        ret += r

    return cursors, ret


def parse_pubsub_numsub(command, res, **options):
    numsub_d = OrderedDict()
    for numsub_tups in res.values():
        for channel, numsubbed in numsub_tups:
            try:
                numsub_d[channel] += numsubbed
            except KeyError:
                numsub_d[channel] = numsubbed

    ret_numsub = [(channel, numsub) for channel, numsub in numsub_d.items()]
    return ret_numsub


def parse_cluster_slots(
    resp: Any, **options: Any
) -> Dict[Tuple[int, int], Dict[str, Any]]:
    current_host = options.get("current_host", "")

    def fix_server(*args: Any) -> Tuple[str, Any]:
        return str_if_bytes(args[0]) or current_host, args[1]

    slots = {}
    for slot in resp:
        start, end, primary = slot[:3]
        replicas = slot[3:]
        slots[start, end] = {
            "primary": fix_server(*primary),
            "replicas": [fix_server(*replica) for replica in replicas],
        }

    return slots


def parse_cluster_shards(resp, **options):
    """
    Parse CLUSTER SHARDS response.
    """
    shards = []
    for x in resp:
        shard = {"slots": [], "nodes": []}
        for i in range(0, len(x[1]), 2):
            shard["slots"].append((x[1][i], (x[1][i + 1])))
        nodes = x[3]
        for node in nodes:
            dict_node = {}
            for i in range(0, len(node), 2):
                dict_node[node[i]] = node[i + 1]
            shard["nodes"].append(dict_node)
        shards.append(shard)

    return shards


PRIMARY = "primary"
REPLICA = "replica"
SLOT_ID = "slot-id"

REDIS_ALLOWED_KEYS = (
    "charset",
    "connection_class",
    "connection_pool",
    "client_name",
    "db",
    "decode_responses",
    "encoding",
    "encoding_errors",
    "errors",
    "host",
    "max_connections",
    "nodes_flag",
    "redis_connect_func",
    "password",
    "port",
    "retry",
    "retry_on_timeout",
    "socket_connect_timeout",
    "socket_keepalive",
    "socket_keepalive_options",
    "socket_timeout",
    "ssl",
    "ssl_ca_certs",
    "ssl_ca_data",
    "ssl_certfile",
    "ssl_cert_reqs",
    "ssl_keyfile",
    "ssl_password",
    "unix_socket_path",
    "username",
)
KWARGS_DISABLED_KEYS = ("host", "port")

# Not complete, but covers the major ones
# https://redis.io/commands
READ_COMMANDS = frozenset(
    [
        "BITCOUNT",
        "BITPOS",
        "EXISTS",
        "GEODIST",
        "GEOHASH",
        "GEOPOS",
        "GEORADIUS",
        "GEORADIUSBYMEMBER",
        "GET",
        "GETBIT",
        "GETRANGE",
        "HEXISTS",
        "HGET",
        "HGETALL",
        "HKEYS",
        "HLEN",
        "HMGET",
        "HSTRLEN",
        "HVALS",
        "KEYS",
        "LINDEX",
        "LLEN",
        "LRANGE",
        "MGET",
        "PTTL",
        "RANDOMKEY",
        "SCARD",
        "SDIFF",
        "SINTER",
        "SISMEMBER",
        "SMEMBERS",
        "SRANDMEMBER",
        "STRLEN",
        "SUNION",
        "TTL",
        "ZCARD",
        "ZCOUNT",
        "ZRANGE",
        "ZSCORE",
    ]
)


def cleanup_kwargs(**kwargs):
    """
    Remove unsupported or disabled keys from kwargs
    """
    connection_kwargs = {
        k: v
        for k, v in kwargs.items()
        if k in REDIS_ALLOWED_KEYS and k not in KWARGS_DISABLED_KEYS
    }

    return connection_kwargs


class ClusterParser(DefaultParser):
    EXCEPTION_CLASSES = dict_merge(
        DefaultParser.EXCEPTION_CLASSES,
        {
            "ASK": AskError,
            "TRYAGAIN": TryAgainError,
            "MOVED": MovedError,
            "CLUSTERDOWN": ClusterDownError,
            "CROSSSLOT": ClusterCrossSlotError,
            "MASTERDOWN": MasterDownError,
        },
    )


class AbstractRedisCluster:
    RedisClusterRequestTTL = 16

    PRIMARIES = "primaries"
    REPLICAS = "replicas"
    ALL_NODES = "all"
    RANDOM = "random"
    DEFAULT_NODE = "default-node"

    NODE_FLAGS = {PRIMARIES, REPLICAS, ALL_NODES, RANDOM, DEFAULT_NODE}

    COMMAND_FLAGS = dict_merge(
        list_keys_to_dict(
            [
                "ACL CAT",
                "ACL DELUSER",
                "ACL DRYRUN",
                "ACL GENPASS",
                "ACL GETUSER",
                "ACL HELP",
                "ACL LIST",
                "ACL LOG",
                "ACL LOAD",
                "ACL SAVE",
                "ACL SETUSER",
                "ACL USERS",
                "ACL WHOAMI",
                "AUTH",
                "CLIENT LIST",
                "CLIENT SETNAME",
                "CLIENT GETNAME",
                "CONFIG SET",
                "CONFIG REWRITE",
                "CONFIG RESETSTAT",
                "TIME",
                "PUBSUB CHANNELS",
                "PUBSUB NUMPAT",
                "PUBSUB NUMSUB",
                "PING",
                "INFO",
                "SHUTDOWN",
                "KEYS",
                "DBSIZE",
                "BGSAVE",
                "SLOWLOG GET",
                "SLOWLOG LEN",
                "SLOWLOG RESET",
                "WAIT",
                "SAVE",
                "MEMORY PURGE",
                "MEMORY MALLOC-STATS",
                "MEMORY STATS",
                "LASTSAVE",
                "CLIENT TRACKINGINFO",
                "CLIENT PAUSE",
                "CLIENT UNPAUSE",
                "CLIENT UNBLOCK",
                "CLIENT ID",
                "CLIENT REPLY",
                "CLIENT GETREDIR",
                "CLIENT INFO",
                "CLIENT KILL",
                "READONLY",
                "READWRITE",
                "CLUSTER INFO",
                "CLUSTER MEET",
                "CLUSTER NODES",
                "CLUSTER REPLICAS",
                "CLUSTER RESET",
                "CLUSTER SET-CONFIG-EPOCH",
                "CLUSTER SLOTS",
                "CLUSTER SHARDS",
                "CLUSTER COUNT-FAILURE-REPORTS",
                "CLUSTER KEYSLOT",
                "COMMAND",
                "COMMAND COUNT",
                "COMMAND LIST",
                "COMMAND GETKEYS",
                "CONFIG GET",
                "DEBUG",
                "RANDOMKEY",
                "READONLY",
                "READWRITE",
                "TIME",
                "GRAPH.CONFIG",
            ],
            DEFAULT_NODE,
        ),
        list_keys_to_dict(
            [
                "FLUSHALL",
                "FLUSHDB",
                "FUNCTION DELETE",
                "FUNCTION FLUSH",
                "FUNCTION LIST",
                "FUNCTION LOAD",
                "FUNCTION RESTORE",
                "SCAN",
                "SCRIPT EXISTS",
                "SCRIPT FLUSH",
                "SCRIPT LOAD",
            ],
            PRIMARIES,
        ),
        list_keys_to_dict(["FUNCTION DUMP"], RANDOM),
        list_keys_to_dict(
            [
                "CLUSTER COUNTKEYSINSLOT",
                "CLUSTER DELSLOTS",
                "CLUSTER DELSLOTSRANGE",
                "CLUSTER GETKEYSINSLOT",
                "CLUSTER SETSLOT",
            ],
            SLOT_ID,
        ),
    )

    SEARCH_COMMANDS = (
        [
            "FT.CREATE",
            "FT.SEARCH",
            "FT.AGGREGATE",
            "FT.EXPLAIN",
            "FT.EXPLAINCLI",
            "FT,PROFILE",
            "FT.ALTER",
            "FT.DROPINDEX",
            "FT.ALIASADD",
            "FT.ALIASUPDATE",
            "FT.ALIASDEL",
            "FT.TAGVALS",
            "FT.SUGADD",
            "FT.SUGGET",
            "FT.SUGDEL",
            "FT.SUGLEN",
            "FT.SYNUPDATE",
            "FT.SYNDUMP",
            "FT.SPELLCHECK",
            "FT.DICTADD",
            "FT.DICTDEL",
            "FT.DICTDUMP",
            "FT.INFO",
            "FT._LIST",
            "FT.CONFIG",
            "FT.ADD",
            "FT.DEL",
            "FT.DROP",
            "FT.GET",
            "FT.MGET",
            "FT.SYNADD",
        ],
    )

    CLUSTER_COMMANDS_RESPONSE_CALLBACKS = {
        "CLUSTER SLOTS": parse_cluster_slots,
        "CLUSTER SHARDS": parse_cluster_shards,
    }

    RESULT_CALLBACKS = dict_merge(
        list_keys_to_dict(["PUBSUB NUMSUB"], parse_pubsub_numsub),
        list_keys_to_dict(
            ["PUBSUB NUMPAT"], lambda command, res: sum(list(res.values()))
        ),
        list_keys_to_dict(["KEYS", "PUBSUB CHANNELS"], merge_result),
        list_keys_to_dict(
            [
                "PING",
                "CONFIG SET",
                "CONFIG REWRITE",
                "CONFIG RESETSTAT",
                "CLIENT SETNAME",
                "BGSAVE",
                "SLOWLOG RESET",
                "SAVE",
                "MEMORY PURGE",
                "CLIENT PAUSE",
                "CLIENT UNPAUSE",
            ],
            lambda command, res: all(res.values()) if isinstance(res, dict) else res,
        ),
        list_keys_to_dict(
            ["DBSIZE", "WAIT"],
            lambda command, res: sum(res.values()) if isinstance(res, dict) else res,
        ),
        list_keys_to_dict(
            ["CLIENT UNBLOCK"], lambda command, res: 1 if sum(res.values()) > 0 else 0
        ),
        list_keys_to_dict(["SCAN"], parse_scan_result),
        list_keys_to_dict(
            ["SCRIPT LOAD"], lambda command, res: list(res.values()).pop()
        ),
        list_keys_to_dict(
            ["SCRIPT EXISTS"], lambda command, res: [all(k) for k in zip(*res.values())]
        ),
        list_keys_to_dict(["SCRIPT FLUSH"], lambda command, res: all(res.values())),
    )

    ERRORS_ALLOW_RETRY = (ConnectionError, TimeoutError, ClusterDownError)


class RedisCluster(AbstractRedisCluster, RedisClusterCommands):
    @classmethod
    def from_url(cls, url, **kwargs):
        """
        Return a Redis client object configured from the given URL

        For example::

            redis://[[username]:[password]]@localhost:6379/0
            rediss://[[username]:[password]]@localhost:6379/0
            unix://[[username]:[password]]@/path/to/socket.sock?db=0

        Three URL schemes are supported:

        - `redis://` creates a TCP socket connection. See more at:
          <https://www.iana.org/assignments/uri-schemes/prov/redis>
        - `rediss://` creates a SSL wrapped TCP socket connection. See more at:
          <https://www.iana.org/assignments/uri-schemes/prov/rediss>
        - ``unix://``: creates a Unix Domain Socket connection.

        The username, password, hostname, path and all querystring values
        are passed through urllib.parse.unquote in order to replace any
        percent-encoded values with their corresponding characters.

        There are several ways to specify a database number. The first value
        found will be used:

            1. A ``db`` querystring option, e.g. redis://localhost?db=0
            2. If using the redis:// or rediss:// schemes, the path argument
               of the url, e.g. redis://localhost/0
            3. A ``db`` keyword argument to this function.

        If none of these options are specified, the default db=0 is used.

        All querystring options are cast to their appropriate Python types.
        Boolean arguments can be specified with string values "True"/"False"
        or "Yes"/"No". Values that cannot be properly cast cause a
        ``ValueError`` to be raised. Once parsed, the querystring arguments
        and keyword arguments are passed to the ``ConnectionPool``'s
        class initializer. In the case of conflicting arguments, querystring
        arguments always win.

        """
        return cls(url=url, **kwargs)

    def __init__(
        self,
        host=None,
        port=6379,
        startup_nodes=None,
        cluster_error_retry_attempts=3,
        require_full_coverage=False,
        reinitialize_steps=10,
        read_from_replicas=False,
        dynamic_startup_nodes=False,
        url=None,
        **kwargs,
    ):
        """
         Initialize a new RedisCluster client.

         :startup_nodes: 'list[ClusterNode]'
             List of nodes from which initial bootstrapping can be done
         :host: 'str'
             Can be used to point to a startup node
         :port: 'int'
             Can be used to point to a startup node
         :require_full_coverage: 'bool'
            When set to False (default value): the client will not require a
            full coverage of the slots. However, if not all slots are covered,
            and at least one node has 'cluster-require-full-coverage' set to
            'yes,' the server will throw a ClusterDownError for some key-based
            commands. See -
            https://redis.io/topics/cluster-tutorial#redis-cluster-configuration-parameters
            When set to True: all slots must be covered to construct the
            cluster client. If not all slots are covered, RedisClusterException
            will be thrown.
        :read_from_replicas: 'bool'
             Enable read from replicas in READONLY mode. You can read possibly
             stale data.
             When set to true, read commands will be assigned between the
             primary and its replications in a Round-Robin manner.
         :dynamic_startup_nodes: 'bool'
             Set the RedisCluster's startup nodes to all of the discovered nodes.
             If true, the cluster's discovered nodes will be used to determine the
             cluster nodes-slots mapping in the next topology refresh.
             It will remove the initial passed startup nodes if their endpoints aren't
             listed in the CLUSTER SLOTS output.
             If you use dynamic DNS endpoints for startup nodes but CLUSTER SLOTS lists
             specific IP addresses, keep it at false.
        :cluster_error_retry_attempts: 'int'
             Retry command execution attempts when encountering ClusterDownError
             or ConnectionError
        :reinitialize_steps: 'int'
            Specifies the number of MOVED errors that need to occur before
            reinitializing the whole cluster topology. If a MOVED error occurs
            and the cluster does not need to be reinitialized on this current
            error handling, only the MOVED slot will be patched with the
            redirected node.
            To reinitialize the cluster on every MOVED error, set
            reinitialize_steps to 1.
            To avoid reinitializing the cluster on moved errors, set
            reinitialize_steps to 0.

         :**kwargs:
             Extra arguments that will be sent into Redis instance when created
             (See Official redis-py doc for supported kwargs
         [https://github.com/andymccurdy/redis-py/blob/master/redis/client.py])
             Some kwargs are not supported and will raise a
             RedisClusterException:
                 - db (Redis do not support database SELECT in cluster mode)
        """
        if startup_nodes is None:
            startup_nodes = []

        if "db" in kwargs:
            # Argument 'db' is not possible to use in cluster mode
            raise RedisClusterException(
                "Argument 'db' is not possible to use in cluster mode"
            )

        # Get the startup node/s
        from_url = False
        if url is not None:
            from_url = True
            url_options = parse_url(url)
            if "path" in url_options:
                raise RedisClusterException(
                    "RedisCluster does not currently support Unix Domain "
                    "Socket connections"
                )
            if "db" in url_options and url_options["db"] != 0:
                # Argument 'db' is not possible to use in cluster mode
                raise RedisClusterException(
                    "A ``db`` querystring option can only be 0 in cluster mode"
                )
            kwargs.update(url_options)
            host = kwargs.get("host")
            port = kwargs.get("port", port)
            startup_nodes.append(ClusterNode(host, port))
        elif host is not None and port is not None:
            startup_nodes.append(ClusterNode(host, port))
        elif len(startup_nodes) == 0:
            # No startup node was provided
            raise RedisClusterException(
                "RedisCluster requires at least one node to discover the "
                "cluster. Please provide one of the followings:\n"
                "1. host and port, for example:\n"
                " RedisCluster(host='localhost', port=6379)\n"
                "2. list of startup nodes, for example:\n"
                " RedisCluster(startup_nodes=[ClusterNode('localhost', 6379),"
                " ClusterNode('localhost', 6378)])"
            )
        # Update the connection arguments
        # Whenever a new connection is established, RedisCluster's on_connect
        # method should be run
        # If the user passed on_connect function we'll save it and run it
        # inside the RedisCluster.on_connect() function
        self.user_on_connect_func = kwargs.pop("redis_connect_func", None)
        kwargs.update({"redis_connect_func": self.on_connect})
        kwargs = cleanup_kwargs(**kwargs)

        self.encoder = Encoder(
            kwargs.get("encoding", "utf-8"),
            kwargs.get("encoding_errors", "strict"),
            kwargs.get("decode_responses", False),
        )
        self.cluster_error_retry_attempts = cluster_error_retry_attempts
        self.command_flags = self.__class__.COMMAND_FLAGS.copy()
        self.node_flags = self.__class__.NODE_FLAGS.copy()
        self.read_from_replicas = read_from_replicas
        self.reinitialize_counter = 0
        self.reinitialize_steps = reinitialize_steps
        self.nodes_manager = None
        self.nodes_manager = NodesManager(
            startup_nodes=startup_nodes,
            from_url=from_url,
            require_full_coverage=require_full_coverage,
            dynamic_startup_nodes=dynamic_startup_nodes,
            **kwargs,
        )

        self.cluster_response_callbacks = CaseInsensitiveDict(
            self.__class__.CLUSTER_COMMANDS_RESPONSE_CALLBACKS
        )
        self.result_callbacks = CaseInsensitiveDict(self.__class__.RESULT_CALLBACKS)
        self.commands_parser = CommandsParser(self)
        self._lock = threading.Lock()

    def __enter__(self):
        return self

    def __exit__(self, exc_type, exc_value, traceback):
        self.close()

    def __del__(self):
        self.close()

    def disconnect_connection_pools(self):
        for node in self.get_nodes():
            if node.redis_connection:
                try:
                    node.redis_connection.connection_pool.disconnect()
                except OSError:
                    # Client was already disconnected. do nothing
                    pass

    def on_connect(self, connection):
        """
        Initialize the connection, authenticate and select a database and send
         READONLY if it is set during object initialization.
        """
        connection.set_parser(ClusterParser)
        connection.on_connect()

        if self.read_from_replicas:
            # Sending READONLY command to server to configure connection as
            # readonly. Since each cluster node may change its server type due
            # to a failover, we should establish a READONLY connection
            # regardless of the server type. If this is a primary connection,
            # READONLY would not affect executing write commands.
            connection.send_command("READONLY")
            if str_if_bytes(connection.read_response()) != "OK":
                raise ConnectionError("READONLY command failed")

        if self.user_on_connect_func is not None:
            self.user_on_connect_func(connection)

    def get_redis_connection(self, node):
        if not node.redis_connection:
            with self._lock:
                if not node.redis_connection:
                    self.nodes_manager.create_redis_connections([node])
        return node.redis_connection

    def get_node(self, host=None, port=None, node_name=None):
        return self.nodes_manager.get_node(host, port, node_name)

    def get_primaries(self):
        return self.nodes_manager.get_nodes_by_server_type(PRIMARY)

    def get_replicas(self):
        return self.nodes_manager.get_nodes_by_server_type(REPLICA)

    def get_random_node(self):
        return random.choice(list(self.nodes_manager.nodes_cache.values()))

    def get_nodes(self):
        return list(self.nodes_manager.nodes_cache.values())

    def get_node_from_key(self, key, replica=False):
        """
        Get the node that holds the key's slot.
        If replica set to True but the slot doesn't have any replicas, None is
        returned.
        """
        slot = self.keyslot(key)
        slot_cache = self.nodes_manager.slots_cache.get(slot)
        if slot_cache is None or len(slot_cache) == 0:
            raise SlotNotCoveredError(f'Slot "{slot}" is not covered by the cluster.')
        if replica and len(self.nodes_manager.slots_cache[slot]) < 2:
            return None
        elif replica:
            node_idx = 1
        else:
            # primary
            node_idx = 0

        return slot_cache[node_idx]

    def get_default_node(self):
        """
        Get the cluster's default node
        """
        return self.nodes_manager.default_node

    def set_default_node(self, node):
        """
        Set the default node of the cluster.
        :param node: 'ClusterNode'
        :return True if the default node was set, else False
        """
        if node is None or self.get_node(node_name=node.name) is None:
            return False
        self.nodes_manager.default_node = node
        return True

    def monitor(self, target_node=None):
        """
        Returns a Monitor object for the specified target node.
        The default cluster node will be selected if no target node was
        specified.
        Monitor is useful for handling the MONITOR command to the redis server.
        next_command() method returns one command from monitor
        listen() method yields commands from monitor.
        """
        if target_node is None:
            target_node = self.get_default_node()
        if target_node.redis_connection is None:
            raise RedisClusterException(
                f"Cluster Node {target_node.name} has no redis_connection"
            )
        return target_node.redis_connection.monitor()

    def pubsub(self, node=None, host=None, port=None, **kwargs):
        """
        Allows passing a ClusterNode, or host&port, to get a pubsub instance
        connected to the specified node
        """
        return ClusterPubSub(self, node=node, host=host, port=port, **kwargs)

    def pipeline(self, transaction=None, shard_hint=None):
        """
        Cluster impl:
            Pipelines do not work in cluster mode the same way they
            do in normal mode. Create a clone of this object so
            that simulating pipelines will work correctly. Each
            command will be called directly when used and
            when calling execute() will only return the result stack.
        """
        if shard_hint:
            raise RedisClusterException("shard_hint is deprecated in cluster mode")

        if transaction:
            raise RedisClusterException("transaction is deprecated in cluster mode")

        return ClusterPipeline(
            nodes_manager=self.nodes_manager,
            commands_parser=self.commands_parser,
            startup_nodes=self.nodes_manager.startup_nodes,
            result_callbacks=self.result_callbacks,
            cluster_response_callbacks=self.cluster_response_callbacks,
            cluster_error_retry_attempts=self.cluster_error_retry_attempts,
            read_from_replicas=self.read_from_replicas,
            reinitialize_steps=self.reinitialize_steps,
            lock=self._lock,
        )

    def lock(
        self,
        name,
        timeout=None,
        sleep=0.1,
        blocking=True,
        blocking_timeout=None,
        lock_class=None,
        thread_local=True,
    ):
        """
        Return a new Lock object using key ``name`` that mimics
        the behavior of threading.Lock.

        If specified, ``timeout`` indicates a maximum life for the lock.
        By default, it will remain locked until release() is called.

        ``sleep`` indicates the amount of time to sleep per loop iteration
        when the lock is in blocking mode and another client is currently
        holding the lock.

        ``blocking`` indicates whether calling ``acquire`` should block until
        the lock has been acquired or to fail immediately, causing ``acquire``
        to return False and the lock not being acquired. Defaults to True.
        Note this value can be overridden by passing a ``blocking``
        argument to ``acquire``.

        ``blocking_timeout`` indicates the maximum amount of time in seconds to
        spend trying to acquire the lock. A value of ``None`` indicates
        continue trying forever. ``blocking_timeout`` can be specified as a
        float or integer, both representing the number of seconds to wait.

        ``lock_class`` forces the specified lock implementation. Note that as
        of redis-py 3.0, the only lock class we implement is ``Lock`` (which is
        a Lua-based lock). So, it's unlikely you'll need this parameter, unless
        you have created your own custom lock class.

        ``thread_local`` indicates whether the lock token is placed in
        thread-local storage. By default, the token is placed in thread local
        storage so that a thread only sees its token, not a token set by
        another thread. Consider the following timeline:

            time: 0, thread-1 acquires `my-lock`, with a timeout of 5 seconds.
                     thread-1 sets the token to "abc"
            time: 1, thread-2 blocks trying to acquire `my-lock` using the
                     Lock instance.
            time: 5, thread-1 has not yet completed. redis expires the lock
                     key.
            time: 5, thread-2 acquired `my-lock` now that it's available.
                     thread-2 sets the token to "xyz"
            time: 6, thread-1 finishes its work and calls release(). if the
                     token is *not* stored in thread local storage, then
                     thread-1 would see the token value as "xyz" and would be
                     able to successfully release the thread-2's lock.

        In some use cases it's necessary to disable thread local storage. For
        example, if you have code where one thread acquires a lock and passes
        that lock instance to a worker thread to release later. If thread
        local storage isn't disabled in this case, the worker thread won't see
        the token set by the thread that acquired the lock. Our assumption
        is that these cases aren't common and as such default to using
        thread local storage."""
        if lock_class is None:
            lock_class = Lock
        return lock_class(
            self,
            name,
            timeout=timeout,
            sleep=sleep,
            blocking=blocking,
            blocking_timeout=blocking_timeout,
            thread_local=thread_local,
        )

    def set_response_callback(self, command, callback):
        """Set a custom Response Callback"""
        self.cluster_response_callbacks[command] = callback

    def _determine_nodes(self, *args, **kwargs):
        command = args[0].upper()
        if len(args) >= 2 and f"{args[0]} {args[1]}".upper() in self.command_flags:
            command = f"{args[0]} {args[1]}".upper()

        nodes_flag = kwargs.pop("nodes_flag", None)
        if nodes_flag is not None:
            # nodes flag passed by the user
            command_flag = nodes_flag
        else:
            # get the nodes group for this command if it was predefined
            command_flag = self.command_flags.get(command)
        if command_flag == self.__class__.RANDOM:
            # return a random node
            return [self.get_random_node()]
        elif command_flag == self.__class__.PRIMARIES:
            # return all primaries
            return self.get_primaries()
        elif command_flag == self.__class__.REPLICAS:
            # return all replicas
            return self.get_replicas()
        elif command_flag == self.__class__.ALL_NODES:
            # return all nodes
            return self.get_nodes()
        elif command_flag == self.__class__.DEFAULT_NODE:
            # return the cluster's default node
            return [self.nodes_manager.default_node]
        elif command in self.__class__.SEARCH_COMMANDS[0]:
            return [self.nodes_manager.default_node]
        else:
            # get the node that holds the key's slot
            slot = self.determine_slot(*args)
            node = self.nodes_manager.get_node_from_slot(
                slot, self.read_from_replicas and command in READ_COMMANDS
            )
            return [node]

    def _should_reinitialized(self):
        # To reinitialize the cluster on every MOVED error,
        # set reinitialize_steps to 1.
        # To avoid reinitializing the cluster on moved errors, set
        # reinitialize_steps to 0.
        if self.reinitialize_steps == 0:
            return False
        else:
            return self.reinitialize_counter % self.reinitialize_steps == 0

    def keyslot(self, key):
        """
        Calculate keyslot for a given key.
        See Keys distribution model in https://redis.io/topics/cluster-spec
        """
        k = self.encoder.encode(key)
        return key_slot(k)

    def _get_command_keys(self, *args):
        """
        Get the keys in the command. If the command has no keys in in, None is
        returned.

        NOTE: Due to a bug in redis<7.0, this function does not work properly
        for EVAL or EVALSHA when the `numkeys` arg is 0.
         - issue: https://github.com/redis/redis/issues/9493
         - fix: https://github.com/redis/redis/pull/9733

        So, don't use this function with EVAL or EVALSHA.
        """
        redis_conn = self.get_default_node().redis_connection
        return self.commands_parser.get_keys(redis_conn, *args)

    def determine_slot(self, *args):
        """
        Figure out what slot to use based on args.

        Raises a RedisClusterException if there's a missing key and we can't
            determine what slots to map the command to; or, if the keys don't
            all map to the same key slot.
        """
        command = args[0]
        if self.command_flags.get(command) == SLOT_ID:
            # The command contains the slot ID
            return args[1]

        # Get the keys in the command

        # EVAL and EVALSHA are common enough that it's wasteful to go to the
        # redis server to parse the keys. Besides, there is a bug in redis<7.0
        # where `self._get_command_keys()` fails anyway. So, we special case
        # EVAL/EVALSHA.
        if command in ("EVAL", "EVALSHA"):
            # command syntax: EVAL "script body" num_keys ...
            if len(args) <= 2:
                raise RedisClusterException(f"Invalid args in command: {args}")
            num_actual_keys = args[2]
            eval_keys = args[3 : 3 + num_actual_keys]
            # if there are 0 keys, that means the script can be run on any node
            # so we can just return a random slot
            if len(eval_keys) == 0:
                return random.randrange(0, REDIS_CLUSTER_HASH_SLOTS)
            keys = eval_keys
        else:
            keys = self._get_command_keys(*args)
            if keys is None or len(keys) == 0:
                # FCALL can call a function with 0 keys, that means the function
                #  can be run on any node so we can just return a random slot
                if command in ("FCALL", "FCALL_RO"):
                    return random.randrange(0, REDIS_CLUSTER_HASH_SLOTS)
                raise RedisClusterException(
                    "No way to dispatch this command to Redis Cluster. "
                    "Missing key.\nYou can execute the command by specifying "
                    f"target nodes.\nCommand: {args}"
                )

        # single key command
        if len(keys) == 1:
            return self.keyslot(keys[0])

        # multi-key command; we need to make sure all keys are mapped to
        # the same slot
        slots = {self.keyslot(key) for key in keys}
        if len(slots) != 1:
            raise RedisClusterException(
                f"{command} - all keys must map to the same key slot"
            )

        return slots.pop()

    def get_encoder(self):
        """
        Get the connections' encoder
        """
        return self.encoder

    def get_connection_kwargs(self):
        """
        Get the connections' key-word arguments
        """
        return self.nodes_manager.connection_kwargs

    def _is_nodes_flag(self, target_nodes):
        return isinstance(target_nodes, str) and target_nodes in self.node_flags

    def _parse_target_nodes(self, target_nodes):
        if isinstance(target_nodes, list):
            nodes = target_nodes
        elif isinstance(target_nodes, ClusterNode):
            # Supports passing a single ClusterNode as a variable
            nodes = [target_nodes]
        elif isinstance(target_nodes, dict):
            # Supports dictionaries of the format {node_name: node}.
            # It enables to execute commands with multi nodes as follows:
            # rc.cluster_save_config(rc.get_primaries())
            nodes = target_nodes.values()
        else:
            raise TypeError(
                "target_nodes type can be one of the following: "
                "node_flag (PRIMARIES, REPLICAS, RANDOM, ALL_NODES),"
                "ClusterNode, list<ClusterNode>, or dict<any, ClusterNode>. "
                f"The passed type is {type(target_nodes)}"
            )
        return nodes

    def execute_command(self, *args, **kwargs):
        """
        Wrapper for ERRORS_ALLOW_RETRY error handling.

        It will try the number of times specified by the config option
        "self.cluster_error_retry_attempts" which defaults to 3 unless manually
        configured.

        If it reaches the number of times, the command will raise the exception

        Key argument :target_nodes: can be passed with the following types:
            nodes_flag: PRIMARIES, REPLICAS, ALL_NODES, RANDOM
            ClusterNode
            list<ClusterNode>
            dict<Any, ClusterNode>
        """
        target_nodes_specified = False
        target_nodes = None
        passed_targets = kwargs.pop("target_nodes", None)
        if passed_targets is not None and not self._is_nodes_flag(passed_targets):
            target_nodes = self._parse_target_nodes(passed_targets)
            target_nodes_specified = True
        # If an error that allows retrying was thrown, the nodes and slots
        # cache were reinitialized. We will retry executing the command with
        # the updated cluster setup only when the target nodes can be
        # determined again with the new cache tables. Therefore, when target
        # nodes were passed to this function, we cannot retry the command
        # execution since the nodes may not be valid anymore after the tables
        # were reinitialized. So in case of passed target nodes,
        # retry_attempts will be set to 1.
        retry_attempts = (
            1 if target_nodes_specified else self.cluster_error_retry_attempts
        )
        exception = None
        for _ in range(0, retry_attempts):
            try:
                res = {}
                if not target_nodes_specified:
                    # Determine the nodes to execute the command on
                    target_nodes = self._determine_nodes(
                        *args, **kwargs, nodes_flag=passed_targets
                    )
                    if not target_nodes:
                        raise RedisClusterException(
                            f"No targets were found to execute {args} command on"
                        )
                for node in target_nodes:
                    res[node.name] = self._execute_command(node, *args, **kwargs)
                # Return the processed result
                return self._process_result(args[0], res, **kwargs)
            except Exception as e:
                if type(e) in self.__class__.ERRORS_ALLOW_RETRY:
                    # The nodes and slots cache were reinitialized.
                    # Try again with the new cluster setup.
                    exception = e
                else:
                    # All other errors should be raised.
                    raise e

        # If it fails the configured number of times then raise exception back
        # to caller of this method
        raise exception

    def _execute_command(self, target_node, *args, **kwargs):
        """
        Send a command to a node in the cluster
        """
        command = args[0]
        redis_node = None
        connection = None
        redirect_addr = None
        asking = False
        moved = False
        ttl = int(self.RedisClusterRequestTTL)
        connection_error_retry_counter = 0

        while ttl > 0:
            ttl -= 1
            try:
                if asking:
                    target_node = self.get_node(node_name=redirect_addr)
                elif moved:
                    # MOVED occurred and the slots cache was updated,
                    # refresh the target node
                    slot = self.determine_slot(*args)
                    target_node = self.nodes_manager.get_node_from_slot(
                        slot, self.read_from_replicas and command in READ_COMMANDS
                    )
                    moved = False

                redis_node = self.get_redis_connection(target_node)
                connection = get_connection(redis_node, *args, **kwargs)
                if asking:
                    connection.send_command("ASKING")
                    redis_node.parse_response(connection, "ASKING", **kwargs)
                    asking = False

                connection.send_command(*args)
                response = redis_node.parse_response(connection, command, **kwargs)
                if command in self.cluster_response_callbacks:
                    response = self.cluster_response_callbacks[command](
                        response, **kwargs
                    )
                return response

<<<<<<< HEAD
=======
            except (RedisClusterException, BusyLoadingError, AuthenticationError) as e:
                log.exception(type(e))
                raise
>>>>>>> 63cf7ec5
            except (ConnectionError, TimeoutError) as e:
                # ConnectionError can also be raised if we couldn't get a
                # connection from the pool before timing out, so check that
                # this is an actual connection before attempting to disconnect.
                if connection is not None:
                    connection.disconnect()
                connection_error_retry_counter += 1

                # Give the node 0.25 seconds to get back up and retry again
                # with same node and configuration. After 5 attempts then try
                # to reinitialize the cluster and see if the nodes
                # configuration has changed or not
                if connection_error_retry_counter < 5:
                    time.sleep(0.25)
                else:
                    # Hard force of reinitialize of the node/slots setup
                    # and try again with the new setup
                    target_node.redis_connection = None
                    self.nodes_manager.initialize()
                    raise e
            except MovedError as e:
                # First, we will try to patch the slots/nodes cache with the
                # redirected node output and try again. If MovedError exceeds
                # 'reinitialize_steps' number of times, we will force
                # reinitializing the tables, and then try again.
                # 'reinitialize_steps' counter will increase faster when
                # the same client object is shared between multiple threads. To
                # reduce the frequency you can set this variable in the
                # RedisCluster constructor.
                self.reinitialize_counter += 1
                if self._should_reinitialized():
                    self.nodes_manager.initialize()
                    # Reset the counter
                    self.reinitialize_counter = 0
                else:
                    self.nodes_manager.update_moved_exception(e)
                moved = True
            except TryAgainError:
                if ttl < self.RedisClusterRequestTTL / 2:
                    time.sleep(0.05)
            except AskError as e:
                redirect_addr = get_node_name(host=e.host, port=e.port)
                asking = True
            except ClusterDownError as e:
                # ClusterDownError can occur during a failover and to get
                # self-healed, we will try to reinitialize the cluster layout
                # and retry executing the command
                time.sleep(0.25)
                self.nodes_manager.initialize()
                raise e
            except ResponseError as e:
                raise e
            except Exception as e:
                if connection:
                    connection.disconnect()
                raise e
            finally:
                if connection is not None:
                    redis_node.connection_pool.release(connection)

        raise ClusterError("TTL exhausted.")

    def close(self):
        try:
            with self._lock:
                if self.nodes_manager:
                    self.nodes_manager.close()
        except AttributeError:
            # RedisCluster's __init__ can fail before nodes_manager is set
            pass

    def _process_result(self, command, res, **kwargs):
        """
        Process the result of the executed command.
        The function would return a dict or a single value.

        :type command: str
        :type res: dict

        `res` should be in the following format:
            Dict<node_name, command_result>
        """
        if command in self.result_callbacks:
            return self.result_callbacks[command](command, res, **kwargs)
        elif len(res) == 1:
            # When we execute the command on a single node, we can
            # remove the dictionary and return a single response
            return list(res.values())[0]
        else:
            return res

    def load_external_module(self, funcname, func):
        """
        This function can be used to add externally defined redis modules,
        and their namespaces to the redis client.

        ``funcname`` - A string containing the name of the function to create
        ``func`` - The function, being added to this class.
        """
        setattr(self, funcname, func)


class ClusterNode:
    def __init__(self, host, port, server_type=None, redis_connection=None):
        if host == "localhost":
            host = socket.gethostbyname(host)

        self.host = host
        self.port = port
        self.name = get_node_name(host, port)
        self.server_type = server_type
        self.redis_connection = redis_connection

    def __repr__(self):
        return (
            f"[host={self.host},"
            f"port={self.port},"
            f"name={self.name},"
            f"server_type={self.server_type},"
            f"redis_connection={self.redis_connection}]"
        )

    def __eq__(self, obj):
        return isinstance(obj, ClusterNode) and obj.name == self.name

    def __del__(self):
        if self.redis_connection is not None:
            self.redis_connection.close()


class LoadBalancer:
    """
    Round-Robin Load Balancing
    """

    def __init__(self, start_index: int = 0) -> None:
        self.primary_to_idx = {}
        self.start_index = start_index

    def get_server_index(self, primary: str, list_size: int) -> int:
        server_index = self.primary_to_idx.setdefault(primary, self.start_index)
        # Update the index
        self.primary_to_idx[primary] = (server_index + 1) % list_size
        return server_index

    def reset(self) -> None:
        self.primary_to_idx.clear()


class NodesManager:
    def __init__(
        self,
        startup_nodes,
        from_url=False,
        require_full_coverage=False,
        lock=None,
        dynamic_startup_nodes=False,
        **kwargs,
    ):
        self.nodes_cache = {}
        self.slots_cache = {}
        self.startup_nodes = {}
        self.default_node = None
        self.populate_startup_nodes(startup_nodes)
        self.from_url = from_url
        self._require_full_coverage = require_full_coverage
        self._dynamic_startup_nodes = dynamic_startup_nodes
        self._moved_exception = None
        self.connection_kwargs = kwargs
        self.read_load_balancer = LoadBalancer()
        if lock is None:
            lock = threading.Lock()
        self._lock = lock
        self.initialize()

    def get_node(self, host=None, port=None, node_name=None):
        """
        Get the requested node from the cluster's nodes.
        nodes.
        :return: ClusterNode if the node exists, else None
        """
        if host and port:
            # the user passed host and port
            if host == "localhost":
                host = socket.gethostbyname(host)
            return self.nodes_cache.get(get_node_name(host=host, port=port))
        elif node_name:
            return self.nodes_cache.get(node_name)
        else:
            return None

    def update_moved_exception(self, exception):
        self._moved_exception = exception

    def _update_moved_slots(self):
        """
        Update the slot's node with the redirected one
        """
        e = self._moved_exception
        redirected_node = self.get_node(host=e.host, port=e.port)
        if redirected_node is not None:
            # The node already exists
            if redirected_node.server_type is not PRIMARY:
                # Update the node's server type
                redirected_node.server_type = PRIMARY
        else:
            # This is a new node, we will add it to the nodes cache
            redirected_node = ClusterNode(e.host, e.port, PRIMARY)
            self.nodes_cache[redirected_node.name] = redirected_node
        if redirected_node in self.slots_cache[e.slot_id]:
            # The MOVED error resulted from a failover, and the new slot owner
            # had previously been a replica.
            old_primary = self.slots_cache[e.slot_id][0]
            # Update the old primary to be a replica and add it to the end of
            # the slot's node list
            old_primary.server_type = REPLICA
            self.slots_cache[e.slot_id].append(old_primary)
            # Remove the old replica, which is now a primary, from the slot's
            # node list
            self.slots_cache[e.slot_id].remove(redirected_node)
            # Override the old primary with the new one
            self.slots_cache[e.slot_id][0] = redirected_node
            if self.default_node == old_primary:
                # Update the default node with the new primary
                self.default_node = redirected_node
        else:
            # The new slot owner is a new server, or a server from a different
            # shard. We need to remove all current nodes from the slot's list
            # (including replications) and add just the new node.
            self.slots_cache[e.slot_id] = [redirected_node]
        # Reset moved_exception
        self._moved_exception = None

    def get_node_from_slot(self, slot, read_from_replicas=False, server_type=None):
        """
        Gets a node that servers this hash slot
        """
        if self._moved_exception:
            with self._lock:
                if self._moved_exception:
                    self._update_moved_slots()

        if self.slots_cache.get(slot) is None or len(self.slots_cache[slot]) == 0:
            raise SlotNotCoveredError(
                f'Slot "{slot}" not covered by the cluster. '
                f'"require_full_coverage={self._require_full_coverage}"'
            )

        if read_from_replicas is True:
            # get the server index in a Round-Robin manner
            primary_name = self.slots_cache[slot][0].name
            node_idx = self.read_load_balancer.get_server_index(
                primary_name, len(self.slots_cache[slot])
            )
        elif (
            server_type is None
            or server_type == PRIMARY
            or len(self.slots_cache[slot]) == 1
        ):
            # return a primary
            node_idx = 0
        else:
            # return a replica
            # randomly choose one of the replicas
            node_idx = random.randint(1, len(self.slots_cache[slot]) - 1)

        return self.slots_cache[slot][node_idx]

    def get_nodes_by_server_type(self, server_type):
        """
        Get all nodes with the specified server type
        :param server_type: 'primary' or 'replica'
        :return: list of ClusterNode
        """
        return [
            node
            for node in self.nodes_cache.values()
            if node.server_type == server_type
        ]

    def populate_startup_nodes(self, nodes):
        """
        Populate all startup nodes and filters out any duplicates
        """
        for n in nodes:
            self.startup_nodes[n.name] = n

    def check_slots_coverage(self, slots_cache):
        # Validate if all slots are covered or if we should try next
        # startup node
        for i in range(0, REDIS_CLUSTER_HASH_SLOTS):
            if i not in slots_cache:
                return False
        return True

    def create_redis_connections(self, nodes):
        """
        This function will create a redis connection to all nodes in :nodes:
        """
        for node in nodes:
            if node.redis_connection is None:
                node.redis_connection = self.create_redis_node(
                    host=node.host, port=node.port, **self.connection_kwargs
                )

    def create_redis_node(self, host, port, **kwargs):
        if self.from_url:
            # Create a redis node with a costumed connection pool
            kwargs.update({"host": host})
            kwargs.update({"port": port})
            r = Redis(connection_pool=ConnectionPool(**kwargs))
        else:
            r = Redis(host=host, port=port, **kwargs)
        return r

    def _get_or_create_cluster_node(self, host, port, role, tmp_nodes_cache):
        node_name = get_node_name(host, port)
        # check if we already have this node in the tmp_nodes_cache
        target_node = tmp_nodes_cache.get(node_name)
        if target_node is None:
            # before creating a new cluster node, check if the cluster node already
            # exists in the current nodes cache and has a valid connection so we can
            # reuse it
            target_node = self.nodes_cache.get(node_name)
            if target_node is None or target_node.redis_connection is None:
                # create new cluster node for this cluster
                target_node = ClusterNode(host, port, role)

        return target_node

    def initialize(self):
        """
        Initializes the nodes cache, slots cache and redis connections.
        :startup_nodes:
            Responsible for discovering other nodes in the cluster
        """
        self.reset()
        tmp_nodes_cache = {}
        tmp_slots = {}
        disagreements = []
        startup_nodes_reachable = False
        fully_covered = False
        kwargs = self.connection_kwargs
        for startup_node in self.startup_nodes.values():
            try:
                if startup_node.redis_connection:
                    r = startup_node.redis_connection
                else:
                    # Create a new Redis connection and let Redis decode the
                    # responses so we won't need to handle that
                    copy_kwargs = copy.deepcopy(kwargs)
                    copy_kwargs.update({"decode_responses": True, "encoding": "utf-8"})
                    r = self.create_redis_node(
                        startup_node.host, startup_node.port, **copy_kwargs
                    )
                    self.startup_nodes[startup_node.name].redis_connection = r
                # Make sure cluster mode is enabled on this node
                if bool(r.info().get("cluster_enabled")) is False:
                    raise RedisClusterException(
                        "Cluster mode is not enabled on this node"
                    )
                cluster_slots = str_if_bytes(r.execute_command("CLUSTER SLOTS"))
                startup_nodes_reachable = True
            except (ConnectionError, TimeoutError):
                continue
            except ResponseError as e:
                # Isn't a cluster connection, so it won't parse these
                # exceptions automatically
                message = e.__str__()
                if "CLUSTERDOWN" in message or "MASTERDOWN" in message:
                    continue
                else:
                    raise RedisClusterException(
                        'ERROR sending "cluster slots" command to redis '
                        f"server: {startup_node}. error: {message}"
                    )
            except Exception as e:
                message = e.__str__()
                raise RedisClusterException(
                    'ERROR sending "cluster slots" command to redis '
                    f"server {startup_node.name}. error: {message}"
                )

            # CLUSTER SLOTS command results in the following output:
            # [[slot_section[from_slot,to_slot,master,replica1,...,replicaN]]]
            # where each node contains the following list: [IP, port, node_id]
            # Therefore, cluster_slots[0][2][0] will be the IP address of the
            # primary node of the first slot section.
            # If there's only one server in the cluster, its ``host`` is ''
            # Fix it to the host in startup_nodes
            if (
                len(cluster_slots) == 1
                and len(cluster_slots[0][2][0]) == 0
                and len(self.startup_nodes) == 1
            ):
                cluster_slots[0][2][0] = startup_node.host

            for slot in cluster_slots:
                primary_node = slot[2]
                host = str_if_bytes(primary_node[0])
                if host == "":
                    host = startup_node.host
                port = int(primary_node[1])

                target_node = self._get_or_create_cluster_node(
                    host, port, PRIMARY, tmp_nodes_cache
                )
                # add this node to the nodes cache
                tmp_nodes_cache[target_node.name] = target_node

                for i in range(int(slot[0]), int(slot[1]) + 1):
                    if i not in tmp_slots:
                        tmp_slots[i] = []
                        tmp_slots[i].append(target_node)
                        replica_nodes = [slot[j] for j in range(3, len(slot))]

                        for replica_node in replica_nodes:
                            host = str_if_bytes(replica_node[0])
                            port = replica_node[1]

                            target_replica_node = self._get_or_create_cluster_node(
                                host, port, REPLICA, tmp_nodes_cache
                            )
                            tmp_slots[i].append(target_replica_node)
                            # add this node to the nodes cache
                            tmp_nodes_cache[
                                target_replica_node.name
                            ] = target_replica_node
                    else:
                        # Validate that 2 nodes want to use the same slot cache
                        # setup
                        tmp_slot = tmp_slots[i][0]
                        if tmp_slot.name != target_node.name:
                            disagreements.append(
                                f"{tmp_slot.name} vs {target_node.name} on slot: {i}"
                            )

                            if len(disagreements) > 5:
                                raise RedisClusterException(
                                    f"startup_nodes could not agree on a valid "
                                    f'slots cache: {", ".join(disagreements)}'
                                )

            fully_covered = self.check_slots_coverage(tmp_slots)
            if fully_covered:
                # Don't need to continue to the next startup node if all
                # slots are covered
                break

        if not startup_nodes_reachable:
            raise RedisClusterException(
                "Redis Cluster cannot be connected. Please provide at least "
                "one reachable node. "
            )

        # Create Redis connections to all nodes
        self.create_redis_connections(list(tmp_nodes_cache.values()))

        # Check if the slots are not fully covered
        if not fully_covered and self._require_full_coverage:
            # Despite the requirement that the slots be covered, there
            # isn't a full coverage
            raise RedisClusterException(
                f"All slots are not covered after query all startup_nodes. "
                f"{len(tmp_slots)} of {REDIS_CLUSTER_HASH_SLOTS} "
                f"covered..."
            )

        # Set the tmp variables to the real variables
        self.nodes_cache = tmp_nodes_cache
        self.slots_cache = tmp_slots
        # Set the default node
        self.default_node = self.get_nodes_by_server_type(PRIMARY)[0]
        if self._dynamic_startup_nodes:
            # Populate the startup nodes with all discovered nodes
            self.startup_nodes = tmp_nodes_cache
        # If initialize was called after a MovedError, clear it
        self._moved_exception = None

    def close(self):
        self.default_node = None
        for node in self.nodes_cache.values():
            if node.redis_connection:
                node.redis_connection.close()

    def reset(self):
        try:
            self.read_load_balancer.reset()
        except TypeError:
            # The read_load_balancer is None, do nothing
            pass


class ClusterPubSub(PubSub):
    """
    Wrapper for PubSub class.

    IMPORTANT: before using ClusterPubSub, read about the known limitations
    with pubsub in Cluster mode and learn how to workaround them:
    https://redis-py-cluster.readthedocs.io/en/stable/pubsub.html
    """

    def __init__(self, redis_cluster, node=None, host=None, port=None, **kwargs):
        """
        When a pubsub instance is created without specifying a node, a single
        node will be transparently chosen for the pubsub connection on the
        first command execution. The node will be determined by:
         1. Hashing the channel name in the request to find its keyslot
         2. Selecting a node that handles the keyslot: If read_from_replicas is
            set to true, a replica can be selected.

        :type redis_cluster: RedisCluster
        :type node: ClusterNode
        :type host: str
        :type port: int
        """
        self.node = None
        self.set_pubsub_node(redis_cluster, node, host, port)
        connection_pool = (
            None
            if self.node is None
            else redis_cluster.get_redis_connection(self.node).connection_pool
        )
        self.cluster = redis_cluster
        super().__init__(
            **kwargs, connection_pool=connection_pool, encoder=redis_cluster.encoder
        )

    def set_pubsub_node(self, cluster, node=None, host=None, port=None):
        """
        The pubsub node will be set according to the passed node, host and port
        When none of the node, host, or port are specified - the node is set
        to None and will be determined by the keyslot of the channel in the
        first command to be executed.
        RedisClusterException will be thrown if the passed node does not exist
        in the cluster.
        If host is passed without port, or vice versa, a DataError will be
        thrown.
        :type cluster: RedisCluster
        :type node: ClusterNode
        :type host: str
        :type port: int
        """
        if node is not None:
            # node is passed by the user
            self._raise_on_invalid_node(cluster, node, node.host, node.port)
            pubsub_node = node
        elif host is not None and port is not None:
            # host and port passed by the user
            node = cluster.get_node(host=host, port=port)
            self._raise_on_invalid_node(cluster, node, host, port)
            pubsub_node = node
        elif any([host, port]) is True:
            # only 'host' or 'port' passed
            raise DataError("Passing a host requires passing a port, " "and vice versa")
        else:
            # nothing passed by the user. set node to None
            pubsub_node = None

        self.node = pubsub_node

    def get_pubsub_node(self):
        """
        Get the node that is being used as the pubsub connection
        """
        return self.node

    def _raise_on_invalid_node(self, redis_cluster, node, host, port):
        """
        Raise a RedisClusterException if the node is None or doesn't exist in
        the cluster.
        """
        if node is None or redis_cluster.get_node(node_name=node.name) is None:
            raise RedisClusterException(
                f"Node {host}:{port} doesn't exist in the cluster"
            )

    def execute_command(self, *args, **kwargs):
        """
        Execute a publish/subscribe command.

        Taken code from redis-py and tweak to make it work within a cluster.
        """
        # NOTE: don't parse the response in this function -- it could pull a
        # legitimate message off the stack if the connection is already
        # subscribed to one or more channels

        if self.connection is None:
            if self.connection_pool is None:
                if len(args) > 1:
                    # Hash the first channel and get one of the nodes holding
                    # this slot
                    channel = args[1]
                    slot = self.cluster.keyslot(channel)
                    node = self.cluster.nodes_manager.get_node_from_slot(
                        slot, self.cluster.read_from_replicas
                    )
                else:
                    # Get a random node
                    node = self.cluster.get_random_node()
                self.node = node
                redis_connection = self.cluster.get_redis_connection(node)
                self.connection_pool = redis_connection.connection_pool
            self.connection = self.connection_pool.get_connection(
                "pubsub", self.shard_hint
            )
            # register a callback that re-subscribes to any channels we
            # were listening to when we were disconnected
            self.connection.register_connect_callback(self.on_connect)
        connection = self.connection
        self._execute(connection, connection.send_command, *args)

    def get_redis_connection(self):
        """
        Get the Redis connection of the pubsub connected node.
        """
        if self.node is not None:
            return self.node.redis_connection


class ClusterPipeline(RedisCluster):
    """
    Support for Redis pipeline
    in cluster mode
    """

    ERRORS_ALLOW_RETRY = (
        ConnectionError,
        TimeoutError,
        MovedError,
        AskError,
        TryAgainError,
    )

    def __init__(
        self,
        nodes_manager,
        commands_parser,
        result_callbacks=None,
        cluster_response_callbacks=None,
        startup_nodes=None,
        read_from_replicas=False,
        cluster_error_retry_attempts=5,
        reinitialize_steps=10,
        lock=None,
        **kwargs,
    ):
        """ """
        self.command_stack = []
        self.nodes_manager = nodes_manager
        self.commands_parser = commands_parser
        self.refresh_table_asap = False
        self.result_callbacks = (
            result_callbacks or self.__class__.RESULT_CALLBACKS.copy()
        )
        self.startup_nodes = startup_nodes if startup_nodes else []
        self.read_from_replicas = read_from_replicas
        self.command_flags = self.__class__.COMMAND_FLAGS.copy()
        self.cluster_response_callbacks = cluster_response_callbacks
        self.cluster_error_retry_attempts = cluster_error_retry_attempts
        self.reinitialize_counter = 0
        self.reinitialize_steps = reinitialize_steps
        self.encoder = Encoder(
            kwargs.get("encoding", "utf-8"),
            kwargs.get("encoding_errors", "strict"),
            kwargs.get("decode_responses", False),
        )
        if lock is None:
            lock = threading.Lock()
        self._lock = lock

    def __repr__(self):
        """ """
        return f"{type(self).__name__}"

    def __enter__(self):
        """ """
        return self

    def __exit__(self, exc_type, exc_value, traceback):
        """ """
        self.reset()

    def __del__(self):
        try:
            self.reset()
        except Exception:
            pass

    def __len__(self):
        """ """
        return len(self.command_stack)

    def __nonzero__(self):
        "Pipeline instances should  always evaluate to True on Python 2.7"
        return True

    def __bool__(self):
        "Pipeline instances should  always evaluate to True on Python 3+"
        return True

    def execute_command(self, *args, **kwargs):
        """
        Wrapper function for pipeline_execute_command
        """
        return self.pipeline_execute_command(*args, **kwargs)

    def pipeline_execute_command(self, *args, **options):
        """
        Appends the executed command to the pipeline's command stack
        """
        self.command_stack.append(
            PipelineCommand(args, options, len(self.command_stack))
        )
        return self

    def raise_first_error(self, stack):
        """
        Raise the first exception on the stack
        """
        for c in stack:
            r = c.result
            if isinstance(r, Exception):
                self.annotate_exception(r, c.position + 1, c.args)
                raise r

    def annotate_exception(self, exception, number, command):
        """
        Provides extra context to the exception prior to it being handled
        """
        cmd = " ".join(map(safe_str, command))
        msg = (
            f"Command # {number} ({cmd}) of pipeline "
            f"caused error: {exception.args[0]}"
        )
        exception.args = (msg,) + exception.args[1:]

    def execute(self, raise_on_error=True):
        """
        Execute all the commands in the current pipeline
        """
        stack = self.command_stack
        try:
            return self.send_cluster_commands(stack, raise_on_error)
        finally:
            self.reset()

    def reset(self):
        """
        Reset back to empty pipeline.
        """
        self.command_stack = []

        self.scripts = set()

        # TODO: Implement
        # make sure to reset the connection state in the event that we were
        # watching something
        # if self.watching and self.connection:
        #     try:
        #         # call this manually since our unwatch or
        #         # immediate_execute_command methods can call reset()
        #         self.connection.send_command('UNWATCH')
        #         self.connection.read_response()
        #     except ConnectionError:
        #         # disconnect will also remove any previous WATCHes
        #         self.connection.disconnect()

        # clean up the other instance attributes
        self.watching = False
        self.explicit_transaction = False

        # TODO: Implement
        # we can safely return the connection to the pool here since we're
        # sure we're no longer WATCHing anything
        # if self.connection:
        #     self.connection_pool.release(self.connection)
        #     self.connection = None

    def send_cluster_commands(
        self, stack, raise_on_error=True, allow_redirections=True
    ):
        """
        Wrapper for CLUSTERDOWN error handling.

        If the cluster reports it is down it is assumed that:
         - connection_pool was disconnected
         - connection_pool was reseted
         - refereh_table_asap set to True

        It will try the number of times specified by
        the config option "self.cluster_error_retry_attempts"
        which defaults to 3 unless manually configured.

        If it reaches the number of times, the command will
        raises ClusterDownException.
        """
        if not stack:
            return []

        for _ in range(0, self.cluster_error_retry_attempts):
            try:
                return self._send_cluster_commands(
                    stack,
                    raise_on_error=raise_on_error,
                    allow_redirections=allow_redirections,
                )
            except ClusterDownError:
                # Try again with the new cluster setup. All other errors
                # should be raised.
                pass

        # If it fails the configured number of times then raise
        # exception back to caller of this method
        raise ClusterDownError("CLUSTERDOWN error. Unable to rebuild the cluster")

    def _send_cluster_commands(
        self, stack, raise_on_error=True, allow_redirections=True
    ):
        """
        Send a bunch of cluster commands to the redis cluster.

        `allow_redirections` If the pipeline should follow
        `ASK` & `MOVED` responses automatically. If set
        to false it will raise RedisClusterException.
        """
        # the first time sending the commands we send all of
        # the commands that were queued up.
        # if we have to run through it again, we only retry
        # the commands that failed.
        attempt = sorted(stack, key=lambda x: x.position)

        # build a list of node objects based on node names we need to
        nodes = {}

        # as we move through each command that still needs to be processed,
        # we figure out the slot number that command maps to, then from
        # the slot determine the node.
        for c in attempt:
            # refer to our internal node -> slot table that
            # tells us where a given
            # command should route to.
            node = self._determine_nodes(*c.args)

            # now that we know the name of the node
            # ( it's just a string in the form of host:port )
            # we can build a list of commands for each node.
            node_name = node[0].name
            if node_name not in nodes:
                redis_node = self.get_redis_connection(node[0])
                connection = get_connection(redis_node, c.args)
                nodes[node_name] = NodeCommands(
                    redis_node.parse_response, redis_node.connection_pool, connection
                )

            nodes[node_name].append(c)

        # send the commands in sequence.
        # we  write to all the open sockets for each node first,
        # before reading anything
        # this allows us to flush all the requests out across the
        # network essentially in parallel
        # so that we can read them all in parallel as they come back.
        # we dont' multiplex on the sockets as they come available,
        # but that shouldn't make too much difference.
        node_commands = nodes.values()
        for n in node_commands:
            n.write()

        for n in node_commands:
            n.read()

        # release all of the redis connections we allocated earlier
        # back into the connection pool.
        # we used to do this step as part of a try/finally block,
        # but it is really dangerous to
        # release connections back into the pool if for some
        # reason the socket has data still left in it
        # from a previous operation. The write and
        # read operations already have try/catch around them for
        # all known types of errors including connection
        # and socket level errors.
        # So if we hit an exception, something really bad
        # happened and putting any oF
        # these connections back into the pool is a very bad idea.
        # the socket might have unread buffer still sitting in it,
        # and then the next time we read from it we pass the
        # buffered result back from a previous command and
        # every single request after to that connection will always get
        # a mismatched result.
        for n in nodes.values():
            n.connection_pool.release(n.connection)

        # if the response isn't an exception it is a
        # valid response from the node
        # we're all done with that command, YAY!
        # if we have more commands to attempt, we've run into problems.
        # collect all the commands we are allowed to retry.
        # (MOVED, ASK, or connection errors or timeout errors)
        attempt = sorted(
            (
                c
                for c in attempt
                if isinstance(c.result, ClusterPipeline.ERRORS_ALLOW_RETRY)
            ),
            key=lambda x: x.position,
        )
        if attempt and allow_redirections:
            # RETRY MAGIC HAPPENS HERE!
            # send these remaing comamnds one at a time using `execute_command`
            # in the main client. This keeps our retry logic
            # in one place mostly,
            # and allows us to be more confident in correctness of behavior.
            # at this point any speed gains from pipelining have been lost
            # anyway, so we might as well make the best
            # attempt to get the correct behavior.
            #
            # The client command will handle retries for each
            # individual command sequentially as we pass each
            # one into `execute_command`. Any exceptions
            # that bubble out should only appear once all
            # retries have been exhausted.
            #
            # If a lot of commands have failed, we'll be setting the
            # flag to rebuild the slots table from scratch.
            # So MOVED errors should correct themselves fairly quickly.
            self.reinitialize_counter += 1
            if self._should_reinitialized():
                self.nodes_manager.initialize()
            for c in attempt:
                try:
                    # send each command individually like we
                    # do in the main client.
                    c.result = super().execute_command(*c.args, **c.options)
                except RedisError as e:
                    c.result = e

        # turn the response back into a simple flat array that corresponds
        # to the sequence of commands issued in the stack in pipeline.execute()
        response = []
        for c in sorted(stack, key=lambda x: x.position):
            if c.args[0] in self.cluster_response_callbacks:
                c.result = self.cluster_response_callbacks[c.args[0]](
                    c.result, **c.options
                )
            response.append(c.result)

        if raise_on_error:
            self.raise_first_error(stack)

        return response

    def _fail_on_redirect(self, allow_redirections):
        """ """
        if not allow_redirections:
            raise RedisClusterException(
                "ASK & MOVED redirection not allowed in this pipeline"
            )

    def exists(self, *keys):
        return self.execute_command("EXISTS", *keys)

    def eval(self):
        """ """
        raise RedisClusterException("method eval() is not implemented")

    def multi(self):
        """ """
        raise RedisClusterException("method multi() is not implemented")

    def immediate_execute_command(self, *args, **options):
        """ """
        raise RedisClusterException(
            "method immediate_execute_command() is not implemented"
        )

    def _execute_transaction(self, *args, **kwargs):
        """ """
        raise RedisClusterException("method _execute_transaction() is not implemented")

    def load_scripts(self):
        """ """
        raise RedisClusterException("method load_scripts() is not implemented")

    def watch(self, *names):
        """ """
        raise RedisClusterException("method watch() is not implemented")

    def unwatch(self):
        """ """
        raise RedisClusterException("method unwatch() is not implemented")

    def script_load_for_pipeline(self, *args, **kwargs):
        """ """
        raise RedisClusterException(
            "method script_load_for_pipeline() is not implemented"
        )

    def delete(self, *names):
        """
        "Delete a key specified by ``names``"
        """
        if len(names) != 1:
            raise RedisClusterException(
                "deleting multiple keys is not " "implemented in pipeline command"
            )

        return self.execute_command("DEL", names[0])


def block_pipeline_command(name: str) -> Callable[..., Any]:
    """
    Prints error because some pipelined commands should
    be blocked when running in cluster-mode
    """

    def inner(*args, **kwargs):
        raise RedisClusterException(
            f"ERROR: Calling pipelined function {name} is blocked "
            f"when running redis in cluster mode..."
        )

    return inner


# Blocked pipeline commands
PIPELINE_BLOCKED_COMMANDS = (
    "BGREWRITEAOF",
    "BGSAVE",
    "BITOP",
    "BRPOPLPUSH",
    "CLIENT GETNAME",
    "CLIENT KILL",
    "CLIENT LIST",
    "CLIENT SETNAME",
    "CLIENT",
    "CONFIG GET",
    "CONFIG RESETSTAT",
    "CONFIG REWRITE",
    "CONFIG SET",
    "CONFIG",
    "DBSIZE",
    "ECHO",
    "EVALSHA",
    "FLUSHALL",
    "FLUSHDB",
    "INFO",
    "KEYS",
    "LASTSAVE",
    "MGET",
    "MGET NONATOMIC",
    "MOVE",
    "MSET",
    "MSET NONATOMIC",
    "MSETNX",
    "PFCOUNT",
    "PFMERGE",
    "PING",
    "PUBLISH",
    "RANDOMKEY",
    "READONLY",
    "READWRITE",
    "RENAME",
    "RENAMENX",
    "RPOPLPUSH",
    "SAVE",
    "SCAN",
    "SCRIPT EXISTS",
    "SCRIPT FLUSH",
    "SCRIPT KILL",
    "SCRIPT LOAD",
    "SCRIPT",
    "SDIFF",
    "SDIFFSTORE",
    "SENTINEL GET MASTER ADDR BY NAME",
    "SENTINEL MASTER",
    "SENTINEL MASTERS",
    "SENTINEL MONITOR",
    "SENTINEL REMOVE",
    "SENTINEL SENTINELS",
    "SENTINEL SET",
    "SENTINEL SLAVES",
    "SENTINEL",
    "SHUTDOWN",
    "SINTER",
    "SINTERSTORE",
    "SLAVEOF",
    "SLOWLOG GET",
    "SLOWLOG LEN",
    "SLOWLOG RESET",
    "SLOWLOG",
    "SMOVE",
    "SORT",
    "SUNION",
    "SUNIONSTORE",
    "TIME",
)
for command in PIPELINE_BLOCKED_COMMANDS:
    command = command.replace(" ", "_").lower()

    setattr(ClusterPipeline, command, block_pipeline_command(command))


class PipelineCommand:
    """ """

    def __init__(self, args, options=None, position=None):
        self.args = args
        if options is None:
            options = {}
        self.options = options
        self.position = position
        self.result = None
        self.node = None
        self.asking = False


class NodeCommands:
    """ """

    def __init__(self, parse_response, connection_pool, connection):
        """ """
        self.parse_response = parse_response
        self.connection_pool = connection_pool
        self.connection = connection
        self.commands = []

    def append(self, c):
        """ """
        self.commands.append(c)

    def write(self):
        """
        Code borrowed from Redis so it can be fixed
        """
        connection = self.connection
        commands = self.commands

        # We are going to clobber the commands with the write, so go ahead
        # and ensure that nothing is sitting there from a previous run.
        for c in commands:
            c.result = None

        # build up all commands into a single request to increase network perf
        # send all the commands and catch connection and timeout errors.
        try:
            connection.send_packed_command(
                connection.pack_commands([c.args for c in commands])
            )
        except (ConnectionError, TimeoutError) as e:
            for c in commands:
                c.result = e

    def read(self):
        """ """
        connection = self.connection
        for c in self.commands:

            # if there is a result on this command,
            # it means we ran into an exception
            # like a connection error. Trying to parse
            # a response on a connection that
            # is no longer open will result in a
            # connection error raised by redis-py.
            # but redis-py doesn't check in parse_response
            # that the sock object is
            # still set and if you try to
            # read from a closed connection, it will
            # result in an AttributeError because
            # it will do a readline() call on None.
            # This can have all kinds of nasty side-effects.
            # Treating this case as a connection error
            # is fine because it will dump
            # the connection object back into the
            # pool and on the next write, it will
            # explicitly open the connection and all will be well.
            if c.result is None:
                try:
                    c.result = self.parse_response(connection, c.args[0], **c.options)
                except (ConnectionError, TimeoutError) as e:
                    for c in self.commands:
                        c.result = e
                    return
                except RedisError:
                    c.result = sys.exc_info()[1]<|MERGE_RESOLUTION|>--- conflicted
+++ resolved
@@ -13,11 +13,7 @@
 from redis.crc import REDIS_CLUSTER_HASH_SLOTS, key_slot
 from redis.exceptions import (
     AskError,
-<<<<<<< HEAD
-=======
     AuthenticationError,
-    BusyLoadingError,
->>>>>>> 63cf7ec5
     ClusterCrossSlotError,
     ClusterDownError,
     ClusterError,
@@ -1111,12 +1107,8 @@
                     )
                 return response
 
-<<<<<<< HEAD
-=======
-            except (RedisClusterException, BusyLoadingError, AuthenticationError) as e:
-                log.exception(type(e))
-                raise
->>>>>>> 63cf7ec5
+            except AuthenticationError as e:
+                raise e
             except (ConnectionError, TimeoutError) as e:
                 # ConnectionError can also be raised if we couldn't get a
                 # connection from the pool before timing out, so check that
