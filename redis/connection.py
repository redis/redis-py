import copy
import os
import socket
import ssl
import sys
import threading
import weakref
from abc import abstractmethod
from itertools import chain
from queue import Empty, Full, LifoQueue
from time import time
from typing import Optional, Type, Union
from urllib.parse import parse_qs, unquote, urlparse

from .backoff import NoBackoff
from .credentials import CredentialProvider, UsernamePasswordCredentialProvider
from .exceptions import (
    AuthenticationError,
    AuthenticationWrongNumberOfArgsError,
    ChildDeadlockedError,
    ConnectionError,
    DataError,
    RedisError,
    ResponseError,
    TimeoutError,
)
from .parsers import Encoder, _HiredisParser, _RESP2Parser, _RESP3Parser
from .retry import Retry
from .utils import (
    CRYPTOGRAPHY_AVAILABLE,
    HIREDIS_AVAILABLE,
    HIREDIS_PACK_AVAILABLE,
    SSL_AVAILABLE,
    str_if_bytes,
)

if HIREDIS_AVAILABLE:
    import hiredis

SYM_STAR = b"*"
SYM_DOLLAR = b"$"
SYM_CRLF = b"\r\n"
SYM_EMPTY = b""

DEFAULT_RESP_VERSION = 2

SENTINEL = object()

DefaultParser: Type[Union[_RESP2Parser, _RESP3Parser, _HiredisParser]]
if HIREDIS_AVAILABLE:
    DefaultParser = _HiredisParser
else:
    DefaultParser = _RESP2Parser


class HiredisRespSerializer:
    def pack(self, *args):
        """Pack a series of arguments into the Redis protocol"""
        output = []

        if isinstance(args[0], str):
            args = tuple(args[0].encode().split()) + args[1:]
        elif b" " in args[0]:
            args = tuple(args[0].split()) + args[1:]
        try:
            output.append(hiredis.pack_command(args))
        except TypeError:
            _, value, traceback = sys.exc_info()
            raise DataError(value).with_traceback(traceback)

        return output


class PythonRespSerializer:
    def __init__(self, buffer_cutoff, encode) -> None:
        self._buffer_cutoff = buffer_cutoff
        self.encode = encode

    def pack(self, *args):
        """Pack a series of arguments into the Redis protocol"""
        output = []
        # the client might have included 1 or more literal arguments in
        # the command name, e.g., 'CONFIG GET'. The Redis server expects these
        # arguments to be sent separately, so split the first argument
        # manually. These arguments should be bytestrings so that they are
        # not encoded.
        if isinstance(args[0], str):
            args = tuple(args[0].encode().split()) + args[1:]
        elif b" " in args[0]:
            args = tuple(args[0].split()) + args[1:]

        buff = SYM_EMPTY.join((SYM_STAR, str(len(args)).encode(), SYM_CRLF))

        buffer_cutoff = self._buffer_cutoff
        for arg in map(self.encode, args):
            # to avoid large string mallocs, chunk the command into the
            # output list if we're sending large values or memoryviews
            arg_length = len(arg)
            if (
                len(buff) > buffer_cutoff
                or arg_length > buffer_cutoff
                or isinstance(arg, memoryview)
            ):
                buff = SYM_EMPTY.join(
                    (buff, SYM_DOLLAR, str(arg_length).encode(), SYM_CRLF)
                )
                output.append(buff)
                output.append(arg)
                buff = SYM_CRLF
            else:
                buff = SYM_EMPTY.join(
                    (
                        buff,
                        SYM_DOLLAR,
                        str(arg_length).encode(),
                        SYM_CRLF,
                        arg,
                        SYM_CRLF,
                    )
                )
        output.append(buff)
        return output


class AbstractConnection:
    "Manages communication to and from a Redis server"

    def __init__(
        self,
        db=0,
        password=None,
        retry_on_timeout=False,
        retry_on_error=SENTINEL,
        encoding="utf-8",
        encoding_errors="strict",
        decode_responses=False,
        parser_class=DefaultParser,
        socket_read_size=65536,
        health_check_interval=0,
        client_name=None,
        username=None,
        retry=None,
        redis_connect_func=None,
        credential_provider: Optional[CredentialProvider] = None,
        protocol: Optional[int] = 2,
        command_packer=None,
    ):
        """
        Initialize a new Connection.
        To specify a retry policy for specific errors, first set
        `retry_on_error` to a list of the error/s to retry on, then set
        `retry` to a valid `Retry` object.
        To retry on TimeoutError, `retry_on_timeout` can also be set to `True`.
        """
        if (username or password) and credential_provider is not None:
            raise DataError(
                "'username' and 'password' cannot be passed along with 'credential_"
                "provider'. Please provide only one of the following arguments: \n"
                "1. 'password' and (optional) 'username'\n"
                "2. 'credential_provider'"
            )
        self.pid = os.getpid()
        self.db = db
        self.client_name = client_name
        self.credential_provider = credential_provider
        self.password = password
        self.username = username
        self.retry_on_timeout = retry_on_timeout
        if retry_on_error is SENTINEL:
            retry_on_error = []
        if retry_on_timeout:
            # Add TimeoutError to the errors list to retry on
            retry_on_error.append(TimeoutError)
        self.retry_on_error = retry_on_error
        if retry or retry_on_error:
            if retry is None:
                self.retry = Retry(NoBackoff(), 1)
            else:
                # deep-copy the Retry object as it is mutable
                self.retry = copy.deepcopy(retry)
            # Update the retry's supported errors with the specified errors
            self.retry.update_supported_errors(retry_on_error)
        else:
            self.retry = Retry(NoBackoff(), 0)
        self.health_check_interval = health_check_interval
        self.next_health_check = 0
        self.redis_connect_func = redis_connect_func
        self.encoder = Encoder(encoding, encoding_errors, decode_responses)
        self._sock = None
        self._socket_read_size = socket_read_size
        self.set_parser(parser_class)
        self._connect_callbacks = []
        self._buffer_cutoff = 6000
        try:
            p = int(protocol)
        except TypeError:
            p = DEFAULT_RESP_VERSION
        except ValueError:
            raise ConnectionError("protocol must be an integer")
        finally:
            if p < 2 or p > 3:
                raise ConnectionError("protocol must be either 2 or 3")
                # p = DEFAULT_RESP_VERSION
            self.protocol = p
        self._command_packer = self._construct_command_packer(command_packer)

    def __repr__(self):
        repr_args = ",".join([f"{k}={v}" for k, v in self.repr_pieces()])
        return f"{self.__class__.__name__}<{repr_args}>"

    @abstractmethod
    def repr_pieces(self):
        pass

    def __del__(self):
        try:
            self.disconnect()
        except Exception:
            pass

    def _construct_command_packer(self, packer):
        if packer is not None:
            return packer
        elif HIREDIS_PACK_AVAILABLE:
            return HiredisRespSerializer()
        else:
            return PythonRespSerializer(self._buffer_cutoff, self.encoder.encode)

    def register_connect_callback(self, callback):
        self._connect_callbacks.append(weakref.WeakMethod(callback))

    def clear_connect_callbacks(self):
        self._connect_callbacks = []

    def set_parser(self, parser_class):
        """
        Creates a new instance of parser_class with socket size:
        _socket_read_size and assigns it to the parser for the connection
        :param parser_class: The required parser class
        """
        self._parser = parser_class(socket_read_size=self._socket_read_size)

    def connect(self):
        "Connects to the Redis server if not already connected"
        if self._sock:
            return
        try:
            sock = self.retry.call_with_retry(
                lambda: self._connect(), lambda error: self.disconnect(error)
            )
        except socket.timeout:
            raise TimeoutError("Timeout connecting to server")
        except OSError as e:
            raise ConnectionError(self._error_message(e))

        self._sock = sock
        try:
            if self.redis_connect_func is None:
                # Use the default on_connect function
                self.on_connect()
            else:
                # Use the passed function redis_connect_func
                self.redis_connect_func(self)
        except RedisError:
            # clean up after any error in on_connect
            self.disconnect()
            raise

        # run any user callbacks. right now the only internal callback
        # is for pubsub channel/pattern resubscription
        for ref in self._connect_callbacks:
            callback = ref()
            if callback:
                callback(self)

    @abstractmethod
    def _connect(self):
        pass

    @abstractmethod
    def _host_error(self):
        pass

    @abstractmethod
    def _error_message(self, exception):
        pass

    def on_connect(self):
        "Initialize the connection, authenticate and select a database"
        self._parser.on_connect(self)
        parser = self._parser

        auth_args = None
        # if credential provider or username and/or password are set, authenticate
        if self.credential_provider or (self.username or self.password):
            cred_provider = (
                self.credential_provider
                or UsernamePasswordCredentialProvider(self.username, self.password)
            )
            auth_args = cred_provider.get_credentials()

        # if resp version is specified and we have auth args,
        # we need to send them via HELLO
<<<<<<< HEAD
        if auth_args and self.protocol != DEFAULT_RESP_VERSION:
=======
        if auth_args and self.protocol not in [2, "2"]:
>>>>>>> 1c7d3c01
            if isinstance(self._parser, _RESP2Parser):
                self.set_parser(_RESP3Parser)
                # update cluster exception classes
                self._parser.EXCEPTION_CLASSES = parser.EXCEPTION_CLASSES
                self._parser.on_connect(self)
            if len(auth_args) == 1:
                auth_args = ["default", auth_args[0]]
            self.send_command("HELLO", self.protocol, "AUTH", *auth_args)
            response = self.read_response()
            # if response.get(b"proto") != self.protocol and response.get(
            #     "proto"
            # ) != self.protocol:
            #     raise ConnectionError("Invalid RESP version")
        elif auth_args:
            # avoid checking health here -- PING will fail if we try
            # to check the health prior to the AUTH
            self.send_command("AUTH", *auth_args, check_health=False)

            try:
                auth_response = self.read_response()
            except AuthenticationWrongNumberOfArgsError:
                # a username and password were specified but the Redis
                # server seems to be < 6.0.0 which expects a single password
                # arg. retry auth with just the password.
                # https://github.com/andymccurdy/redis-py/issues/1274
                self.send_command("AUTH", auth_args[-1], check_health=False)
                auth_response = self.read_response()

            if str_if_bytes(auth_response) != "OK":
                raise AuthenticationError("Invalid Username or Password")

        # if resp version is specified, switch to it
<<<<<<< HEAD
        elif self.protocol != DEFAULT_RESP_VERSION:
=======
        elif self.protocol not in [2, "2"]:
>>>>>>> 1c7d3c01
            if isinstance(self._parser, _RESP2Parser):
                self.set_parser(_RESP3Parser)
                # update cluster exception classes
                self._parser.EXCEPTION_CLASSES = parser.EXCEPTION_CLASSES
                self._parser.on_connect(self)
            self.send_command("HELLO", self.protocol)
            response = self.read_response()
            if (
                response.get(b"proto") != self.protocol
                and response.get("proto") != self.protocol
            ):
                raise ConnectionError("Invalid RESP version")

        # if a client_name is given, set it
        if self.client_name:
            self.send_command("CLIENT", "SETNAME", self.client_name)
            if str_if_bytes(self.read_response()) != "OK":
                raise ConnectionError("Error setting client name")

        # if a database is specified, switch to it
        if self.db:
            self.send_command("SELECT", self.db)
            if str_if_bytes(self.read_response()) != "OK":
                raise ConnectionError("Invalid Database")

    def disconnect(self, *args):
        "Disconnects from the Redis server"
        self._parser.on_disconnect()
        if self._sock is None:
            return

        if os.getpid() == self.pid:
            try:
                self._sock.shutdown(socket.SHUT_RDWR)
            except OSError:
                pass

        try:
            self._sock.close()
        except OSError:
            pass
        self._sock = None

    def _send_ping(self):
        """Send PING, expect PONG in return"""
        self.send_command("PING", check_health=False)
        if str_if_bytes(self.read_response()) != "PONG":
            raise ConnectionError("Bad response from PING health check")

    def _ping_failed(self, error):
        """Function to call when PING fails"""
        self.disconnect()

    def check_health(self):
        """Check the health of the connection with a PING/PONG"""
        if self.health_check_interval and time() > self.next_health_check:
            self.retry.call_with_retry(self._send_ping, self._ping_failed)

    def send_packed_command(self, command, check_health=True):
        """Send an already packed command to the Redis server"""
        if not self._sock:
            self.connect()
        # guard against health check recursion
        if check_health:
            self.check_health()
        try:
            if isinstance(command, str):
                command = [command]
            for item in command:
                self._sock.sendall(item)
        except socket.timeout:
            self.disconnect()
            raise TimeoutError("Timeout writing to socket")
        except OSError as e:
            self.disconnect()
            if len(e.args) == 1:
                errno, errmsg = "UNKNOWN", e.args[0]
            else:
                errno = e.args[0]
                errmsg = e.args[1]
            raise ConnectionError(f"Error {errno} while writing to socket. {errmsg}.")
        except Exception:
            self.disconnect()
            raise

    def send_command(self, *args, **kwargs):
        """Pack and send a command to the Redis server"""
        self.send_packed_command(
            self._command_packer.pack(*args),
            check_health=kwargs.get("check_health", True),
        )

    def can_read(self, timeout=0):
        """Poll the socket to see if there's data that can be read."""
        sock = self._sock
        if not sock:
            self.connect()

        host_error = self._host_error()

        try:
            return self._parser.can_read(timeout)
        except OSError as e:
            self.disconnect()
            raise ConnectionError(f"Error while reading from {host_error}: {e.args}")

    def read_response(self, disable_decoding=False, push_request=False):
        """Read the response from a previously sent command"""

        host_error = self._host_error()

        try:
<<<<<<< HEAD
            if self.protocol == 3 and not HIREDIS_AVAILABLE:
=======
            if self.protocol in ["3", 3] and not HIREDIS_AVAILABLE:
>>>>>>> 1c7d3c01
                response = self._parser.read_response(
                    disable_decoding=disable_decoding, push_request=push_request
                )
            else:
                response = self._parser.read_response(disable_decoding=disable_decoding)
        except socket.timeout:
            self.disconnect()
            raise TimeoutError(f"Timeout reading from {host_error}")
        except OSError as e:
            self.disconnect()
            raise ConnectionError(
                f"Error while reading from {host_error}" f" : {e.args}"
            )
        except Exception:
            self.disconnect()
            raise

        if self.health_check_interval:
            self.next_health_check = time() + self.health_check_interval

        if isinstance(response, ResponseError):
            raise response
        return response

    def pack_command(self, *args):
        """Pack a series of arguments into the Redis protocol"""
        return self._command_packer.pack(*args)

    def pack_commands(self, commands):
        """Pack multiple commands into the Redis protocol"""
        output = []
        pieces = []
        buffer_length = 0
        buffer_cutoff = self._buffer_cutoff

        for cmd in commands:
            for chunk in self._command_packer.pack(*cmd):
                chunklen = len(chunk)
                if (
                    buffer_length > buffer_cutoff
                    or chunklen > buffer_cutoff
                    or isinstance(chunk, memoryview)
                ):
                    if pieces:
                        output.append(SYM_EMPTY.join(pieces))
                    buffer_length = 0
                    pieces = []

                if chunklen > buffer_cutoff or isinstance(chunk, memoryview):
                    output.append(chunk)
                else:
                    pieces.append(chunk)
                    buffer_length += chunklen

        if pieces:
            output.append(SYM_EMPTY.join(pieces))
        return output


class Connection(AbstractConnection):
    "Manages TCP communication to and from a Redis server"

    def __init__(
        self,
        host="localhost",
        port=6379,
        socket_timeout=None,
        socket_connect_timeout=None,
        socket_keepalive=False,
        socket_keepalive_options=None,
        socket_type=0,
        **kwargs,
    ):
        self.host = host
        self.port = int(port)
        self.socket_timeout = socket_timeout
        self.socket_connect_timeout = socket_connect_timeout or socket_timeout
        self.socket_keepalive = socket_keepalive
        self.socket_keepalive_options = socket_keepalive_options or {}
        self.socket_type = socket_type
        super().__init__(**kwargs)

    def repr_pieces(self):
        pieces = [("host", self.host), ("port", self.port), ("db", self.db)]
        if self.client_name:
            pieces.append(("client_name", self.client_name))
        return pieces

    def _connect(self):
        "Create a TCP socket connection"
        # we want to mimic what socket.create_connection does to support
        # ipv4/ipv6, but we want to set options prior to calling
        # socket.connect()
        err = None
        for res in socket.getaddrinfo(
            self.host, self.port, self.socket_type, socket.SOCK_STREAM
        ):
            family, socktype, proto, canonname, socket_address = res
            sock = None
            try:
                sock = socket.socket(family, socktype, proto)
                # TCP_NODELAY
                sock.setsockopt(socket.IPPROTO_TCP, socket.TCP_NODELAY, 1)

                # TCP_KEEPALIVE
                if self.socket_keepalive:
                    sock.setsockopt(socket.SOL_SOCKET, socket.SO_KEEPALIVE, 1)
                    for k, v in self.socket_keepalive_options.items():
                        sock.setsockopt(socket.IPPROTO_TCP, k, v)

                # set the socket_connect_timeout before we connect
                sock.settimeout(self.socket_connect_timeout)

                # connect
                sock.connect(socket_address)

                # set the socket_timeout now that we're connected
                sock.settimeout(self.socket_timeout)
                return sock

            except OSError as _:
                err = _
                if sock is not None:
                    sock.close()

        if err is not None:
            raise err
        raise OSError("socket.getaddrinfo returned an empty list")

    def _host_error(self):
        return f"{self.host}:{self.port}"

    def _error_message(self, exception):
        # args for socket.error can either be (errno, "message")
        # or just "message"

        host_error = self._host_error()

        if len(exception.args) == 1:
            try:
                return f"Error connecting to {host_error}. \
                        {exception.args[0]}."
            except AttributeError:
                return f"Connection Error: {exception.args[0]}"
        else:
            try:
                return (
                    f"Error {exception.args[0]} connecting to "
                    f"{host_error}. {exception.args[1]}."
                )
            except AttributeError:
                return f"Connection Error: {exception.args[0]}"


class SSLConnection(Connection):
    """Manages SSL connections to and from the Redis server(s).
    This class extends the Connection class, adding SSL functionality, and making
    use of ssl.SSLContext (https://docs.python.org/3/library/ssl.html#ssl.SSLContext)
    """  # noqa

    def __init__(
        self,
        ssl_keyfile=None,
        ssl_certfile=None,
        ssl_cert_reqs="required",
        ssl_ca_certs=None,
        ssl_ca_data=None,
        ssl_check_hostname=False,
        ssl_ca_path=None,
        ssl_password=None,
        ssl_validate_ocsp=False,
        ssl_validate_ocsp_stapled=False,
        ssl_ocsp_context=None,
        ssl_ocsp_expected_cert=None,
        **kwargs,
    ):
        """Constructor

        Args:
            ssl_keyfile: Path to an ssl private key. Defaults to None.
            ssl_certfile: Path to an ssl certificate. Defaults to None.
            ssl_cert_reqs: The string value for the SSLContext.verify_mode (none, optional, required). Defaults to "required".
            ssl_ca_certs: The path to a file of concatenated CA certificates in PEM format. Defaults to None.
            ssl_ca_data: Either an ASCII string of one or more PEM-encoded certificates or a bytes-like object of DER-encoded certificates.
            ssl_check_hostname: If set, match the hostname during the SSL handshake. Defaults to False.
            ssl_ca_path: The path to a directory containing several CA certificates in PEM format. Defaults to None.
            ssl_password: Password for unlocking an encrypted private key. Defaults to None.

            ssl_validate_ocsp: If set, perform a full ocsp validation (i.e not a stapled verification)
            ssl_validate_ocsp_stapled: If set, perform a validation on a stapled ocsp response
            ssl_ocsp_context: A fully initialized OpenSSL.SSL.Context object to be used in verifying the ssl_ocsp_expected_cert
            ssl_ocsp_expected_cert: A PEM armoured string containing the expected certificate to be returned from the ocsp verification service.

        Raises:
            RedisError
        """  # noqa
        if not SSL_AVAILABLE:
            raise RedisError("Python wasn't built with SSL support")

        self.keyfile = ssl_keyfile
        self.certfile = ssl_certfile
        if ssl_cert_reqs is None:
            ssl_cert_reqs = ssl.CERT_NONE
        elif isinstance(ssl_cert_reqs, str):
            CERT_REQS = {
                "none": ssl.CERT_NONE,
                "optional": ssl.CERT_OPTIONAL,
                "required": ssl.CERT_REQUIRED,
            }
            if ssl_cert_reqs not in CERT_REQS:
                raise RedisError(
                    f"Invalid SSL Certificate Requirements Flag: {ssl_cert_reqs}"
                )
            ssl_cert_reqs = CERT_REQS[ssl_cert_reqs]
        self.cert_reqs = ssl_cert_reqs
        self.ca_certs = ssl_ca_certs
        self.ca_data = ssl_ca_data
        self.ca_path = ssl_ca_path
        self.check_hostname = ssl_check_hostname
        self.certificate_password = ssl_password
        self.ssl_validate_ocsp = ssl_validate_ocsp
        self.ssl_validate_ocsp_stapled = ssl_validate_ocsp_stapled
        self.ssl_ocsp_context = ssl_ocsp_context
        self.ssl_ocsp_expected_cert = ssl_ocsp_expected_cert
        super().__init__(**kwargs)

    def _connect(self):
        "Wrap the socket with SSL support"
        sock = super()._connect()
        context = ssl.create_default_context()
        context.check_hostname = self.check_hostname
        context.verify_mode = self.cert_reqs
        if self.certfile or self.keyfile:
            context.load_cert_chain(
                certfile=self.certfile,
                keyfile=self.keyfile,
                password=self.certificate_password,
            )
        if (
            self.ca_certs is not None
            or self.ca_path is not None
            or self.ca_data is not None
        ):
            context.load_verify_locations(
                cafile=self.ca_certs, capath=self.ca_path, cadata=self.ca_data
            )
        sslsock = context.wrap_socket(sock, server_hostname=self.host)
        if self.ssl_validate_ocsp is True and CRYPTOGRAPHY_AVAILABLE is False:
            raise RedisError("cryptography is not installed.")

        if self.ssl_validate_ocsp_stapled and self.ssl_validate_ocsp:
            raise RedisError(
                "Either an OCSP staple or pure OCSP connection must be validated "
                "- not both."
            )

        # validation for the stapled case
        if self.ssl_validate_ocsp_stapled:
            import OpenSSL

            from .ocsp import ocsp_staple_verifier

            # if a context is provided use it - otherwise, a basic context
            if self.ssl_ocsp_context is None:
                staple_ctx = OpenSSL.SSL.Context(OpenSSL.SSL.SSLv23_METHOD)
                staple_ctx.use_certificate_file(self.certfile)
                staple_ctx.use_privatekey_file(self.keyfile)
            else:
                staple_ctx = self.ssl_ocsp_context

            staple_ctx.set_ocsp_client_callback(
                ocsp_staple_verifier, self.ssl_ocsp_expected_cert
            )

            #  need another socket
            con = OpenSSL.SSL.Connection(staple_ctx, socket.socket())
            con.request_ocsp()
            con.connect((self.host, self.port))
            con.do_handshake()
            con.shutdown()
            return sslsock

        # pure ocsp validation
        if self.ssl_validate_ocsp is True and CRYPTOGRAPHY_AVAILABLE:
            from .ocsp import OCSPVerifier

            o = OCSPVerifier(sslsock, self.host, self.port, self.ca_certs)
            if o.is_valid():
                return sslsock
            else:
                raise ConnectionError("ocsp validation error")
        return sslsock


class UnixDomainSocketConnection(AbstractConnection):
    "Manages UDS communication to and from a Redis server"

    def __init__(self, path="", socket_timeout=None, **kwargs):
        self.path = path
        self.socket_timeout = socket_timeout
        super().__init__(**kwargs)

    def repr_pieces(self):
        pieces = [("path", self.path), ("db", self.db)]
        if self.client_name:
            pieces.append(("client_name", self.client_name))
        return pieces

    def _connect(self):
        "Create a Unix domain socket connection"
        sock = socket.socket(socket.AF_UNIX, socket.SOCK_STREAM)
        sock.settimeout(self.socket_timeout)
        sock.connect(self.path)
        return sock

    def _host_error(self):
        return self.path

    def _error_message(self, exception):
        # args for socket.error can either be (errno, "message")
        # or just "message"
        host_error = self._host_error()
        if len(exception.args) == 1:
            return (
                f"Error connecting to unix socket: {host_error}. {exception.args[0]}."
            )
        else:
            return (
                f"Error {exception.args[0]} connecting to unix socket: "
                f"{host_error}. {exception.args[1]}."
            )


FALSE_STRINGS = ("0", "F", "FALSE", "N", "NO")


def to_bool(value):
    if value is None or value == "":
        return None
    if isinstance(value, str) and value.upper() in FALSE_STRINGS:
        return False
    return bool(value)


URL_QUERY_ARGUMENT_PARSERS = {
    "db": int,
    "socket_timeout": float,
    "socket_connect_timeout": float,
    "socket_keepalive": to_bool,
    "retry_on_timeout": to_bool,
    "retry_on_error": list,
    "max_connections": int,
    "health_check_interval": int,
    "ssl_check_hostname": to_bool,
}


def parse_url(url):
    if not (
        url.startswith("redis://")
        or url.startswith("rediss://")
        or url.startswith("unix://")
    ):
        raise ValueError(
            "Redis URL must specify one of the following "
            "schemes (redis://, rediss://, unix://)"
        )

    url = urlparse(url)
    kwargs = {}

    for name, value in parse_qs(url.query).items():
        if value and len(value) > 0:
            value = unquote(value[0])
            parser = URL_QUERY_ARGUMENT_PARSERS.get(name)
            if parser:
                try:
                    kwargs[name] = parser(value)
                except (TypeError, ValueError):
                    raise ValueError(f"Invalid value for `{name}` in connection URL.")
            else:
                kwargs[name] = value

    if url.username:
        kwargs["username"] = unquote(url.username)
    if url.password:
        kwargs["password"] = unquote(url.password)

    # We only support redis://, rediss:// and unix:// schemes.
    if url.scheme == "unix":
        if url.path:
            kwargs["path"] = unquote(url.path)
        kwargs["connection_class"] = UnixDomainSocketConnection

    else:  # implied:  url.scheme in ("redis", "rediss"):
        if url.hostname:
            kwargs["host"] = unquote(url.hostname)
        if url.port:
            kwargs["port"] = int(url.port)

        # If there's a path argument, use it as the db argument if a
        # querystring value wasn't specified
        if url.path and "db" not in kwargs:
            try:
                kwargs["db"] = int(unquote(url.path).replace("/", ""))
            except (AttributeError, ValueError):
                pass

        if url.scheme == "rediss":
            kwargs["connection_class"] = SSLConnection

    return kwargs


class ConnectionPool:
    """
    Create a connection pool. ``If max_connections`` is set, then this
    object raises :py:class:`~redis.exceptions.ConnectionError` when the pool's
    limit is reached.

    By default, TCP connections are created unless ``connection_class``
    is specified. Use class:`.UnixDomainSocketConnection` for
    unix sockets.

    Any additional keyword arguments are passed to the constructor of
    ``connection_class``.
    """

    @classmethod
    def from_url(cls, url, **kwargs):
        """
        Return a connection pool configured from the given URL.

        For example::

            redis://[[username]:[password]]@localhost:6379/0
            rediss://[[username]:[password]]@localhost:6379/0
            unix://[username@]/path/to/socket.sock?db=0[&password=password]

        Three URL schemes are supported:

        - `redis://` creates a TCP socket connection. See more at:
          <https://www.iana.org/assignments/uri-schemes/prov/redis>
        - `rediss://` creates a SSL wrapped TCP socket connection. See more at:
          <https://www.iana.org/assignments/uri-schemes/prov/rediss>
        - ``unix://``: creates a Unix Domain Socket connection.

        The username, password, hostname, path and all querystring values
        are passed through urllib.parse.unquote in order to replace any
        percent-encoded values with their corresponding characters.

        There are several ways to specify a database number. The first value
        found will be used:

            1. A ``db`` querystring option, e.g. redis://localhost?db=0
            2. If using the redis:// or rediss:// schemes, the path argument
               of the url, e.g. redis://localhost/0
            3. A ``db`` keyword argument to this function.

        If none of these options are specified, the default db=0 is used.

        All querystring options are cast to their appropriate Python types.
        Boolean arguments can be specified with string values "True"/"False"
        or "Yes"/"No". Values that cannot be properly cast cause a
        ``ValueError`` to be raised. Once parsed, the querystring arguments
        and keyword arguments are passed to the ``ConnectionPool``'s
        class initializer. In the case of conflicting arguments, querystring
        arguments always win.
        """
        url_options = parse_url(url)

        if "connection_class" in kwargs:
            url_options["connection_class"] = kwargs["connection_class"]

        kwargs.update(url_options)
        return cls(**kwargs)

    def __init__(
        self, connection_class=Connection, max_connections=None, **connection_kwargs
    ):
        max_connections = max_connections or 2**31
        if not isinstance(max_connections, int) or max_connections < 0:
            raise ValueError('"max_connections" must be a positive integer')

        self.connection_class = connection_class
        self.connection_kwargs = connection_kwargs
        self.max_connections = max_connections

        # a lock to protect the critical section in _checkpid().
        # this lock is acquired when the process id changes, such as
        # after a fork. during this time, multiple threads in the child
        # process could attempt to acquire this lock. the first thread
        # to acquire the lock will reset the data structures and lock
        # object of this pool. subsequent threads acquiring this lock
        # will notice the first thread already did the work and simply
        # release the lock.
        self._fork_lock = threading.Lock()
        self.reset()

    def __repr__(self):
        return (
            f"{type(self).__name__}"
            f"<{repr(self.connection_class(**self.connection_kwargs))}>"
        )

    def reset(self):
        self._lock = threading.Lock()
        self._created_connections = 0
        self._available_connections = []
        self._in_use_connections = set()

        # this must be the last operation in this method. while reset() is
        # called when holding _fork_lock, other threads in this process
        # can call _checkpid() which compares self.pid and os.getpid() without
        # holding any lock (for performance reasons). keeping this assignment
        # as the last operation ensures that those other threads will also
        # notice a pid difference and block waiting for the first thread to
        # release _fork_lock. when each of these threads eventually acquire
        # _fork_lock, they will notice that another thread already called
        # reset() and they will immediately release _fork_lock and continue on.
        self.pid = os.getpid()

    def _checkpid(self):
        # _checkpid() attempts to keep ConnectionPool fork-safe on modern
        # systems. this is called by all ConnectionPool methods that
        # manipulate the pool's state such as get_connection() and release().
        #
        # _checkpid() determines whether the process has forked by comparing
        # the current process id to the process id saved on the ConnectionPool
        # instance. if these values are the same, _checkpid() simply returns.
        #
        # when the process ids differ, _checkpid() assumes that the process
        # has forked and that we're now running in the child process. the child
        # process cannot use the parent's file descriptors (e.g., sockets).
        # therefore, when _checkpid() sees the process id change, it calls
        # reset() in order to reinitialize the child's ConnectionPool. this
        # will cause the child to make all new connection objects.
        #
        # _checkpid() is protected by self._fork_lock to ensure that multiple
        # threads in the child process do not call reset() multiple times.
        #
        # there is an extremely small chance this could fail in the following
        # scenario:
        #   1. process A calls _checkpid() for the first time and acquires
        #      self._fork_lock.
        #   2. while holding self._fork_lock, process A forks (the fork()
        #      could happen in a different thread owned by process A)
        #   3. process B (the forked child process) inherits the
        #      ConnectionPool's state from the parent. that state includes
        #      a locked _fork_lock. process B will not be notified when
        #      process A releases the _fork_lock and will thus never be
        #      able to acquire the _fork_lock.
        #
        # to mitigate this possible deadlock, _checkpid() will only wait 5
        # seconds to acquire _fork_lock. if _fork_lock cannot be acquired in
        # that time it is assumed that the child is deadlocked and a
        # redis.ChildDeadlockedError error is raised.
        if self.pid != os.getpid():
            acquired = self._fork_lock.acquire(timeout=5)
            if not acquired:
                raise ChildDeadlockedError
            # reset() the instance for the new process if another thread
            # hasn't already done so
            try:
                if self.pid != os.getpid():
                    self.reset()
            finally:
                self._fork_lock.release()

    def get_connection(self, command_name, *keys, **options):
        "Get a connection from the pool"
        self._checkpid()
        with self._lock:
            try:
                connection = self._available_connections.pop()
            except IndexError:
                connection = self.make_connection()
            self._in_use_connections.add(connection)

        try:
            # ensure this connection is connected to Redis
            connection.connect()
            # connections that the pool provides should be ready to send
            # a command. if not, the connection was either returned to the
            # pool before all data has been read or the socket has been
            # closed. either way, reconnect and verify everything is good.
            try:
                if connection.can_read():
                    raise ConnectionError("Connection has data")
            except (ConnectionError, OSError):
                connection.disconnect()
                connection.connect()
                if connection.can_read():
                    raise ConnectionError("Connection not ready")
        except BaseException:
            # release the connection back to the pool so that we don't
            # leak it
            self.release(connection)
            raise

        return connection

    def get_encoder(self):
        "Return an encoder based on encoding settings"
        kwargs = self.connection_kwargs
        return Encoder(
            encoding=kwargs.get("encoding", "utf-8"),
            encoding_errors=kwargs.get("encoding_errors", "strict"),
            decode_responses=kwargs.get("decode_responses", False),
        )

    def make_connection(self):
        "Create a new connection"
        if self._created_connections >= self.max_connections:
            raise ConnectionError("Too many connections")
        self._created_connections += 1
        return self.connection_class(**self.connection_kwargs)

    def release(self, connection):
        "Releases the connection back to the pool"
        self._checkpid()
        with self._lock:
            try:
                self._in_use_connections.remove(connection)
            except KeyError:
                # Gracefully fail when a connection is returned to this pool
                # that the pool doesn't actually own
                pass

            if self.owns_connection(connection):
                self._available_connections.append(connection)
            else:
                # pool doesn't own this connection. do not add it back
                # to the pool and decrement the count so that another
                # connection can take its place if needed
                self._created_connections -= 1
                connection.disconnect()
                return

    def owns_connection(self, connection):
        return connection.pid == self.pid

    def disconnect(self, inuse_connections=True):
        """
        Disconnects connections in the pool

        If ``inuse_connections`` is True, disconnect connections that are
        current in use, potentially by other threads. Otherwise only disconnect
        connections that are idle in the pool.
        """
        self._checkpid()
        with self._lock:
            if inuse_connections:
                connections = chain(
                    self._available_connections, self._in_use_connections
                )
            else:
                connections = self._available_connections

            for connection in connections:
                connection.disconnect()

    def set_retry(self, retry: "Retry") -> None:
        self.connection_kwargs.update({"retry": retry})
        for conn in self._available_connections:
            conn.retry = retry
        for conn in self._in_use_connections:
            conn.retry = retry


class BlockingConnectionPool(ConnectionPool):
    """
    Thread-safe blocking connection pool::

        >>> from redis.client import Redis
        >>> client = Redis(connection_pool=BlockingConnectionPool())

    It performs the same function as the default
    :py:class:`~redis.ConnectionPool` implementation, in that,
    it maintains a pool of reusable connections that can be shared by
    multiple redis clients (safely across threads if required).

    The difference is that, in the event that a client tries to get a
    connection from the pool when all of connections are in use, rather than
    raising a :py:class:`~redis.ConnectionError` (as the default
    :py:class:`~redis.ConnectionPool` implementation does), it
    makes the client wait ("blocks") for a specified number of seconds until
    a connection becomes available.

    Use ``max_connections`` to increase / decrease the pool size::

        >>> pool = BlockingConnectionPool(max_connections=10)

    Use ``timeout`` to tell it either how many seconds to wait for a connection
    to become available, or to block forever:

        >>> # Block forever.
        >>> pool = BlockingConnectionPool(timeout=None)

        >>> # Raise a ``ConnectionError`` after five seconds if a connection is
        >>> # not available.
        >>> pool = BlockingConnectionPool(timeout=5)
    """

    def __init__(
        self,
        max_connections=50,
        timeout=20,
        connection_class=Connection,
        queue_class=LifoQueue,
        **connection_kwargs,
    ):

        self.queue_class = queue_class
        self.timeout = timeout
        super().__init__(
            connection_class=connection_class,
            max_connections=max_connections,
            **connection_kwargs,
        )

    def reset(self):
        # Create and fill up a thread safe queue with ``None`` values.
        self.pool = self.queue_class(self.max_connections)
        while True:
            try:
                self.pool.put_nowait(None)
            except Full:
                break

        # Keep a list of actual connection instances so that we can
        # disconnect them later.
        self._connections = []

        # this must be the last operation in this method. while reset() is
        # called when holding _fork_lock, other threads in this process
        # can call _checkpid() which compares self.pid and os.getpid() without
        # holding any lock (for performance reasons). keeping this assignment
        # as the last operation ensures that those other threads will also
        # notice a pid difference and block waiting for the first thread to
        # release _fork_lock. when each of these threads eventually acquire
        # _fork_lock, they will notice that another thread already called
        # reset() and they will immediately release _fork_lock and continue on.
        self.pid = os.getpid()

    def make_connection(self):
        "Make a fresh connection."
        connection = self.connection_class(**self.connection_kwargs)
        self._connections.append(connection)
        return connection

    def get_connection(self, command_name, *keys, **options):
        """
        Get a connection, blocking for ``self.timeout`` until a connection
        is available from the pool.

        If the connection returned is ``None`` then creates a new connection.
        Because we use a last-in first-out queue, the existing connections
        (having been returned to the pool after the initial ``None`` values
        were added) will be returned before ``None`` values. This means we only
        create new connections when we need to, i.e.: the actual number of
        connections will only increase in response to demand.
        """
        # Make sure we haven't changed process.
        self._checkpid()

        # Try and get a connection from the pool. If one isn't available within
        # self.timeout then raise a ``ConnectionError``.
        connection = None
        try:
            connection = self.pool.get(block=True, timeout=self.timeout)
        except Empty:
            # Note that this is not caught by the redis client and will be
            # raised unless handled by application code. If you want never to
            raise ConnectionError("No connection available.")

        # If the ``connection`` is actually ``None`` then that's a cue to make
        # a new connection to add to the pool.
        if connection is None:
            connection = self.make_connection()

        try:
            # ensure this connection is connected to Redis
            connection.connect()
            # connections that the pool provides should be ready to send
            # a command. if not, the connection was either returned to the
            # pool before all data has been read or the socket has been
            # closed. either way, reconnect and verify everything is good.
            try:
                if connection.can_read():
                    raise ConnectionError("Connection has data")
            except (ConnectionError, OSError):
                connection.disconnect()
                connection.connect()
                if connection.can_read():
                    raise ConnectionError("Connection not ready")
        except BaseException:
            # release the connection back to the pool so that we don't leak it
            self.release(connection)
            raise

        return connection

    def release(self, connection):
        "Releases the connection back to the pool."
        # Make sure we haven't changed process.
        self._checkpid()
        if not self.owns_connection(connection):
            # pool doesn't own this connection. do not add it back
            # to the pool. instead add a None value which is a placeholder
            # that will cause the pool to recreate the connection if
            # its needed.
            connection.disconnect()
            self.pool.put_nowait(None)
            return

        # Put the connection back into the pool.
        try:
            self.pool.put_nowait(connection)
        except Full:
            # perhaps the pool has been reset() after a fork? regardless,
            # we don't want this connection
            pass

    def disconnect(self):
        "Disconnects all connections in the pool."
        self._checkpid()
        for connection in self._connections:
            connection.disconnect()<|MERGE_RESOLUTION|>--- conflicted
+++ resolved
@@ -301,11 +301,7 @@
 
         # if resp version is specified and we have auth args,
         # we need to send them via HELLO
-<<<<<<< HEAD
-        if auth_args and self.protocol != DEFAULT_RESP_VERSION:
-=======
         if auth_args and self.protocol not in [2, "2"]:
->>>>>>> 1c7d3c01
             if isinstance(self._parser, _RESP2Parser):
                 self.set_parser(_RESP3Parser)
                 # update cluster exception classes
@@ -338,11 +334,7 @@
                 raise AuthenticationError("Invalid Username or Password")
 
         # if resp version is specified, switch to it
-<<<<<<< HEAD
-        elif self.protocol != DEFAULT_RESP_VERSION:
-=======
         elif self.protocol not in [2, "2"]:
->>>>>>> 1c7d3c01
             if isinstance(self._parser, _RESP2Parser):
                 self.set_parser(_RESP3Parser)
                 # update cluster exception classes
@@ -455,11 +447,7 @@
         host_error = self._host_error()
 
         try:
-<<<<<<< HEAD
-            if self.protocol == 3 and not HIREDIS_AVAILABLE:
-=======
             if self.protocol in ["3", 3] and not HIREDIS_AVAILABLE:
->>>>>>> 1c7d3c01
                 response = self._parser.read_response(
                     disable_decoding=disable_decoding, push_request=push_request
                 )
