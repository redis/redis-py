--- conflicted
+++ resolved
@@ -525,13 +525,9 @@
         self.port = int(port)
         self.db = db
         self.client_name = client_name
-<<<<<<< HEAD
+        self.credential_provider = credential_provider
         self.password = unquote(password)
-=======
-        self.credential_provider = credential_provider
-        self.password = password
         self.username = username
->>>>>>> c48dc831
         self.socket_timeout = socket_timeout
         self.socket_connect_timeout = socket_connect_timeout or socket_timeout
         self.socket_keepalive = socket_keepalive
