import copy
import os
import socket
<<<<<<< HEAD
import ssl
import threading
import weakref
=======
import sys
import threading
import weakref
from abc import abstractmethod
from io import SEEK_END
>>>>>>> 318b114f
from itertools import chain
from queue import Empty, Full, LifoQueue
from time import time
from typing import Optional, Type, Union
from urllib.parse import parse_qs, unquote, urlparse

from .backoff import NoBackoff
from .credentials import CredentialProvider, UsernamePasswordCredentialProvider
from .exceptions import (
    AuthenticationError,
    AuthenticationWrongNumberOfArgsError,
    ChildDeadlockedError,
    ConnectionError,
    DataError,
    RedisError,
    ResponseError,
    TimeoutError,
)
<<<<<<< HEAD
from .parsers import Encoder, _HiredisParser, _RESP2Parser, _RESP3Parser
from .retry import Retry
from .utils import (
    CRYPTOGRAPHY_AVAILABLE,
    HIREDIS_AVAILABLE,
    SSL_AVAILABLE,
    str_if_bytes,
)
=======
from redis.retry import Retry
from redis.utils import (
    CRYPTOGRAPHY_AVAILABLE,
    HIREDIS_AVAILABLE,
    HIREDIS_PACK_AVAILABLE,
    str_if_bytes,
)

try:
    import ssl

    ssl_available = True
except ImportError:
    ssl_available = False

NONBLOCKING_EXCEPTION_ERROR_NUMBERS = {BlockingIOError: errno.EWOULDBLOCK}

if ssl_available:
    if hasattr(ssl, "SSLWantReadError"):
        NONBLOCKING_EXCEPTION_ERROR_NUMBERS[ssl.SSLWantReadError] = 2
        NONBLOCKING_EXCEPTION_ERROR_NUMBERS[ssl.SSLWantWriteError] = 2
    else:
        NONBLOCKING_EXCEPTION_ERROR_NUMBERS[ssl.SSLError] = 2

NONBLOCKING_EXCEPTIONS = tuple(NONBLOCKING_EXCEPTION_ERROR_NUMBERS.keys())

if HIREDIS_AVAILABLE:
    import hiredis
>>>>>>> 318b114f

SYM_STAR = b"*"
SYM_DOLLAR = b"$"
SYM_CRLF = b"\r\n"
SYM_EMPTY = b""

SENTINEL = object()

<<<<<<< HEAD
DefaultParser: Type[Union[_RESP2Parser, _RESP3Parser, _HiredisParser]]
=======

class PythonParser(BaseParser):
    "Plain Python parsing class"

    def __init__(self, socket_read_size):
        self.socket_read_size = socket_read_size
        self.encoder = None
        self._sock = None
        self._buffer = None

    def __del__(self):
        try:
            self.on_disconnect()
        except Exception:
            pass

    def on_connect(self, connection):
        "Called when the socket connects"
        self._sock = connection._sock
        self._buffer = SocketBuffer(
            self._sock, self.socket_read_size, connection.socket_timeout
        )
        self.encoder = connection.encoder

    def on_disconnect(self):
        "Called when the socket disconnects"
        self._sock = None
        if self._buffer is not None:
            self._buffer.close()
            self._buffer = None
        self.encoder = None

    def can_read(self, timeout):
        return self._buffer and self._buffer.can_read(timeout)

    def read_response(self, disable_decoding=False):
        pos = self._buffer.get_pos() if self._buffer else None
        try:
            result = self._read_response(disable_decoding=disable_decoding)
        except BaseException:
            if self._buffer:
                self._buffer.rewind(pos)
            raise
        else:
            self._buffer.purge()
            return result

    def _read_response(self, disable_decoding=False):
        raw = self._buffer.readline()
        if not raw:
            raise ConnectionError(SERVER_CLOSED_CONNECTION_ERROR)

        byte, response = raw[:1], raw[1:]

        # server returned an error
        if byte == b"-":
            response = response.decode("utf-8", errors="replace")
            error = self.parse_error(response)
            # if the error is a ConnectionError, raise immediately so the user
            # is notified
            if isinstance(error, ConnectionError):
                raise error
            # otherwise, we're dealing with a ResponseError that might belong
            # inside a pipeline response. the connection's read_response()
            # and/or the pipeline's execute() will raise this error if
            # necessary, so just return the exception instance here.
            return error
        # single value
        elif byte == b"+":
            pass
        # int value
        elif byte == b":":
            return int(response)
        # bulk response
        elif byte == b"$" and response == b"-1":
            return None
        elif byte == b"$":
            response = self._buffer.read(int(response))
        # multi-bulk response
        elif byte == b"*" and response == b"-1":
            return None
        elif byte == b"*":
            response = [
                self._read_response(disable_decoding=disable_decoding)
                for i in range(int(response))
            ]
        else:
            raise InvalidResponse(f"Protocol Error: {raw!r}")

        if disable_decoding is False:
            response = self.encoder.decode(response)
        return response


class HiredisParser(BaseParser):
    "Parser class for connections using Hiredis"

    def __init__(self, socket_read_size):
        if not HIREDIS_AVAILABLE:
            raise RedisError("Hiredis is not installed")
        self.socket_read_size = socket_read_size
        self._buffer = bytearray(socket_read_size)

    def __del__(self):
        try:
            self.on_disconnect()
        except Exception:
            pass

    def on_connect(self, connection, **kwargs):
        self._sock = connection._sock
        self._socket_timeout = connection.socket_timeout
        kwargs = {
            "protocolError": InvalidResponse,
            "replyError": self.parse_error,
            "errors": connection.encoder.encoding_errors,
        }

        if connection.encoder.decode_responses:
            kwargs["encoding"] = connection.encoder.encoding
        self._reader = hiredis.Reader(**kwargs)
        self._next_response = False

    def on_disconnect(self):
        self._sock = None
        self._reader = None
        self._next_response = False

    def can_read(self, timeout):
        if not self._reader:
            raise ConnectionError(SERVER_CLOSED_CONNECTION_ERROR)

        if self._next_response is False:
            self._next_response = self._reader.gets()
            if self._next_response is False:
                return self.read_from_socket(timeout=timeout, raise_on_timeout=False)
        return True

    def read_from_socket(self, timeout=SENTINEL, raise_on_timeout=True):
        sock = self._sock
        custom_timeout = timeout is not SENTINEL
        try:
            if custom_timeout:
                sock.settimeout(timeout)
            bufflen = self._sock.recv_into(self._buffer)
            if bufflen == 0:
                raise ConnectionError(SERVER_CLOSED_CONNECTION_ERROR)
            self._reader.feed(self._buffer, 0, bufflen)
            # data was read from the socket and added to the buffer.
            # return True to indicate that data was read.
            return True
        except socket.timeout:
            if raise_on_timeout:
                raise TimeoutError("Timeout reading from socket")
            return False
        except NONBLOCKING_EXCEPTIONS as ex:
            # if we're in nonblocking mode and the recv raises a
            # blocking error, simply return False indicating that
            # there's no data to be read. otherwise raise the
            # original exception.
            allowed = NONBLOCKING_EXCEPTION_ERROR_NUMBERS.get(ex.__class__, -1)
            if not raise_on_timeout and ex.errno == allowed:
                return False
            raise ConnectionError(f"Error while reading from socket: {ex.args}")
        finally:
            if custom_timeout:
                sock.settimeout(self._socket_timeout)

    def read_response(self, disable_decoding=False):
        if not self._reader:
            raise ConnectionError(SERVER_CLOSED_CONNECTION_ERROR)

        # _next_response might be cached from a can_read() call
        if self._next_response is not False:
            response = self._next_response
            self._next_response = False
            return response

        if disable_decoding:
            response = self._reader.gets(False)
        else:
            response = self._reader.gets()

        while response is False:
            self.read_from_socket()
            if disable_decoding:
                response = self._reader.gets(False)
            else:
                response = self._reader.gets()
        # if the response is a ConnectionError or the response is a list and
        # the first item is a ConnectionError, raise it as something bad
        # happened
        if isinstance(response, ConnectionError):
            raise response
        elif (
            isinstance(response, list)
            and response
            and isinstance(response[0], ConnectionError)
        ):
            raise response[0]
        return response


DefaultParser: BaseParser
>>>>>>> 318b114f
if HIREDIS_AVAILABLE:
    DefaultParser = _HiredisParser
else:
    DefaultParser = _RESP2Parser


class HiredisRespSerializer:
    def pack(self, *args):
        """Pack a series of arguments into the Redis protocol"""
        output = []

        if isinstance(args[0], str):
            args = tuple(args[0].encode().split()) + args[1:]
        elif b" " in args[0]:
            args = tuple(args[0].split()) + args[1:]
        try:
            output.append(hiredis.pack_command(args))
        except TypeError:
            _, value, traceback = sys.exc_info()
            raise DataError(value).with_traceback(traceback)

        return output


class PythonRespSerializer:
    def __init__(self, buffer_cutoff, encode) -> None:
        self._buffer_cutoff = buffer_cutoff
        self.encode = encode

    def pack(self, *args):
        """Pack a series of arguments into the Redis protocol"""
        output = []
        # the client might have included 1 or more literal arguments in
        # the command name, e.g., 'CONFIG GET'. The Redis server expects these
        # arguments to be sent separately, so split the first argument
        # manually. These arguments should be bytestrings so that they are
        # not encoded.
        if isinstance(args[0], str):
            args = tuple(args[0].encode().split()) + args[1:]
        elif b" " in args[0]:
            args = tuple(args[0].split()) + args[1:]

        buff = SYM_EMPTY.join((SYM_STAR, str(len(args)).encode(), SYM_CRLF))

        buffer_cutoff = self._buffer_cutoff
        for arg in map(self.encode, args):
            # to avoid large string mallocs, chunk the command into the
            # output list if we're sending large values or memoryviews
            arg_length = len(arg)
            if (
                len(buff) > buffer_cutoff
                or arg_length > buffer_cutoff
                or isinstance(arg, memoryview)
            ):
                buff = SYM_EMPTY.join(
                    (buff, SYM_DOLLAR, str(arg_length).encode(), SYM_CRLF)
                )
                output.append(buff)
                output.append(arg)
                buff = SYM_CRLF
            else:
                buff = SYM_EMPTY.join(
                    (
                        buff,
                        SYM_DOLLAR,
                        str(arg_length).encode(),
                        SYM_CRLF,
                        arg,
                        SYM_CRLF,
                    )
                )
        output.append(buff)
        return output


class AbstractConnection:
    "Manages communication to and from a Redis server"

    def __init__(
        self,
        db=0,
        password=None,
        retry_on_timeout=False,
        retry_on_error=SENTINEL,
        encoding="utf-8",
        encoding_errors="strict",
        decode_responses=False,
        parser_class=DefaultParser,
        socket_read_size=65536,
        health_check_interval=0,
        client_name=None,
        username=None,
        retry=None,
        redis_connect_func=None,
        credential_provider: Optional[CredentialProvider] = None,
<<<<<<< HEAD
        protocol: Optional[int] = 2,
=======
        command_packer=None,
>>>>>>> 318b114f
    ):
        """
        Initialize a new Connection.
        To specify a retry policy for specific errors, first set
        `retry_on_error` to a list of the error/s to retry on, then set
        `retry` to a valid `Retry` object.
        To retry on TimeoutError, `retry_on_timeout` can also be set to `True`.
        """
        if (username or password) and credential_provider is not None:
            raise DataError(
                "'username' and 'password' cannot be passed along with 'credential_"
                "provider'. Please provide only one of the following arguments: \n"
                "1. 'password' and (optional) 'username'\n"
                "2. 'credential_provider'"
            )
        self.pid = os.getpid()
        self.db = db
        self.client_name = client_name
        self.credential_provider = credential_provider
        self.password = password
        self.username = username
        self.retry_on_timeout = retry_on_timeout
        if retry_on_error is SENTINEL:
            retry_on_error = []
        if retry_on_timeout:
            # Add TimeoutError to the errors list to retry on
            retry_on_error.append(TimeoutError)
        self.retry_on_error = retry_on_error
        if retry or retry_on_error:
            if retry is None:
                self.retry = Retry(NoBackoff(), 1)
            else:
                # deep-copy the Retry object as it is mutable
                self.retry = copy.deepcopy(retry)
            # Update the retry's supported errors with the specified errors
            self.retry.update_supported_errors(retry_on_error)
        else:
            self.retry = Retry(NoBackoff(), 0)
        self.health_check_interval = health_check_interval
        self.next_health_check = 0
        self.redis_connect_func = redis_connect_func
        self.encoder = Encoder(encoding, encoding_errors, decode_responses)
        self._sock = None
        self._socket_read_size = socket_read_size
        self.set_parser(parser_class)
        self._connect_callbacks = []
        self._buffer_cutoff = 6000
<<<<<<< HEAD
        self.protocol = protocol
=======
        self._command_packer = self._construct_command_packer(command_packer)
>>>>>>> 318b114f

    def __repr__(self):
        repr_args = ",".join([f"{k}={v}" for k, v in self.repr_pieces()])
        return f"{self.__class__.__name__}<{repr_args}>"

    @abstractmethod
    def repr_pieces(self):
        pass

    def __del__(self):
        try:
            self.disconnect()
        except Exception:
            pass

    def _construct_command_packer(self, packer):
        if packer is not None:
            return packer
        elif HIREDIS_PACK_AVAILABLE:
            return HiredisRespSerializer()
        else:
            return PythonRespSerializer(self._buffer_cutoff, self.encoder.encode)

    def register_connect_callback(self, callback):
        self._connect_callbacks.append(weakref.WeakMethod(callback))

    def clear_connect_callbacks(self):
        self._connect_callbacks = []

    def set_parser(self, parser_class):
        """
        Creates a new instance of parser_class with socket size:
        _socket_read_size and assigns it to the parser for the connection
        :param parser_class: The required parser class
        """
        self._parser = parser_class(socket_read_size=self._socket_read_size)

    def connect(self):
        "Connects to the Redis server if not already connected"
        if self._sock:
            return
        try:
            sock = self.retry.call_with_retry(
                lambda: self._connect(), lambda error: self.disconnect(error)
            )
        except socket.timeout:
            raise TimeoutError("Timeout connecting to server")
        except OSError as e:
            raise ConnectionError(self._error_message(e))

        self._sock = sock
        try:
            if self.redis_connect_func is None:
                # Use the default on_connect function
                self.on_connect()
            else:
                # Use the passed function redis_connect_func
                self.redis_connect_func(self)
        except RedisError:
            # clean up after any error in on_connect
            self.disconnect()
            raise

        # run any user callbacks. right now the only internal callback
        # is for pubsub channel/pattern resubscription
        for ref in self._connect_callbacks:
            callback = ref()
            if callback:
                callback(self)

    @abstractmethod
    def _connect(self):
        pass

    @abstractmethod
    def _host_error(self):
        pass

    @abstractmethod
    def _error_message(self, exception):
        pass

    def on_connect(self):
        "Initialize the connection, authenticate and select a database"
        self._parser.on_connect(self)

        # if credential provider or username and/or password are set, authenticate
        if self.credential_provider or (self.username or self.password):
            cred_provider = (
                self.credential_provider
                or UsernamePasswordCredentialProvider(self.username, self.password)
            )
            auth_args = cred_provider.get_credentials()
            # avoid checking health here -- PING will fail if we try
            # to check the health prior to the AUTH
            self.send_command("AUTH", *auth_args, check_health=False)

            try:
                auth_response = self.read_response()
            except AuthenticationWrongNumberOfArgsError:
                # a username and password were specified but the Redis
                # server seems to be < 6.0.0 which expects a single password
                # arg. retry auth with just the password.
                # https://github.com/andymccurdy/redis-py/issues/1274
                self.send_command("AUTH", auth_args[-1], check_health=False)
                auth_response = self.read_response()

            if str_if_bytes(auth_response) != "OK":
                raise AuthenticationError("Invalid Username or Password")

        # if resp version is specified, switch to it
        if self.protocol != 2:
            if isinstance(self._parser, _RESP2Parser):
                self.set_parser(_RESP3Parser)
                self._parser.on_connect(self)
            self.send_command("HELLO", self.protocol)
            response = self.read_response()
            if (response.get(b"proto") != int(self.protocol) and
                response.get("proto") != int(self.protocol)):
                raise ConnectionError("Invalid RESP version")

        # if a client_name is given, set it
        if self.client_name:
            self.send_command("CLIENT", "SETNAME", self.client_name)
            if str_if_bytes(self.read_response()) != "OK":
                raise ConnectionError("Error setting client name")

        # if a database is specified, switch to it
        if self.db:
            self.send_command("SELECT", self.db)
            if str_if_bytes(self.read_response()) != "OK":
                raise ConnectionError("Invalid Database")

    def disconnect(self, *args):
        "Disconnects from the Redis server"
        self._parser.on_disconnect()
        if self._sock is None:
            return

        if os.getpid() == self.pid:
            try:
                self._sock.shutdown(socket.SHUT_RDWR)
            except OSError:
                pass

        try:
            self._sock.close()
        except OSError:
            pass
        self._sock = None

    def _send_ping(self):
        """Send PING, expect PONG in return"""
        self.send_command("PING", check_health=False)
        if str_if_bytes(self.read_response()) != "PONG":
            raise ConnectionError("Bad response from PING health check")

    def _ping_failed(self, error):
        """Function to call when PING fails"""
        self.disconnect()

    def check_health(self):
        """Check the health of the connection with a PING/PONG"""
        if self.health_check_interval and time() > self.next_health_check:
            self.retry.call_with_retry(self._send_ping, self._ping_failed)

    def send_packed_command(self, command, check_health=True):
        """Send an already packed command to the Redis server"""
        if not self._sock:
            self.connect()
        # guard against health check recursion
        if check_health:
            self.check_health()
        try:
            if isinstance(command, str):
                command = [command]
            for item in command:
                self._sock.sendall(item)
        except socket.timeout:
            self.disconnect()
            raise TimeoutError("Timeout writing to socket")
        except OSError as e:
            self.disconnect()
            if len(e.args) == 1:
                errno, errmsg = "UNKNOWN", e.args[0]
            else:
                errno = e.args[0]
                errmsg = e.args[1]
            raise ConnectionError(f"Error {errno} while writing to socket. {errmsg}.")
        except Exception:
            self.disconnect()
            raise

    def send_command(self, *args, **kwargs):
        """Pack and send a command to the Redis server"""
        self.send_packed_command(
            self._command_packer.pack(*args),
            check_health=kwargs.get("check_health", True),
        )

    def can_read(self, timeout=0):
        """Poll the socket to see if there's data that can be read."""
        sock = self._sock
        if not sock:
            self.connect()

        host_error = self._host_error()

        try:
            return self._parser.can_read(timeout)
        except OSError as e:
            self.disconnect()
            raise ConnectionError(f"Error while reading from {host_error}: {e.args}")

    def read_response(self, disable_decoding=False):
        """Read the response from a previously sent command"""

        host_error = self._host_error()

        try:
            response = self._parser.read_response(disable_decoding=disable_decoding)
        except socket.timeout:
            self.disconnect()
            raise TimeoutError(f"Timeout reading from {host_error}")
        except OSError as e:
            self.disconnect()
            raise ConnectionError(
                f"Error while reading from {host_error}" f" : {e.args}"
            )
        except Exception:
            self.disconnect()
            raise

        if self.health_check_interval:
            self.next_health_check = time() + self.health_check_interval

        if isinstance(response, ResponseError):
            raise response
        return response

    def pack_command(self, *args):
        """Pack a series of arguments into the Redis protocol"""
        return self._command_packer.pack(*args)

    def pack_commands(self, commands):
        """Pack multiple commands into the Redis protocol"""
        output = []
        pieces = []
        buffer_length = 0
        buffer_cutoff = self._buffer_cutoff

        for cmd in commands:
            for chunk in self._command_packer.pack(*cmd):
                chunklen = len(chunk)
                if (
                    buffer_length > buffer_cutoff
                    or chunklen > buffer_cutoff
                    or isinstance(chunk, memoryview)
                ):
                    if pieces:
                        output.append(SYM_EMPTY.join(pieces))
                    buffer_length = 0
                    pieces = []

                if chunklen > buffer_cutoff or isinstance(chunk, memoryview):
                    output.append(chunk)
                else:
                    pieces.append(chunk)
                    buffer_length += chunklen

        if pieces:
            output.append(SYM_EMPTY.join(pieces))
        return output


class Connection(AbstractConnection):
    "Manages TCP communication to and from a Redis server"

    def __init__(
        self,
        host="localhost",
        port=6379,
        socket_timeout=None,
        socket_connect_timeout=None,
        socket_keepalive=False,
        socket_keepalive_options=None,
        socket_type=0,
        **kwargs,
    ):
        self.host = host
        self.port = int(port)
        self.socket_timeout = socket_timeout
        self.socket_connect_timeout = socket_connect_timeout or socket_timeout
        self.socket_keepalive = socket_keepalive
        self.socket_keepalive_options = socket_keepalive_options or {}
        self.socket_type = socket_type
        super().__init__(**kwargs)

    def repr_pieces(self):
        pieces = [("host", self.host), ("port", self.port), ("db", self.db)]
        if self.client_name:
            pieces.append(("client_name", self.client_name))
        return pieces

    def _connect(self):
        "Create a TCP socket connection"
        # we want to mimic what socket.create_connection does to support
        # ipv4/ipv6, but we want to set options prior to calling
        # socket.connect()
        err = None
        for res in socket.getaddrinfo(
            self.host, self.port, self.socket_type, socket.SOCK_STREAM
        ):
            family, socktype, proto, canonname, socket_address = res
            sock = None
            try:
                sock = socket.socket(family, socktype, proto)
                # TCP_NODELAY
                sock.setsockopt(socket.IPPROTO_TCP, socket.TCP_NODELAY, 1)

                # TCP_KEEPALIVE
                if self.socket_keepalive:
                    sock.setsockopt(socket.SOL_SOCKET, socket.SO_KEEPALIVE, 1)
                    for k, v in self.socket_keepalive_options.items():
                        sock.setsockopt(socket.IPPROTO_TCP, k, v)

                # set the socket_connect_timeout before we connect
                sock.settimeout(self.socket_connect_timeout)

                # connect
                sock.connect(socket_address)

                # set the socket_timeout now that we're connected
                sock.settimeout(self.socket_timeout)
                return sock

            except OSError as _:
                err = _
                if sock is not None:
                    sock.close()

        if err is not None:
            raise err
        raise OSError("socket.getaddrinfo returned an empty list")

    def _host_error(self):
        return f"{self.host}:{self.port}"

    def _error_message(self, exception):
        # args for socket.error can either be (errno, "message")
        # or just "message"

        host_error = self._host_error()

        if len(exception.args) == 1:
            try:
                return f"Error connecting to {host_error}. \
                        {exception.args[0]}."
            except AttributeError:
                return f"Connection Error: {exception.args[0]}"
        else:
            try:
                return (
                    f"Error {exception.args[0]} connecting to "
                    f"{host_error}. {exception.args[1]}."
                )
            except AttributeError:
                return f"Connection Error: {exception.args[0]}"


class SSLConnection(Connection):
    """Manages SSL connections to and from the Redis server(s).
    This class extends the Connection class, adding SSL functionality, and making
    use of ssl.SSLContext (https://docs.python.org/3/library/ssl.html#ssl.SSLContext)
    """  # noqa

    def __init__(
        self,
        ssl_keyfile=None,
        ssl_certfile=None,
        ssl_cert_reqs="required",
        ssl_ca_certs=None,
        ssl_ca_data=None,
        ssl_check_hostname=False,
        ssl_ca_path=None,
        ssl_password=None,
        ssl_validate_ocsp=False,
        ssl_validate_ocsp_stapled=False,
        ssl_ocsp_context=None,
        ssl_ocsp_expected_cert=None,
        **kwargs,
    ):
        """Constructor

        Args:
            ssl_keyfile: Path to an ssl private key. Defaults to None.
            ssl_certfile: Path to an ssl certificate. Defaults to None.
            ssl_cert_reqs: The string value for the SSLContext.verify_mode (none, optional, required). Defaults to "required".
            ssl_ca_certs: The path to a file of concatenated CA certificates in PEM format. Defaults to None.
            ssl_ca_data: Either an ASCII string of one or more PEM-encoded certificates or a bytes-like object of DER-encoded certificates.
            ssl_check_hostname: If set, match the hostname during the SSL handshake. Defaults to False.
            ssl_ca_path: The path to a directory containing several CA certificates in PEM format. Defaults to None.
            ssl_password: Password for unlocking an encrypted private key. Defaults to None.

            ssl_validate_ocsp: If set, perform a full ocsp validation (i.e not a stapled verification)
            ssl_validate_ocsp_stapled: If set, perform a validation on a stapled ocsp response
            ssl_ocsp_context: A fully initialized OpenSSL.SSL.Context object to be used in verifying the ssl_ocsp_expected_cert
            ssl_ocsp_expected_cert: A PEM armoured string containing the expected certificate to be returned from the ocsp verification service.

        Raises:
            RedisError
        """  # noqa
        if not SSL_AVAILABLE:
            raise RedisError("Python wasn't built with SSL support")

        self.keyfile = ssl_keyfile
        self.certfile = ssl_certfile
        if ssl_cert_reqs is None:
            ssl_cert_reqs = ssl.CERT_NONE
        elif isinstance(ssl_cert_reqs, str):
            CERT_REQS = {
                "none": ssl.CERT_NONE,
                "optional": ssl.CERT_OPTIONAL,
                "required": ssl.CERT_REQUIRED,
            }
            if ssl_cert_reqs not in CERT_REQS:
                raise RedisError(
                    f"Invalid SSL Certificate Requirements Flag: {ssl_cert_reqs}"
                )
            ssl_cert_reqs = CERT_REQS[ssl_cert_reqs]
        self.cert_reqs = ssl_cert_reqs
        self.ca_certs = ssl_ca_certs
        self.ca_data = ssl_ca_data
        self.ca_path = ssl_ca_path
        self.check_hostname = ssl_check_hostname
        self.certificate_password = ssl_password
        self.ssl_validate_ocsp = ssl_validate_ocsp
        self.ssl_validate_ocsp_stapled = ssl_validate_ocsp_stapled
        self.ssl_ocsp_context = ssl_ocsp_context
        self.ssl_ocsp_expected_cert = ssl_ocsp_expected_cert
        super().__init__(**kwargs)

    def _connect(self):
        "Wrap the socket with SSL support"
        sock = super()._connect()
        context = ssl.create_default_context()
        context.check_hostname = self.check_hostname
        context.verify_mode = self.cert_reqs
        if self.certfile or self.keyfile:
            context.load_cert_chain(
                certfile=self.certfile,
                keyfile=self.keyfile,
                password=self.certificate_password,
            )
        if (
            self.ca_certs is not None
            or self.ca_path is not None
            or self.ca_data is not None
        ):
            context.load_verify_locations(
                cafile=self.ca_certs, capath=self.ca_path, cadata=self.ca_data
            )
        sslsock = context.wrap_socket(sock, server_hostname=self.host)
        if self.ssl_validate_ocsp is True and CRYPTOGRAPHY_AVAILABLE is False:
            raise RedisError("cryptography is not installed.")

        if self.ssl_validate_ocsp_stapled and self.ssl_validate_ocsp:
            raise RedisError(
                "Either an OCSP staple or pure OCSP connection must be validated "
                "- not both."
            )

        # validation for the stapled case
        if self.ssl_validate_ocsp_stapled:
            import OpenSSL

            from .ocsp import ocsp_staple_verifier

            # if a context is provided use it - otherwise, a basic context
            if self.ssl_ocsp_context is None:
                staple_ctx = OpenSSL.SSL.Context(OpenSSL.SSL.SSLv23_METHOD)
                staple_ctx.use_certificate_file(self.certfile)
                staple_ctx.use_privatekey_file(self.keyfile)
            else:
                staple_ctx = self.ssl_ocsp_context

            staple_ctx.set_ocsp_client_callback(
                ocsp_staple_verifier, self.ssl_ocsp_expected_cert
            )

            #  need another socket
            con = OpenSSL.SSL.Connection(staple_ctx, socket.socket())
            con.request_ocsp()
            con.connect((self.host, self.port))
            con.do_handshake()
            con.shutdown()
            return sslsock

        # pure ocsp validation
        if self.ssl_validate_ocsp is True and CRYPTOGRAPHY_AVAILABLE:
            from .ocsp import OCSPVerifier

            o = OCSPVerifier(sslsock, self.host, self.port, self.ca_certs)
            if o.is_valid():
                return sslsock
            else:
                raise ConnectionError("ocsp validation error")
        return sslsock


class UnixDomainSocketConnection(AbstractConnection):
    "Manages UDS communication to and from a Redis server"

    def __init__(self, path="", **kwargs):
        self.path = path
        super().__init__(**kwargs)

    def repr_pieces(self):
        pieces = [("path", self.path), ("db", self.db)]
        if self.client_name:
            pieces.append(("client_name", self.client_name))
        return pieces

    def _connect(self):
        "Create a Unix domain socket connection"
        sock = socket.socket(socket.AF_UNIX, socket.SOCK_STREAM)
        sock.settimeout(self.socket_timeout)
        sock.connect(self.path)
        return sock

    def _host_error(self):
        return self.path

    def _error_message(self, exception):
        # args for socket.error can either be (errno, "message")
        # or just "message"
        host_error = self._host_error()
        if len(exception.args) == 1:
            return (
                f"Error connecting to unix socket: {host_error}. {exception.args[0]}."
            )
        else:
            return (
                f"Error {exception.args[0]} connecting to unix socket: "
                f"{host_error}. {exception.args[1]}."
            )


FALSE_STRINGS = ("0", "F", "FALSE", "N", "NO")


def to_bool(value):
    if value is None or value == "":
        return None
    if isinstance(value, str) and value.upper() in FALSE_STRINGS:
        return False
    return bool(value)


URL_QUERY_ARGUMENT_PARSERS = {
    "db": int,
    "socket_timeout": float,
    "socket_connect_timeout": float,
    "socket_keepalive": to_bool,
    "retry_on_timeout": to_bool,
    "retry_on_error": list,
    "max_connections": int,
    "health_check_interval": int,
    "ssl_check_hostname": to_bool,
}


def parse_url(url):
    if not (
        url.startswith("redis://")
        or url.startswith("rediss://")
        or url.startswith("unix://")
    ):
        raise ValueError(
            "Redis URL must specify one of the following "
            "schemes (redis://, rediss://, unix://)"
        )

    url = urlparse(url)
    kwargs = {}

    for name, value in parse_qs(url.query).items():
        if value and len(value) > 0:
            value = unquote(value[0])
            parser = URL_QUERY_ARGUMENT_PARSERS.get(name)
            if parser:
                try:
                    kwargs[name] = parser(value)
                except (TypeError, ValueError):
                    raise ValueError(f"Invalid value for `{name}` in connection URL.")
            else:
                kwargs[name] = value

    if url.username:
        kwargs["username"] = unquote(url.username)
    if url.password:
        kwargs["password"] = unquote(url.password)

    # We only support redis://, rediss:// and unix:// schemes.
    if url.scheme == "unix":
        if url.path:
            kwargs["path"] = unquote(url.path)
        kwargs["connection_class"] = UnixDomainSocketConnection

    else:  # implied:  url.scheme in ("redis", "rediss"):
        if url.hostname:
            kwargs["host"] = unquote(url.hostname)
        if url.port:
            kwargs["port"] = int(url.port)

        # If there's a path argument, use it as the db argument if a
        # querystring value wasn't specified
        if url.path and "db" not in kwargs:
            try:
                kwargs["db"] = int(unquote(url.path).replace("/", ""))
            except (AttributeError, ValueError):
                pass

        if url.scheme == "rediss":
            kwargs["connection_class"] = SSLConnection

    return kwargs


class ConnectionPool:
    """
    Create a connection pool. ``If max_connections`` is set, then this
    object raises :py:class:`~redis.exceptions.ConnectionError` when the pool's
    limit is reached.

    By default, TCP connections are created unless ``connection_class``
    is specified. Use class:`.UnixDomainSocketConnection` for
    unix sockets.

    Any additional keyword arguments are passed to the constructor of
    ``connection_class``.
    """

    @classmethod
    def from_url(cls, url, **kwargs):
        """
        Return a connection pool configured from the given URL.

        For example::

            redis://[[username]:[password]]@localhost:6379/0
            rediss://[[username]:[password]]@localhost:6379/0
            unix://[username@]/path/to/socket.sock?db=0[&password=password]

        Three URL schemes are supported:

        - `redis://` creates a TCP socket connection. See more at:
          <https://www.iana.org/assignments/uri-schemes/prov/redis>
        - `rediss://` creates a SSL wrapped TCP socket connection. See more at:
          <https://www.iana.org/assignments/uri-schemes/prov/rediss>
        - ``unix://``: creates a Unix Domain Socket connection.

        The username, password, hostname, path and all querystring values
        are passed through urllib.parse.unquote in order to replace any
        percent-encoded values with their corresponding characters.

        There are several ways to specify a database number. The first value
        found will be used:

            1. A ``db`` querystring option, e.g. redis://localhost?db=0
            2. If using the redis:// or rediss:// schemes, the path argument
               of the url, e.g. redis://localhost/0
            3. A ``db`` keyword argument to this function.

        If none of these options are specified, the default db=0 is used.

        All querystring options are cast to their appropriate Python types.
        Boolean arguments can be specified with string values "True"/"False"
        or "Yes"/"No". Values that cannot be properly cast cause a
        ``ValueError`` to be raised. Once parsed, the querystring arguments
        and keyword arguments are passed to the ``ConnectionPool``'s
        class initializer. In the case of conflicting arguments, querystring
        arguments always win.
        """
        url_options = parse_url(url)

        if "connection_class" in kwargs:
            url_options["connection_class"] = kwargs["connection_class"]

        kwargs.update(url_options)
        return cls(**kwargs)

    def __init__(
        self, connection_class=Connection, max_connections=None, **connection_kwargs
    ):
        max_connections = max_connections or 2**31
        if not isinstance(max_connections, int) or max_connections < 0:
            raise ValueError('"max_connections" must be a positive integer')

        self.connection_class = connection_class
        self.connection_kwargs = connection_kwargs
        self.max_connections = max_connections

        # a lock to protect the critical section in _checkpid().
        # this lock is acquired when the process id changes, such as
        # after a fork. during this time, multiple threads in the child
        # process could attempt to acquire this lock. the first thread
        # to acquire the lock will reset the data structures and lock
        # object of this pool. subsequent threads acquiring this lock
        # will notice the first thread already did the work and simply
        # release the lock.
        self._fork_lock = threading.Lock()
        self.reset()

    def __repr__(self):
        return (
            f"{type(self).__name__}"
            f"<{repr(self.connection_class(**self.connection_kwargs))}>"
        )

    def reset(self):
        self._lock = threading.Lock()
        self._created_connections = 0
        self._available_connections = []
        self._in_use_connections = set()

        # this must be the last operation in this method. while reset() is
        # called when holding _fork_lock, other threads in this process
        # can call _checkpid() which compares self.pid and os.getpid() without
        # holding any lock (for performance reasons). keeping this assignment
        # as the last operation ensures that those other threads will also
        # notice a pid difference and block waiting for the first thread to
        # release _fork_lock. when each of these threads eventually acquire
        # _fork_lock, they will notice that another thread already called
        # reset() and they will immediately release _fork_lock and continue on.
        self.pid = os.getpid()

    def _checkpid(self):
        # _checkpid() attempts to keep ConnectionPool fork-safe on modern
        # systems. this is called by all ConnectionPool methods that
        # manipulate the pool's state such as get_connection() and release().
        #
        # _checkpid() determines whether the process has forked by comparing
        # the current process id to the process id saved on the ConnectionPool
        # instance. if these values are the same, _checkpid() simply returns.
        #
        # when the process ids differ, _checkpid() assumes that the process
        # has forked and that we're now running in the child process. the child
        # process cannot use the parent's file descriptors (e.g., sockets).
        # therefore, when _checkpid() sees the process id change, it calls
        # reset() in order to reinitialize the child's ConnectionPool. this
        # will cause the child to make all new connection objects.
        #
        # _checkpid() is protected by self._fork_lock to ensure that multiple
        # threads in the child process do not call reset() multiple times.
        #
        # there is an extremely small chance this could fail in the following
        # scenario:
        #   1. process A calls _checkpid() for the first time and acquires
        #      self._fork_lock.
        #   2. while holding self._fork_lock, process A forks (the fork()
        #      could happen in a different thread owned by process A)
        #   3. process B (the forked child process) inherits the
        #      ConnectionPool's state from the parent. that state includes
        #      a locked _fork_lock. process B will not be notified when
        #      process A releases the _fork_lock and will thus never be
        #      able to acquire the _fork_lock.
        #
        # to mitigate this possible deadlock, _checkpid() will only wait 5
        # seconds to acquire _fork_lock. if _fork_lock cannot be acquired in
        # that time it is assumed that the child is deadlocked and a
        # redis.ChildDeadlockedError error is raised.
        if self.pid != os.getpid():
            acquired = self._fork_lock.acquire(timeout=5)
            if not acquired:
                raise ChildDeadlockedError
            # reset() the instance for the new process if another thread
            # hasn't already done so
            try:
                if self.pid != os.getpid():
                    self.reset()
            finally:
                self._fork_lock.release()

    def get_connection(self, command_name, *keys, **options):
        "Get a connection from the pool"
        self._checkpid()
        with self._lock:
            try:
                connection = self._available_connections.pop()
            except IndexError:
                connection = self.make_connection()
            self._in_use_connections.add(connection)

        try:
            # ensure this connection is connected to Redis
            connection.connect()
            # connections that the pool provides should be ready to send
            # a command. if not, the connection was either returned to the
            # pool before all data has been read or the socket has been
            # closed. either way, reconnect and verify everything is good.
            try:
                if connection.can_read():
                    raise ConnectionError("Connection has data")
            except (ConnectionError, OSError):
                connection.disconnect()
                connection.connect()
                if connection.can_read():
                    raise ConnectionError("Connection not ready")
        except BaseException:
            # release the connection back to the pool so that we don't
            # leak it
            self.release(connection)
            raise

        return connection

    def get_encoder(self):
        "Return an encoder based on encoding settings"
        kwargs = self.connection_kwargs
        return Encoder(
            encoding=kwargs.get("encoding", "utf-8"),
            encoding_errors=kwargs.get("encoding_errors", "strict"),
            decode_responses=kwargs.get("decode_responses", False),
        )

    def make_connection(self):
        "Create a new connection"
        if self._created_connections >= self.max_connections:
            raise ConnectionError("Too many connections")
        self._created_connections += 1
        return self.connection_class(**self.connection_kwargs)

    def release(self, connection):
        "Releases the connection back to the pool"
        self._checkpid()
        with self._lock:
            try:
                self._in_use_connections.remove(connection)
            except KeyError:
                # Gracefully fail when a connection is returned to this pool
                # that the pool doesn't actually own
                pass

            if self.owns_connection(connection):
                self._available_connections.append(connection)
            else:
                # pool doesn't own this connection. do not add it back
                # to the pool and decrement the count so that another
                # connection can take its place if needed
                self._created_connections -= 1
                connection.disconnect()
                return

    def owns_connection(self, connection):
        return connection.pid == self.pid

    def disconnect(self, inuse_connections=True):
        """
        Disconnects connections in the pool

        If ``inuse_connections`` is True, disconnect connections that are
        current in use, potentially by other threads. Otherwise only disconnect
        connections that are idle in the pool.
        """
        self._checkpid()
        with self._lock:
            if inuse_connections:
                connections = chain(
                    self._available_connections, self._in_use_connections
                )
            else:
                connections = self._available_connections

            for connection in connections:
                connection.disconnect()

    def set_retry(self, retry: "Retry") -> None:
        self.connection_kwargs.update({"retry": retry})
        for conn in self._available_connections:
            conn.retry = retry
        for conn in self._in_use_connections:
            conn.retry = retry


class BlockingConnectionPool(ConnectionPool):
    """
    Thread-safe blocking connection pool::

        >>> from redis.client import Redis
        >>> client = Redis(connection_pool=BlockingConnectionPool())

    It performs the same function as the default
    :py:class:`~redis.ConnectionPool` implementation, in that,
    it maintains a pool of reusable connections that can be shared by
    multiple redis clients (safely across threads if required).

    The difference is that, in the event that a client tries to get a
    connection from the pool when all of connections are in use, rather than
    raising a :py:class:`~redis.ConnectionError` (as the default
    :py:class:`~redis.ConnectionPool` implementation does), it
    makes the client wait ("blocks") for a specified number of seconds until
    a connection becomes available.

    Use ``max_connections`` to increase / decrease the pool size::

        >>> pool = BlockingConnectionPool(max_connections=10)

    Use ``timeout`` to tell it either how many seconds to wait for a connection
    to become available, or to block forever:

        >>> # Block forever.
        >>> pool = BlockingConnectionPool(timeout=None)

        >>> # Raise a ``ConnectionError`` after five seconds if a connection is
        >>> # not available.
        >>> pool = BlockingConnectionPool(timeout=5)
    """

    def __init__(
        self,
        max_connections=50,
        timeout=20,
        connection_class=Connection,
        queue_class=LifoQueue,
        **connection_kwargs,
    ):

        self.queue_class = queue_class
        self.timeout = timeout
        super().__init__(
            connection_class=connection_class,
            max_connections=max_connections,
            **connection_kwargs,
        )

    def reset(self):
        # Create and fill up a thread safe queue with ``None`` values.
        self.pool = self.queue_class(self.max_connections)
        while True:
            try:
                self.pool.put_nowait(None)
            except Full:
                break

        # Keep a list of actual connection instances so that we can
        # disconnect them later.
        self._connections = []

        # this must be the last operation in this method. while reset() is
        # called when holding _fork_lock, other threads in this process
        # can call _checkpid() which compares self.pid and os.getpid() without
        # holding any lock (for performance reasons). keeping this assignment
        # as the last operation ensures that those other threads will also
        # notice a pid difference and block waiting for the first thread to
        # release _fork_lock. when each of these threads eventually acquire
        # _fork_lock, they will notice that another thread already called
        # reset() and they will immediately release _fork_lock and continue on.
        self.pid = os.getpid()

    def make_connection(self):
        "Make a fresh connection."
        connection = self.connection_class(**self.connection_kwargs)
        self._connections.append(connection)
        return connection

    def get_connection(self, command_name, *keys, **options):
        """
        Get a connection, blocking for ``self.timeout`` until a connection
        is available from the pool.

        If the connection returned is ``None`` then creates a new connection.
        Because we use a last-in first-out queue, the existing connections
        (having been returned to the pool after the initial ``None`` values
        were added) will be returned before ``None`` values. This means we only
        create new connections when we need to, i.e.: the actual number of
        connections will only increase in response to demand.
        """
        # Make sure we haven't changed process.
        self._checkpid()

        # Try and get a connection from the pool. If one isn't available within
        # self.timeout then raise a ``ConnectionError``.
        connection = None
        try:
            connection = self.pool.get(block=True, timeout=self.timeout)
        except Empty:
            # Note that this is not caught by the redis client and will be
            # raised unless handled by application code. If you want never to
            raise ConnectionError("No connection available.")

        # If the ``connection`` is actually ``None`` then that's a cue to make
        # a new connection to add to the pool.
        if connection is None:
            connection = self.make_connection()

        try:
            # ensure this connection is connected to Redis
            connection.connect()
            # connections that the pool provides should be ready to send
            # a command. if not, the connection was either returned to the
            # pool before all data has been read or the socket has been
            # closed. either way, reconnect and verify everything is good.
            try:
                if connection.can_read():
                    raise ConnectionError("Connection has data")
            except (ConnectionError, OSError):
                connection.disconnect()
                connection.connect()
                if connection.can_read():
                    raise ConnectionError("Connection not ready")
        except BaseException:
            # release the connection back to the pool so that we don't leak it
            self.release(connection)
            raise

        return connection

    def release(self, connection):
        "Releases the connection back to the pool."
        # Make sure we haven't changed process.
        self._checkpid()
        if not self.owns_connection(connection):
            # pool doesn't own this connection. do not add it back
            # to the pool. instead add a None value which is a placeholder
            # that will cause the pool to recreate the connection if
            # its needed.
            connection.disconnect()
            self.pool.put_nowait(None)
            return

        # Put the connection back into the pool.
        try:
            self.pool.put_nowait(connection)
        except Full:
            # perhaps the pool has been reset() after a fork? regardless,
            # we don't want this connection
            pass

    def disconnect(self):
        "Disconnects all connections in the pool."
        self._checkpid()
        for connection in self._connections:
            connection.disconnect()<|MERGE_RESOLUTION|>--- conflicted
+++ resolved
@@ -1,17 +1,13 @@
 import copy
 import os
 import socket
-<<<<<<< HEAD
 import ssl
 import threading
 import weakref
-=======
 import sys
 import threading
 import weakref
 from abc import abstractmethod
-from io import SEEK_END
->>>>>>> 318b114f
 from itertools import chain
 from queue import Empty, Full, LifoQueue
 from time import time
@@ -30,45 +26,18 @@
     ResponseError,
     TimeoutError,
 )
-<<<<<<< HEAD
 from .parsers import Encoder, _HiredisParser, _RESP2Parser, _RESP3Parser
 from .retry import Retry
 from .utils import (
     CRYPTOGRAPHY_AVAILABLE,
     HIREDIS_AVAILABLE,
+    HIREDIS_PACK_AVAILABLE,
     SSL_AVAILABLE,
     str_if_bytes,
 )
-=======
-from redis.retry import Retry
-from redis.utils import (
-    CRYPTOGRAPHY_AVAILABLE,
-    HIREDIS_AVAILABLE,
-    HIREDIS_PACK_AVAILABLE,
-    str_if_bytes,
-)
-
-try:
-    import ssl
-
-    ssl_available = True
-except ImportError:
-    ssl_available = False
-
-NONBLOCKING_EXCEPTION_ERROR_NUMBERS = {BlockingIOError: errno.EWOULDBLOCK}
-
-if ssl_available:
-    if hasattr(ssl, "SSLWantReadError"):
-        NONBLOCKING_EXCEPTION_ERROR_NUMBERS[ssl.SSLWantReadError] = 2
-        NONBLOCKING_EXCEPTION_ERROR_NUMBERS[ssl.SSLWantWriteError] = 2
-    else:
-        NONBLOCKING_EXCEPTION_ERROR_NUMBERS[ssl.SSLError] = 2
-
-NONBLOCKING_EXCEPTIONS = tuple(NONBLOCKING_EXCEPTION_ERROR_NUMBERS.keys())
 
 if HIREDIS_AVAILABLE:
     import hiredis
->>>>>>> 318b114f
 
 SYM_STAR = b"*"
 SYM_DOLLAR = b"$"
@@ -77,214 +46,7 @@
 
 SENTINEL = object()
 
-<<<<<<< HEAD
 DefaultParser: Type[Union[_RESP2Parser, _RESP3Parser, _HiredisParser]]
-=======
-
-class PythonParser(BaseParser):
-    "Plain Python parsing class"
-
-    def __init__(self, socket_read_size):
-        self.socket_read_size = socket_read_size
-        self.encoder = None
-        self._sock = None
-        self._buffer = None
-
-    def __del__(self):
-        try:
-            self.on_disconnect()
-        except Exception:
-            pass
-
-    def on_connect(self, connection):
-        "Called when the socket connects"
-        self._sock = connection._sock
-        self._buffer = SocketBuffer(
-            self._sock, self.socket_read_size, connection.socket_timeout
-        )
-        self.encoder = connection.encoder
-
-    def on_disconnect(self):
-        "Called when the socket disconnects"
-        self._sock = None
-        if self._buffer is not None:
-            self._buffer.close()
-            self._buffer = None
-        self.encoder = None
-
-    def can_read(self, timeout):
-        return self._buffer and self._buffer.can_read(timeout)
-
-    def read_response(self, disable_decoding=False):
-        pos = self._buffer.get_pos() if self._buffer else None
-        try:
-            result = self._read_response(disable_decoding=disable_decoding)
-        except BaseException:
-            if self._buffer:
-                self._buffer.rewind(pos)
-            raise
-        else:
-            self._buffer.purge()
-            return result
-
-    def _read_response(self, disable_decoding=False):
-        raw = self._buffer.readline()
-        if not raw:
-            raise ConnectionError(SERVER_CLOSED_CONNECTION_ERROR)
-
-        byte, response = raw[:1], raw[1:]
-
-        # server returned an error
-        if byte == b"-":
-            response = response.decode("utf-8", errors="replace")
-            error = self.parse_error(response)
-            # if the error is a ConnectionError, raise immediately so the user
-            # is notified
-            if isinstance(error, ConnectionError):
-                raise error
-            # otherwise, we're dealing with a ResponseError that might belong
-            # inside a pipeline response. the connection's read_response()
-            # and/or the pipeline's execute() will raise this error if
-            # necessary, so just return the exception instance here.
-            return error
-        # single value
-        elif byte == b"+":
-            pass
-        # int value
-        elif byte == b":":
-            return int(response)
-        # bulk response
-        elif byte == b"$" and response == b"-1":
-            return None
-        elif byte == b"$":
-            response = self._buffer.read(int(response))
-        # multi-bulk response
-        elif byte == b"*" and response == b"-1":
-            return None
-        elif byte == b"*":
-            response = [
-                self._read_response(disable_decoding=disable_decoding)
-                for i in range(int(response))
-            ]
-        else:
-            raise InvalidResponse(f"Protocol Error: {raw!r}")
-
-        if disable_decoding is False:
-            response = self.encoder.decode(response)
-        return response
-
-
-class HiredisParser(BaseParser):
-    "Parser class for connections using Hiredis"
-
-    def __init__(self, socket_read_size):
-        if not HIREDIS_AVAILABLE:
-            raise RedisError("Hiredis is not installed")
-        self.socket_read_size = socket_read_size
-        self._buffer = bytearray(socket_read_size)
-
-    def __del__(self):
-        try:
-            self.on_disconnect()
-        except Exception:
-            pass
-
-    def on_connect(self, connection, **kwargs):
-        self._sock = connection._sock
-        self._socket_timeout = connection.socket_timeout
-        kwargs = {
-            "protocolError": InvalidResponse,
-            "replyError": self.parse_error,
-            "errors": connection.encoder.encoding_errors,
-        }
-
-        if connection.encoder.decode_responses:
-            kwargs["encoding"] = connection.encoder.encoding
-        self._reader = hiredis.Reader(**kwargs)
-        self._next_response = False
-
-    def on_disconnect(self):
-        self._sock = None
-        self._reader = None
-        self._next_response = False
-
-    def can_read(self, timeout):
-        if not self._reader:
-            raise ConnectionError(SERVER_CLOSED_CONNECTION_ERROR)
-
-        if self._next_response is False:
-            self._next_response = self._reader.gets()
-            if self._next_response is False:
-                return self.read_from_socket(timeout=timeout, raise_on_timeout=False)
-        return True
-
-    def read_from_socket(self, timeout=SENTINEL, raise_on_timeout=True):
-        sock = self._sock
-        custom_timeout = timeout is not SENTINEL
-        try:
-            if custom_timeout:
-                sock.settimeout(timeout)
-            bufflen = self._sock.recv_into(self._buffer)
-            if bufflen == 0:
-                raise ConnectionError(SERVER_CLOSED_CONNECTION_ERROR)
-            self._reader.feed(self._buffer, 0, bufflen)
-            # data was read from the socket and added to the buffer.
-            # return True to indicate that data was read.
-            return True
-        except socket.timeout:
-            if raise_on_timeout:
-                raise TimeoutError("Timeout reading from socket")
-            return False
-        except NONBLOCKING_EXCEPTIONS as ex:
-            # if we're in nonblocking mode and the recv raises a
-            # blocking error, simply return False indicating that
-            # there's no data to be read. otherwise raise the
-            # original exception.
-            allowed = NONBLOCKING_EXCEPTION_ERROR_NUMBERS.get(ex.__class__, -1)
-            if not raise_on_timeout and ex.errno == allowed:
-                return False
-            raise ConnectionError(f"Error while reading from socket: {ex.args}")
-        finally:
-            if custom_timeout:
-                sock.settimeout(self._socket_timeout)
-
-    def read_response(self, disable_decoding=False):
-        if not self._reader:
-            raise ConnectionError(SERVER_CLOSED_CONNECTION_ERROR)
-
-        # _next_response might be cached from a can_read() call
-        if self._next_response is not False:
-            response = self._next_response
-            self._next_response = False
-            return response
-
-        if disable_decoding:
-            response = self._reader.gets(False)
-        else:
-            response = self._reader.gets()
-
-        while response is False:
-            self.read_from_socket()
-            if disable_decoding:
-                response = self._reader.gets(False)
-            else:
-                response = self._reader.gets()
-        # if the response is a ConnectionError or the response is a list and
-        # the first item is a ConnectionError, raise it as something bad
-        # happened
-        if isinstance(response, ConnectionError):
-            raise response
-        elif (
-            isinstance(response, list)
-            and response
-            and isinstance(response[0], ConnectionError)
-        ):
-            raise response[0]
-        return response
-
-
-DefaultParser: BaseParser
->>>>>>> 318b114f
 if HIREDIS_AVAILABLE:
     DefaultParser = _HiredisParser
 else:
@@ -380,11 +142,8 @@
         retry=None,
         redis_connect_func=None,
         credential_provider: Optional[CredentialProvider] = None,
-<<<<<<< HEAD
         protocol: Optional[int] = 2,
-=======
         command_packer=None,
->>>>>>> 318b114f
     ):
         """
         Initialize a new Connection.
@@ -432,11 +191,8 @@
         self.set_parser(parser_class)
         self._connect_callbacks = []
         self._buffer_cutoff = 6000
-<<<<<<< HEAD
         self.protocol = protocol
-=======
         self._command_packer = self._construct_command_packer(command_packer)
->>>>>>> 318b114f
 
     def __repr__(self):
         repr_args = ",".join([f"{k}={v}" for k, v in self.repr_pieces()])
