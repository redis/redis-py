import copy
import os
import socket
import ssl
import sys
import threading
import weakref
from abc import abstractmethod
from itertools import chain
from queue import Empty, Full, LifoQueue
from time import time
from typing import Optional, Type, Union
from urllib.parse import parse_qs, unquote, urlparse

from ._parsers import Encoder, _HiredisParser, _RESP2Parser, _RESP3Parser
from .backoff import NoBackoff
from .credentials import CredentialProvider, UsernamePasswordCredentialProvider
from .exceptions import (
    AuthenticationError,
    AuthenticationWrongNumberOfArgsError,
    ChildDeadlockedError,
    ConnectionError,
    DataError,
<<<<<<< HEAD
    ExecAbortError,
    InvalidResponse,
    ModuleError,
    NoPermissionError,
    NoScriptError,
    OutOfMemoryError,
    ReadOnlyError,
=======
>>>>>>> d665dbd7
    RedisError,
    ResponseError,
    TimeoutError,
)
from .retry import Retry
from .utils import (
    CRYPTOGRAPHY_AVAILABLE,
    HIREDIS_AVAILABLE,
    HIREDIS_PACK_AVAILABLE,
    SSL_AVAILABLE,
    str_if_bytes,
)

if HIREDIS_AVAILABLE:
    import hiredis

SYM_STAR = b"*"
SYM_DOLLAR = b"$"
SYM_CRLF = b"\r\n"
SYM_EMPTY = b""

DEFAULT_RESP_VERSION = 2

SENTINEL = object()
<<<<<<< HEAD
MODULE_LOAD_ERROR = "Error loading the extension. Please check the server logs."
NO_SUCH_MODULE_ERROR = "Error unloading module: no such module with that name"
MODULE_UNLOAD_NOT_POSSIBLE_ERROR = "Error unloading module: operation not possible."
MODULE_EXPORTS_DATA_TYPES_ERROR = (
    "Error unloading module: the module "
    "exports one or more module-side data "
    "types, can't unload"
)
# user send an AUTH cmd to a server without authorization configured
NO_AUTH_SET_ERROR = {
    # Redis >= 6.0
    "AUTH <password> called without any password "
    "configured for the default user. Are you sure "
    "your configuration is correct?": AuthenticationError,
    # Redis < 6.0
    "Client sent AUTH, but no password is set": AuthenticationError,
}


class Encoder:
    "Encode strings to bytes-like and decode bytes-like to strings"

    def __init__(self, encoding, encoding_errors, decode_responses):
        self.encoding = encoding
        self.encoding_errors = encoding_errors
        self.decode_responses = decode_responses

    def encode(self, value):
        "Return a bytestring or bytes-like representation of the value"
        if isinstance(value, (bytes, memoryview)):
            return value
        elif isinstance(value, bool):
            # special case bool since it is a subclass of int
            raise DataError(
                "Invalid input of type: 'bool'. Convert to a "
                "bytes, string, int or float first."
            )
        elif isinstance(value, (int, float)):
            value = repr(value).encode()
        elif not isinstance(value, str):
            # a value we don't know how to deal with. throw an error
            typename = type(value).__name__
            raise DataError(
                f"Invalid input of type: '{typename}'. "
                f"Convert to a bytes, string, int or float first."
            )
        if isinstance(value, str):
            value = value.encode(self.encoding, self.encoding_errors)
        return value

    def decode(self, value, force=False):
        "Return a unicode string from the bytes-like representation"
        if self.decode_responses or force:
            if isinstance(value, memoryview):
                value = value.tobytes()
            if isinstance(value, bytes):
                value = value.decode(self.encoding, self.encoding_errors)
        return value


class BaseParser:
    EXCEPTION_CLASSES = {
        "ERR": {
            "max number of clients reached": ConnectionError,
            "invalid password": AuthenticationError,
            # some Redis server versions report invalid command syntax
            # in lowercase
            "wrong number of arguments "
            "for 'auth' command": AuthenticationWrongNumberOfArgsError,
            # some Redis server versions report invalid command syntax
            # in uppercase
            "wrong number of arguments "
            "for 'AUTH' command": AuthenticationWrongNumberOfArgsError,
            MODULE_LOAD_ERROR: ModuleError,
            MODULE_EXPORTS_DATA_TYPES_ERROR: ModuleError,
            NO_SUCH_MODULE_ERROR: ModuleError,
            MODULE_UNLOAD_NOT_POSSIBLE_ERROR: ModuleError,
            **NO_AUTH_SET_ERROR,
        },
        "OOM": OutOfMemoryError,
        "WRONGPASS": AuthenticationError,
        "EXECABORT": ExecAbortError,
        "LOADING": BusyLoadingError,
        "NOSCRIPT": NoScriptError,
        "READONLY": ReadOnlyError,
        "NOAUTH": AuthenticationError,
        "NOPERM": NoPermissionError,
    }

    @classmethod
    def parse_error(cls, response):
        "Parse an error response"
        error_code = response.split(" ")[0]
        if error_code in cls.EXCEPTION_CLASSES:
            response = response[len(error_code) + 1 :]
            exception_class = cls.EXCEPTION_CLASSES[error_code]
            if isinstance(exception_class, dict):
                exception_class = exception_class.get(response, ResponseError)
            return exception_class(response)
        return ResponseError(response)


class SocketBuffer:
    def __init__(
        self, socket: socket.socket, socket_read_size: int, socket_timeout: float
    ):
        self._sock = socket
        self.socket_read_size = socket_read_size
        self.socket_timeout = socket_timeout
        self._buffer = io.BytesIO()

    def unread_bytes(self) -> int:
        """
        Remaining unread length of buffer
        """
        pos = self._buffer.tell()
        end = self._buffer.seek(0, SEEK_END)
        self._buffer.seek(pos)
        return end - pos

    def _read_from_socket(
        self,
        length: Optional[int] = None,
        timeout: Union[float, object] = SENTINEL,
        raise_on_timeout: Optional[bool] = True,
    ) -> bool:
        sock = self._sock
        socket_read_size = self.socket_read_size
        marker = 0
        custom_timeout = timeout is not SENTINEL

        buf = self._buffer
        current_pos = buf.tell()
        buf.seek(0, SEEK_END)
        if custom_timeout:
            sock.settimeout(timeout)
        try:
            while True:
                data = self._sock.recv(socket_read_size)
                # an empty string indicates the server shutdown the socket
                if isinstance(data, bytes) and len(data) == 0:
                    raise ConnectionError(SERVER_CLOSED_CONNECTION_ERROR)
                buf.write(data)
                data_length = len(data)
                marker += data_length

                if length is not None and length > marker:
                    continue
                return True
        except socket.timeout:
            if raise_on_timeout:
                raise TimeoutError("Timeout reading from socket")
            return False
        except NONBLOCKING_EXCEPTIONS as ex:
            # if we're in nonblocking mode and the recv raises a
            # blocking error, simply return False indicating that
            # there's no data to be read. otherwise raise the
            # original exception.
            allowed = NONBLOCKING_EXCEPTION_ERROR_NUMBERS.get(ex.__class__, -1)
            if not raise_on_timeout and ex.errno == allowed:
                return False
            raise ConnectionError(f"Error while reading from socket: {ex.args}")
        finally:
            buf.seek(current_pos)
            if custom_timeout:
                sock.settimeout(self.socket_timeout)

    def can_read(self, timeout: float) -> bool:
        return bool(self.unread_bytes()) or self._read_from_socket(
            timeout=timeout, raise_on_timeout=False
        )

    def read(self, length: int) -> bytes:
        length = length + 2  # make sure to read the \r\n terminator
        # BufferIO will return less than requested if buffer is short
        data = self._buffer.read(length)
        missing = length - len(data)
        if missing:
            # fill up the buffer and read the remainder
            self._read_from_socket(missing)
            data += self._buffer.read(missing)
        return data[:-2]

    def readline(self) -> bytes:
        buf = self._buffer
        data = buf.readline()
        while not data.endswith(SYM_CRLF):
            # there's more data in the socket that we need
            self._read_from_socket()
            data += buf.readline()

        return data[:-2]

    def get_pos(self) -> int:
        """
        Get current read position
        """
        return self._buffer.tell()

    def rewind(self, pos: int) -> None:
        """
        Rewind the buffer to a specific position, to re-start reading
        """
        self._buffer.seek(pos)

    def purge(self) -> None:
        """
        After a successful read, purge the read part of buffer
        """
        unread = self.unread_bytes()

        # Only if we have read all of the buffer do we truncate, to
        # reduce the amount of memory thrashing.  This heuristic
        # can be changed or removed later.
        if unread > 0:
            return

        if unread > 0:
            # move unread data to the front
            view = self._buffer.getbuffer()
            view[:unread] = view[-unread:]
        self._buffer.truncate(unread)
        self._buffer.seek(0)

    def close(self) -> None:
        try:
            self._buffer.close()
        except Exception:
            # issue #633 suggests the purge/close somehow raised a
            # BadFileDescriptor error. Perhaps the client ran out of
            # memory or something else? It's probably OK to ignore
            # any error being raised from purge/close since we're
            # removing the reference to the instance below.
            pass
        self._buffer = None
        self._sock = None

=======
>>>>>>> d665dbd7

DefaultParser: Type[Union[_RESP2Parser, _RESP3Parser, _HiredisParser]]
if HIREDIS_AVAILABLE:
    DefaultParser = _HiredisParser
else:
    DefaultParser = _RESP2Parser


class HiredisRespSerializer:
    def pack(self, *args):
        """Pack a series of arguments into the Redis protocol"""
        output = []

        if isinstance(args[0], str):
            args = tuple(args[0].encode().split()) + args[1:]
        elif b" " in args[0]:
            args = tuple(args[0].split()) + args[1:]
        try:
            output.append(hiredis.pack_command(args))
        except TypeError:
            _, value, traceback = sys.exc_info()
            raise DataError(value).with_traceback(traceback)

        return output


class PythonRespSerializer:
    def __init__(self, buffer_cutoff, encode) -> None:
        self._buffer_cutoff = buffer_cutoff
        self.encode = encode

    def pack(self, *args):
        """Pack a series of arguments into the Redis protocol"""
        output = []
        # the client might have included 1 or more literal arguments in
        # the command name, e.g., 'CONFIG GET'. The Redis server expects these
        # arguments to be sent separately, so split the first argument
        # manually. These arguments should be bytestrings so that they are
        # not encoded.
        if isinstance(args[0], str):
            args = tuple(args[0].encode().split()) + args[1:]
        elif b" " in args[0]:
            args = tuple(args[0].split()) + args[1:]

        buff = SYM_EMPTY.join((SYM_STAR, str(len(args)).encode(), SYM_CRLF))

        buffer_cutoff = self._buffer_cutoff
        for arg in map(self.encode, args):
            # to avoid large string mallocs, chunk the command into the
            # output list if we're sending large values or memoryviews
            arg_length = len(arg)
            if (
                len(buff) > buffer_cutoff
                or arg_length > buffer_cutoff
                or isinstance(arg, memoryview)
            ):
                buff = SYM_EMPTY.join(
                    (buff, SYM_DOLLAR, str(arg_length).encode(), SYM_CRLF)
                )
                output.append(buff)
                output.append(arg)
                buff = SYM_CRLF
            else:
                buff = SYM_EMPTY.join(
                    (
                        buff,
                        SYM_DOLLAR,
                        str(arg_length).encode(),
                        SYM_CRLF,
                        arg,
                        SYM_CRLF,
                    )
                )
        output.append(buff)
        return output


class AbstractConnection:
    "Manages communication to and from a Redis server"

    def __init__(
        self,
        db=0,
        password=None,
        socket_timeout=None,
        socket_connect_timeout=None,
        retry_on_timeout=False,
        retry_on_error=SENTINEL,
        encoding="utf-8",
        encoding_errors="strict",
        decode_responses=False,
        parser_class=DefaultParser,
        socket_read_size=65536,
        health_check_interval=0,
        client_name=None,
        username=None,
        retry=None,
        redis_connect_func=None,
        credential_provider: Optional[CredentialProvider] = None,
        protocol: Optional[int] = 2,
        command_packer=None,
    ):
        """
        Initialize a new Connection.
        To specify a retry policy for specific errors, first set
        `retry_on_error` to a list of the error/s to retry on, then set
        `retry` to a valid `Retry` object.
        To retry on TimeoutError, `retry_on_timeout` can also be set to `True`.
        """
        if (username or password) and credential_provider is not None:
            raise DataError(
                "'username' and 'password' cannot be passed along with 'credential_"
                "provider'. Please provide only one of the following arguments: \n"
                "1. 'password' and (optional) 'username'\n"
                "2. 'credential_provider'"
            )
        self.pid = os.getpid()
        self.db = db
        self.client_name = client_name
        self.credential_provider = credential_provider
        self.password = password
        self.username = username
        self.socket_timeout = socket_timeout
        if socket_connect_timeout is None:
            socket_connect_timeout = socket_timeout
        self.socket_connect_timeout = socket_connect_timeout
        self.retry_on_timeout = retry_on_timeout
        if retry_on_error is SENTINEL:
            retry_on_error = []
        if retry_on_timeout:
            # Add TimeoutError to the errors list to retry on
            retry_on_error.append(TimeoutError)
        self.retry_on_error = retry_on_error
        if retry or retry_on_error:
            if retry is None:
                self.retry = Retry(NoBackoff(), 1)
            else:
                # deep-copy the Retry object as it is mutable
                self.retry = copy.deepcopy(retry)
            # Update the retry's supported errors with the specified errors
            self.retry.update_supported_errors(retry_on_error)
        else:
            self.retry = Retry(NoBackoff(), 0)
        self.health_check_interval = health_check_interval
        self.next_health_check = 0
        self.redis_connect_func = redis_connect_func
        self.encoder = Encoder(encoding, encoding_errors, decode_responses)
        self._sock = None
        self._socket_read_size = socket_read_size
        self.set_parser(parser_class)
        self._connect_callbacks = []
        self._buffer_cutoff = 6000
        try:
            p = int(protocol)
        except TypeError:
            p = DEFAULT_RESP_VERSION
        except ValueError:
            raise ConnectionError("protocol must be an integer")
        finally:
            if p < 2 or p > 3:
                raise ConnectionError("protocol must be either 2 or 3")
                # p = DEFAULT_RESP_VERSION
            self.protocol = p
        self._command_packer = self._construct_command_packer(command_packer)

    def __repr__(self):
        repr_args = ",".join([f"{k}={v}" for k, v in self.repr_pieces()])
        return f"{self.__class__.__name__}<{repr_args}>"

    @abstractmethod
    def repr_pieces(self):
        pass

    def __del__(self):
        try:
            self.disconnect()
        except Exception:
            pass

    def _construct_command_packer(self, packer):
        if packer is not None:
            return packer
        elif HIREDIS_PACK_AVAILABLE:
            return HiredisRespSerializer()
        else:
            return PythonRespSerializer(self._buffer_cutoff, self.encoder.encode)

    def register_connect_callback(self, callback):
        self._connect_callbacks.append(weakref.WeakMethod(callback))

    def clear_connect_callbacks(self):
        self._connect_callbacks = []

    def set_parser(self, parser_class):
        """
        Creates a new instance of parser_class with socket size:
        _socket_read_size and assigns it to the parser for the connection
        :param parser_class: The required parser class
        """
        self._parser = parser_class(socket_read_size=self._socket_read_size)

    def connect(self):
        "Connects to the Redis server if not already connected"
        if self._sock:
            return
        try:
            sock = self.retry.call_with_retry(
                lambda: self._connect(), lambda error: self.disconnect(error)
            )
        except socket.timeout:
            raise TimeoutError("Timeout connecting to server")
        except OSError as e:
            raise ConnectionError(self._error_message(e))

        self._sock = sock
        try:
            if self.redis_connect_func is None:
                # Use the default on_connect function
                self.on_connect()
            else:
                # Use the passed function redis_connect_func
                self.redis_connect_func(self)
        except RedisError:
            # clean up after any error in on_connect
            self.disconnect()
            raise

        # run any user callbacks. right now the only internal callback
        # is for pubsub channel/pattern resubscription
        for ref in self._connect_callbacks:
            callback = ref()
            if callback:
                callback(self)

    @abstractmethod
    def _connect(self):
        pass

    @abstractmethod
    def _host_error(self):
        pass

    @abstractmethod
    def _error_message(self, exception):
        pass

    def on_connect(self):
        "Initialize the connection, authenticate and select a database"
        self._parser.on_connect(self)
        parser = self._parser

        auth_args = None
        # if credential provider or username and/or password are set, authenticate
        if self.credential_provider or (self.username or self.password):
            cred_provider = (
                self.credential_provider
                or UsernamePasswordCredentialProvider(self.username, self.password)
            )
            auth_args = cred_provider.get_credentials()

        # if resp version is specified and we have auth args,
        # we need to send them via HELLO
        if auth_args and self.protocol not in [2, "2"]:
            if isinstance(self._parser, _RESP2Parser):
                self.set_parser(_RESP3Parser)
                # update cluster exception classes
                self._parser.EXCEPTION_CLASSES = parser.EXCEPTION_CLASSES
                self._parser.on_connect(self)
            if len(auth_args) == 1:
                auth_args = ["default", auth_args[0]]
            self.send_command("HELLO", self.protocol, "AUTH", *auth_args)
            response = self.read_response()
            # if response.get(b"proto") != self.protocol and response.get(
            #     "proto"
            # ) != self.protocol:
            #     raise ConnectionError("Invalid RESP version")
        elif auth_args:
            # avoid checking health here -- PING will fail if we try
            # to check the health prior to the AUTH
            self.send_command("AUTH", *auth_args, check_health=False)

            try:
                auth_response = self.read_response()
            except AuthenticationWrongNumberOfArgsError:
                # a username and password were specified but the Redis
                # server seems to be < 6.0.0 which expects a single password
                # arg. retry auth with just the password.
                # https://github.com/andymccurdy/redis-py/issues/1274
                self.send_command("AUTH", auth_args[-1], check_health=False)
                auth_response = self.read_response()

            if str_if_bytes(auth_response) != "OK":
                raise AuthenticationError("Invalid Username or Password")

        # if resp version is specified, switch to it
        elif self.protocol not in [2, "2"]:
            if isinstance(self._parser, _RESP2Parser):
                self.set_parser(_RESP3Parser)
                # update cluster exception classes
                self._parser.EXCEPTION_CLASSES = parser.EXCEPTION_CLASSES
                self._parser.on_connect(self)
            self.send_command("HELLO", self.protocol)
            response = self.read_response()
            if (
                response.get(b"proto") != self.protocol
                and response.get("proto") != self.protocol
            ):
                raise ConnectionError("Invalid RESP version")

        # if a client_name is given, set it
        if self.client_name:
            self.send_command("CLIENT", "SETNAME", self.client_name)
            if str_if_bytes(self.read_response()) != "OK":
                raise ConnectionError("Error setting client name")

        # if a database is specified, switch to it
        if self.db:
            self.send_command("SELECT", self.db)
            if str_if_bytes(self.read_response()) != "OK":
                raise ConnectionError("Invalid Database")

    def disconnect(self, *args):
        "Disconnects from the Redis server"
        self._parser.on_disconnect()

        conn_sock = self._sock
        self._sock = None
        if conn_sock is None:
            return

        if os.getpid() == self.pid:
            try:
                conn_sock.shutdown(socket.SHUT_RDWR)
            except OSError:
                pass

        try:
            conn_sock.close()
        except OSError:
            pass

    def _send_ping(self):
        """Send PING, expect PONG in return"""
        self.send_command("PING", check_health=False)
        if str_if_bytes(self.read_response()) != "PONG":
            raise ConnectionError("Bad response from PING health check")

    def _ping_failed(self, error):
        """Function to call when PING fails"""
        self.disconnect()

    def check_health(self):
        """Check the health of the connection with a PING/PONG"""
        if self.health_check_interval and time() > self.next_health_check:
            self.retry.call_with_retry(self._send_ping, self._ping_failed)

    def send_packed_command(self, command, check_health=True):
        """Send an already packed command to the Redis server"""
        if not self._sock:
            self.connect()
        # guard against health check recursion
        if check_health:
            self.check_health()
        try:
            if isinstance(command, str):
                command = [command]
            for item in command:
                self._sock.sendall(item)
        except socket.timeout:
            self.disconnect()
            raise TimeoutError("Timeout writing to socket")
        except OSError as e:
            self.disconnect()
            if len(e.args) == 1:
                errno, errmsg = "UNKNOWN", e.args[0]
            else:
                errno = e.args[0]
                errmsg = e.args[1]
            raise ConnectionError(f"Error {errno} while writing to socket. {errmsg}.")
        except BaseException:
            # BaseExceptions can be raised when a socket send operation is not
            # finished, e.g. due to a timeout.  Ideally, a caller could then re-try
            # to send un-sent data. However, the send_packed_command() API
            # does not support it so there is no point in keeping the connection open.
            self.disconnect()
            raise

    def send_command(self, *args, **kwargs):
        """Pack and send a command to the Redis server"""
        self.send_packed_command(
            self._command_packer.pack(*args),
            check_health=kwargs.get("check_health", True),
        )

    def can_read(self, timeout=0):
        """Poll the socket to see if there's data that can be read."""
        sock = self._sock
        if not sock:
            self.connect()

        host_error = self._host_error()

        try:
            return self._parser.can_read(timeout)
        except OSError as e:
            self.disconnect()
            raise ConnectionError(f"Error while reading from {host_error}: {e.args}")

    def read_response(
<<<<<<< HEAD
        self, disable_decoding=False, *, disconnect_on_error: bool = True
=======
        self,
        disable_decoding=False,
        *,
        disconnect_on_error=True,
        push_request=False,
>>>>>>> d665dbd7
    ):
        """Read the response from a previously sent command"""

        host_error = self._host_error()

        try:
            if self.protocol in ["3", 3] and not HIREDIS_AVAILABLE:
                response = self._parser.read_response(
                    disable_decoding=disable_decoding, push_request=push_request
                )
            else:
                response = self._parser.read_response(disable_decoding=disable_decoding)
        except socket.timeout:
            if disconnect_on_error:
                self.disconnect()
            raise TimeoutError(f"Timeout reading from {host_error}")
        except OSError as e:
            if disconnect_on_error:
                self.disconnect()
            raise ConnectionError(
                f"Error while reading from {host_error}" f" : {e.args}"
            )
        except BaseException:
            # Also by default close in case of BaseException.  A lot of code
            # relies on this behaviour when doing Command/Response pairs.
            # See #1128.
            if disconnect_on_error:
                self.disconnect()
            raise

        if self.health_check_interval:
            self.next_health_check = time() + self.health_check_interval

        if isinstance(response, ResponseError):
            raise response
        return response

    def pack_command(self, *args):
        """Pack a series of arguments into the Redis protocol"""
        return self._command_packer.pack(*args)

    def pack_commands(self, commands):
        """Pack multiple commands into the Redis protocol"""
        output = []
        pieces = []
        buffer_length = 0
        buffer_cutoff = self._buffer_cutoff

        for cmd in commands:
            for chunk in self._command_packer.pack(*cmd):
                chunklen = len(chunk)
                if (
                    buffer_length > buffer_cutoff
                    or chunklen > buffer_cutoff
                    or isinstance(chunk, memoryview)
                ):
                    if pieces:
                        output.append(SYM_EMPTY.join(pieces))
                    buffer_length = 0
                    pieces = []

                if chunklen > buffer_cutoff or isinstance(chunk, memoryview):
                    output.append(chunk)
                else:
                    pieces.append(chunk)
                    buffer_length += chunklen

        if pieces:
            output.append(SYM_EMPTY.join(pieces))
        return output


class Connection(AbstractConnection):
    "Manages TCP communication to and from a Redis server"

    def __init__(
        self,
        host="localhost",
        port=6379,
        socket_keepalive=False,
        socket_keepalive_options=None,
        socket_type=0,
        **kwargs,
    ):
        self.host = host
        self.port = int(port)
        self.socket_keepalive = socket_keepalive
        self.socket_keepalive_options = socket_keepalive_options or {}
        self.socket_type = socket_type
        super().__init__(**kwargs)

    def repr_pieces(self):
        pieces = [("host", self.host), ("port", self.port), ("db", self.db)]
        if self.client_name:
            pieces.append(("client_name", self.client_name))
        return pieces

    def _connect(self):
        "Create a TCP socket connection"
        # we want to mimic what socket.create_connection does to support
        # ipv4/ipv6, but we want to set options prior to calling
        # socket.connect()
        err = None
        for res in socket.getaddrinfo(
            self.host, self.port, self.socket_type, socket.SOCK_STREAM
        ):
            family, socktype, proto, canonname, socket_address = res
            sock = None
            try:
                sock = socket.socket(family, socktype, proto)
                # TCP_NODELAY
                sock.setsockopt(socket.IPPROTO_TCP, socket.TCP_NODELAY, 1)

                # TCP_KEEPALIVE
                if self.socket_keepalive:
                    sock.setsockopt(socket.SOL_SOCKET, socket.SO_KEEPALIVE, 1)
                    for k, v in self.socket_keepalive_options.items():
                        sock.setsockopt(socket.IPPROTO_TCP, k, v)

                # set the socket_connect_timeout before we connect
                sock.settimeout(self.socket_connect_timeout)

                # connect
                sock.connect(socket_address)

                # set the socket_timeout now that we're connected
                sock.settimeout(self.socket_timeout)
                return sock

            except OSError as _:
                err = _
                if sock is not None:
                    sock.close()

        if err is not None:
            raise err
        raise OSError("socket.getaddrinfo returned an empty list")

    def _host_error(self):
        return f"{self.host}:{self.port}"

    def _error_message(self, exception):
        # args for socket.error can either be (errno, "message")
        # or just "message"

        host_error = self._host_error()

        if len(exception.args) == 1:
            try:
                return f"Error connecting to {host_error}. \
                        {exception.args[0]}."
            except AttributeError:
                return f"Connection Error: {exception.args[0]}"
        else:
            try:
                return (
                    f"Error {exception.args[0]} connecting to "
                    f"{host_error}. {exception.args[1]}."
                )
            except AttributeError:
                return f"Connection Error: {exception.args[0]}"


class SSLConnection(Connection):
    """Manages SSL connections to and from the Redis server(s).
    This class extends the Connection class, adding SSL functionality, and making
    use of ssl.SSLContext (https://docs.python.org/3/library/ssl.html#ssl.SSLContext)
    """  # noqa

    def __init__(
        self,
        ssl_keyfile=None,
        ssl_certfile=None,
        ssl_cert_reqs="required",
        ssl_ca_certs=None,
        ssl_ca_data=None,
        ssl_check_hostname=False,
        ssl_ca_path=None,
        ssl_password=None,
        ssl_validate_ocsp=False,
        ssl_validate_ocsp_stapled=False,
        ssl_ocsp_context=None,
        ssl_ocsp_expected_cert=None,
        **kwargs,
    ):
        """Constructor

        Args:
            ssl_keyfile: Path to an ssl private key. Defaults to None.
            ssl_certfile: Path to an ssl certificate. Defaults to None.
            ssl_cert_reqs: The string value for the SSLContext.verify_mode (none, optional, required). Defaults to "required".
            ssl_ca_certs: The path to a file of concatenated CA certificates in PEM format. Defaults to None.
            ssl_ca_data: Either an ASCII string of one or more PEM-encoded certificates or a bytes-like object of DER-encoded certificates.
            ssl_check_hostname: If set, match the hostname during the SSL handshake. Defaults to False.
            ssl_ca_path: The path to a directory containing several CA certificates in PEM format. Defaults to None.
            ssl_password: Password for unlocking an encrypted private key. Defaults to None.

            ssl_validate_ocsp: If set, perform a full ocsp validation (i.e not a stapled verification)
            ssl_validate_ocsp_stapled: If set, perform a validation on a stapled ocsp response
            ssl_ocsp_context: A fully initialized OpenSSL.SSL.Context object to be used in verifying the ssl_ocsp_expected_cert
            ssl_ocsp_expected_cert: A PEM armoured string containing the expected certificate to be returned from the ocsp verification service.

        Raises:
            RedisError
        """  # noqa
        if not SSL_AVAILABLE:
            raise RedisError("Python wasn't built with SSL support")

        self.keyfile = ssl_keyfile
        self.certfile = ssl_certfile
        if ssl_cert_reqs is None:
            ssl_cert_reqs = ssl.CERT_NONE
        elif isinstance(ssl_cert_reqs, str):
            CERT_REQS = {
                "none": ssl.CERT_NONE,
                "optional": ssl.CERT_OPTIONAL,
                "required": ssl.CERT_REQUIRED,
            }
            if ssl_cert_reqs not in CERT_REQS:
                raise RedisError(
                    f"Invalid SSL Certificate Requirements Flag: {ssl_cert_reqs}"
                )
            ssl_cert_reqs = CERT_REQS[ssl_cert_reqs]
        self.cert_reqs = ssl_cert_reqs
        self.ca_certs = ssl_ca_certs
        self.ca_data = ssl_ca_data
        self.ca_path = ssl_ca_path
        self.check_hostname = ssl_check_hostname
        self.certificate_password = ssl_password
        self.ssl_validate_ocsp = ssl_validate_ocsp
        self.ssl_validate_ocsp_stapled = ssl_validate_ocsp_stapled
        self.ssl_ocsp_context = ssl_ocsp_context
        self.ssl_ocsp_expected_cert = ssl_ocsp_expected_cert
        super().__init__(**kwargs)

    def _connect(self):
        "Wrap the socket with SSL support"
        sock = super()._connect()
        context = ssl.create_default_context()
        context.check_hostname = self.check_hostname
        context.verify_mode = self.cert_reqs
        if self.certfile or self.keyfile:
            context.load_cert_chain(
                certfile=self.certfile,
                keyfile=self.keyfile,
                password=self.certificate_password,
            )
        if (
            self.ca_certs is not None
            or self.ca_path is not None
            or self.ca_data is not None
        ):
            context.load_verify_locations(
                cafile=self.ca_certs, capath=self.ca_path, cadata=self.ca_data
            )
        sslsock = context.wrap_socket(sock, server_hostname=self.host)
        if self.ssl_validate_ocsp is True and CRYPTOGRAPHY_AVAILABLE is False:
            raise RedisError("cryptography is not installed.")

        if self.ssl_validate_ocsp_stapled and self.ssl_validate_ocsp:
            raise RedisError(
                "Either an OCSP staple or pure OCSP connection must be validated "
                "- not both."
            )

        # validation for the stapled case
        if self.ssl_validate_ocsp_stapled:
            import OpenSSL

            from .ocsp import ocsp_staple_verifier

            # if a context is provided use it - otherwise, a basic context
            if self.ssl_ocsp_context is None:
                staple_ctx = OpenSSL.SSL.Context(OpenSSL.SSL.SSLv23_METHOD)
                staple_ctx.use_certificate_file(self.certfile)
                staple_ctx.use_privatekey_file(self.keyfile)
            else:
                staple_ctx = self.ssl_ocsp_context

            staple_ctx.set_ocsp_client_callback(
                ocsp_staple_verifier, self.ssl_ocsp_expected_cert
            )

            #  need another socket
            con = OpenSSL.SSL.Connection(staple_ctx, socket.socket())
            con.request_ocsp()
            con.connect((self.host, self.port))
            con.do_handshake()
            con.shutdown()
            return sslsock

        # pure ocsp validation
        if self.ssl_validate_ocsp is True and CRYPTOGRAPHY_AVAILABLE:
            from .ocsp import OCSPVerifier

            o = OCSPVerifier(sslsock, self.host, self.port, self.ca_certs)
            if o.is_valid():
                return sslsock
            else:
                raise ConnectionError("ocsp validation error")
        return sslsock


class UnixDomainSocketConnection(AbstractConnection):
    "Manages UDS communication to and from a Redis server"

    def __init__(self, path="", socket_timeout=None, **kwargs):
        self.path = path
        self.socket_timeout = socket_timeout
        super().__init__(**kwargs)

    def repr_pieces(self):
        pieces = [("path", self.path), ("db", self.db)]
        if self.client_name:
            pieces.append(("client_name", self.client_name))
        return pieces

    def _connect(self):
        "Create a Unix domain socket connection"
        sock = socket.socket(socket.AF_UNIX, socket.SOCK_STREAM)
        sock.settimeout(self.socket_connect_timeout)
        sock.connect(self.path)
        sock.settimeout(self.socket_timeout)
        return sock

    def _host_error(self):
        return self.path

    def _error_message(self, exception):
        # args for socket.error can either be (errno, "message")
        # or just "message"
        host_error = self._host_error()
        if len(exception.args) == 1:
            return (
                f"Error connecting to unix socket: {host_error}. {exception.args[0]}."
            )
        else:
            return (
                f"Error {exception.args[0]} connecting to unix socket: "
                f"{host_error}. {exception.args[1]}."
            )


FALSE_STRINGS = ("0", "F", "FALSE", "N", "NO")


def to_bool(value):
    if value is None or value == "":
        return None
    if isinstance(value, str) and value.upper() in FALSE_STRINGS:
        return False
    return bool(value)


URL_QUERY_ARGUMENT_PARSERS = {
    "db": int,
    "socket_timeout": float,
    "socket_connect_timeout": float,
    "socket_keepalive": to_bool,
    "retry_on_timeout": to_bool,
    "retry_on_error": list,
    "max_connections": int,
    "health_check_interval": int,
    "ssl_check_hostname": to_bool,
}


def parse_url(url):
    if not (
        url.startswith("redis://")
        or url.startswith("rediss://")
        or url.startswith("unix://")
    ):
        raise ValueError(
            "Redis URL must specify one of the following "
            "schemes (redis://, rediss://, unix://)"
        )

    url = urlparse(url)
    kwargs = {}

    for name, value in parse_qs(url.query).items():
        if value and len(value) > 0:
            value = unquote(value[0])
            parser = URL_QUERY_ARGUMENT_PARSERS.get(name)
            if parser:
                try:
                    kwargs[name] = parser(value)
                except (TypeError, ValueError):
                    raise ValueError(f"Invalid value for `{name}` in connection URL.")
            else:
                kwargs[name] = value

    if url.username:
        kwargs["username"] = unquote(url.username)
    if url.password:
        kwargs["password"] = unquote(url.password)

    # We only support redis://, rediss:// and unix:// schemes.
    if url.scheme == "unix":
        if url.path:
            kwargs["path"] = unquote(url.path)
        kwargs["connection_class"] = UnixDomainSocketConnection

    else:  # implied:  url.scheme in ("redis", "rediss"):
        if url.hostname:
            kwargs["host"] = unquote(url.hostname)
        if url.port:
            kwargs["port"] = int(url.port)

        # If there's a path argument, use it as the db argument if a
        # querystring value wasn't specified
        if url.path and "db" not in kwargs:
            try:
                kwargs["db"] = int(unquote(url.path).replace("/", ""))
            except (AttributeError, ValueError):
                pass

        if url.scheme == "rediss":
            kwargs["connection_class"] = SSLConnection

    return kwargs


class ConnectionPool:
    """
    Create a connection pool. ``If max_connections`` is set, then this
    object raises :py:class:`~redis.exceptions.ConnectionError` when the pool's
    limit is reached.

    By default, TCP connections are created unless ``connection_class``
    is specified. Use class:`.UnixDomainSocketConnection` for
    unix sockets.

    Any additional keyword arguments are passed to the constructor of
    ``connection_class``.
    """

    @classmethod
    def from_url(cls, url, **kwargs):
        """
        Return a connection pool configured from the given URL.

        For example::

            redis://[[username]:[password]]@localhost:6379/0
            rediss://[[username]:[password]]@localhost:6379/0
            unix://[username@]/path/to/socket.sock?db=0[&password=password]

        Three URL schemes are supported:

        - `redis://` creates a TCP socket connection. See more at:
          <https://www.iana.org/assignments/uri-schemes/prov/redis>
        - `rediss://` creates a SSL wrapped TCP socket connection. See more at:
          <https://www.iana.org/assignments/uri-schemes/prov/rediss>
        - ``unix://``: creates a Unix Domain Socket connection.

        The username, password, hostname, path and all querystring values
        are passed through urllib.parse.unquote in order to replace any
        percent-encoded values with their corresponding characters.

        There are several ways to specify a database number. The first value
        found will be used:

            1. A ``db`` querystring option, e.g. redis://localhost?db=0
            2. If using the redis:// or rediss:// schemes, the path argument
               of the url, e.g. redis://localhost/0
            3. A ``db`` keyword argument to this function.

        If none of these options are specified, the default db=0 is used.

        All querystring options are cast to their appropriate Python types.
        Boolean arguments can be specified with string values "True"/"False"
        or "Yes"/"No". Values that cannot be properly cast cause a
        ``ValueError`` to be raised. Once parsed, the querystring arguments
        and keyword arguments are passed to the ``ConnectionPool``'s
        class initializer. In the case of conflicting arguments, querystring
        arguments always win.
        """
        url_options = parse_url(url)

        if "connection_class" in kwargs:
            url_options["connection_class"] = kwargs["connection_class"]

        kwargs.update(url_options)
        return cls(**kwargs)

    def __init__(
        self, connection_class=Connection, max_connections=None, **connection_kwargs
    ):
        max_connections = max_connections or 2**31
        if not isinstance(max_connections, int) or max_connections < 0:
            raise ValueError('"max_connections" must be a positive integer')

        self.connection_class = connection_class
        self.connection_kwargs = connection_kwargs
        self.max_connections = max_connections

        # a lock to protect the critical section in _checkpid().
        # this lock is acquired when the process id changes, such as
        # after a fork. during this time, multiple threads in the child
        # process could attempt to acquire this lock. the first thread
        # to acquire the lock will reset the data structures and lock
        # object of this pool. subsequent threads acquiring this lock
        # will notice the first thread already did the work and simply
        # release the lock.
        self._fork_lock = threading.Lock()
        self.reset()

    def __repr__(self):
        return (
            f"{type(self).__name__}"
            f"<{repr(self.connection_class(**self.connection_kwargs))}>"
        )

    def reset(self):
        self._lock = threading.Lock()
        self._created_connections = 0
        self._available_connections = []
        self._in_use_connections = set()

        # this must be the last operation in this method. while reset() is
        # called when holding _fork_lock, other threads in this process
        # can call _checkpid() which compares self.pid and os.getpid() without
        # holding any lock (for performance reasons). keeping this assignment
        # as the last operation ensures that those other threads will also
        # notice a pid difference and block waiting for the first thread to
        # release _fork_lock. when each of these threads eventually acquire
        # _fork_lock, they will notice that another thread already called
        # reset() and they will immediately release _fork_lock and continue on.
        self.pid = os.getpid()

    def _checkpid(self):
        # _checkpid() attempts to keep ConnectionPool fork-safe on modern
        # systems. this is called by all ConnectionPool methods that
        # manipulate the pool's state such as get_connection() and release().
        #
        # _checkpid() determines whether the process has forked by comparing
        # the current process id to the process id saved on the ConnectionPool
        # instance. if these values are the same, _checkpid() simply returns.
        #
        # when the process ids differ, _checkpid() assumes that the process
        # has forked and that we're now running in the child process. the child
        # process cannot use the parent's file descriptors (e.g., sockets).
        # therefore, when _checkpid() sees the process id change, it calls
        # reset() in order to reinitialize the child's ConnectionPool. this
        # will cause the child to make all new connection objects.
        #
        # _checkpid() is protected by self._fork_lock to ensure that multiple
        # threads in the child process do not call reset() multiple times.
        #
        # there is an extremely small chance this could fail in the following
        # scenario:
        #   1. process A calls _checkpid() for the first time and acquires
        #      self._fork_lock.
        #   2. while holding self._fork_lock, process A forks (the fork()
        #      could happen in a different thread owned by process A)
        #   3. process B (the forked child process) inherits the
        #      ConnectionPool's state from the parent. that state includes
        #      a locked _fork_lock. process B will not be notified when
        #      process A releases the _fork_lock and will thus never be
        #      able to acquire the _fork_lock.
        #
        # to mitigate this possible deadlock, _checkpid() will only wait 5
        # seconds to acquire _fork_lock. if _fork_lock cannot be acquired in
        # that time it is assumed that the child is deadlocked and a
        # redis.ChildDeadlockedError error is raised.
        if self.pid != os.getpid():
            acquired = self._fork_lock.acquire(timeout=5)
            if not acquired:
                raise ChildDeadlockedError
            # reset() the instance for the new process if another thread
            # hasn't already done so
            try:
                if self.pid != os.getpid():
                    self.reset()
            finally:
                self._fork_lock.release()

    def get_connection(self, command_name, *keys, **options):
        "Get a connection from the pool"
        self._checkpid()
        with self._lock:
            try:
                connection = self._available_connections.pop()
            except IndexError:
                connection = self.make_connection()
            self._in_use_connections.add(connection)

        try:
            # ensure this connection is connected to Redis
            connection.connect()
            # connections that the pool provides should be ready to send
            # a command. if not, the connection was either returned to the
            # pool before all data has been read or the socket has been
            # closed. either way, reconnect and verify everything is good.
            try:
                if connection.can_read():
                    raise ConnectionError("Connection has data")
            except (ConnectionError, OSError):
                connection.disconnect()
                connection.connect()
                if connection.can_read():
                    raise ConnectionError("Connection not ready")
        except BaseException:
            # release the connection back to the pool so that we don't
            # leak it
            self.release(connection)
            raise

        return connection

    def get_encoder(self):
        "Return an encoder based on encoding settings"
        kwargs = self.connection_kwargs
        return Encoder(
            encoding=kwargs.get("encoding", "utf-8"),
            encoding_errors=kwargs.get("encoding_errors", "strict"),
            decode_responses=kwargs.get("decode_responses", False),
        )

    def make_connection(self):
        "Create a new connection"
        if self._created_connections >= self.max_connections:
            raise ConnectionError("Too many connections")
        self._created_connections += 1
        return self.connection_class(**self.connection_kwargs)

    def release(self, connection):
        "Releases the connection back to the pool"
        self._checkpid()
        with self._lock:
            try:
                self._in_use_connections.remove(connection)
            except KeyError:
                # Gracefully fail when a connection is returned to this pool
                # that the pool doesn't actually own
                pass

            if self.owns_connection(connection):
                self._available_connections.append(connection)
            else:
                # pool doesn't own this connection. do not add it back
                # to the pool and decrement the count so that another
                # connection can take its place if needed
                self._created_connections -= 1
                connection.disconnect()
                return

    def owns_connection(self, connection):
        return connection.pid == self.pid

    def disconnect(self, inuse_connections=True):
        """
        Disconnects connections in the pool

        If ``inuse_connections`` is True, disconnect connections that are
        current in use, potentially by other threads. Otherwise only disconnect
        connections that are idle in the pool.
        """
        self._checkpid()
        with self._lock:
            if inuse_connections:
                connections = chain(
                    self._available_connections, self._in_use_connections
                )
            else:
                connections = self._available_connections

            for connection in connections:
                connection.disconnect()

    def set_retry(self, retry: "Retry") -> None:
        self.connection_kwargs.update({"retry": retry})
        for conn in self._available_connections:
            conn.retry = retry
        for conn in self._in_use_connections:
            conn.retry = retry


class BlockingConnectionPool(ConnectionPool):
    """
    Thread-safe blocking connection pool::

        >>> from redis.client import Redis
        >>> client = Redis(connection_pool=BlockingConnectionPool())

    It performs the same function as the default
    :py:class:`~redis.ConnectionPool` implementation, in that,
    it maintains a pool of reusable connections that can be shared by
    multiple redis clients (safely across threads if required).

    The difference is that, in the event that a client tries to get a
    connection from the pool when all of connections are in use, rather than
    raising a :py:class:`~redis.ConnectionError` (as the default
    :py:class:`~redis.ConnectionPool` implementation does), it
    makes the client wait ("blocks") for a specified number of seconds until
    a connection becomes available.

    Use ``max_connections`` to increase / decrease the pool size::

        >>> pool = BlockingConnectionPool(max_connections=10)

    Use ``timeout`` to tell it either how many seconds to wait for a connection
    to become available, or to block forever:

        >>> # Block forever.
        >>> pool = BlockingConnectionPool(timeout=None)

        >>> # Raise a ``ConnectionError`` after five seconds if a connection is
        >>> # not available.
        >>> pool = BlockingConnectionPool(timeout=5)
    """

    def __init__(
        self,
        max_connections=50,
        timeout=20,
        connection_class=Connection,
        queue_class=LifoQueue,
        **connection_kwargs,
    ):

        self.queue_class = queue_class
        self.timeout = timeout
        super().__init__(
            connection_class=connection_class,
            max_connections=max_connections,
            **connection_kwargs,
        )

    def reset(self):
        # Create and fill up a thread safe queue with ``None`` values.
        self.pool = self.queue_class(self.max_connections)
        while True:
            try:
                self.pool.put_nowait(None)
            except Full:
                break

        # Keep a list of actual connection instances so that we can
        # disconnect them later.
        self._connections = []

        # this must be the last operation in this method. while reset() is
        # called when holding _fork_lock, other threads in this process
        # can call _checkpid() which compares self.pid and os.getpid() without
        # holding any lock (for performance reasons). keeping this assignment
        # as the last operation ensures that those other threads will also
        # notice a pid difference and block waiting for the first thread to
        # release _fork_lock. when each of these threads eventually acquire
        # _fork_lock, they will notice that another thread already called
        # reset() and they will immediately release _fork_lock and continue on.
        self.pid = os.getpid()

    def make_connection(self):
        "Make a fresh connection."
        connection = self.connection_class(**self.connection_kwargs)
        self._connections.append(connection)
        return connection

    def get_connection(self, command_name, *keys, **options):
        """
        Get a connection, blocking for ``self.timeout`` until a connection
        is available from the pool.

        If the connection returned is ``None`` then creates a new connection.
        Because we use a last-in first-out queue, the existing connections
        (having been returned to the pool after the initial ``None`` values
        were added) will be returned before ``None`` values. This means we only
        create new connections when we need to, i.e.: the actual number of
        connections will only increase in response to demand.
        """
        # Make sure we haven't changed process.
        self._checkpid()

        # Try and get a connection from the pool. If one isn't available within
        # self.timeout then raise a ``ConnectionError``.
        connection = None
        try:
            connection = self.pool.get(block=True, timeout=self.timeout)
        except Empty:
            # Note that this is not caught by the redis client and will be
            # raised unless handled by application code. If you want never to
            raise ConnectionError("No connection available.")

        # If the ``connection`` is actually ``None`` then that's a cue to make
        # a new connection to add to the pool.
        if connection is None:
            connection = self.make_connection()

        try:
            # ensure this connection is connected to Redis
            connection.connect()
            # connections that the pool provides should be ready to send
            # a command. if not, the connection was either returned to the
            # pool before all data has been read or the socket has been
            # closed. either way, reconnect and verify everything is good.
            try:
                if connection.can_read():
                    raise ConnectionError("Connection has data")
            except (ConnectionError, OSError):
                connection.disconnect()
                connection.connect()
                if connection.can_read():
                    raise ConnectionError("Connection not ready")
        except BaseException:
            # release the connection back to the pool so that we don't leak it
            self.release(connection)
            raise

        return connection

    def release(self, connection):
        "Releases the connection back to the pool."
        # Make sure we haven't changed process.
        self._checkpid()
        if not self.owns_connection(connection):
            # pool doesn't own this connection. do not add it back
            # to the pool. instead add a None value which is a placeholder
            # that will cause the pool to recreate the connection if
            # its needed.
            connection.disconnect()
            self.pool.put_nowait(None)
            return

        # Put the connection back into the pool.
        try:
            self.pool.put_nowait(connection)
        except Full:
            # perhaps the pool has been reset() after a fork? regardless,
            # we don't want this connection
            pass

    def disconnect(self):
        "Disconnects all connections in the pool."
        self._checkpid()
        for connection in self._connections:
            connection.disconnect()<|MERGE_RESOLUTION|>--- conflicted
+++ resolved
@@ -21,16 +21,6 @@
     ChildDeadlockedError,
     ConnectionError,
     DataError,
-<<<<<<< HEAD
-    ExecAbortError,
-    InvalidResponse,
-    ModuleError,
-    NoPermissionError,
-    NoScriptError,
-    OutOfMemoryError,
-    ReadOnlyError,
-=======
->>>>>>> d665dbd7
     RedisError,
     ResponseError,
     TimeoutError,
@@ -55,246 +45,6 @@
 DEFAULT_RESP_VERSION = 2
 
 SENTINEL = object()
-<<<<<<< HEAD
-MODULE_LOAD_ERROR = "Error loading the extension. Please check the server logs."
-NO_SUCH_MODULE_ERROR = "Error unloading module: no such module with that name"
-MODULE_UNLOAD_NOT_POSSIBLE_ERROR = "Error unloading module: operation not possible."
-MODULE_EXPORTS_DATA_TYPES_ERROR = (
-    "Error unloading module: the module "
-    "exports one or more module-side data "
-    "types, can't unload"
-)
-# user send an AUTH cmd to a server without authorization configured
-NO_AUTH_SET_ERROR = {
-    # Redis >= 6.0
-    "AUTH <password> called without any password "
-    "configured for the default user. Are you sure "
-    "your configuration is correct?": AuthenticationError,
-    # Redis < 6.0
-    "Client sent AUTH, but no password is set": AuthenticationError,
-}
-
-
-class Encoder:
-    "Encode strings to bytes-like and decode bytes-like to strings"
-
-    def __init__(self, encoding, encoding_errors, decode_responses):
-        self.encoding = encoding
-        self.encoding_errors = encoding_errors
-        self.decode_responses = decode_responses
-
-    def encode(self, value):
-        "Return a bytestring or bytes-like representation of the value"
-        if isinstance(value, (bytes, memoryview)):
-            return value
-        elif isinstance(value, bool):
-            # special case bool since it is a subclass of int
-            raise DataError(
-                "Invalid input of type: 'bool'. Convert to a "
-                "bytes, string, int or float first."
-            )
-        elif isinstance(value, (int, float)):
-            value = repr(value).encode()
-        elif not isinstance(value, str):
-            # a value we don't know how to deal with. throw an error
-            typename = type(value).__name__
-            raise DataError(
-                f"Invalid input of type: '{typename}'. "
-                f"Convert to a bytes, string, int or float first."
-            )
-        if isinstance(value, str):
-            value = value.encode(self.encoding, self.encoding_errors)
-        return value
-
-    def decode(self, value, force=False):
-        "Return a unicode string from the bytes-like representation"
-        if self.decode_responses or force:
-            if isinstance(value, memoryview):
-                value = value.tobytes()
-            if isinstance(value, bytes):
-                value = value.decode(self.encoding, self.encoding_errors)
-        return value
-
-
-class BaseParser:
-    EXCEPTION_CLASSES = {
-        "ERR": {
-            "max number of clients reached": ConnectionError,
-            "invalid password": AuthenticationError,
-            # some Redis server versions report invalid command syntax
-            # in lowercase
-            "wrong number of arguments "
-            "for 'auth' command": AuthenticationWrongNumberOfArgsError,
-            # some Redis server versions report invalid command syntax
-            # in uppercase
-            "wrong number of arguments "
-            "for 'AUTH' command": AuthenticationWrongNumberOfArgsError,
-            MODULE_LOAD_ERROR: ModuleError,
-            MODULE_EXPORTS_DATA_TYPES_ERROR: ModuleError,
-            NO_SUCH_MODULE_ERROR: ModuleError,
-            MODULE_UNLOAD_NOT_POSSIBLE_ERROR: ModuleError,
-            **NO_AUTH_SET_ERROR,
-        },
-        "OOM": OutOfMemoryError,
-        "WRONGPASS": AuthenticationError,
-        "EXECABORT": ExecAbortError,
-        "LOADING": BusyLoadingError,
-        "NOSCRIPT": NoScriptError,
-        "READONLY": ReadOnlyError,
-        "NOAUTH": AuthenticationError,
-        "NOPERM": NoPermissionError,
-    }
-
-    @classmethod
-    def parse_error(cls, response):
-        "Parse an error response"
-        error_code = response.split(" ")[0]
-        if error_code in cls.EXCEPTION_CLASSES:
-            response = response[len(error_code) + 1 :]
-            exception_class = cls.EXCEPTION_CLASSES[error_code]
-            if isinstance(exception_class, dict):
-                exception_class = exception_class.get(response, ResponseError)
-            return exception_class(response)
-        return ResponseError(response)
-
-
-class SocketBuffer:
-    def __init__(
-        self, socket: socket.socket, socket_read_size: int, socket_timeout: float
-    ):
-        self._sock = socket
-        self.socket_read_size = socket_read_size
-        self.socket_timeout = socket_timeout
-        self._buffer = io.BytesIO()
-
-    def unread_bytes(self) -> int:
-        """
-        Remaining unread length of buffer
-        """
-        pos = self._buffer.tell()
-        end = self._buffer.seek(0, SEEK_END)
-        self._buffer.seek(pos)
-        return end - pos
-
-    def _read_from_socket(
-        self,
-        length: Optional[int] = None,
-        timeout: Union[float, object] = SENTINEL,
-        raise_on_timeout: Optional[bool] = True,
-    ) -> bool:
-        sock = self._sock
-        socket_read_size = self.socket_read_size
-        marker = 0
-        custom_timeout = timeout is not SENTINEL
-
-        buf = self._buffer
-        current_pos = buf.tell()
-        buf.seek(0, SEEK_END)
-        if custom_timeout:
-            sock.settimeout(timeout)
-        try:
-            while True:
-                data = self._sock.recv(socket_read_size)
-                # an empty string indicates the server shutdown the socket
-                if isinstance(data, bytes) and len(data) == 0:
-                    raise ConnectionError(SERVER_CLOSED_CONNECTION_ERROR)
-                buf.write(data)
-                data_length = len(data)
-                marker += data_length
-
-                if length is not None and length > marker:
-                    continue
-                return True
-        except socket.timeout:
-            if raise_on_timeout:
-                raise TimeoutError("Timeout reading from socket")
-            return False
-        except NONBLOCKING_EXCEPTIONS as ex:
-            # if we're in nonblocking mode and the recv raises a
-            # blocking error, simply return False indicating that
-            # there's no data to be read. otherwise raise the
-            # original exception.
-            allowed = NONBLOCKING_EXCEPTION_ERROR_NUMBERS.get(ex.__class__, -1)
-            if not raise_on_timeout and ex.errno == allowed:
-                return False
-            raise ConnectionError(f"Error while reading from socket: {ex.args}")
-        finally:
-            buf.seek(current_pos)
-            if custom_timeout:
-                sock.settimeout(self.socket_timeout)
-
-    def can_read(self, timeout: float) -> bool:
-        return bool(self.unread_bytes()) or self._read_from_socket(
-            timeout=timeout, raise_on_timeout=False
-        )
-
-    def read(self, length: int) -> bytes:
-        length = length + 2  # make sure to read the \r\n terminator
-        # BufferIO will return less than requested if buffer is short
-        data = self._buffer.read(length)
-        missing = length - len(data)
-        if missing:
-            # fill up the buffer and read the remainder
-            self._read_from_socket(missing)
-            data += self._buffer.read(missing)
-        return data[:-2]
-
-    def readline(self) -> bytes:
-        buf = self._buffer
-        data = buf.readline()
-        while not data.endswith(SYM_CRLF):
-            # there's more data in the socket that we need
-            self._read_from_socket()
-            data += buf.readline()
-
-        return data[:-2]
-
-    def get_pos(self) -> int:
-        """
-        Get current read position
-        """
-        return self._buffer.tell()
-
-    def rewind(self, pos: int) -> None:
-        """
-        Rewind the buffer to a specific position, to re-start reading
-        """
-        self._buffer.seek(pos)
-
-    def purge(self) -> None:
-        """
-        After a successful read, purge the read part of buffer
-        """
-        unread = self.unread_bytes()
-
-        # Only if we have read all of the buffer do we truncate, to
-        # reduce the amount of memory thrashing.  This heuristic
-        # can be changed or removed later.
-        if unread > 0:
-            return
-
-        if unread > 0:
-            # move unread data to the front
-            view = self._buffer.getbuffer()
-            view[:unread] = view[-unread:]
-        self._buffer.truncate(unread)
-        self._buffer.seek(0)
-
-    def close(self) -> None:
-        try:
-            self._buffer.close()
-        except Exception:
-            # issue #633 suggests the purge/close somehow raised a
-            # BadFileDescriptor error. Perhaps the client ran out of
-            # memory or something else? It's probably OK to ignore
-            # any error being raised from purge/close since we're
-            # removing the reference to the instance below.
-            pass
-        self._buffer = None
-        self._sock = None
-
-=======
->>>>>>> d665dbd7
 
 DefaultParser: Type[Union[_RESP2Parser, _RESP3Parser, _HiredisParser]]
 if HIREDIS_AVAILABLE:
@@ -704,15 +454,11 @@
             raise ConnectionError(f"Error while reading from {host_error}: {e.args}")
 
     def read_response(
-<<<<<<< HEAD
-        self, disable_decoding=False, *, disconnect_on_error: bool = True
-=======
         self,
         disable_decoding=False,
         *,
         disconnect_on_error=True,
         push_request=False,
->>>>>>> d665dbd7
     ):
         """Read the response from a previously sent command"""
 
