--- conflicted
+++ resolved
@@ -572,11 +572,7 @@
         # ipv4/ipv6, but we want to set options prior to calling
         # socket.connect()
         err = None
-<<<<<<< HEAD
-        for res in socket.getaddrinfo(self.host, self.port, socket.AF_INET,
-=======
         for res in socket.getaddrinfo(self.host, self.port, self.socket_type,
->>>>>>> fa37b8ba
                                       socket.SOCK_STREAM):
             family, socktype, proto, canonname, socket_address = res
             sock = None
