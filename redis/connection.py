import copy
import os
import socket
import sys
import threading
import time
import weakref
from abc import abstractmethod
from itertools import chain
from queue import Empty, Full, LifoQueue
from typing import (
    Any,
    Callable,
    Dict,
    Iterable,
    List,
    Literal,
    Optional,
    Type,
    TypeVar,
    Union,
)
from urllib.parse import parse_qs, unquote, urlparse

from redis.cache import (
    CacheEntry,
    CacheEntryStatus,
    CacheFactory,
    CacheFactoryInterface,
    CacheInterface,
    CacheKey,
)
from redis.typing import Number

from ._parsers import Encoder, _HiredisParser, _RESP2Parser, _RESP3Parser
from .auth.token import TokenInterface
from .backoff import NoBackoff
from .credentials import CredentialProvider, UsernamePasswordCredentialProvider
from .event import AfterConnectionReleasedEvent, EventDispatcher
from .exceptions import (
    AuthenticationError,
    AuthenticationWrongNumberOfArgsError,
    ChildDeadlockedError,
    ConnectionError,
    DataError,
    MaxConnectionsError,
    RedisError,
    ResponseError,
    TimeoutError,
)
from .maintenance_events import (
    MaintenanceEventConnectionHandler,
    MaintenanceEventPoolHandler,
    MaintenanceEventsConfig,
    MaintenanceState,
)
from .retry import Retry
from .utils import (
    CRYPTOGRAPHY_AVAILABLE,
    HIREDIS_AVAILABLE,
    SSL_AVAILABLE,
    compare_versions,
    deprecated_args,
    ensure_string,
    format_error_message,
    get_lib_version,
    str_if_bytes,
)

if SSL_AVAILABLE:
    import ssl
else:
    ssl = None

if HIREDIS_AVAILABLE:
    import hiredis

SYM_STAR = b"*"
SYM_DOLLAR = b"$"
SYM_CRLF = b"\r\n"
SYM_EMPTY = b""

DEFAULT_RESP_VERSION = 2

SENTINEL = object()

DefaultParser: Type[Union[_RESP2Parser, _RESP3Parser, _HiredisParser]]
if HIREDIS_AVAILABLE:
    DefaultParser = _HiredisParser
else:
    DefaultParser = _RESP2Parser


class HiredisRespSerializer:
    def pack(self, *args: List):
        """Pack a series of arguments into the Redis protocol"""
        output = []

        if isinstance(args[0], str):
            args = tuple(args[0].encode().split()) + args[1:]
        elif b" " in args[0]:
            args = tuple(args[0].split()) + args[1:]
        try:
            output.append(hiredis.pack_command(args))
        except TypeError:
            _, value, traceback = sys.exc_info()
            raise DataError(value).with_traceback(traceback)

        return output


class PythonRespSerializer:
    def __init__(self, buffer_cutoff, encode) -> None:
        self._buffer_cutoff = buffer_cutoff
        self.encode = encode

    def pack(self, *args):
        """Pack a series of arguments into the Redis protocol"""
        output = []
        # the client might have included 1 or more literal arguments in
        # the command name, e.g., 'CONFIG GET'. The Redis server expects these
        # arguments to be sent separately, so split the first argument
        # manually. These arguments should be bytestrings so that they are
        # not encoded.
        if isinstance(args[0], str):
            args = tuple(args[0].encode().split()) + args[1:]
        elif b" " in args[0]:
            args = tuple(args[0].split()) + args[1:]

        buff = SYM_EMPTY.join((SYM_STAR, str(len(args)).encode(), SYM_CRLF))

        buffer_cutoff = self._buffer_cutoff
        for arg in map(self.encode, args):
            # to avoid large string mallocs, chunk the command into the
            # output list if we're sending large values or memoryviews
            arg_length = len(arg)
            if (
                len(buff) > buffer_cutoff
                or arg_length > buffer_cutoff
                or isinstance(arg, memoryview)
            ):
                buff = SYM_EMPTY.join(
                    (buff, SYM_DOLLAR, str(arg_length).encode(), SYM_CRLF)
                )
                output.append(buff)
                output.append(arg)
                buff = SYM_CRLF
            else:
                buff = SYM_EMPTY.join(
                    (
                        buff,
                        SYM_DOLLAR,
                        str(arg_length).encode(),
                        SYM_CRLF,
                        arg,
                        SYM_CRLF,
                    )
                )
        output.append(buff)
        return output


class ConnectionInterface:
    @abstractmethod
    def repr_pieces(self):
        pass

    @abstractmethod
    def register_connect_callback(self, callback):
        pass

    @abstractmethod
    def deregister_connect_callback(self, callback):
        pass

    @abstractmethod
    def set_parser(self, parser_class):
        pass

    @abstractmethod
    def set_maintenance_event_pool_handler(self, maintenance_event_pool_handler):
        pass

    @abstractmethod
    def get_protocol(self):
        pass

    @abstractmethod
    def connect(self):
        pass

    @abstractmethod
    def on_connect(self):
        pass

    @abstractmethod
    def disconnect(self, *args):
        pass

    @abstractmethod
    def check_health(self):
        pass

    @abstractmethod
    def send_packed_command(self, command, check_health=True):
        pass

    @abstractmethod
    def send_command(self, *args, **kwargs):
        pass

    @abstractmethod
    def can_read(self, timeout=0):
        pass

    @abstractmethod
    def read_response(
        self,
        disable_decoding=False,
        *,
        disconnect_on_error=True,
        push_request=False,
    ):
        pass

    @abstractmethod
    def pack_command(self, *args):
        pass

    @abstractmethod
    def pack_commands(self, commands):
        pass

    @property
    @abstractmethod
    def handshake_metadata(self) -> Union[Dict[bytes, bytes], Dict[str, str]]:
        pass

    @abstractmethod
    def set_re_auth_token(self, token: TokenInterface):
        pass

    @abstractmethod
    def re_auth(self):
        pass

    @property
    @abstractmethod
    def maintenance_state(self) -> MaintenanceState:
        """
        Returns the current maintenance state of the connection.
        """
        pass

    @maintenance_state.setter
    @abstractmethod
    def maintenance_state(self, state: "MaintenanceState"):
        """
        Sets the current maintenance state of the connection.
        """
        pass

    @abstractmethod
    def getpeername(self):
        """
        Returns the peer name of the connection.
        """
        pass

    @abstractmethod
    def mark_for_reconnect(self):
        """
        Mark the connection to be reconnected on the next command.
        This is useful when a connection is moved to a different node.
        """
        pass

    @abstractmethod
    def should_reconnect(self):
        """
        Returns True if the connection should be reconnected.
        """
        pass

    @abstractmethod
    def get_resolved_ip(self):
        """
        Get resolved ip address for the connection.
        """
        pass

    @abstractmethod
    def update_current_socket_timeout(self, relax_timeout: Optional[float] = None):
        """
        Update the timeout for the current socket.
        """
        pass

    @abstractmethod
    def set_tmp_settings(
        self,
        tmp_host_address: Optional[str] = None,
        tmp_relax_timeout: Optional[float] = None,
    ):
        """
        Updates temporary host address and timeout settings for the connection.
        """
        pass

    @abstractmethod
    def reset_tmp_settings(
        self,
        reset_host_address: bool = False,
        reset_relax_timeout: bool = False,
    ):
        """
        Resets temporary host address and timeout settings for the connection.
        """
        pass


class AbstractConnection(ConnectionInterface):
    "Manages communication to and from a Redis server"

    def __init__(
        self,
        db: int = 0,
        password: Optional[str] = None,
        socket_timeout: Optional[float] = None,
        socket_connect_timeout: Optional[float] = None,
        retry_on_timeout: bool = False,
        retry_on_error: Union[Iterable[Type[Exception]], object] = SENTINEL,
        encoding: str = "utf-8",
        encoding_errors: str = "strict",
        decode_responses: bool = False,
        parser_class=DefaultParser,
        socket_read_size: int = 65536,
        health_check_interval: int = 0,
        client_name: Optional[str] = None,
        lib_name: Optional[str] = "redis-py",
        lib_version: Optional[str] = get_lib_version(),
        username: Optional[str] = None,
        retry: Union[Any, None] = None,
        redis_connect_func: Optional[Callable[[], None]] = None,
        credential_provider: Optional[CredentialProvider] = None,
        protocol: Optional[int] = 2,
        command_packer: Optional[Callable[[], None]] = None,
        event_dispatcher: Optional[EventDispatcher] = None,
        maintenance_events_pool_handler: Optional[MaintenanceEventPoolHandler] = None,
        maintenance_events_config: Optional[MaintenanceEventsConfig] = None,
        maintenance_state: "MaintenanceState" = MaintenanceState.NONE,
        orig_host_address: Optional[str] = None,
        orig_socket_timeout: Optional[float] = None,
        orig_socket_connect_timeout: Optional[float] = None,
    ):
        """
        Initialize a new Connection.
        To specify a retry policy for specific errors, first set
        `retry_on_error` to a list of the error/s to retry on, then set
        `retry` to a valid `Retry` object.
        To retry on TimeoutError, `retry_on_timeout` can also be set to `True`.
        """
        if (username or password) and credential_provider is not None:
            raise DataError(
                "'username' and 'password' cannot be passed along with 'credential_"
                "provider'. Please provide only one of the following arguments: \n"
                "1. 'password' and (optional) 'username'\n"
                "2. 'credential_provider'"
            )
        if event_dispatcher is None:
            self._event_dispatcher = EventDispatcher()
        else:
            self._event_dispatcher = event_dispatcher
        self.pid = os.getpid()
        self.db = db
        self.client_name = client_name
        self.lib_name = lib_name
        self.lib_version = lib_version
        self.credential_provider = credential_provider
        self.password = password
        self.username = username
        self.socket_timeout = socket_timeout
        if socket_connect_timeout is None:
            socket_connect_timeout = socket_timeout
        self.socket_connect_timeout = socket_connect_timeout
        self.retry_on_timeout = retry_on_timeout
        if retry_on_error is SENTINEL:
            retry_on_errors_list = []
        else:
            retry_on_errors_list = list(retry_on_error)
        if retry_on_timeout:
            # Add TimeoutError to the errors list to retry on
            retry_on_errors_list.append(TimeoutError)
        self.retry_on_error = retry_on_errors_list
        if retry or self.retry_on_error:
            if retry is None:
                self.retry = Retry(NoBackoff(), 1)
            else:
                # deep-copy the Retry object as it is mutable
                self.retry = copy.deepcopy(retry)
            if self.retry_on_error:
                # Update the retry's supported errors with the specified errors
                self.retry.update_supported_errors(self.retry_on_error)
        else:
            self.retry = Retry(NoBackoff(), 0)
        self.health_check_interval = health_check_interval
        self.next_health_check = 0
        self.redis_connect_func = redis_connect_func
        self.encoder = Encoder(encoding, encoding_errors, decode_responses)
        self.handshake_metadata = None
        self._sock = None
        self._socket_read_size = socket_read_size
        self._connect_callbacks = []
        self._buffer_cutoff = 6000
        self._re_auth_token: Optional[TokenInterface] = None
        try:
            p = int(protocol)
        except TypeError:
            p = DEFAULT_RESP_VERSION
        except ValueError:
            raise ConnectionError("protocol must be an integer")
        finally:
            if p < 2 or p > 3:
                raise ConnectionError("protocol must be either 2 or 3")
                # p = DEFAULT_RESP_VERSION
            self.protocol = p
        if self.protocol == 3 and parser_class == DefaultParser:
            parser_class = _RESP3Parser
        self.set_parser(parser_class)

<<<<<<< HEAD
        self.maintenance_events_config = maintenance_events_config
=======
        if maintenance_events_config and maintenance_events_config.enabled:
            if maintenance_events_pool_handler:
                maintenance_events_pool_handler.set_connection(self)
                self._parser.set_node_moving_push_handler(
                    maintenance_events_pool_handler.handle_event
                )
            self._maintenance_event_connection_handler = (
                MaintenanceEventConnectionHandler(self, maintenance_events_config)
            )
            self._parser.set_maintenance_push_handler(
                self._maintenance_event_connection_handler.handle_event
            )
>>>>>>> 8d7cc00d

        # Set up maintenance events if enabled
        if maintenance_events_config and maintenance_events_config.enabled:
            self._enable_maintenance_events(
                maintenance_events_pool_handler,
                orig_host_address,
                orig_socket_timeout,
                orig_socket_connect_timeout,
            )
        self._should_reconnect = False
        self.maintenance_state = maintenance_state

        self._command_packer = self._construct_command_packer(command_packer)

    def __repr__(self):
        repr_args = ",".join([f"{k}={v}" for k, v in self.repr_pieces()])
        return f"<{self.__class__.__module__}.{self.__class__.__name__}({repr_args})>"

    @abstractmethod
    def repr_pieces(self):
        pass

    def __del__(self):
        try:
            self.disconnect()
        except Exception:
            pass

    def _construct_command_packer(self, packer):
        if packer is not None:
            return packer
        elif HIREDIS_AVAILABLE:
            return HiredisRespSerializer()
        else:
            return PythonRespSerializer(self._buffer_cutoff, self.encoder.encode)

    def register_connect_callback(self, callback):
        """
        Register a callback to be called when the connection is established either
        initially or reconnected.  This allows listeners to issue commands that
        are ephemeral to the connection, for example pub/sub subscription or
        key tracking.  The callback must be a _method_ and will be kept as
        a weak reference.
        """
        wm = weakref.WeakMethod(callback)
        if wm not in self._connect_callbacks:
            self._connect_callbacks.append(wm)

    def deregister_connect_callback(self, callback):
        """
        De-register a previously registered callback.  It will no-longer receive
        notifications on connection events.  Calling this is not required when the
        listener goes away, since the callbacks are kept as weak methods.
        """
        try:
            self._connect_callbacks.remove(weakref.WeakMethod(callback))
        except ValueError:
            pass

    def set_parser(self, parser_class):
        """
        Creates a new instance of parser_class with socket size:
        _socket_read_size and assigns it to the parser for the connection
        :param parser_class: The required parser class
        """
        self._parser = parser_class(socket_read_size=self._socket_read_size)

    def _enable_maintenance_events(
        self,
        maintenance_events_pool_handler=None,
        orig_host_address=None,
        orig_socket_timeout=None,
        orig_socket_connect_timeout=None,
    ):
        """Enable maintenance events by setting up handlers and storing original connection parameters."""
        if (
            not self.maintenance_events_config
            or not self.maintenance_events_config.enabled
        ):
            return

        # Set up pool handler if available
        if maintenance_events_pool_handler:
            self._parser.set_node_moving_push_handler(
                maintenance_events_pool_handler.handle_event
            )

        # Set up connection handler
        self._maintenance_event_connection_handler = MaintenanceEventConnectionHandler(
            self, self.maintenance_events_config
        )
        self._parser.set_maintenance_push_handler(
            self._maintenance_event_connection_handler.handle_event
        )

        # Store original connection parameters
        self.orig_host_address = orig_host_address if orig_host_address else self.host
        self.orig_socket_timeout = (
            orig_socket_timeout if orig_socket_timeout else self.socket_timeout
        )
        self.orig_socket_connect_timeout = (
            orig_socket_connect_timeout
            if orig_socket_connect_timeout
            else self.socket_connect_timeout
        )

    def set_maintenance_event_pool_handler(
        self, maintenance_event_pool_handler: MaintenanceEventPoolHandler
    ):
        maintenance_event_pool_handler.set_connection(self)
        self._parser.set_node_moving_push_handler(
            maintenance_event_pool_handler.handle_event
        )

        # Initialize maintenance event connection handler if it doesn't exist
        if not hasattr(self, "_maintenance_event_connection_handler"):
            self._maintenance_event_connection_handler = (
                MaintenanceEventConnectionHandler(
                    self, maintenance_event_pool_handler.config
                )
            )
            self._parser.set_maintenance_push_handler(
                self._maintenance_event_connection_handler.handle_event
            )

    def connect(self):
        "Connects to the Redis server if not already connected"
        self.connect_check_health(check_health=True)

    def connect_check_health(
        self, check_health: bool = True, retry_socket_connect: bool = True
    ):
        if self._sock:
            return
        try:
            if retry_socket_connect:
                sock = self.retry.call_with_retry(
                    lambda: self._connect(), lambda error: self.disconnect(error)
                )
            else:
                sock = self._connect()
        except socket.timeout:
            raise TimeoutError("Timeout connecting to server")
        except OSError as e:
            raise ConnectionError(self._error_message(e))

        self._sock = sock
        try:
            if self.redis_connect_func is None:
                # Use the default on_connect function
                self.on_connect_check_health(check_health=check_health)
            else:
                # Use the passed function redis_connect_func
                self.redis_connect_func(self)
        except RedisError:
            # clean up after any error in on_connect
            self.disconnect()
            raise

        # run any user callbacks. right now the only internal callback
        # is for pubsub channel/pattern resubscription
        # first, remove any dead weakrefs
        self._connect_callbacks = [ref for ref in self._connect_callbacks if ref()]
        for ref in self._connect_callbacks:
            callback = ref()
            if callback:
                callback(self)

    @abstractmethod
    def _connect(self):
        pass

    @abstractmethod
    def _host_error(self):
        pass

    def _error_message(self, exception):
        return format_error_message(self._host_error(), exception)

    def on_connect(self):
        self.on_connect_check_health(check_health=True)

    def on_connect_check_health(self, check_health: bool = True):
        "Initialize the connection, authenticate and select a database"
        self._parser.on_connect(self)
        parser = self._parser

        auth_args = None
        # if credential provider or username and/or password are set, authenticate
        if self.credential_provider or (self.username or self.password):
            cred_provider = (
                self.credential_provider
                or UsernamePasswordCredentialProvider(self.username, self.password)
            )
            auth_args = cred_provider.get_credentials()

        # if resp version is specified and we have auth args,
        # we need to send them via HELLO
        if auth_args and self.protocol not in [2, "2"]:
            if isinstance(self._parser, _RESP2Parser):
                self.set_parser(_RESP3Parser)
                # update cluster exception classes
                self._parser.EXCEPTION_CLASSES = parser.EXCEPTION_CLASSES
                self._parser.on_connect(self)
            if len(auth_args) == 1:
                auth_args = ["default", auth_args[0]]
            # avoid checking health here -- PING will fail if we try
            # to check the health prior to the AUTH
            self.send_command(
                "HELLO", self.protocol, "AUTH", *auth_args, check_health=False
            )
            self.handshake_metadata = self.read_response()
            # if response.get(b"proto") != self.protocol and response.get(
            #     "proto"
            # ) != self.protocol:
            #     raise ConnectionError("Invalid RESP version")
        elif auth_args:
            # avoid checking health here -- PING will fail if we try
            # to check the health prior to the AUTH
            self.send_command("AUTH", *auth_args, check_health=False)

            try:
                auth_response = self.read_response()
            except AuthenticationWrongNumberOfArgsError:
                # a username and password were specified but the Redis
                # server seems to be < 6.0.0 which expects a single password
                # arg. retry auth with just the password.
                # https://github.com/andymccurdy/redis-py/issues/1274
                self.send_command("AUTH", auth_args[-1], check_health=False)
                auth_response = self.read_response()

            if str_if_bytes(auth_response) != "OK":
                raise AuthenticationError("Invalid Username or Password")

        # if resp version is specified, switch to it
        elif self.protocol not in [2, "2"]:
            if isinstance(self._parser, _RESP2Parser):
                self.set_parser(_RESP3Parser)
                # update cluster exception classes
                self._parser.EXCEPTION_CLASSES = parser.EXCEPTION_CLASSES
                self._parser.on_connect(self)
            self.send_command("HELLO", self.protocol, check_health=check_health)
            self.handshake_metadata = self.read_response()
            if (
                self.handshake_metadata.get(b"proto") != self.protocol
                and self.handshake_metadata.get("proto") != self.protocol
            ):
                raise ConnectionError("Invalid RESP version")

        # Send maintenance notifications handshake if RESP3 is active and maintenance events are enabled
        if (
            self.protocol not in [2, "2"]
            and self.maintenance_events_config
            and self.maintenance_events_config.enabled
            and hasattr(self, "_maintenance_event_connection_handler")
        ):
            try:
                endpoint_type = self.maintenance_events_config.get_endpoint_type(
                    self.host, self
                )
                self.send_command(
                    "CLIENT",
                    "MAINT_NOTIFICATIONS",
                    "ON",
                    "moving-endpoint-type",
                    endpoint_type,
                    check_health=check_health,
                )
                response = self.read_response()
                if str_if_bytes(response) != "OK":
                    raise ConnectionError(
                        "The server doesn't support maintenance notifications"
                    )
            except Exception as e:
                # Log warning but don't fail the connection
                import logging

                logger = logging.getLogger(__name__)
                logger.warning(f"Failed to enable maintenance notifications: {e}")

        # if a client_name is given, set it
        if self.client_name:
            self.send_command(
                "CLIENT",
                "SETNAME",
                self.client_name,
                check_health=check_health,
            )
            if str_if_bytes(self.read_response()) != "OK":
                raise ConnectionError("Error setting client name")

        try:
            # set the library name and version
            if self.lib_name:
                self.send_command(
                    "CLIENT",
                    "SETINFO",
                    "LIB-NAME",
                    self.lib_name,
                    check_health=check_health,
                )
                self.read_response()
        except ResponseError:
            pass

        try:
            if self.lib_version:
                self.send_command(
                    "CLIENT",
                    "SETINFO",
                    "LIB-VER",
                    self.lib_version,
                    check_health=check_health,
                )
                self.read_response()
        except ResponseError:
            pass

        # if a database is specified, switch to it
        if self.db:
            self.send_command("SELECT", self.db, check_health=check_health)
            if str_if_bytes(self.read_response()) != "OK":
                raise ConnectionError("Invalid Database")

    def disconnect(self, *args):
        "Disconnects from the Redis server"
        self._parser.on_disconnect()

        conn_sock = self._sock
        self._sock = None
        # reset the reconnect flag
        self._should_reconnect = False
        if conn_sock is None:
            return

        if os.getpid() == self.pid:
            try:
                conn_sock.shutdown(socket.SHUT_RDWR)
            except (OSError, TypeError):
                pass

        try:
            conn_sock.close()
        except OSError:
            pass

    def _send_ping(self):
        """Send PING, expect PONG in return"""
        self.send_command("PING", check_health=False)
        if str_if_bytes(self.read_response()) != "PONG":
            raise ConnectionError("Bad response from PING health check")

    def _ping_failed(self, error):
        """Function to call when PING fails"""
        self.disconnect()

    def check_health(self):
        """Check the health of the connection with a PING/PONG"""
        if self.health_check_interval and time.monotonic() > self.next_health_check:
            self.retry.call_with_retry(self._send_ping, self._ping_failed)

    def send_packed_command(self, command, check_health=True):
        """Send an already packed command to the Redis server"""
        if not self._sock:
            self.connect_check_health(check_health=False)
        # guard against health check recursion
        if check_health:
            self.check_health()
        try:
            if isinstance(command, str):
                command = [command]
            for item in command:
                self._sock.sendall(item)
        except socket.timeout:
            self.disconnect()
            raise TimeoutError("Timeout writing to socket")
        except OSError as e:
            self.disconnect()
            if len(e.args) == 1:
                errno, errmsg = "UNKNOWN", e.args[0]
            else:
                errno = e.args[0]
                errmsg = e.args[1]
            raise ConnectionError(f"Error {errno} while writing to socket. {errmsg}.")
        except BaseException:
            # BaseExceptions can be raised when a socket send operation is not
            # finished, e.g. due to a timeout.  Ideally, a caller could then re-try
            # to send un-sent data. However, the send_packed_command() API
            # does not support it so there is no point in keeping the connection open.
            self.disconnect()
            raise

    def send_command(self, *args, **kwargs):
        """Pack and send a command to the Redis server"""
        self.send_packed_command(
            self._command_packer.pack(*args),
            check_health=kwargs.get("check_health", True),
        )

    def can_read(self, timeout=0):
        """Poll the socket to see if there's data that can be read."""
        sock = self._sock
        if not sock:
            self.connect()

        host_error = self._host_error()

        try:
            return self._parser.can_read(timeout)

        except OSError as e:
            self.disconnect()
            raise ConnectionError(f"Error while reading from {host_error}: {e.args}")

    def read_response(
        self,
        disable_decoding=False,
        *,
        disconnect_on_error=True,
        push_request=False,
    ):
        """Read the response from a previously sent command"""

        host_error = self._host_error()

        try:
            if self.protocol in ["3", 3]:
                response = self._parser.read_response(
                    disable_decoding=disable_decoding, push_request=push_request
                )
            else:
                response = self._parser.read_response(disable_decoding=disable_decoding)
        except socket.timeout:
            if disconnect_on_error:
                self.disconnect()
            raise TimeoutError(f"Timeout reading from {host_error}")
        except OSError as e:
            if disconnect_on_error:
                self.disconnect()
            raise ConnectionError(f"Error while reading from {host_error} : {e.args}")
        except BaseException:
            # Also by default close in case of BaseException.  A lot of code
            # relies on this behaviour when doing Command/Response pairs.
            # See #1128.
            if disconnect_on_error:
                self.disconnect()
            raise

        if self.health_check_interval:
            self.next_health_check = time.monotonic() + self.health_check_interval

        if isinstance(response, ResponseError):
            try:
                raise response
            finally:
                del response  # avoid creating ref cycles
        return response

    def pack_command(self, *args):
        """Pack a series of arguments into the Redis protocol"""
        return self._command_packer.pack(*args)

    def pack_commands(self, commands):
        """Pack multiple commands into the Redis protocol"""
        output = []
        pieces = []
        buffer_length = 0
        buffer_cutoff = self._buffer_cutoff

        for cmd in commands:
            for chunk in self._command_packer.pack(*cmd):
                chunklen = len(chunk)
                if (
                    buffer_length > buffer_cutoff
                    or chunklen > buffer_cutoff
                    or isinstance(chunk, memoryview)
                ):
                    if pieces:
                        output.append(SYM_EMPTY.join(pieces))
                    buffer_length = 0
                    pieces = []

                if chunklen > buffer_cutoff or isinstance(chunk, memoryview):
                    output.append(chunk)
                else:
                    pieces.append(chunk)
                    buffer_length += chunklen

        if pieces:
            output.append(SYM_EMPTY.join(pieces))
        return output

    def get_protocol(self) -> Union[int, str]:
        return self.protocol

    @property
    def handshake_metadata(self) -> Union[Dict[bytes, bytes], Dict[str, str]]:
        return self._handshake_metadata

    @handshake_metadata.setter
    def handshake_metadata(self, value: Union[Dict[bytes, bytes], Dict[str, str]]):
        self._handshake_metadata = value

    def set_re_auth_token(self, token: TokenInterface):
        self._re_auth_token = token

    def re_auth(self):
        if self._re_auth_token is not None:
            self.send_command(
                "AUTH",
                self._re_auth_token.try_get("oid"),
                self._re_auth_token.get_value(),
            )
            self.read_response()
            self._re_auth_token = None

    def get_resolved_ip(self) -> Optional[str]:
        """
        Extract the resolved IP address from an
        established connection or resolve it from the host.

        First tries to get the actual IP from the socket (most accurate),
        then falls back to DNS resolution if needed.

        Args:
            connection: The connection object to extract the IP from

        Returns:
            str: The resolved IP address, or None if it cannot be determined
        """

        # Method 1: Try to get the actual IP from the established socket connection
        # This is most accurate as it shows the exact IP being used
        try:
            if self._sock is not None:
                peer_addr = self._sock.getpeername()
                if peer_addr and len(peer_addr) >= 1:
                    # For TCP sockets, peer_addr is typically (host, port) tuple
                    # Return just the host part
                    return peer_addr[0]
        except (AttributeError, OSError):
            # Socket might not be connected or getpeername() might fail
            pass

        # Method 2: Fallback to DNS resolution of the host
        # This is less accurate but works when socket is not available
        try:
            host = getattr(self, "host", "localhost")
            port = getattr(self, "port", 6379)
            if host:
                # Use getaddrinfo to resolve the hostname to IP
                # This mimics what the connection would do during _connect()
                addr_info = socket.getaddrinfo(
                    host, port, socket.AF_UNSPEC, socket.SOCK_STREAM
                )
                if addr_info:
                    # Return the IP from the first result
                    # addr_info[0] is (family, socktype, proto, canonname, sockaddr)
                    # sockaddr[0] is the IP address
                    return addr_info[0][4][0]
        except (AttributeError, OSError, socket.gaierror):
            # DNS resolution might fail
            pass

        return None

    @property
    def maintenance_state(self) -> MaintenanceState:
        return self._maintenance_state

    @maintenance_state.setter
    def maintenance_state(self, state: "MaintenanceState"):
        self._maintenance_state = state

    def getpeername(self):
        if not self._sock:
            return None
        return self._sock.getpeername()[0]

    def mark_for_reconnect(self):
        self._should_reconnect = True

    def should_reconnect(self):
        return self._should_reconnect

    def update_current_socket_timeout(self, relax_timeout: Optional[float] = None):
        if self._sock:
            timeout = relax_timeout if relax_timeout != -1 else self.socket_timeout
            self._sock.settimeout(timeout)
            self.update_parser_buffer_timeout(timeout)

    def update_parser_buffer_timeout(self, timeout: Optional[float] = None):
        if self._parser and self._parser._buffer:
            self._parser._buffer.socket_timeout = timeout

    def set_tmp_settings(
        self,
        tmp_host_address: Optional[Union[str, object]] = SENTINEL,
        tmp_relax_timeout: Optional[float] = None,
    ):
        """
        The value of SENTINEL is used to indicate that the property should not be updated.
        """
        if tmp_host_address is not SENTINEL:
            self.host = tmp_host_address
        if tmp_relax_timeout != -1:
            self.socket_timeout = tmp_relax_timeout
            self.socket_connect_timeout = tmp_relax_timeout

    def reset_tmp_settings(
        self,
        reset_host_address: bool = False,
        reset_relax_timeout: bool = False,
    ):
        if reset_host_address:
            self.host = self.orig_host_address
        if reset_relax_timeout:
            self.socket_timeout = self.orig_socket_timeout
            self.socket_connect_timeout = self.orig_socket_connect_timeout


class Connection(AbstractConnection):
    "Manages TCP communication to and from a Redis server"

    def __init__(
        self,
        host="localhost",
        port=6379,
        socket_keepalive=False,
        socket_keepalive_options=None,
        socket_type=0,
        **kwargs,
    ):
        self.host = host
        self.port = int(port)
        self.socket_keepalive = socket_keepalive
        self.socket_keepalive_options = socket_keepalive_options or {}
        self.socket_type = socket_type
        super().__init__(**kwargs)

    def repr_pieces(self):
        pieces = [("host", self.host), ("port", self.port), ("db", self.db)]
        if self.client_name:
            pieces.append(("client_name", self.client_name))
        return pieces

    def _connect(self):
        "Create a TCP socket connection"
        # we want to mimic what socket.create_connection does to support
        # ipv4/ipv6, but we want to set options prior to calling
        # socket.connect()
        err = None

        for res in socket.getaddrinfo(
            self.host, self.port, self.socket_type, socket.SOCK_STREAM
        ):
            family, socktype, proto, canonname, socket_address = res
            sock = None
            try:
                sock = socket.socket(family, socktype, proto)
                # TCP_NODELAY
                sock.setsockopt(socket.IPPROTO_TCP, socket.TCP_NODELAY, 1)

                # TCP_KEEPALIVE
                if self.socket_keepalive:
                    sock.setsockopt(socket.SOL_SOCKET, socket.SO_KEEPALIVE, 1)
                    for k, v in self.socket_keepalive_options.items():
                        sock.setsockopt(socket.IPPROTO_TCP, k, v)

                # set the socket_connect_timeout before we connect
                sock.settimeout(self.socket_connect_timeout)

                # connect
                sock.connect(socket_address)

                # set the socket_timeout now that we're connected
                sock.settimeout(self.socket_timeout)
                return sock

            except OSError as _:
                err = _
                if sock is not None:
                    try:
                        sock.shutdown(socket.SHUT_RDWR)  # ensure a clean close
                    except OSError:
                        pass
                    sock.close()

        if err is not None:
            raise err
        raise OSError("socket.getaddrinfo returned an empty list")

    def _host_error(self):
        return f"{self.host}:{self.port}"


class CacheProxyConnection(ConnectionInterface):
    DUMMY_CACHE_VALUE = b"foo"
    MIN_ALLOWED_VERSION = "7.4.0"
    DEFAULT_SERVER_NAME = "redis"

    def __init__(
        self,
        conn: ConnectionInterface,
        cache: CacheInterface,
        pool_lock: threading.RLock,
    ):
        self.pid = os.getpid()
        self._conn = conn
        self.retry = self._conn.retry
        self.host = self._conn.host
        self.port = self._conn.port
        self.credential_provider = conn.credential_provider
        self._pool_lock = pool_lock
        self._cache = cache
        self._cache_lock = threading.RLock()
        self._current_command_cache_key = None
        self._current_options = None
        self.register_connect_callback(self._enable_tracking_callback)

    def repr_pieces(self):
        return self._conn.repr_pieces()

    def register_connect_callback(self, callback):
        self._conn.register_connect_callback(callback)

    def deregister_connect_callback(self, callback):
        self._conn.deregister_connect_callback(callback)

    def set_parser(self, parser_class):
        self._conn.set_parser(parser_class)

    def connect(self):
        self._conn.connect()

        server_name = self._conn.handshake_metadata.get(b"server", None)
        if server_name is None:
            server_name = self._conn.handshake_metadata.get("server", None)
        server_ver = self._conn.handshake_metadata.get(b"version", None)
        if server_ver is None:
            server_ver = self._conn.handshake_metadata.get("version", None)
        if server_ver is None or server_ver is None:
            raise ConnectionError("Cannot retrieve information about server version")

        server_ver = ensure_string(server_ver)
        server_name = ensure_string(server_name)

        if (
            server_name != self.DEFAULT_SERVER_NAME
            or compare_versions(server_ver, self.MIN_ALLOWED_VERSION) == 1
        ):
            raise ConnectionError(
                "To maximize compatibility with all Redis products, client-side caching is supported by Redis 7.4 or later"  # noqa: E501
            )

    def on_connect(self):
        self._conn.on_connect()

    def disconnect(self, *args):
        with self._cache_lock:
            self._cache.flush()
        self._conn.disconnect(*args)

    def check_health(self):
        self._conn.check_health()

    def send_packed_command(self, command, check_health=True):
        # TODO: Investigate if it's possible to unpack command
        #  or extract keys from packed command
        self._conn.send_packed_command(command)

    def send_command(self, *args, **kwargs):
        self._process_pending_invalidations()

        with self._cache_lock:
            # Command is write command or not allowed
            # to be cached.
            if not self._cache.is_cachable(CacheKey(command=args[0], redis_keys=())):
                self._current_command_cache_key = None
                self._conn.send_command(*args, **kwargs)
                return

        if kwargs.get("keys") is None:
            raise ValueError("Cannot create cache key.")

        # Creates cache key.
        self._current_command_cache_key = CacheKey(
            command=args[0], redis_keys=tuple(kwargs.get("keys"))
        )

        with self._cache_lock:
            # We have to trigger invalidation processing in case if
            # it was cached by another connection to avoid
            # queueing invalidations in stale connections.
            if self._cache.get(self._current_command_cache_key):
                entry = self._cache.get(self._current_command_cache_key)

                if entry.connection_ref != self._conn:
                    with self._pool_lock:
                        while entry.connection_ref.can_read():
                            entry.connection_ref.read_response(push_request=True)

                return

            # Set temporary entry value to prevent
            # race condition from another connection.
            self._cache.set(
                CacheEntry(
                    cache_key=self._current_command_cache_key,
                    cache_value=self.DUMMY_CACHE_VALUE,
                    status=CacheEntryStatus.IN_PROGRESS,
                    connection_ref=self._conn,
                )
            )

        # Send command over socket only if it's allowed
        # read-only command that not yet cached.
        self._conn.send_command(*args, **kwargs)

    def can_read(self, timeout=0):
        return self._conn.can_read(timeout)

    def read_response(
        self, disable_decoding=False, *, disconnect_on_error=True, push_request=False
    ):
        with self._cache_lock:
            # Check if command response exists in a cache and it's not in progress.
            if (
                self._current_command_cache_key is not None
                and self._cache.get(self._current_command_cache_key) is not None
                and self._cache.get(self._current_command_cache_key).status
                != CacheEntryStatus.IN_PROGRESS
            ):
                res = copy.deepcopy(
                    self._cache.get(self._current_command_cache_key).cache_value
                )
                self._current_command_cache_key = None
                return res

        response = self._conn.read_response(
            disable_decoding=disable_decoding,
            disconnect_on_error=disconnect_on_error,
            push_request=push_request,
        )

        with self._cache_lock:
            # Prevent not-allowed command from caching.
            if self._current_command_cache_key is None:
                return response
            # If response is None prevent from caching.
            if response is None:
                self._cache.delete_by_cache_keys([self._current_command_cache_key])
                return response

            cache_entry = self._cache.get(self._current_command_cache_key)

            # Cache only responses that still valid
            # and wasn't invalidated by another connection in meantime.
            if cache_entry is not None:
                cache_entry.status = CacheEntryStatus.VALID
                cache_entry.cache_value = response
                self._cache.set(cache_entry)

            self._current_command_cache_key = None

        return response

    def pack_command(self, *args):
        return self._conn.pack_command(*args)

    def pack_commands(self, commands):
        return self._conn.pack_commands(commands)

    @property
    def handshake_metadata(self) -> Union[Dict[bytes, bytes], Dict[str, str]]:
        return self._conn.handshake_metadata

    def _connect(self):
        self._conn._connect()

    def _host_error(self):
        self._conn._host_error()

    def _enable_tracking_callback(self, conn: ConnectionInterface) -> None:
        conn.send_command("CLIENT", "TRACKING", "ON")
        conn.read_response()
        conn._parser.set_invalidation_push_handler(self._on_invalidation_callback)

    def _process_pending_invalidations(self):
        while self.can_read():
            self._conn.read_response(push_request=True)

    def _on_invalidation_callback(self, data: List[Union[str, Optional[List[bytes]]]]):
        with self._cache_lock:
            # Flush cache when DB flushed on server-side
            if data[1] is None:
                self._cache.flush()
            else:
                self._cache.delete_by_redis_keys(data[1])

    def get_protocol(self):
        return self._conn.get_protocol()

    def set_re_auth_token(self, token: TokenInterface):
        self._conn.set_re_auth_token(token)

    def re_auth(self):
        self._conn.re_auth()


class SSLConnection(Connection):
    """Manages SSL connections to and from the Redis server(s).
    This class extends the Connection class, adding SSL functionality, and making
    use of ssl.SSLContext (https://docs.python.org/3/library/ssl.html#ssl.SSLContext)
    """  # noqa

    def __init__(
        self,
        ssl_keyfile=None,
        ssl_certfile=None,
        ssl_cert_reqs="required",
        ssl_ca_certs=None,
        ssl_ca_data=None,
        ssl_check_hostname=True,
        ssl_ca_path=None,
        ssl_password=None,
        ssl_validate_ocsp=False,
        ssl_validate_ocsp_stapled=False,
        ssl_ocsp_context=None,
        ssl_ocsp_expected_cert=None,
        ssl_min_version=None,
        ssl_ciphers=None,
        **kwargs,
    ):
        """Constructor

        Args:
            ssl_keyfile: Path to an ssl private key. Defaults to None.
            ssl_certfile: Path to an ssl certificate. Defaults to None.
            ssl_cert_reqs: The string value for the SSLContext.verify_mode (none, optional, required), or an ssl.VerifyMode. Defaults to "required".
            ssl_ca_certs: The path to a file of concatenated CA certificates in PEM format. Defaults to None.
            ssl_ca_data: Either an ASCII string of one or more PEM-encoded certificates or a bytes-like object of DER-encoded certificates.
            ssl_check_hostname: If set, match the hostname during the SSL handshake. Defaults to False.
            ssl_ca_path: The path to a directory containing several CA certificates in PEM format. Defaults to None.
            ssl_password: Password for unlocking an encrypted private key. Defaults to None.

            ssl_validate_ocsp: If set, perform a full ocsp validation (i.e not a stapled verification)
            ssl_validate_ocsp_stapled: If set, perform a validation on a stapled ocsp response
            ssl_ocsp_context: A fully initialized OpenSSL.SSL.Context object to be used in verifying the ssl_ocsp_expected_cert
            ssl_ocsp_expected_cert: A PEM armoured string containing the expected certificate to be returned from the ocsp verification service.
            ssl_min_version: The lowest supported SSL version. It affects the supported SSL versions of the SSLContext. None leaves the default provided by ssl module.
            ssl_ciphers: A string listing the ciphers that are allowed to be used. Defaults to None, which means that the default ciphers are used. See https://docs.python.org/3/library/ssl.html#ssl.SSLContext.set_ciphers for more information.

        Raises:
            RedisError
        """  # noqa
        if not SSL_AVAILABLE:
            raise RedisError("Python wasn't built with SSL support")

        self.keyfile = ssl_keyfile
        self.certfile = ssl_certfile
        if ssl_cert_reqs is None:
            ssl_cert_reqs = ssl.CERT_NONE
        elif isinstance(ssl_cert_reqs, str):
            CERT_REQS = {  # noqa: N806
                "none": ssl.CERT_NONE,
                "optional": ssl.CERT_OPTIONAL,
                "required": ssl.CERT_REQUIRED,
            }
            if ssl_cert_reqs not in CERT_REQS:
                raise RedisError(
                    f"Invalid SSL Certificate Requirements Flag: {ssl_cert_reqs}"
                )
            ssl_cert_reqs = CERT_REQS[ssl_cert_reqs]
        self.cert_reqs = ssl_cert_reqs
        self.ca_certs = ssl_ca_certs
        self.ca_data = ssl_ca_data
        self.ca_path = ssl_ca_path
        self.check_hostname = (
            ssl_check_hostname if self.cert_reqs != ssl.CERT_NONE else False
        )
        self.certificate_password = ssl_password
        self.ssl_validate_ocsp = ssl_validate_ocsp
        self.ssl_validate_ocsp_stapled = ssl_validate_ocsp_stapled
        self.ssl_ocsp_context = ssl_ocsp_context
        self.ssl_ocsp_expected_cert = ssl_ocsp_expected_cert
        self.ssl_min_version = ssl_min_version
        self.ssl_ciphers = ssl_ciphers
        super().__init__(**kwargs)

    def _connect(self):
        """
        Wrap the socket with SSL support, handling potential errors.
        """
        sock = super()._connect()
        try:
            return self._wrap_socket_with_ssl(sock)
        except (OSError, RedisError):
            sock.close()
            raise

    def _wrap_socket_with_ssl(self, sock):
        """
        Wraps the socket with SSL support.

        Args:
            sock: The plain socket to wrap with SSL.

        Returns:
            An SSL wrapped socket.
        """
        context = ssl.create_default_context()
        context.check_hostname = self.check_hostname
        context.verify_mode = self.cert_reqs
        if self.certfile or self.keyfile:
            context.load_cert_chain(
                certfile=self.certfile,
                keyfile=self.keyfile,
                password=self.certificate_password,
            )
        if (
            self.ca_certs is not None
            or self.ca_path is not None
            or self.ca_data is not None
        ):
            context.load_verify_locations(
                cafile=self.ca_certs, capath=self.ca_path, cadata=self.ca_data
            )
        if self.ssl_min_version is not None:
            context.minimum_version = self.ssl_min_version
        if self.ssl_ciphers:
            context.set_ciphers(self.ssl_ciphers)
        if self.ssl_validate_ocsp is True and CRYPTOGRAPHY_AVAILABLE is False:
            raise RedisError("cryptography is not installed.")

        if self.ssl_validate_ocsp_stapled and self.ssl_validate_ocsp:
            raise RedisError(
                "Either an OCSP staple or pure OCSP connection must be validated "
                "- not both."
            )

        sslsock = context.wrap_socket(sock, server_hostname=self.host)

        # validation for the stapled case
        if self.ssl_validate_ocsp_stapled:
            import OpenSSL

            from .ocsp import ocsp_staple_verifier

            # if a context is provided use it - otherwise, a basic context
            if self.ssl_ocsp_context is None:
                staple_ctx = OpenSSL.SSL.Context(OpenSSL.SSL.SSLv23_METHOD)
                staple_ctx.use_certificate_file(self.certfile)
                staple_ctx.use_privatekey_file(self.keyfile)
            else:
                staple_ctx = self.ssl_ocsp_context

            staple_ctx.set_ocsp_client_callback(
                ocsp_staple_verifier, self.ssl_ocsp_expected_cert
            )

            #  need another socket
            con = OpenSSL.SSL.Connection(staple_ctx, socket.socket())
            con.request_ocsp()
            con.connect((self.host, self.port))
            con.do_handshake()
            con.shutdown()
            return sslsock

        # pure ocsp validation
        if self.ssl_validate_ocsp is True and CRYPTOGRAPHY_AVAILABLE:
            from .ocsp import OCSPVerifier

            o = OCSPVerifier(sslsock, self.host, self.port, self.ca_certs)
            if o.is_valid():
                return sslsock
            else:
                raise ConnectionError("ocsp validation error")
        return sslsock


class UnixDomainSocketConnection(AbstractConnection):
    "Manages UDS communication to and from a Redis server"

    def __init__(self, path="", socket_timeout=None, **kwargs):
        super().__init__(**kwargs)
        self.path = path
        self.socket_timeout = socket_timeout

    def repr_pieces(self):
        pieces = [("path", self.path), ("db", self.db)]
        if self.client_name:
            pieces.append(("client_name", self.client_name))
        return pieces

    def _connect(self):
        "Create a Unix domain socket connection"
        sock = socket.socket(socket.AF_UNIX, socket.SOCK_STREAM)
        sock.settimeout(self.socket_connect_timeout)
        try:
            sock.connect(self.path)
        except OSError:
            # Prevent ResourceWarnings for unclosed sockets.
            try:
                sock.shutdown(socket.SHUT_RDWR)  # ensure a clean close
            except OSError:
                pass
            sock.close()
            raise
        sock.settimeout(self.socket_timeout)
        return sock

    def _host_error(self):
        return self.path


FALSE_STRINGS = ("0", "F", "FALSE", "N", "NO")


def to_bool(value):
    if value is None or value == "":
        return None
    if isinstance(value, str) and value.upper() in FALSE_STRINGS:
        return False
    return bool(value)


URL_QUERY_ARGUMENT_PARSERS = {
    "db": int,
    "socket_timeout": float,
    "socket_connect_timeout": float,
    "socket_keepalive": to_bool,
    "retry_on_timeout": to_bool,
    "retry_on_error": list,
    "max_connections": int,
    "health_check_interval": int,
    "ssl_check_hostname": to_bool,
    "timeout": float,
}


def parse_url(url):
    if not (
        url.startswith("redis://")
        or url.startswith("rediss://")
        or url.startswith("unix://")
    ):
        raise ValueError(
            "Redis URL must specify one of the following "
            "schemes (redis://, rediss://, unix://)"
        )

    url = urlparse(url)
    kwargs = {}

    for name, value in parse_qs(url.query).items():
        if value and len(value) > 0:
            value = unquote(value[0])
            parser = URL_QUERY_ARGUMENT_PARSERS.get(name)
            if parser:
                try:
                    kwargs[name] = parser(value)
                except (TypeError, ValueError):
                    raise ValueError(f"Invalid value for '{name}' in connection URL.")
            else:
                kwargs[name] = value

    if url.username:
        kwargs["username"] = unquote(url.username)
    if url.password:
        kwargs["password"] = unquote(url.password)

    # We only support redis://, rediss:// and unix:// schemes.
    if url.scheme == "unix":
        if url.path:
            kwargs["path"] = unquote(url.path)
        kwargs["connection_class"] = UnixDomainSocketConnection

    else:  # implied:  url.scheme in ("redis", "rediss"):
        if url.hostname:
            kwargs["host"] = unquote(url.hostname)
        if url.port:
            kwargs["port"] = int(url.port)

        # If there's a path argument, use it as the db argument if a
        # querystring value wasn't specified
        if url.path and "db" not in kwargs:
            try:
                kwargs["db"] = int(unquote(url.path).replace("/", ""))
            except (AttributeError, ValueError):
                pass

        if url.scheme == "rediss":
            kwargs["connection_class"] = SSLConnection

    return kwargs


_CP = TypeVar("_CP", bound="ConnectionPool")


class ConnectionPool:
    """
    Create a connection pool. ``If max_connections`` is set, then this
    object raises :py:class:`~redis.exceptions.ConnectionError` when the pool's
    limit is reached.

    By default, TCP connections are created unless ``connection_class``
    is specified. Use class:`.UnixDomainSocketConnection` for
    unix sockets.
    :py:class:`~redis.SSLConnection` can be used for SSL enabled connections.

    Any additional keyword arguments are passed to the constructor of
    ``connection_class``.
    """

    @classmethod
    def from_url(cls: Type[_CP], url: str, **kwargs) -> _CP:
        """
        Return a connection pool configured from the given URL.

        For example::

            redis://[[username]:[password]]@localhost:6379/0
            rediss://[[username]:[password]]@localhost:6379/0
            unix://[username@]/path/to/socket.sock?db=0[&password=password]

        Three URL schemes are supported:

        - `redis://` creates a TCP socket connection. See more at:
          <https://www.iana.org/assignments/uri-schemes/prov/redis>
        - `rediss://` creates a SSL wrapped TCP socket connection. See more at:
          <https://www.iana.org/assignments/uri-schemes/prov/rediss>
        - ``unix://``: creates a Unix Domain Socket connection.

        The username, password, hostname, path and all querystring values
        are passed through urllib.parse.unquote in order to replace any
        percent-encoded values with their corresponding characters.

        There are several ways to specify a database number. The first value
        found will be used:

            1. A ``db`` querystring option, e.g. redis://localhost?db=0
            2. If using the redis:// or rediss:// schemes, the path argument
               of the url, e.g. redis://localhost/0
            3. A ``db`` keyword argument to this function.

        If none of these options are specified, the default db=0 is used.

        All querystring options are cast to their appropriate Python types.
        Boolean arguments can be specified with string values "True"/"False"
        or "Yes"/"No". Values that cannot be properly cast cause a
        ``ValueError`` to be raised. Once parsed, the querystring arguments
        and keyword arguments are passed to the ``ConnectionPool``'s
        class initializer. In the case of conflicting arguments, querystring
        arguments always win.
        """
        url_options = parse_url(url)

        if "connection_class" in kwargs:
            url_options["connection_class"] = kwargs["connection_class"]

        kwargs.update(url_options)
        return cls(**kwargs)

    def __init__(
        self,
        connection_class=Connection,
        max_connections: Optional[int] = None,
        cache_factory: Optional[CacheFactoryInterface] = None,
        **connection_kwargs,
    ):
        max_connections = max_connections or 2**31
        if not isinstance(max_connections, int) or max_connections < 0:
            raise ValueError('"max_connections" must be a positive integer')

        self.connection_class = connection_class
        self.connection_kwargs = connection_kwargs
        self.max_connections = max_connections
        self.cache = None
        self._cache_factory = cache_factory

        if connection_kwargs.get("cache_config") or connection_kwargs.get("cache"):
            if connection_kwargs.get("protocol") not in [3, "3"]:
                raise RedisError("Client caching is only supported with RESP version 3")

            cache = self.connection_kwargs.get("cache")

            if cache is not None:
                if not isinstance(cache, CacheInterface):
                    raise ValueError("Cache must implement CacheInterface")

                self.cache = cache
            else:
                if self._cache_factory is not None:
                    self.cache = self._cache_factory.get_cache()
                else:
                    self.cache = CacheFactory(
                        self.connection_kwargs.get("cache_config")
                    ).get_cache()

        connection_kwargs.pop("cache", None)
        connection_kwargs.pop("cache_config", None)

        if connection_kwargs.get(
            "maintenance_events_pool_handler"
        ) or connection_kwargs.get("maintenance_events_config"):
            if connection_kwargs.get("protocol") not in [3, "3"]:
                raise RedisError(
                    "Push handlers on connection are only supported with RESP version 3"
                )
            config = connection_kwargs.get("maintenance_events_config", None) or (
                connection_kwargs.get("maintenance_events_pool_handler").config
                if connection_kwargs.get("maintenance_events_pool_handler")
                else None
            )

            if config and config.enabled:
                connection_kwargs.update(
                    {
                        "orig_host_address": connection_kwargs.get("host"),
                        "orig_socket_timeout": connection_kwargs.get(
                            "socket_timeout", None
                        ),
                        "orig_socket_connect_timeout": connection_kwargs.get(
                            "socket_connect_timeout", None
                        ),
                    }
                )

        self._event_dispatcher = self.connection_kwargs.get("event_dispatcher", None)
        if self._event_dispatcher is None:
            self._event_dispatcher = EventDispatcher()

        # a lock to protect the critical section in _checkpid().
        # this lock is acquired when the process id changes, such as
        # after a fork. during this time, multiple threads in the child
        # process could attempt to acquire this lock. the first thread
        # to acquire the lock will reset the data structures and lock
        # object of this pool. subsequent threads acquiring this lock
        # will notice the first thread already did the work and simply
        # release the lock.

        self._fork_lock = threading.RLock()
        self._lock = threading.RLock()

        self.reset()

    def __repr__(self) -> str:
        conn_kwargs = ",".join([f"{k}={v}" for k, v in self.connection_kwargs.items()])
        return (
            f"<{self.__class__.__module__}.{self.__class__.__name__}"
            f"(<{self.connection_class.__module__}.{self.connection_class.__name__}"
            f"({conn_kwargs})>)>"
        )

    def get_protocol(self):
        """
        Returns:
            The RESP protocol version, or ``None`` if the protocol is not specified,
            in which case the server default will be used.
        """
        return self.connection_kwargs.get("protocol", None)

    def maintenance_events_pool_handler_enabled(self):
        """
        Returns:
            True if the maintenance events pool handler is enabled, False otherwise.
        """
        maintenance_events_config = self.connection_kwargs.get(
            "maintenance_events_config", None
        )

        return maintenance_events_config and maintenance_events_config.enabled

    def set_maintenance_events_pool_handler(
        self, maintenance_events_pool_handler: MaintenanceEventPoolHandler
    ):
        self.connection_kwargs.update(
            {
                "maintenance_events_pool_handler": maintenance_events_pool_handler,
                "maintenance_events_config": maintenance_events_pool_handler.config,
            }
        )

        self._update_maintenance_events_configs_for_connections(
            maintenance_events_pool_handler
        )

    def _update_maintenance_events_configs_for_connections(
        self, maintenance_events_pool_handler
    ):
        """Update the maintenance events config for all connections in the pool."""
        with self._lock:
            for conn in self._available_connections:
                conn.set_maintenance_event_pool_handler(maintenance_events_pool_handler)
                conn.maintenance_events_config = maintenance_events_pool_handler.config
            for conn in self._in_use_connections:
                conn.set_maintenance_event_pool_handler(maintenance_events_pool_handler)
                conn.maintenance_events_config = maintenance_events_pool_handler.config

    def reset(self) -> None:
        self._created_connections = 0
        self._available_connections = []
        self._in_use_connections = set()

        # this must be the last operation in this method. while reset() is
        # called when holding _fork_lock, other threads in this process
        # can call _checkpid() which compares self.pid and os.getpid() without
        # holding any lock (for performance reasons). keeping this assignment
        # as the last operation ensures that those other threads will also
        # notice a pid difference and block waiting for the first thread to
        # release _fork_lock. when each of these threads eventually acquire
        # _fork_lock, they will notice that another thread already called
        # reset() and they will immediately release _fork_lock and continue on.
        self.pid = os.getpid()

    def _checkpid(self) -> None:
        # _checkpid() attempts to keep ConnectionPool fork-safe on modern
        # systems. this is called by all ConnectionPool methods that
        # manipulate the pool's state such as get_connection() and release().
        #
        # _checkpid() determines whether the process has forked by comparing
        # the current process id to the process id saved on the ConnectionPool
        # instance. if these values are the same, _checkpid() simply returns.
        #
        # when the process ids differ, _checkpid() assumes that the process
        # has forked and that we're now running in the child process. the child
        # process cannot use the parent's file descriptors (e.g., sockets).
        # therefore, when _checkpid() sees the process id change, it calls
        # reset() in order to reinitialize the child's ConnectionPool. this
        # will cause the child to make all new connection objects.
        #
        # _checkpid() is protected by self._fork_lock to ensure that multiple
        # threads in the child process do not call reset() multiple times.
        #
        # there is an extremely small chance this could fail in the following
        # scenario:
        #   1. process A calls _checkpid() for the first time and acquires
        #      self._fork_lock.
        #   2. while holding self._fork_lock, process A forks (the fork()
        #      could happen in a different thread owned by process A)
        #   3. process B (the forked child process) inherits the
        #      ConnectionPool's state from the parent. that state includes
        #      a locked _fork_lock. process B will not be notified when
        #      process A releases the _fork_lock and will thus never be
        #      able to acquire the _fork_lock.
        #
        # to mitigate this possible deadlock, _checkpid() will only wait 5
        # seconds to acquire _fork_lock. if _fork_lock cannot be acquired in
        # that time it is assumed that the child is deadlocked and a
        # redis.ChildDeadlockedError error is raised.
        if self.pid != os.getpid():
            acquired = self._fork_lock.acquire(timeout=5)
            if not acquired:
                raise ChildDeadlockedError
            # reset() the instance for the new process if another thread
            # hasn't already done so
            try:
                if self.pid != os.getpid():
                    self.reset()
            finally:
                self._fork_lock.release()

    @deprecated_args(
        args_to_warn=["*"],
        reason="Use get_connection() without args instead",
        version="5.3.0",
    )
    def get_connection(self, command_name=None, *keys, **options) -> "Connection":
        "Get a connection from the pool"

        self._checkpid()
        with self._lock:
            try:
                connection = self._available_connections.pop()
            except IndexError:
                connection = self.make_connection()
            self._in_use_connections.add(connection)

        try:
            # ensure this connection is connected to Redis
            connection.connect()
            # connections that the pool provides should be ready to send
            # a command. if not, the connection was either returned to the
            # pool before all data has been read or the socket has been
            # closed. either way, reconnect and verify everything is good.
            try:
                if (
                    connection.can_read()
                    and self.cache is None
                    and not self.maintenance_events_pool_handler_enabled()
                ):
                    raise ConnectionError("Connection has data")
            except (ConnectionError, TimeoutError, OSError):
                connection.disconnect()
                connection.connect()
                if connection.can_read():
                    raise ConnectionError("Connection not ready")
        except BaseException:
            # release the connection back to the pool so that we don't
            # leak it
            self.release(connection)
            raise
        return connection

    def get_encoder(self) -> Encoder:
        "Return an encoder based on encoding settings"
        kwargs = self.connection_kwargs
        return Encoder(
            encoding=kwargs.get("encoding", "utf-8"),
            encoding_errors=kwargs.get("encoding_errors", "strict"),
            decode_responses=kwargs.get("decode_responses", False),
        )

    def make_connection(self) -> "ConnectionInterface":
        "Create a new connection"
        if self._created_connections >= self.max_connections:
            raise MaxConnectionsError("Too many connections")
        self._created_connections += 1

        kwargs = dict(self.connection_kwargs)

        if self.cache is not None:
            return CacheProxyConnection(
                self.connection_class(**kwargs), self.cache, self._lock
            )
        return self.connection_class(**kwargs)

    def release(self, connection: "Connection") -> None:
        "Releases the connection back to the pool"
        self._checkpid()
        with self._lock:
            try:
                self._in_use_connections.remove(connection)
            except KeyError:
                # Gracefully fail when a connection is returned to this pool
                # that the pool doesn't actually own
                return

            if self.owns_connection(connection):
                if connection.should_reconnect():
                    connection.disconnect()
                self._available_connections.append(connection)
                self._event_dispatcher.dispatch(
                    AfterConnectionReleasedEvent(connection)
                )
            else:
                # Pool doesn't own this connection, do not add it back
                # to the pool.
                # The created connections count should not be changed,
                # because the connection was not created by the pool.
                connection.disconnect()
                return

    def owns_connection(self, connection: "Connection") -> int:
        return connection.pid == self.pid

    def disconnect(self, inuse_connections: bool = True) -> None:
        """
        Disconnects connections in the pool

        If ``inuse_connections`` is True, disconnect connections that are
        current in use, potentially by other threads. Otherwise only disconnect
        connections that are idle in the pool.
        """
        self._checkpid()
        with self._lock:
            if inuse_connections:
                connections = chain(
                    self._available_connections, self._in_use_connections
                )
            else:
                connections = self._available_connections

            for connection in connections:
                connection.disconnect()

    def close(self) -> None:
        """Close the pool, disconnecting all connections"""
        self.disconnect()

    def set_retry(self, retry: Retry) -> None:
        self.connection_kwargs.update({"retry": retry})
        for conn in self._available_connections:
            conn.retry = retry
        for conn in self._in_use_connections:
            conn.retry = retry

    def re_auth_callback(self, token: TokenInterface):
        with self._lock:
            for conn in self._available_connections:
                conn.retry.call_with_retry(
                    lambda: conn.send_command(
                        "AUTH", token.try_get("oid"), token.get_value()
                    ),
                    lambda error: self._mock(error),
                )
                conn.retry.call_with_retry(
                    lambda: conn.read_response(), lambda error: self._mock(error)
                )
            for conn in self._in_use_connections:
                conn.set_re_auth_token(token)

    def should_update_connection(
        self,
        conn: "Connection",
        address_type_to_match: Literal["connected", "configured"] = "connected",
        matching_address: Optional[str] = None,
    ) -> bool:
        """
        Check if the connection should be updated based on the matching address.
        """
        if address_type_to_match == "connected":
            if matching_address and conn.getpeername() != matching_address:
                return False
        else:
            if matching_address and conn.host != matching_address:
                return False
        return True

    def update_connection_settings(
        self,
        conn: "Connection",
        state: Optional["MaintenanceState"] = None,
        relax_timeout: Optional[float] = None,
        reset_host_address: bool = False,
        reset_relax_timeout: bool = False,
    ):
        """
        Update the settings for a single connection.
        """
        if state:
            conn.maintenance_state = state

        if reset_relax_timeout or reset_host_address:
            conn.reset_tmp_settings(
                reset_host_address=reset_host_address,
                reset_relax_timeout=reset_relax_timeout,
            )

        conn.update_current_socket_timeout(relax_timeout)

    def update_connections_settings(
        self,
        state: Optional["MaintenanceState"] = None,
        relax_timeout: Optional[float] = None,
        matching_address: Optional[str] = None,
        address_type_to_match: Literal["connected", "configured"] = "connected",
        reset_host_address: bool = False,
        reset_relax_timeout: bool = False,
        include_free_connections: bool = True,
    ):
        """
        Update the settings for all matching connections in the pool.

        This method does not create new connections.
        This method does not affect the connection kwargs.

        :param state: The maintenance state to set for the connection.
        :param relax_timeout: The relax timeout to set for the connection.
        :param matching_address: The address to match for the connection.
        :param address_type_to_match: The type of address to match.
        :param reset_host_address: Whether to reset the host address to the original address.
        :param reset_relax_timeout: Whether to reset the relax timeout to the original timeout.
        :param include_free_connections: Whether to include free/available connections.
        """
        for conn in self._in_use_connections:
            if self.should_update_connection(
                conn, address_type_to_match, matching_address
            ):
                self.update_connection_settings(
                    conn,
                    state=state,
                    relax_timeout=relax_timeout,
                    reset_host_address=reset_host_address,
                    reset_relax_timeout=reset_relax_timeout,
                )

        if include_free_connections:
            for conn in self._available_connections:
                if self.should_update_connection(
                    conn, address_type_to_match, matching_address
                ):
                    self.update_connection_settings(
                        conn,
                        state=state,
                        relax_timeout=relax_timeout,
                        reset_host_address=reset_host_address,
                        reset_relax_timeout=reset_relax_timeout,
                    )

    def update_connection_kwargs(
        self,
        **kwargs,
    ):
        """
        Update the connection kwargs for all future connections.

        This method updates the connection kwargs for all future connections created by the pool.
        Existing connections are not affected.
        """
        self.connection_kwargs.update(kwargs)

    def update_active_connections_for_reconnect(
        self,
        tmp_host_address: str,
        tmp_relax_timeout: Optional[float] = None,
        moving_address_src: Optional[str] = None,
    ):
        """
        Mark all active connections for reconnect.
        This is used when a cluster node is migrated to a different address.

        When this method is called the pool will already be locked, so getting the pool lock inside is not needed.

        :param tmp_host_address: The temporary host address to use for the connection.
        :param tmp_relax_timeout: The relax timeout to use for the connection.
        :param moving_address_src: The address of the node that is being moved.
        """
        for conn in self._in_use_connections:
            if self.should_update_connection(conn, "connected", moving_address_src):
                self._update_connection_for_reconnect(
                    conn, tmp_host_address, tmp_relax_timeout
                )

    def disconnect_and_reconfigure_free_connections(
        self,
        tmp_host_address: str,
        tmp_relax_timeout: Optional[float] = None,
        moving_address_src: Optional[str] = None,
    ):
        """
        Disconnect all free/available connections.
        This is used when a cluster node is migrated to a different address.

        When this method is called the pool will already be locked, so getting the pool lock inside is not needed.

        :param tmp_host_address: The temporary host address to use for the connection.
        :param tmp_relax_timeout: The relax timeout to use for the connection.
        :param moving_address_src: The address of the node that is being moved.
        """

        for conn in self._available_connections:
            if self.should_update_connection(conn, "connected", moving_address_src):
                self._disconnect_and_update_connection_for_reconnect(
                    conn, tmp_host_address, tmp_relax_timeout
                )

    def _update_connection_for_reconnect(
        self,
        connection: "Connection",
        tmp_host_address: str,
        tmp_relax_timeout: Optional[float] = None,
    ):
        connection.mark_for_reconnect()
        connection.set_tmp_settings(
            tmp_host_address=tmp_host_address, tmp_relax_timeout=tmp_relax_timeout
        )

    def _disconnect_and_update_connection_for_reconnect(
        self,
        connection: "Connection",
        tmp_host_address: str,
        tmp_relax_timeout: Optional[float] = None,
    ):
        connection.disconnect()
        connection.set_tmp_settings(
            tmp_host_address=tmp_host_address, tmp_relax_timeout=tmp_relax_timeout
        )

    async def _mock(self, error: RedisError):
        """
        Dummy functions, needs to be passed as error callback to retry object.
        :param error:
        :return:
        """
        pass


class BlockingConnectionPool(ConnectionPool):
    """
    Thread-safe blocking connection pool::

        >>> from redis.client import Redis
        >>> client = Redis(connection_pool=BlockingConnectionPool())

    It performs the same function as the default
    :py:class:`~redis.ConnectionPool` implementation, in that,
    it maintains a pool of reusable connections that can be shared by
    multiple redis clients (safely across threads if required).

    The difference is that, in the event that a client tries to get a
    connection from the pool when all of connections are in use, rather than
    raising a :py:class:`~redis.ConnectionError` (as the default
    :py:class:`~redis.ConnectionPool` implementation does), it
    makes the client wait ("blocks") for a specified number of seconds until
    a connection becomes available.

    Use ``max_connections`` to increase / decrease the pool size::

        >>> pool = BlockingConnectionPool(max_connections=10)

    Use ``timeout`` to tell it either how many seconds to wait for a connection
    to become available, or to block forever:

        >>> # Block forever.
        >>> pool = BlockingConnectionPool(timeout=None)

        >>> # Raise a ``ConnectionError`` after five seconds if a connection is
        >>> # not available.
        >>> pool = BlockingConnectionPool(timeout=5)
    """

    def __init__(
        self,
        max_connections=50,
        timeout=20,
        connection_class=Connection,
        queue_class=LifoQueue,
        **connection_kwargs,
    ):
        self.queue_class = queue_class
        self.timeout = timeout
        self._in_maintenance = False
        self._locked = False
        super().__init__(
            connection_class=connection_class,
            max_connections=max_connections,
            **connection_kwargs,
        )

    def reset(self):
        # Create and fill up a thread safe queue with ``None`` values.
        try:
            if self._in_maintenance:
                self._lock.acquire()
                self._locked = True
            self.pool = self.queue_class(self.max_connections)
            while True:
                try:
                    self.pool.put_nowait(None)
                except Full:
                    break

            # Keep a list of actual connection instances so that we can
            # disconnect them later.
            self._connections = []
        finally:
            if self._locked:
                try:
                    self._lock.release()
                except Exception:
                    pass
                self._locked = False

        # this must be the last operation in this method. while reset() is
        # called when holding _fork_lock, other threads in this process
        # can call _checkpid() which compares self.pid and os.getpid() without
        # holding any lock (for performance reasons). keeping this assignment
        # as the last operation ensures that those other threads will also
        # notice a pid difference and block waiting for the first thread to
        # release _fork_lock. when each of these threads eventually acquire
        # _fork_lock, they will notice that another thread already called
        # reset() and they will immediately release _fork_lock and continue on.
        self.pid = os.getpid()

    def make_connection(self):
        "Make a fresh connection."
        try:
            if self._in_maintenance:
                self._lock.acquire()
                self._locked = True

            if self.cache is not None:
                connection = CacheProxyConnection(
                    self.connection_class(**self.connection_kwargs),
                    self.cache,
                    self._lock,
                )
            else:
                connection = self.connection_class(**self.connection_kwargs)
                self._connections.append(connection)
            return connection
        finally:
            if self._locked:
                try:
                    self._lock.release()
                except Exception:
                    pass
                self._locked = False

    @deprecated_args(
        args_to_warn=["*"],
        reason="Use get_connection() without args instead",
        version="5.3.0",
    )
    def get_connection(self, command_name=None, *keys, **options):
        """
        Get a connection, blocking for ``self.timeout`` until a connection
        is available from the pool.

        If the connection returned is ``None`` then creates a new connection.
        Because we use a last-in first-out queue, the existing connections
        (having been returned to the pool after the initial ``None`` values
        were added) will be returned before ``None`` values. This means we only
        create new connections when we need to, i.e.: the actual number of
        connections will only increase in response to demand.
        """
        # Make sure we haven't changed process.
        self._checkpid()

        # Try and get a connection from the pool. If one isn't available within
        # self.timeout then raise a ``ConnectionError``.
        connection = None
        try:
            if self._in_maintenance:
                self._lock.acquire()
                self._locked = True
            try:
                connection = self.pool.get(block=True, timeout=self.timeout)
            except Empty:
                # Note that this is not caught by the redis client and will be
                # raised unless handled by application code. If you want never to
                raise ConnectionError("No connection available.")

            # If the ``connection`` is actually ``None`` then that's a cue to make
            # a new connection to add to the pool.
            if connection is None:
                connection = self.make_connection()
        finally:
            if self._locked:
                try:
                    self._lock.release()
                except Exception:
                    pass
                self._locked = False

        try:
            # ensure this connection is connected to Redis
            connection.connect()
            # connections that the pool provides should be ready to send
            # a command. if not, the connection was either returned to the
            # pool before all data has been read or the socket has been
            # closed. either way, reconnect and verify everything is good.
            try:
                if connection.can_read():
                    raise ConnectionError("Connection has data")
            except (ConnectionError, TimeoutError, OSError):
                connection.disconnect()
                connection.connect()
                if connection.can_read():
                    raise ConnectionError("Connection not ready")
        except BaseException:
            # release the connection back to the pool so that we don't leak it
            self.release(connection)
            raise

        return connection

    def release(self, connection):
        "Releases the connection back to the pool."
        # Make sure we haven't changed process.
        self._checkpid()

        try:
            if self._in_maintenance:
                self._lock.acquire()
                self._locked = True
            if not self.owns_connection(connection):
                # pool doesn't own this connection. do not add it back
                # to the pool. instead add a None value which is a placeholder
                # that will cause the pool to recreate the connection if
                # its needed.
                connection.disconnect()
                self.pool.put_nowait(None)
                return
            if connection.should_reconnect():
                connection.disconnect()
            # Put the connection back into the pool.
            try:
                self.pool.put_nowait(connection)
            except Full:
                # perhaps the pool has been reset() after a fork? regardless,
                # we don't want this connection
                pass
        finally:
            if self._locked:
                try:
                    self._lock.release()
                except Exception:
                    pass
                self._locked = False

    def disconnect(self):
        "Disconnects all connections in the pool."
        self._checkpid()
        try:
            if self._in_maintenance:
                self._lock.acquire()
                self._locked = True
            for connection in self._connections:
                connection.disconnect()
        finally:
            if self._locked:
                try:
                    self._lock.release()
                except Exception:
                    pass
                self._locked = False

    def update_connections_settings(
        self,
        state: Optional["MaintenanceState"] = None,
        relax_timeout: Optional[float] = None,
        matching_address: Optional[str] = None,
        address_type_to_match: Literal["connected", "configured"] = "connected",
        reset_host_address: bool = False,
        reset_relax_timeout: bool = False,
        include_free_connections: bool = True,
    ):
        """
        Override base class method to work with BlockingConnectionPool's structure.
        """
        if include_free_connections:
            for conn in tuple(self._connections):
                if self.should_update_connection(
                    conn, address_type_to_match, matching_address
                ):
                    self.update_connection_settings(
                        conn,
                        state=state,
                        relax_timeout=relax_timeout,
                        reset_host_address=reset_host_address,
                        reset_relax_timeout=reset_relax_timeout,
                    )
        else:
            connections_in_queue = {conn for conn in self.pool.queue if conn}
            for conn in self._connections:
                if conn not in connections_in_queue:
                    if self.should_update_connection(
                        conn, address_type_to_match, matching_address
                    ):
                        self.update_connection_settings(
                            conn,
                            state=state,
                            relax_timeout=relax_timeout,
                            reset_host_address=reset_host_address,
                            reset_relax_timeout=reset_relax_timeout,
                        )

    def update_active_connections_for_reconnect(
        self,
        tmp_host_address: str,
        tmp_relax_timeout: Optional[float] = None,
        moving_address_src: Optional[str] = None,
    ):
        """
        Mark all active connections for reconnect.
        This is used when a cluster node is migrated to a different address.

        When this method is called the pool will already be locked, so getting the pool lock inside is not needed.

        :param tmp_host_address: The temporary host address to use for the connection.
        :param tmp_relax_timeout: The relax timeout to use for the connection.
        :param moving_address_src: The address of the node that is being moved.
        """
        with self._lock:
            connections_in_queue = {conn for conn in self.pool.queue if conn}
            for conn in self._connections:
                if conn not in connections_in_queue:
                    if moving_address_src and conn.getpeername() != moving_address_src:
                        continue
                    self._update_connection_for_reconnect(
                        conn, tmp_host_address, tmp_relax_timeout
                    )

    def disconnect_and_reconfigure_free_connections(
        self,
        tmp_host_address: str,
        tmp_relax_timeout: Optional[Number] = None,
        moving_address_src: Optional[str] = None,
    ):
        """
        Disconnect all free/available connections.
        This is used when a cluster node is migrated to a different address.

        When this method is called the pool will already be locked, so getting the pool lock inside is not needed.

        :param tmp_host_address: The temporary host address to use for the connection.
        :param tmp_relax_timeout: The relax timeout to use for the connection.
        :param moving_address_src: The address of the node that is being moved.
        """
        existing_connections = self.pool.queue

        for conn in existing_connections:
            if conn:
                if moving_address_src and conn.getpeername() != moving_address_src:
                    continue
                self._disconnect_and_update_connection_for_reconnect(
                    conn, tmp_host_address, tmp_relax_timeout
                )

    def _update_maintenance_events_config_for_connections(
        self, maintenance_events_config
    ):
        for conn in tuple(self._connections):
            conn.maintenance_events_config = maintenance_events_config

    def _update_maintenance_events_configs_for_connections(
        self, maintenance_events_pool_handler
    ):
        """Update the maintenance events config for all connections in the pool."""
        with self._lock:
            for conn in tuple(self._connections):
                conn.set_maintenance_event_pool_handler(maintenance_events_pool_handler)
                conn.maintenance_events_config = maintenance_events_pool_handler.config

    def set_in_maintenance(self, in_maintenance: bool):
        """
        Sets a flag that this Blocking ConnectionPool is in maintenance mode.

        This is used to prevent new connections from being created while we are in maintenance mode.
        The pool will be in maintenance mode only when we are processing a MOVING event.
        """
        self._in_maintenance = in_maintenance<|MERGE_RESOLUTION|>--- conflicted
+++ resolved
@@ -428,22 +428,7 @@
             parser_class = _RESP3Parser
         self.set_parser(parser_class)
 
-<<<<<<< HEAD
         self.maintenance_events_config = maintenance_events_config
-=======
-        if maintenance_events_config and maintenance_events_config.enabled:
-            if maintenance_events_pool_handler:
-                maintenance_events_pool_handler.set_connection(self)
-                self._parser.set_node_moving_push_handler(
-                    maintenance_events_pool_handler.handle_event
-                )
-            self._maintenance_event_connection_handler = (
-                MaintenanceEventConnectionHandler(self, maintenance_events_config)
-            )
-            self._parser.set_maintenance_push_handler(
-                self._maintenance_event_connection_handler.handle_event
-            )
->>>>>>> 8d7cc00d
 
         # Set up maintenance events if enabled
         if maintenance_events_config and maintenance_events_config.enabled:
