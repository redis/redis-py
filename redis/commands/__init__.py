--- conflicted
+++ resolved
@@ -6,19 +6,10 @@
 from .sentinel import SentinelCommands
 
 __all__ = [
-<<<<<<< HEAD
     'RedisClusterCommands',
     'CommandsParser',
     'CoreCommands',
     'list_or_args',
     'RedisModuleCommands',
     'SentinelCommands'
-=======
-    "ClusterCommands",
-    "CommandsParser",
-    "CoreCommands",
-    "list_or_args",
-    "RedisModuleCommands",
-    "SentinelCommands",
->>>>>>> 175a05f4
 ]