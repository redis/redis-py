--- conflicted
+++ resolved
@@ -114,8 +114,7 @@
 
     v = v.replace('"', '\\"')
 
-<<<<<<< HEAD
-    return '"{}"'.format(v)
+    return f'"{v}"'
 
 
 def decodeDictKeys(obj):
@@ -152,7 +151,4 @@
     elif isinstance(value, dict):
         return f'{{{",".join(f"{k}:{stringify_param_value(v)}" for k, v in value.items())}}}'  # noqa
     else:
-        return str(value)
-=======
-    return f'"{v}"'
->>>>>>> b94e230b
+        return str(value)