from abc import ABC, abstractmethod
from typing import Optional

from redis._parsers.commands import CommandPolicies, PolicyRecords, RequestPolicy, ResponsePolicy, CommandsParser

STATIC_POLICIES: PolicyRecords = {
    'ft': {
        'explaincli': CommandPolicies(request_policy=RequestPolicy.DEFAULT_KEYLESS, response_policy=ResponsePolicy.DEFAULT_KEYLESS),
        'suglen': CommandPolicies(request_policy=RequestPolicy.DEFAULT_KEYED, response_policy=ResponsePolicy.DEFAULT_KEYED),
        'profile': CommandPolicies(request_policy=RequestPolicy.DEFAULT_KEYLESS, response_policy=ResponsePolicy.DEFAULT_KEYLESS),
        'dropindex': CommandPolicies(request_policy=RequestPolicy.DEFAULT_KEYLESS, response_policy=ResponsePolicy.DEFAULT_KEYLESS),
        'aliasupdate': CommandPolicies(request_policy=RequestPolicy.DEFAULT_KEYLESS, response_policy=ResponsePolicy.DEFAULT_KEYLESS),
        'alter': CommandPolicies(request_policy=RequestPolicy.DEFAULT_KEYLESS, response_policy=ResponsePolicy.DEFAULT_KEYLESS),
        'aggregate': CommandPolicies(request_policy=RequestPolicy.DEFAULT_KEYLESS, response_policy=ResponsePolicy.DEFAULT_KEYLESS),
        'syndump': CommandPolicies(request_policy=RequestPolicy.DEFAULT_KEYLESS, response_policy=ResponsePolicy.DEFAULT_KEYLESS),
<<<<<<< HEAD
        '_dropindexifx': CommandPolicies(request_policy=RequestPolicy.DEFAULT_KEYLESS, response_policy=ResponsePolicy.DEFAULT_KEYLESS),
        'add': CommandPolicies(request_policy=RequestPolicy.DEFAULT_KEYLESS, response_policy=ResponsePolicy.DEFAULT_KEYLESS),
        'create': CommandPolicies(request_policy=RequestPolicy.ANY_MASTER_SHARD, response_policy=ResponsePolicy.DEFAULT_KEYLESS),
=======
        'create': CommandPolicies(request_policy=RequestPolicy.DEFAULT_KEYLESS, response_policy=ResponsePolicy.DEFAULT_KEYLESS),
>>>>>>> 57da14e6
        'explain': CommandPolicies(request_policy=RequestPolicy.DEFAULT_KEYLESS, response_policy=ResponsePolicy.DEFAULT_KEYLESS),
        'sugget': CommandPolicies(request_policy=RequestPolicy.DEFAULT_KEYED, response_policy=ResponsePolicy.DEFAULT_KEYED),
        'dictdel': CommandPolicies(request_policy=RequestPolicy.DEFAULT_KEYLESS, response_policy=ResponsePolicy.DEFAULT_KEYLESS),
        'aliasadd': CommandPolicies(request_policy=RequestPolicy.DEFAULT_KEYLESS, response_policy=ResponsePolicy.DEFAULT_KEYLESS),
        'dictadd': CommandPolicies(request_policy=RequestPolicy.DEFAULT_KEYLESS, response_policy=ResponsePolicy.DEFAULT_KEYLESS),
        'synupdate': CommandPolicies(request_policy=RequestPolicy.DEFAULT_KEYLESS, response_policy=ResponsePolicy.DEFAULT_KEYLESS),
        'drop': CommandPolicies(request_policy=RequestPolicy.DEFAULT_KEYLESS, response_policy=ResponsePolicy.DEFAULT_KEYLESS),
        'info': CommandPolicies(request_policy=RequestPolicy.DEFAULT_KEYLESS, response_policy=ResponsePolicy.DEFAULT_KEYLESS),
        'sugadd': CommandPolicies(request_policy=RequestPolicy.DEFAULT_KEYED, response_policy=ResponsePolicy.DEFAULT_KEYED),
        'dictdump': CommandPolicies(request_policy=RequestPolicy.DEFAULT_KEYLESS, response_policy=ResponsePolicy.DEFAULT_KEYLESS),
<<<<<<< HEAD
        'cursor': CommandPolicies(request_policy=RequestPolicy.SPECIAL, response_policy=ResponsePolicy.DEFAULT_KEYLESS),
        '_alterifnx': CommandPolicies(request_policy=RequestPolicy.DEFAULT_KEYLESS, response_policy=ResponsePolicy.DEFAULT_KEYLESS),
        'mget': CommandPolicies(request_policy=RequestPolicy.DEFAULT_KEYLESS, response_policy=ResponsePolicy.DEFAULT_KEYLESS),
        'del': CommandPolicies(request_policy=RequestPolicy.DEFAULT_KEYLESS, response_policy=ResponsePolicy.DEFAULT_KEYLESS),
=======
        'cursor': CommandPolicies(request_policy=RequestPolicy.DEFAULT_KEYLESS, response_policy=ResponsePolicy.DEFAULT_KEYLESS),
>>>>>>> 57da14e6
        'search': CommandPolicies(request_policy=RequestPolicy.DEFAULT_KEYLESS, response_policy=ResponsePolicy.DEFAULT_KEYLESS),
        'tagvals': CommandPolicies(request_policy=RequestPolicy.DEFAULT_KEYLESS, response_policy=ResponsePolicy.DEFAULT_KEYLESS),
        'aliasdel': CommandPolicies(request_policy=RequestPolicy.DEFAULT_KEYLESS, response_policy=ResponsePolicy.DEFAULT_KEYLESS),
        'sugdel': CommandPolicies(request_policy=RequestPolicy.DEFAULT_KEYED, response_policy=ResponsePolicy.DEFAULT_KEYED),
        'spellcheck': CommandPolicies(request_policy=RequestPolicy.DEFAULT_KEYLESS, response_policy=ResponsePolicy.DEFAULT_KEYLESS),
    }
}

class PolicyResolver(ABC):

    @abstractmethod
    def resolve(self, command_name: str) -> CommandPolicies:
        """
        Resolves the command name and determines the associated command policies.

        Args:
            command_name: The name of the command to resolve.

        Returns:
            CommandPolicies: The policies associated with the specified command.
        """
        pass

    @abstractmethod
    def with_fallback(self, fallback: "PolicyResolver") -> "PolicyResolver":
        """
        Factory method to instantiate a policy resolver with a fallback resolver.

        Args:
            fallback: Fallback resolver

        Returns:
            PolicyResolver: Returns a new policy resolver with the specified fallback resolver.
        """
        pass

class BasePolicyResolver(PolicyResolver):
    """
    Base class for policy resolvers.
    """
    def __init__(self, policies: PolicyRecords, fallback: Optional[PolicyResolver] = None) -> None:
        self._policies = policies
        self._fallback = fallback

    def resolve(self, command_name: str) -> CommandPolicies:
        parts = command_name.split(".")

        if len(parts) > 2:
            raise ValueError(f"Wrong command or module name: {command_name}")

        module, command = parts if len(parts) == 2 else ("core", parts[0])

        if self._policies.get(module, None) is None:
            if self._fallback is not None:
                return self._fallback.resolve(command_name)
            else:
                raise ValueError(f"Module {module} not found")

        if self._policies.get(module).get(command, None) is None:
            if self._fallback is not None:
                return self._fallback.resolve(command_name)
            else:
                raise ValueError(f"Command {command} not found in module {module}")

        return self._policies.get(module).get(command)

    @abstractmethod
    def with_fallback(self, fallback: "PolicyResolver") -> "PolicyResolver":
        pass


class StaticPolicyResolver(BasePolicyResolver):
    """
    Resolves policy from a static list of policy records.
    """
    def __init__(self, fallback: Optional[PolicyResolver] = None) -> None:
        """
        Parameters:
            fallback (Optional[PolicyResolver]): An optional fallback policy resolver
            used for resolving policies if static policies are inadequate.
        """
        super().__init__(STATIC_POLICIES, fallback)

    def with_fallback(self, fallback: "PolicyResolver") -> "PolicyResolver":
        return StaticPolicyResolver(fallback)<|MERGE_RESOLUTION|>--- conflicted
+++ resolved
@@ -13,13 +13,7 @@
         'alter': CommandPolicies(request_policy=RequestPolicy.DEFAULT_KEYLESS, response_policy=ResponsePolicy.DEFAULT_KEYLESS),
         'aggregate': CommandPolicies(request_policy=RequestPolicy.DEFAULT_KEYLESS, response_policy=ResponsePolicy.DEFAULT_KEYLESS),
         'syndump': CommandPolicies(request_policy=RequestPolicy.DEFAULT_KEYLESS, response_policy=ResponsePolicy.DEFAULT_KEYLESS),
-<<<<<<< HEAD
-        '_dropindexifx': CommandPolicies(request_policy=RequestPolicy.DEFAULT_KEYLESS, response_policy=ResponsePolicy.DEFAULT_KEYLESS),
-        'add': CommandPolicies(request_policy=RequestPolicy.DEFAULT_KEYLESS, response_policy=ResponsePolicy.DEFAULT_KEYLESS),
-        'create': CommandPolicies(request_policy=RequestPolicy.ANY_MASTER_SHARD, response_policy=ResponsePolicy.DEFAULT_KEYLESS),
-=======
         'create': CommandPolicies(request_policy=RequestPolicy.DEFAULT_KEYLESS, response_policy=ResponsePolicy.DEFAULT_KEYLESS),
->>>>>>> 57da14e6
         'explain': CommandPolicies(request_policy=RequestPolicy.DEFAULT_KEYLESS, response_policy=ResponsePolicy.DEFAULT_KEYLESS),
         'sugget': CommandPolicies(request_policy=RequestPolicy.DEFAULT_KEYED, response_policy=ResponsePolicy.DEFAULT_KEYED),
         'dictdel': CommandPolicies(request_policy=RequestPolicy.DEFAULT_KEYLESS, response_policy=ResponsePolicy.DEFAULT_KEYLESS),
@@ -30,14 +24,7 @@
         'info': CommandPolicies(request_policy=RequestPolicy.DEFAULT_KEYLESS, response_policy=ResponsePolicy.DEFAULT_KEYLESS),
         'sugadd': CommandPolicies(request_policy=RequestPolicy.DEFAULT_KEYED, response_policy=ResponsePolicy.DEFAULT_KEYED),
         'dictdump': CommandPolicies(request_policy=RequestPolicy.DEFAULT_KEYLESS, response_policy=ResponsePolicy.DEFAULT_KEYLESS),
-<<<<<<< HEAD
-        'cursor': CommandPolicies(request_policy=RequestPolicy.SPECIAL, response_policy=ResponsePolicy.DEFAULT_KEYLESS),
-        '_alterifnx': CommandPolicies(request_policy=RequestPolicy.DEFAULT_KEYLESS, response_policy=ResponsePolicy.DEFAULT_KEYLESS),
-        'mget': CommandPolicies(request_policy=RequestPolicy.DEFAULT_KEYLESS, response_policy=ResponsePolicy.DEFAULT_KEYLESS),
-        'del': CommandPolicies(request_policy=RequestPolicy.DEFAULT_KEYLESS, response_policy=ResponsePolicy.DEFAULT_KEYLESS),
-=======
         'cursor': CommandPolicies(request_policy=RequestPolicy.DEFAULT_KEYLESS, response_policy=ResponsePolicy.DEFAULT_KEYLESS),
->>>>>>> 57da14e6
         'search': CommandPolicies(request_policy=RequestPolicy.DEFAULT_KEYLESS, response_policy=ResponsePolicy.DEFAULT_KEYLESS),
         'tagvals': CommandPolicies(request_policy=RequestPolicy.DEFAULT_KEYLESS, response_policy=ResponsePolicy.DEFAULT_KEYLESS),
         'aliasdel': CommandPolicies(request_policy=RequestPolicy.DEFAULT_KEYLESS, response_policy=ResponsePolicy.DEFAULT_KEYLESS),
@@ -109,6 +96,24 @@
         pass
 
 
+class DynamicPolicyResolver(BasePolicyResolver):
+    """
+    Resolves policy dynamically based on the COMMAND output.
+    """
+    def __init__(self, commands_parser: CommandsParser, fallback: Optional[PolicyResolver] = None) -> None:
+        """
+        Parameters:
+            commands_parser (CommandsParser): COMMAND output parser.
+            fallback (Optional[PolicyResolver]): An optional resolver to be used when the
+                primary policies cannot handle a specific request.
+        """
+        self._commands_parser = commands_parser
+        super().__init__(commands_parser.get_command_policies(), fallback)
+
+    def with_fallback(self, fallback: "PolicyResolver") -> "PolicyResolver":
+        return DynamicPolicyResolver(self._commands_parser, fallback)
+
+
 class StaticPolicyResolver(BasePolicyResolver):
     """
     Resolves policy from a static list of policy records.
