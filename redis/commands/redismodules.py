--- conflicted
+++ resolved
@@ -31,8 +31,7 @@
         """
 
         from .timeseries import TimeSeries
-<<<<<<< HEAD
-        s = TimeSeries(client=self, version=modversion, index_name=index_name)
+        s = TimeSeries(client=self)
         return s
 
     def graph(self, index_name="idx"):
@@ -47,8 +46,4 @@
 
         from .graph import Graph
         g = Graph(client=self, name=index_name)
-        return g
-=======
-        s = TimeSeries(client=self)
-        return s
->>>>>>> 82ce1b3f
+        return g