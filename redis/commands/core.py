import datetime
import hashlib
import time
import warnings
<<<<<<< HEAD
from typing import List, Optional, Union
=======
from typing import List, Optional
>>>>>>> 0d261176

from redis.exceptions import ConnectionError, DataError, NoScriptError, RedisError

from .helpers import list_or_args


class ACLCommands:
    """
    Redis Access Control List (ACL) commands.
    see: https://redis.io/topics/acl
    """

    def acl_cat(self, category=None, **kwargs):
        """
        Returns a list of categories or commands within a category.

        If ``category`` is not supplied, returns a list of all categories.
        If ``category`` is supplied, returns a list of all commands within
        that category.

        For more information check https://redis.io/commands/acl-cat
        """
        pieces = [category] if category else []
        return self.execute_command("ACL CAT", *pieces, **kwargs)

    def acl_deluser(self, *username, **kwargs):
        """
        Delete the ACL for the specified ``username``s

        For more information check https://redis.io/commands/acl-deluser
        """
        return self.execute_command("ACL DELUSER", *username, **kwargs)

    def acl_genpass(self, bits=None, **kwargs):
        """Generate a random password value.
        If ``bits`` is supplied then use this number of bits, rounded to
        the next multiple of 4.
        See: https://redis.io/commands/acl-genpass
        """
        pieces = []
        if bits is not None:
            try:
                b = int(bits)
                if b < 0 or b > 4096:
                    raise ValueError
            except ValueError:
                raise DataError(
                    "genpass optionally accepts a bits argument, " "between 0 and 4096."
                )
        return self.execute_command("ACL GENPASS", *pieces, **kwargs)

    def acl_getuser(self, username, **kwargs):
        """
        Get the ACL details for the specified ``username``.

        If ``username`` does not exist, return None

        For more information check https://redis.io/commands/acl-getuser
        """
        return self.execute_command("ACL GETUSER", username, **kwargs)

    def acl_help(self, **kwargs):
        """The ACL HELP command returns helpful text describing
        the different subcommands.

        For more information check https://redis.io/commands/acl-help
        """
        return self.execute_command("ACL HELP", **kwargs)

    def acl_list(self, **kwargs):
        """
        Return a list of all ACLs on the server

        For more information check https://redis.io/commands/acl-list
        """
        return self.execute_command("ACL LIST", **kwargs)

    def acl_log(self, count=None, **kwargs):
        """
        Get ACL logs as a list.
        :param int count: Get logs[0:count].
        :rtype: List.

        For more information check https://redis.io/commands/acl-log
        """
        args = []
        if count is not None:
            if not isinstance(count, int):
                raise DataError("ACL LOG count must be an " "integer")
            args.append(count)

        return self.execute_command("ACL LOG", *args, **kwargs)

    def acl_log_reset(self, **kwargs):
        """
        Reset ACL logs.
        :rtype: Boolean.

        For more information check https://redis.io/commands/acl-log
        """
        args = [b"RESET"]
        return self.execute_command("ACL LOG", *args, **kwargs)

    def acl_load(self, **kwargs):
        """
        Load ACL rules from the configured ``aclfile``.

        Note that the server must be configured with the ``aclfile``
        directive to be able to load ACL rules from an aclfile.

        For more information check https://redis.io/commands/acl-load
        """
        return self.execute_command("ACL LOAD", **kwargs)

    def acl_save(self, **kwargs):
        """
        Save ACL rules to the configured ``aclfile``.

        Note that the server must be configured with the ``aclfile``
        directive to be able to save ACL rules to an aclfile.

        For more information check https://redis.io/commands/acl-save
        """
        return self.execute_command("ACL SAVE", **kwargs)

    def acl_setuser(
        self,
        username,
        enabled=False,
        nopass=False,
        passwords=None,
        hashed_passwords=None,
        categories=None,
        commands=None,
        keys=None,
        reset=False,
        reset_keys=False,
        reset_passwords=False,
        **kwargs,
    ):
        """
        Create or update an ACL user.

        Create or update the ACL for ``username``. If the user already exists,
        the existing ACL is completely overwritten and replaced with the
        specified values.

        ``enabled`` is a boolean indicating whether the user should be allowed
        to authenticate or not. Defaults to ``False``.

        ``nopass`` is a boolean indicating whether the can authenticate without
        a password. This cannot be True if ``passwords`` are also specified.

        ``passwords`` if specified is a list of plain text passwords
        to add to or remove from the user. Each password must be prefixed with
        a '+' to add or a '-' to remove. For convenience, the value of
        ``passwords`` can be a simple prefixed string when adding or
        removing a single password.

        ``hashed_passwords`` if specified is a list of SHA-256 hashed passwords
        to add to or remove from the user. Each hashed password must be
        prefixed with a '+' to add or a '-' to remove. For convenience,
        the value of ``hashed_passwords`` can be a simple prefixed string when
        adding or removing a single password.

        ``categories`` if specified is a list of strings representing category
        permissions. Each string must be prefixed with either a '+' to add the
        category permission or a '-' to remove the category permission.

        ``commands`` if specified is a list of strings representing command
        permissions. Each string must be prefixed with either a '+' to add the
        command permission or a '-' to remove the command permission.

        ``keys`` if specified is a list of key patterns to grant the user
        access to. Keys patterns allow '*' to support wildcard matching. For
        example, '*' grants access to all keys while 'cache:*' grants access
        to all keys that are prefixed with 'cache:'. ``keys`` should not be
        prefixed with a '~'.

        ``reset`` is a boolean indicating whether the user should be fully
        reset prior to applying the new ACL. Setting this to True will
        remove all existing passwords, flags and privileges from the user and
        then apply the specified rules. If this is False, the user's existing
        passwords, flags and privileges will be kept and any new specified
        rules will be applied on top.

        ``reset_keys`` is a boolean indicating whether the user's key
        permissions should be reset prior to applying any new key permissions
        specified in ``keys``. If this is False, the user's existing
        key permissions will be kept and any new specified key permissions
        will be applied on top.

        ``reset_passwords`` is a boolean indicating whether to remove all
        existing passwords and the 'nopass' flag from the user prior to
        applying any new passwords specified in 'passwords' or
        'hashed_passwords'. If this is False, the user's existing passwords
        and 'nopass' status will be kept and any new specified passwords
        or hashed_passwords will be applied on top.

        For more information check https://redis.io/commands/acl-setuser
        """
        encoder = self.get_encoder()
        pieces = [username]

        if reset:
            pieces.append(b"reset")

        if reset_keys:
            pieces.append(b"resetkeys")

        if reset_passwords:
            pieces.append(b"resetpass")

        if enabled:
            pieces.append(b"on")
        else:
            pieces.append(b"off")

        if (passwords or hashed_passwords) and nopass:
            raise DataError(
                "Cannot set 'nopass' and supply " "'passwords' or 'hashed_passwords'"
            )

        if passwords:
            # as most users will have only one password, allow remove_passwords
            # to be specified as a simple string or a list
            passwords = list_or_args(passwords, [])
            for i, password in enumerate(passwords):
                password = encoder.encode(password)
                if password.startswith(b"+"):
                    pieces.append(b">%s" % password[1:])
                elif password.startswith(b"-"):
                    pieces.append(b"<%s" % password[1:])
                else:
                    raise DataError(
                        f"Password {i} must be prefixed with a "
                        f'"+" to add or a "-" to remove'
                    )

        if hashed_passwords:
            # as most users will have only one password, allow remove_passwords
            # to be specified as a simple string or a list
            hashed_passwords = list_or_args(hashed_passwords, [])
            for i, hashed_password in enumerate(hashed_passwords):
                hashed_password = encoder.encode(hashed_password)
                if hashed_password.startswith(b"+"):
                    pieces.append(b"#%s" % hashed_password[1:])
                elif hashed_password.startswith(b"-"):
                    pieces.append(b"!%s" % hashed_password[1:])
                else:
                    raise DataError(
                        f"Hashed password {i} must be prefixed with a "
                        f'"+" to add or a "-" to remove'
                    )

        if nopass:
            pieces.append(b"nopass")

        if categories:
            for category in categories:
                category = encoder.encode(category)
                # categories can be prefixed with one of (+@, +, -@, -)
                if category.startswith(b"+@"):
                    pieces.append(category)
                elif category.startswith(b"+"):
                    pieces.append(b"+@%s" % category[1:])
                elif category.startswith(b"-@"):
                    pieces.append(category)
                elif category.startswith(b"-"):
                    pieces.append(b"-@%s" % category[1:])
                else:
                    raise DataError(
                        f'Category "{encoder.decode(category, force=True)}" '
                        'must be prefixed with "+" or "-"'
                    )
        if commands:
            for cmd in commands:
                cmd = encoder.encode(cmd)
                if not cmd.startswith(b"+") and not cmd.startswith(b"-"):
                    raise DataError(
                        f'Command "{encoder.decode(cmd, force=True)}" '
                        'must be prefixed with "+" or "-"'
                    )
                pieces.append(cmd)

        if keys:
            for key in keys:
                key = encoder.encode(key)
                pieces.append(b"~%s" % key)

        return self.execute_command("ACL SETUSER", *pieces, **kwargs)

    def acl_users(self, **kwargs):
        """Returns a list of all registered users on the server.

        For more information check https://redis.io/commands/acl-users
        """
        return self.execute_command("ACL USERS", **kwargs)

    def acl_whoami(self, **kwargs):
        """Get the username for the current connection

        For more information check https://redis.io/commands/acl-whoami
        """
        return self.execute_command("ACL WHOAMI", **kwargs)


class ManagementCommands:
    """
    Redis management commands
    """

    def bgrewriteaof(self, **kwargs):
        """Tell the Redis server to rewrite the AOF file from data in memory.

        For more information check https://redis.io/commands/bgrewriteaof
        """
        return self.execute_command("BGREWRITEAOF", **kwargs)

    def bgsave(self, schedule=True, **kwargs):
        """
        Tell the Redis server to save its data to disk.  Unlike save(),
        this method is asynchronous and returns immediately.

        For more information check https://redis.io/commands/bgsave
        """
        pieces = []
        if schedule:
            pieces.append("SCHEDULE")
        return self.execute_command("BGSAVE", *pieces, **kwargs)

    def role(self):
        """
        Provide information on the role of a Redis instance in
        the context of replication, by returning if the instance
        is currently a master, slave, or sentinel.

        For more information check https://redis.io/commands/role
        """
        return self.execute_command("ROLE")

    def client_kill(self, address, **kwargs):
        """Disconnects the client at ``address`` (ip:port)

        For more information check https://redis.io/commands/client-kill
        """
        return self.execute_command("CLIENT KILL", address, **kwargs)

    def client_kill_filter(
        self,
        _id=None,
        _type=None,
        addr=None,
        skipme=None,
        laddr=None,
        user=None,
        **kwargs,
    ):
        """
        Disconnects client(s) using a variety of filter options
        :param id: Kills a client by its unique ID field
        :param type: Kills a client by type where type is one of 'normal',
        'master', 'slave' or 'pubsub'
        :param addr: Kills a client by its 'address:port'
        :param skipme: If True, then the client calling the command
        will not get killed even if it is identified by one of the filter
        options. If skipme is not provided, the server defaults to skipme=True
        :param laddr: Kills a client by its 'local (bind) address:port'
        :param user: Kills a client for a specific user name
        """
        args = []
        if _type is not None:
            client_types = ("normal", "master", "slave", "pubsub")
            if str(_type).lower() not in client_types:
                raise DataError(f"CLIENT KILL type must be one of {client_types!r}")
            args.extend((b"TYPE", _type))
        if skipme is not None:
            if not isinstance(skipme, bool):
                raise DataError("CLIENT KILL skipme must be a bool")
            if skipme:
                args.extend((b"SKIPME", b"YES"))
            else:
                args.extend((b"SKIPME", b"NO"))
        if _id is not None:
            args.extend((b"ID", _id))
        if addr is not None:
            args.extend((b"ADDR", addr))
        if laddr is not None:
            args.extend((b"LADDR", laddr))
        if user is not None:
            args.extend((b"USER", user))
        if not args:
            raise DataError(
                "CLIENT KILL <filter> <value> ... ... <filter> "
                "<value> must specify at least one filter"
            )
        return self.execute_command("CLIENT KILL", *args, **kwargs)

    def client_info(self, **kwargs):
        """
        Returns information and statistics about the current
        client connection.

        For more information check https://redis.io/commands/client-info
        """
        return self.execute_command("CLIENT INFO", **kwargs)

    def client_list(self, _type=None, client_id=[], **kwargs):
        """
        Returns a list of currently connected clients.
        If type of client specified, only that type will be returned.
        :param _type: optional. one of the client types (normal, master,
         replica, pubsub)
        :param client_id: optional. a list of client ids

        For more information check https://redis.io/commands/client-list
        """
        args = []
        if _type is not None:
            client_types = ("normal", "master", "replica", "pubsub")
            if str(_type).lower() not in client_types:
                raise DataError(f"CLIENT LIST _type must be one of {client_types!r}")
            args.append(b"TYPE")
            args.append(_type)
        if not isinstance(client_id, list):
            raise DataError("client_id must be a list")
        if client_id != []:
            args.append(b"ID")
            args.append(" ".join(client_id))
        return self.execute_command("CLIENT LIST", *args, **kwargs)

    def client_getname(self, **kwargs):
        """
        Returns the current connection name

        For more information check https://redis.io/commands/client-getname
        """
        return self.execute_command("CLIENT GETNAME", **kwargs)

    def client_getredir(self, **kwargs):
        """
        Returns the ID (an integer) of the client to whom we are
        redirecting tracking notifications.

        see: https://redis.io/commands/client-getredir
        """
        return self.execute_command("CLIENT GETREDIR", **kwargs)

    def client_reply(self, reply, **kwargs):
        """
        Enable and disable redis server replies.
        ``reply`` Must be ON OFF or SKIP,
            ON - The default most with server replies to commands
            OFF - Disable server responses to commands
            SKIP - Skip the response of the immediately following command.

        Note: When setting OFF or SKIP replies, you will need a client object
        with a timeout specified in seconds, and will need to catch the
        TimeoutError.
              The test_client_reply unit test illustrates this, and
              conftest.py has a client with a timeout.

        See https://redis.io/commands/client-reply
        """
        replies = ["ON", "OFF", "SKIP"]
        if reply not in replies:
            raise DataError(f"CLIENT REPLY must be one of {replies!r}")
        return self.execute_command("CLIENT REPLY", reply, **kwargs)

    def client_id(self, **kwargs):
        """
        Returns the current connection id

        For more information check https://redis.io/commands/client-id
        """
        return self.execute_command("CLIENT ID", **kwargs)

    def client_tracking_on(
        self,
        clientid=None,
        prefix=[],
        bcast=False,
        optin=False,
        optout=False,
        noloop=False,
    ):
        """
        Turn on the tracking mode.
        For more information about the options look at client_tracking func.

        See https://redis.io/commands/client-tracking
        """
        return self.client_tracking(
            True, clientid, prefix, bcast, optin, optout, noloop
        )

    def client_tracking_off(
        self,
        clientid=None,
        prefix=[],
        bcast=False,
        optin=False,
        optout=False,
        noloop=False,
    ):
        """
        Turn off the tracking mode.
        For more information about the options look at client_tracking func.

        See https://redis.io/commands/client-tracking
        """
        return self.client_tracking(
            False, clientid, prefix, bcast, optin, optout, noloop
        )

    def client_tracking(
        self,
        on=True,
        clientid=None,
        prefix=[],
        bcast=False,
        optin=False,
        optout=False,
        noloop=False,
        **kwargs,
    ):
        """
        Enables the tracking feature of the Redis server, that is used
        for server assisted client side caching.

        ``on`` indicate for tracking on or tracking off. The dafualt is on.

        ``clientid`` send invalidation messages to the connection with
        the specified ID.

        ``bcast`` enable tracking in broadcasting mode. In this mode
        invalidation messages are reported for all the prefixes
        specified, regardless of the keys requested by the connection.

        ``optin``  when broadcasting is NOT active, normally don't track
        keys in read only commands, unless they are called immediately
        after a CLIENT CACHING yes command.

        ``optout`` when broadcasting is NOT active, normally track keys in
        read only commands, unless they are called immediately after a
        CLIENT CACHING no command.

        ``noloop`` don't send notifications about keys modified by this
        connection itself.

        ``prefix``  for broadcasting, register a given key prefix, so that
        notifications will be provided only for keys starting with this string.

        See https://redis.io/commands/client-tracking
        """

        if len(prefix) != 0 and bcast is False:
            raise DataError("Prefix can only be used with bcast")

        pieces = ["ON"] if on else ["OFF"]
        if clientid is not None:
            pieces.extend(["REDIRECT", clientid])
        for p in prefix:
            pieces.extend(["PREFIX", p])
        if bcast:
            pieces.append("BCAST")
        if optin:
            pieces.append("OPTIN")
        if optout:
            pieces.append("OPTOUT")
        if noloop:
            pieces.append("NOLOOP")

        return self.execute_command("CLIENT TRACKING", *pieces)

    def client_trackinginfo(self, **kwargs):
        """
        Returns the information about the current client connection's
        use of the server assisted client side cache.

        See https://redis.io/commands/client-trackinginfo
        """
        return self.execute_command("CLIENT TRACKINGINFO", **kwargs)

    def client_setname(self, name, **kwargs):
        """
        Sets the current connection name

        For more information check https://redis.io/commands/client-setname
        """
        return self.execute_command("CLIENT SETNAME", name, **kwargs)

    def client_unblock(self, client_id, error=False, **kwargs):
        """
        Unblocks a connection by its client id.
        If ``error`` is True, unblocks the client with a special error message.
        If ``error`` is False (default), the client is unblocked using the
        regular timeout mechanism.

        For more information check https://redis.io/commands/client-unblock
        """
        args = ["CLIENT UNBLOCK", int(client_id)]
        if error:
            args.append(b"ERROR")
        return self.execute_command(*args, **kwargs)

    def client_pause(self, timeout, all=True, **kwargs):
        """
        Suspend all the Redis clients for the specified amount of time
        :param timeout: milliseconds to pause clients

        For more information check https://redis.io/commands/client-pause
        :param all: If true (default) all client commands are blocked.
             otherwise, clients are only blocked if they attempt to execute
             a write command.
             For the WRITE mode, some commands have special behavior:
                 EVAL/EVALSHA: Will block client for all scripts.
                 PUBLISH: Will block client.
                 PFCOUNT: Will block client.
                 WAIT: Acknowledgments will be delayed, so this command will
                 appear blocked.
        """
        args = ["CLIENT PAUSE", str(timeout)]
        if not isinstance(timeout, int):
            raise DataError("CLIENT PAUSE timeout must be an integer")
        if not all:
            args.append("WRITE")
        return self.execute_command(*args, **kwargs)

    def client_unpause(self, **kwargs):
        """
        Unpause all redis clients

        For more information check https://redis.io/commands/client-unpause
        """
        return self.execute_command("CLIENT UNPAUSE", **kwargs)

    def client_no_evict(self, mode: str) -> str:
        """
        Sets the client eviction mode for the current connection.

        For more information check https://redis.io/commands/client-no-evict
        """
        return self.execute_command("CLIENT NO-EVICT", mode)

    def command(self, **kwargs):
        """
        Returns dict reply of details about all Redis commands.

        For more information check https://redis.io/commands/command
        """
        return self.execute_command("COMMAND", **kwargs)

    def command_info(self, **kwargs):
        raise NotImplementedError(
            "COMMAND INFO is intentionally not implemented in the client."
        )

    def command_count(self, **kwargs):
        return self.execute_command("COMMAND COUNT", **kwargs)

    def config_get(self, pattern="*", **kwargs):
        """
        Return a dictionary of configuration based on the ``pattern``

        For more information check https://redis.io/commands/config-get
        """
        return self.execute_command("CONFIG GET", pattern, **kwargs)

    def config_set(self, name, value, **kwargs):
        """Set config item ``name`` with ``value``

        For more information check https://redis.io/commands/config-set
        """
        return self.execute_command("CONFIG SET", name, value, **kwargs)

    def config_resetstat(self, **kwargs):
        """
        Reset runtime statistics

        For more information check https://redis.io/commands/config-resetstat
        """
        return self.execute_command("CONFIG RESETSTAT", **kwargs)

    def config_rewrite(self, **kwargs):
        """
        Rewrite config file with the minimal change to reflect running config.

        For more information check https://redis.io/commands/config-rewrite
        """
        return self.execute_command("CONFIG REWRITE", **kwargs)

    def dbsize(self, **kwargs):
        """
        Returns the number of keys in the current database

        For more information check https://redis.io/commands/dbsize
        """
        return self.execute_command("DBSIZE", **kwargs)

    def debug_object(self, key, **kwargs):
        """
        Returns version specific meta information about a given key

        For more information check https://redis.io/commands/debug-object
        """
        return self.execute_command("DEBUG OBJECT", key, **kwargs)

    def debug_segfault(self, **kwargs):
        raise NotImplementedError(
            """
            DEBUG SEGFAULT is intentionally not implemented in the client.

            For more information check https://redis.io/commands/debug-segfault
            """
        )

    def echo(self, value, **kwargs):
        """
        Echo the string back from the server

        For more information check https://redis.io/commands/echo
        """
        return self.execute_command("ECHO", value, **kwargs)

    def flushall(self, asynchronous=False, **kwargs):
        """
        Delete all keys in all databases on the current host.

        ``asynchronous`` indicates whether the operation is
        executed asynchronously by the server.

        For more information check https://redis.io/commands/flushall
        """
        args = []
        if asynchronous:
            args.append(b"ASYNC")
        return self.execute_command("FLUSHALL", *args, **kwargs)

    def flushdb(self, asynchronous=False, **kwargs):
        """
        Delete all keys in the current database.

        ``asynchronous`` indicates whether the operation is
        executed asynchronously by the server.

        For more information check https://redis.io/commands/flushdb
        """
        args = []
        if asynchronous:
            args.append(b"ASYNC")
        return self.execute_command("FLUSHDB", *args, **kwargs)

    def sync(self):
        """
        Initiates a replication stream from the master.

        For more information check https://redis.io/commands/sync
        """
        from redis.client import NEVER_DECODE

        options = {}
        options[NEVER_DECODE] = []
        return self.execute_command("SYNC", **options)

    def psync(self, replicationid, offset):
        """
        Initiates a replication stream from the master.
        Newer version for `sync`.

        For more information check https://redis.io/commands/sync
        """
        from redis.client import NEVER_DECODE

        options = {}
        options[NEVER_DECODE] = []
        return self.execute_command("PSYNC", replicationid, offset, **options)

    def swapdb(self, first, second, **kwargs):
        """
        Swap two databases

        For more information check https://redis.io/commands/swapdb
        """
        return self.execute_command("SWAPDB", first, second, **kwargs)

    def select(self, index, **kwargs):
        """Select the Redis logical database at index.

        See: https://redis.io/commands/select
        """
        return self.execute_command("SELECT", index, **kwargs)

    def info(self, section=None, **kwargs):
        """
        Returns a dictionary containing information about the Redis server

        The ``section`` option can be used to select a specific section
        of information

        The section option is not supported by older versions of Redis Server,
        and will generate ResponseError

        For more information check https://redis.io/commands/info
        """
        if section is None:
            return self.execute_command("INFO", **kwargs)
        else:
            return self.execute_command("INFO", section, **kwargs)

    def lastsave(self, **kwargs):
        """
        Return a Python datetime object representing the last time the
        Redis database was saved to disk

        For more information check https://redis.io/commands/lastsave
        """
        return self.execute_command("LASTSAVE", **kwargs)

    def lolwut(self, *version_numbers, **kwargs):
        """
        Get the Redis version and a piece of generative computer art

        See: https://redis.io/commands/lolwut
        """
        if version_numbers:
            return self.execute_command("LOLWUT VERSION", *version_numbers, **kwargs)
        else:
            return self.execute_command("LOLWUT", **kwargs)

    def reset(self):
        """Perform a full reset on the connection's server side contenxt.

        See: https://redis.io/commands/reset
        """
        return self.execute_command("RESET")

    def migrate(
        self,
        host,
        port,
        keys,
        destination_db,
        timeout,
        copy=False,
        replace=False,
        auth=None,
        **kwargs,
    ):
        """
        Migrate 1 or more keys from the current Redis server to a different
        server specified by the ``host``, ``port`` and ``destination_db``.

        The ``timeout``, specified in milliseconds, indicates the maximum
        time the connection between the two servers can be idle before the
        command is interrupted.

        If ``copy`` is True, the specified ``keys`` are NOT deleted from
        the source server.

        If ``replace`` is True, this operation will overwrite the keys
        on the destination server if they exist.

        If ``auth`` is specified, authenticate to the destination server with
        the password provided.

        For more information check https://redis.io/commands/migrate
        """
        keys = list_or_args(keys, [])
        if not keys:
            raise DataError("MIGRATE requires at least one key")
        pieces = []
        if copy:
            pieces.append(b"COPY")
        if replace:
            pieces.append(b"REPLACE")
        if auth:
            pieces.append(b"AUTH")
            pieces.append(auth)
        pieces.append(b"KEYS")
        pieces.extend(keys)
        return self.execute_command(
            "MIGRATE", host, port, "", destination_db, timeout, *pieces, **kwargs
        )

    def object(self, infotype, key, **kwargs):
        """
        Return the encoding, idletime, or refcount about the key
        """
        return self.execute_command(
            "OBJECT", infotype, key, infotype=infotype, **kwargs
        )

    def memory_doctor(self, **kwargs):
        raise NotImplementedError(
            """
            MEMORY DOCTOR is intentionally not implemented in the client.

            For more information check https://redis.io/commands/memory-doctor
            """
        )

    def memory_help(self, **kwargs):
        raise NotImplementedError(
            """
            MEMORY HELP is intentionally not implemented in the client.

            For more information check https://redis.io/commands/memory-help
            """
        )

    def memory_stats(self, **kwargs):
        """
        Return a dictionary of memory stats

        For more information check https://redis.io/commands/memory-stats
        """
        return self.execute_command("MEMORY STATS", **kwargs)

    def memory_malloc_stats(self, **kwargs):
        """
        Return an internal statistics report from the memory allocator.

        See: https://redis.io/commands/memory-malloc-stats
        """
        return self.execute_command("MEMORY MALLOC-STATS", **kwargs)

    def memory_usage(self, key, samples=None, **kwargs):
        """
        Return the total memory usage for key, its value and associated
        administrative overheads.

        For nested data structures, ``samples`` is the number of elements to
        sample. If left unspecified, the server's default is 5. Use 0 to sample
        all elements.

        For more information check https://redis.io/commands/memory-usage
        """
        args = []
        if isinstance(samples, int):
            args.extend([b"SAMPLES", samples])
        return self.execute_command("MEMORY USAGE", key, *args, **kwargs)

    def memory_purge(self, **kwargs):
        """
        Attempts to purge dirty pages for reclamation by allocator

        For more information check https://redis.io/commands/memory-purge
        """
        return self.execute_command("MEMORY PURGE", **kwargs)

    def ping(self, **kwargs):
        """
        Ping the Redis server

        For more information check https://redis.io/commands/ping
        """
        return self.execute_command("PING", **kwargs)

    def quit(self, **kwargs):
        """
        Ask the server to close the connection.

        For more information check https://redis.io/commands/quit
        """
        return self.execute_command("QUIT", **kwargs)

    def replicaof(self, *args, **kwargs):
        """
        Update the replication settings of a redis replica, on the fly.
        Examples of valid arguments include:
            NO ONE (set no replication)
            host port (set to the host and port of a redis server)

        For more information check  https://redis.io/commands/replicaof
        """
        return self.execute_command("REPLICAOF", *args, **kwargs)

    def save(self, **kwargs):
        """
        Tell the Redis server to save its data to disk,
        blocking until the save is complete

        For more information check https://redis.io/commands/save
        """
        return self.execute_command("SAVE", **kwargs)

    def shutdown(self, save=False, nosave=False, **kwargs):
        """Shutdown the Redis server.  If Redis has persistence configured,
        data will be flushed before shutdown.  If the "save" option is set,
        a data flush will be attempted even if there is no persistence
        configured.  If the "nosave" option is set, no data flush will be
        attempted.  The "save" and "nosave" options cannot both be set.

        For more information check https://redis.io/commands/shutdown
        """
        if save and nosave:
            raise DataError("SHUTDOWN save and nosave cannot both be set")
        args = ["SHUTDOWN"]
        if save:
            args.append("SAVE")
        if nosave:
            args.append("NOSAVE")
        try:
            self.execute_command(*args, **kwargs)
        except ConnectionError:
            # a ConnectionError here is expected
            return
        raise RedisError("SHUTDOWN seems to have failed.")

    def slaveof(self, host=None, port=None, **kwargs):
        """
        Set the server to be a replicated slave of the instance identified
        by the ``host`` and ``port``. If called without arguments, the
        instance is promoted to a master instead.

        For more information check https://redis.io/commands/slaveof
        """
        if host is None and port is None:
            return self.execute_command("SLAVEOF", b"NO", b"ONE", **kwargs)
        return self.execute_command("SLAVEOF", host, port, **kwargs)

    def slowlog_get(self, num=None, **kwargs):
        """
        Get the entries from the slowlog. If ``num`` is specified, get the
        most recent ``num`` items.

        For more information check https://redis.io/commands/slowlog-get
        """
        from redis.client import NEVER_DECODE

        args = ["SLOWLOG GET"]
        if num is not None:
            args.append(num)
        decode_responses = self.get_connection_kwargs().get("decode_responses", False)
        if decode_responses is True:
            kwargs[NEVER_DECODE] = []
        return self.execute_command(*args, **kwargs)

    def slowlog_len(self, **kwargs):
        """
        Get the number of items in the slowlog

        For more information check https://redis.io/commands/slowlog-len
        """
        return self.execute_command("SLOWLOG LEN", **kwargs)

    def slowlog_reset(self, **kwargs):
        """
        Remove all items in the slowlog

        For more information check https://redis.io/commands/slowlog-reset
        """
        return self.execute_command("SLOWLOG RESET", **kwargs)

    def time(self, **kwargs):
        """
        Returns the server time as a 2-item tuple of ints:
        (seconds since epoch, microseconds into this second).

        For more information check https://redis.io/commands/time
        """
        return self.execute_command("TIME", **kwargs)

    def wait(self, num_replicas, timeout, **kwargs):
        """
        Redis synchronous replication
        That returns the number of replicas that processed the query when
        we finally have at least ``num_replicas``, or when the ``timeout`` was
        reached.

        For more information check https://redis.io/commands/wait
        """
        return self.execute_command("WAIT", num_replicas, timeout, **kwargs)


class BasicKeyCommands:
    """
    Redis basic key-based commands
    """

    def append(self, key, value):
        """
        Appends the string ``value`` to the value at ``key``. If ``key``
        doesn't already exist, create it with a value of ``value``.
        Returns the new length of the value at ``key``.

        For more information check https://redis.io/commands/append
        """
        return self.execute_command("APPEND", key, value)

    def bitcount(self, key, start=None, end=None):
        """
        Returns the count of set bits in the value of ``key``.  Optional
        ``start`` and ``end`` parameters indicate which bytes to consider

        For more information check https://redis.io/commands/bitcount
        """
        params = [key]
        if start is not None and end is not None:
            params.append(start)
            params.append(end)
        elif (start is not None and end is None) or (end is not None and start is None):
            raise DataError("Both start and end must be specified")
        return self.execute_command("BITCOUNT", *params)

    def bitfield(self, key, default_overflow=None):
        """
        Return a BitFieldOperation instance to conveniently construct one or
        more bitfield operations on ``key``.

        For more information check https://redis.io/commands/bitfield
        """
        return BitFieldOperation(self, key, default_overflow=default_overflow)

    def bitop(self, operation, dest, *keys):
        """
        Perform a bitwise operation using ``operation`` between ``keys`` and
        store the result in ``dest``.

        For more information check https://redis.io/commands/bitop
        """
        return self.execute_command("BITOP", operation, dest, *keys)

    def bitpos(self, key, bit, start=None, end=None):
        """
        Return the position of the first bit set to 1 or 0 in a string.
        ``start`` and ``end`` defines search range. The range is interpreted
        as a range of bytes and not a range of bits, so start=0 and end=2
        means to look at the first three bytes.

        For more information check https://redis.io/commands/bitpos
        """
        if bit not in (0, 1):
            raise DataError("bit must be 0 or 1")
        params = [key, bit]

        start is not None and params.append(start)

        if start is not None and end is not None:
            params.append(end)
        elif start is None and end is not None:
            raise DataError("start argument is not set, " "when end is specified")
        return self.execute_command("BITPOS", *params)

    def copy(self, source, destination, destination_db=None, replace=False):
        """
        Copy the value stored in the ``source`` key to the ``destination`` key.

        ``destination_db`` an alternative destination database. By default,
        the ``destination`` key is created in the source Redis database.

        ``replace`` whether the ``destination`` key should be removed before
        copying the value to it. By default, the value is not copied if
        the ``destination`` key already exists.

        For more information check https://redis.io/commands/copy
        """
        params = [source, destination]
        if destination_db is not None:
            params.extend(["DB", destination_db])
        if replace:
            params.append("REPLACE")
        return self.execute_command("COPY", *params)

    def decrby(self, name, amount=1):
        """
        Decrements the value of ``key`` by ``amount``.  If no key exists,
        the value will be initialized as 0 - ``amount``

        For more information check https://redis.io/commands/decrby
        """
        return self.execute_command("DECRBY", name, amount)

    decr = decrby

    def delete(self, *names):
        """
        Delete one or more keys specified by ``names``
        """
        return self.execute_command("DEL", *names)

    def __delitem__(self, name):
        self.delete(name)

    def dump(self, name):
        """
        Return a serialized version of the value stored at the specified key.
        If key does not exist a nil bulk reply is returned.

        For more information check https://redis.io/commands/dump
        """
        from redis.client import NEVER_DECODE

        options = {}
        options[NEVER_DECODE] = []
        return self.execute_command("DUMP", name, **options)

    def exists(self, *names):
        """
        Returns the number of ``names`` that exist

        For more information check https://redis.io/commands/exists
        """
        return self.execute_command("EXISTS", *names)

    __contains__ = exists

    def expire(self, name, time):
        """
        Set an expire flag on key ``name`` for ``time`` seconds. ``time``
        can be represented by an integer or a Python timedelta object.

        For more information check https://redis.io/commands/expire
        """
        if isinstance(time, datetime.timedelta):
            time = int(time.total_seconds())
        return self.execute_command("EXPIRE", name, time)

    def expireat(self, name, when):
        """
        Set an expire flag on key ``name``. ``when`` can be represented
        as an integer indicating unix time or a Python datetime object.

        For more information check https://redis.io/commands/expireat
        """
        if isinstance(when, datetime.datetime):
            when = int(time.mktime(when.timetuple()))
        return self.execute_command("EXPIREAT", name, when)

    def get(self, name):
        """
        Return the value at key ``name``, or None if the key doesn't exist

        For more information check https://redis.io/commands/get
        """
        return self.execute_command("GET", name)

    def getdel(self, name):
        """
        Get the value at key ``name`` and delete the key. This command
        is similar to GET, except for the fact that it also deletes
        the key on success (if and only if the key's value type
        is a string).

        For more information check https://redis.io/commands/getdel
        """
        return self.execute_command("GETDEL", name)

    def getex(self, name, ex=None, px=None, exat=None, pxat=None, persist=False):
        """
        Get the value of key and optionally set its expiration.
        GETEX is similar to GET, but is a write command with
        additional options. All time parameters can be given as
        datetime.timedelta or integers.

        ``ex`` sets an expire flag on key ``name`` for ``ex`` seconds.

        ``px`` sets an expire flag on key ``name`` for ``px`` milliseconds.

        ``exat`` sets an expire flag on key ``name`` for ``ex`` seconds,
        specified in unix time.

        ``pxat`` sets an expire flag on key ``name`` for ``ex`` milliseconds,
        specified in unix time.

        ``persist`` remove the time to live associated with ``name``.

        For more information check https://redis.io/commands/getex
        """

        opset = {ex, px, exat, pxat}
        if len(opset) > 2 or len(opset) > 1 and persist:
            raise DataError(
                "``ex``, ``px``, ``exat``, ``pxat``, "
                "and ``persist`` are mutually exclusive."
            )

        pieces = []
        # similar to set command
        if ex is not None:
            pieces.append("EX")
            if isinstance(ex, datetime.timedelta):
                ex = int(ex.total_seconds())
            pieces.append(ex)
        if px is not None:
            pieces.append("PX")
            if isinstance(px, datetime.timedelta):
                px = int(px.total_seconds() * 1000)
            pieces.append(px)
        # similar to pexpireat command
        if exat is not None:
            pieces.append("EXAT")
            if isinstance(exat, datetime.datetime):
                s = int(exat.microsecond / 1000000)
                exat = int(time.mktime(exat.timetuple())) + s
            pieces.append(exat)
        if pxat is not None:
            pieces.append("PXAT")
            if isinstance(pxat, datetime.datetime):
                ms = int(pxat.microsecond / 1000)
                pxat = int(time.mktime(pxat.timetuple())) * 1000 + ms
            pieces.append(pxat)
        if persist:
            pieces.append("PERSIST")

        return self.execute_command("GETEX", name, *pieces)

    def __getitem__(self, name):
        """
        Return the value at key ``name``, raises a KeyError if the key
        doesn't exist.
        """
        value = self.get(name)
        if value is not None:
            return value
        raise KeyError(name)

    def getbit(self, name, offset):
        """
        Returns a boolean indicating the value of ``offset`` in ``name``

        For more information check https://redis.io/commands/getbit
        """
        return self.execute_command("GETBIT", name, offset)

    def getrange(self, key, start, end):
        """
        Returns the substring of the string value stored at ``key``,
        determined by the offsets ``start`` and ``end`` (both are inclusive)

        For more information check https://redis.io/commands/getrange
        """
        return self.execute_command("GETRANGE", key, start, end)

    def getset(self, name, value):
        """
        Sets the value at key ``name`` to ``value``
        and returns the old value at key ``name`` atomically.

        As per Redis 6.2, GETSET is considered deprecated.
        Please use SET with GET parameter in new code.

        For more information check https://redis.io/commands/getset
        """
        return self.execute_command("GETSET", name, value)

    def incrby(self, name, amount=1):
        """
        Increments the value of ``key`` by ``amount``.  If no key exists,
        the value will be initialized as ``amount``

        For more information check https://redis.io/commands/incrby
        """
        return self.execute_command("INCRBY", name, amount)

    incr = incrby

    def incrbyfloat(self, name, amount=1.0):
        """
        Increments the value at key ``name`` by floating ``amount``.
        If no key exists, the value will be initialized as ``amount``

        For more information check https://redis.io/commands/incrbyfloat
        """
        return self.execute_command("INCRBYFLOAT", name, amount)

    def keys(self, pattern="*", **kwargs):
        """
        Returns a list of keys matching ``pattern``

        For more information check https://redis.io/commands/keys
        """
        return self.execute_command("KEYS", pattern, **kwargs)

    def lmove(self, first_list, second_list, src="LEFT", dest="RIGHT"):
        """
        Atomically returns and removes the first/last element of a list,
        pushing it as the first/last element on the destination list.
        Returns the element being popped and pushed.

        For more information check https://redis.io/commands/lmove
        """
        params = [first_list, second_list, src, dest]
        return self.execute_command("LMOVE", *params)

    def blmove(self, first_list, second_list, timeout, src="LEFT", dest="RIGHT"):
        """
        Blocking version of lmove.

        For more information check https://redis.io/commands/blmove
        """
        params = [first_list, second_list, src, dest, timeout]
        return self.execute_command("BLMOVE", *params)

    def mget(self, keys, *args):
        """
        Returns a list of values ordered identically to ``keys``

        For more information check https://redis.io/commands/mget
        """
        from redis.client import EMPTY_RESPONSE

        args = list_or_args(keys, args)
        options = {}
        if not args:
            options[EMPTY_RESPONSE] = []
        return self.execute_command("MGET", *args, **options)

    def mset(self, mapping):
        """
        Sets key/values based on a mapping. Mapping is a dictionary of
        key/value pairs. Both keys and values should be strings or types that
        can be cast to a string via str().

        For more information check https://redis.io/commands/mset
        """
        items = []
        for pair in mapping.items():
            items.extend(pair)
        return self.execute_command("MSET", *items)

    def msetnx(self, mapping):
        """
        Sets key/values based on a mapping if none of the keys are already set.
        Mapping is a dictionary of key/value pairs. Both keys and values
        should be strings or types that can be cast to a string via str().
        Returns a boolean indicating if the operation was successful.

        For more information check https://redis.io/commands/msetnx
        """
        items = []
        for pair in mapping.items():
            items.extend(pair)
        return self.execute_command("MSETNX", *items)

    def move(self, name, db):
        """
        Moves the key ``name`` to a different Redis database ``db``

        For more information check https://redis.io/commands/move
        """
        return self.execute_command("MOVE", name, db)

    def persist(self, name):
        """
        Removes an expiration on ``name``

        For more information check https://redis.io/commands/persist
        """
        return self.execute_command("PERSIST", name)

    def pexpire(self, name, time):
        """
        Set an expire flag on key ``name`` for ``time`` milliseconds.
        ``time`` can be represented by an integer or a Python timedelta
        object.

        For more information check https://redis.io/commands/pexpire
        """
        if isinstance(time, datetime.timedelta):
            time = int(time.total_seconds() * 1000)
        return self.execute_command("PEXPIRE", name, time)

    def pexpireat(self, name, when):
        """
        Set an expire flag on key ``name``. ``when`` can be represented
        as an integer representing unix time in milliseconds (unix time * 1000)
        or a Python datetime object.

        For more information check https://redis.io/commands/pexpireat
        """
        if isinstance(when, datetime.datetime):
            ms = int(when.microsecond / 1000)
            when = int(time.mktime(when.timetuple())) * 1000 + ms
        return self.execute_command("PEXPIREAT", name, when)

    def psetex(self, name, time_ms, value):
        """
        Set the value of key ``name`` to ``value`` that expires in ``time_ms``
        milliseconds. ``time_ms`` can be represented by an integer or a Python
        timedelta object

        For more information check https://redis.io/commands/psetex
        """
        if isinstance(time_ms, datetime.timedelta):
            time_ms = int(time_ms.total_seconds() * 1000)
        return self.execute_command("PSETEX", name, time_ms, value)

    def pttl(self, name):
        """
        Returns the number of milliseconds until the key ``name`` will expire

        For more information check https://redis.io/commands/pttl
        """
        return self.execute_command("PTTL", name)

    def hrandfield(self, key, count=None, withvalues=False):
        """
        Return a random field from the hash value stored at key.

        count: if the argument is positive, return an array of distinct fields.
        If called with a negative count, the behavior changes and the command
        is allowed to return the same field multiple times. In this case,
        the number of returned fields is the absolute value of the
        specified count.
        withvalues: The optional WITHVALUES modifier changes the reply so it
        includes the respective values of the randomly selected hash fields.

        For more information check https://redis.io/commands/hrandfield
        """
        params = []
        if count is not None:
            params.append(count)
        if withvalues:
            params.append("WITHVALUES")

        return self.execute_command("HRANDFIELD", key, *params)

    def randomkey(self, **kwargs):
        """
        Returns the name of a random key

        For more information check https://redis.io/commands/randomkey
        """
        return self.execute_command("RANDOMKEY", **kwargs)

    def rename(self, src, dst):
        """
        Rename key ``src`` to ``dst``

        For more information check https://redis.io/commands/rename
        """
        return self.execute_command("RENAME", src, dst)

    def renamenx(self, src, dst):
        """
        Rename key ``src`` to ``dst`` if ``dst`` doesn't already exist

        For more information check https://redis.io/commands/renamenx
        """
        return self.execute_command("RENAMENX", src, dst)

    def restore(
        self,
        name,
        ttl,
        value,
        replace=False,
        absttl=False,
        idletime=None,
        frequency=None,
    ):
        """
        Create a key using the provided serialized value, previously obtained
        using DUMP.

        ``replace`` allows an existing key on ``name`` to be overridden. If
        it's not specified an error is raised on collision.

        ``absttl`` if True, specified ``ttl`` should represent an absolute Unix
        timestamp in milliseconds in which the key will expire. (Redis 5.0 or
        greater).

        ``idletime`` Used for eviction, this is the number of seconds the
        key must be idle, prior to execution.

        ``frequency`` Used for eviction, this is the frequency counter of
        the object stored at the key, prior to execution.

        For more information check https://redis.io/commands/restore
        """
        params = [name, ttl, value]
        if replace:
            params.append("REPLACE")
        if absttl:
            params.append("ABSTTL")
        if idletime is not None:
            params.append("IDLETIME")
            try:
                params.append(int(idletime))
            except ValueError:
                raise DataError("idletimemust be an integer")

        if frequency is not None:
            params.append("FREQ")
            try:
                params.append(int(frequency))
            except ValueError:
                raise DataError("frequency must be an integer")

        return self.execute_command("RESTORE", *params)

    def set(
        self,
        name,
        value,
        ex=None,
        px=None,
        nx=False,
        xx=False,
        keepttl=False,
        get=False,
        exat=None,
        pxat=None,
    ):
        """
        Set the value at key ``name`` to ``value``

        ``ex`` sets an expire flag on key ``name`` for ``ex`` seconds.

        ``px`` sets an expire flag on key ``name`` for ``px`` milliseconds.

        ``nx`` if set to True, set the value at key ``name`` to ``value`` only
            if it does not exist.

        ``xx`` if set to True, set the value at key ``name`` to ``value`` only
            if it already exists.

        ``keepttl`` if True, retain the time to live associated with the key.
            (Available since Redis 6.0)

        ``get`` if True, set the value at key ``name`` to ``value`` and return
            the old value stored at key, or None if the key did not exist.
            (Available since Redis 6.2)

        ``exat`` sets an expire flag on key ``name`` for ``ex`` seconds,
            specified in unix time.

        ``pxat`` sets an expire flag on key ``name`` for ``ex`` milliseconds,
            specified in unix time.

        For more information check https://redis.io/commands/set
        """
        pieces = [name, value]
        options = {}
        if ex is not None:
            pieces.append("EX")
            if isinstance(ex, datetime.timedelta):
                pieces.append(int(ex.total_seconds()))
            elif isinstance(ex, int):
                pieces.append(ex)
            else:
                raise DataError("ex must be datetime.timedelta or int")
        if px is not None:
            pieces.append("PX")
            if isinstance(px, datetime.timedelta):
                pieces.append(int(px.total_seconds() * 1000))
            elif isinstance(px, int):
                pieces.append(px)
            else:
                raise DataError("px must be datetime.timedelta or int")
        if exat is not None:
            pieces.append("EXAT")
            if isinstance(exat, datetime.datetime):
                s = int(exat.microsecond / 1000000)
                exat = int(time.mktime(exat.timetuple())) + s
            pieces.append(exat)
        if pxat is not None:
            pieces.append("PXAT")
            if isinstance(pxat, datetime.datetime):
                ms = int(pxat.microsecond / 1000)
                pxat = int(time.mktime(pxat.timetuple())) * 1000 + ms
            pieces.append(pxat)
        if keepttl:
            pieces.append("KEEPTTL")

        if nx:
            pieces.append("NX")
        if xx:
            pieces.append("XX")

        if get:
            pieces.append("GET")
            options["get"] = True

        return self.execute_command("SET", *pieces, **options)

    def __setitem__(self, name, value):
        self.set(name, value)

    def setbit(self, name, offset, value):
        """
        Flag the ``offset`` in ``name`` as ``value``. Returns a boolean
        indicating the previous value of ``offset``.

        For more information check https://redis.io/commands/setbit
        """
        value = value and 1 or 0
        return self.execute_command("SETBIT", name, offset, value)

    def setex(self, name, time, value):
        """
        Set the value of key ``name`` to ``value`` that expires in ``time``
        seconds. ``time`` can be represented by an integer or a Python
        timedelta object.

        For more information check https://redis.io/commands/setex
        """
        if isinstance(time, datetime.timedelta):
            time = int(time.total_seconds())
        return self.execute_command("SETEX", name, time, value)

    def setnx(self, name, value):
        """
        Set the value of key ``name`` to ``value`` if key doesn't exist

        For more information check https://redis.io/commands/setnx
        """
        return self.execute_command("SETNX", name, value)

    def setrange(self, name, offset, value):
        """
        Overwrite bytes in the value of ``name`` starting at ``offset`` with
        ``value``. If ``offset`` plus the length of ``value`` exceeds the
        length of the original value, the new value will be larger than before.
        If ``offset`` exceeds the length of the original value, null bytes
        will be used to pad between the end of the previous value and the start
        of what's being injected.

        Returns the length of the new string.

        For more information check https://redis.io/commands/setrange
        """
        return self.execute_command("SETRANGE", name, offset, value)

    def stralgo(
        self,
        algo,
        value1,
        value2,
        specific_argument="strings",
        len=False,
        idx=False,
        minmatchlen=None,
        withmatchlen=False,
        **kwargs,
    ):
        """
        Implements complex algorithms that operate on strings.
        Right now the only algorithm implemented is the LCS algorithm
        (longest common substring). However new algorithms could be
        implemented in the future.

        ``algo`` Right now must be LCS
        ``value1`` and ``value2`` Can be two strings or two keys
        ``specific_argument`` Specifying if the arguments to the algorithm
        will be keys or strings. strings is the default.
        ``len`` Returns just the len of the match.
        ``idx`` Returns the match positions in each string.
        ``minmatchlen`` Restrict the list of matches to the ones of a given
        minimal length. Can be provided only when ``idx`` set to True.
        ``withmatchlen`` Returns the matches with the len of the match.
        Can be provided only when ``idx`` set to True.

        For more information check https://redis.io/commands/stralgo
        """
        # check validity
        supported_algo = ["LCS"]
        if algo not in supported_algo:
            supported_algos_str = ", ".join(supported_algo)
            raise DataError(f"The supported algorithms are: {supported_algos_str}")
        if specific_argument not in ["keys", "strings"]:
            raise DataError("specific_argument can be only keys or strings")
        if len and idx:
            raise DataError("len and idx cannot be provided together.")

        pieces = [algo, specific_argument.upper(), value1, value2]
        if len:
            pieces.append(b"LEN")
        if idx:
            pieces.append(b"IDX")
        try:
            int(minmatchlen)
            pieces.extend([b"MINMATCHLEN", minmatchlen])
        except TypeError:
            pass
        if withmatchlen:
            pieces.append(b"WITHMATCHLEN")

        return self.execute_command(
            "STRALGO",
            *pieces,
            len=len,
            idx=idx,
            minmatchlen=minmatchlen,
            withmatchlen=withmatchlen,
            **kwargs,
        )

    def strlen(self, name):
        """
        Return the number of bytes stored in the value of ``name``

        For more information check https://redis.io/commands/strlen
        """
        return self.execute_command("STRLEN", name)

    def substr(self, name, start, end=-1):
        """
        Return a substring of the string at key ``name``. ``start`` and ``end``
        are 0-based integers specifying the portion of the string to return.
        """
        return self.execute_command("SUBSTR", name, start, end)

    def touch(self, *args):
        """
        Alters the last access time of a key(s) ``*args``. A key is ignored
        if it does not exist.

        For more information check https://redis.io/commands/touch
        """
        return self.execute_command("TOUCH", *args)

    def ttl(self, name):
        """
        Returns the number of seconds until the key ``name`` will expire

        For more information check https://redis.io/commands/ttl
        """
        return self.execute_command("TTL", name)

    def type(self, name):
        """
        Returns the type of key ``name``

        For more information check https://redis.io/commands/type
        """
        return self.execute_command("TYPE", name)

    def watch(self, *names):
        """
        Watches the values at keys ``names``, or None if the key doesn't exist

        For more information check https://redis.io/commands/type
        """
        warnings.warn(DeprecationWarning("Call WATCH from a Pipeline object"))

    def unwatch(self):
        """
        Unwatches the value at key ``name``, or None of the key doesn't exist

        For more information check https://redis.io/commands/unwatch
        """
        warnings.warn(DeprecationWarning("Call UNWATCH from a Pipeline object"))

    def unlink(self, *names):
        """
        Unlink one or more keys specified by ``names``

        For more information check https://redis.io/commands/unlink
        """
        return self.execute_command("UNLINK", *names)


class ListCommands:
    """
    Redis commands for List data type.
    see: https://redis.io/topics/data-types#lists
    """

    def blpop(self, keys: List, timeout: Optional[int] = 0) -> List:
        """
        LPOP a value off of the first non-empty list
        named in the ``keys`` list.

        If none of the lists in ``keys`` has a value to LPOP, then block
        for ``timeout`` seconds, or until a value gets pushed on to one
        of the lists.

        If timeout is 0, then block indefinitely.

        For more information check https://redis.io/commands/blpop
        """
        if timeout is None:
            timeout = 0
        keys = list_or_args(keys, None)
        keys.append(timeout)
        return self.execute_command("BLPOP", *keys)

    def brpop(self, keys: List, timeout: Optional[int] = 0) -> List:
        """
        RPOP a value off of the first non-empty list
        named in the ``keys`` list.

        If none of the lists in ``keys`` has a value to RPOP, then block
        for ``timeout`` seconds, or until a value gets pushed on to one
        of the lists.

        If timeout is 0, then block indefinitely.

        For more information check https://redis.io/commands/brpop
        """
        if timeout is None:
            timeout = 0
        keys = list_or_args(keys, None)
        keys.append(timeout)
        return self.execute_command("BRPOP", *keys)

    def brpoplpush(
        self, src: str, dst: str, timeout: Optional[int] = 0
    ) -> Optional[str]:
        """
        Pop a value off the tail of ``src``, push it on the head of ``dst``
        and then return it.

        This command blocks until a value is in ``src`` or until ``timeout``
        seconds elapse, whichever is first. A ``timeout`` value of 0 blocks
        forever.

        For more information check https://redis.io/commands/brpoplpush
        """
        if timeout is None:
            timeout = 0
        return self.execute_command("BRPOPLPUSH", src, dst, timeout)

<<<<<<< HEAD
    def lindex(self, name: str, index: int) -> Optional[str]:
=======
    def blmpop(
        self,
        timeout: float,
        numkeys: int,
        *args: List[str],
        direction: str,
        count: Optional[int] = 1,
    ) -> Optional[list]:
        """
        Pop ``count`` values (default 1) from first non-empty in the list
        of provided key names.

        When all lists are empty this command blocks the connection until another
        client pushes to it or until the timeout, timeout of 0 blocks indefinitely

        For more information check https://redis.io/commands/blmpop
        """
        args = [timeout, numkeys, *args, direction, "COUNT", count]

        return self.execute_command("BLMPOP", *args)

    def lmpop(
        self,
        num_keys: int,
        *args: List[str],
        direction: str = None,
        count: Optional[int] = 1,
    ) -> List:
        """
        Pop ``count`` values (default 1) first non-empty list key from the list
        of args provided key names.

        For more information check https://redis.io/commands/lmpop
        """
        args = [num_keys] + list(args) + [direction]
        if count != 1:
            args.extend(["COUNT", count])

        return self.execute_command("LMPOP", *args)

    def lindex(self, name, index):
>>>>>>> 0d261176
        """
        Return the item from list ``name`` at position ``index``

        Negative indexes are supported and will return an item at the
        end of the list

        For more information check https://redis.io/commands/lindex
        """
        return self.execute_command("LINDEX", name, index)

    def linsert(self, name: str, where: str, refvalue: str, value: str) -> int:
        """
        Insert ``value`` in list ``name`` either immediately before or after
        [``where``] ``refvalue``

        Returns the new length of the list on success or -1 if ``refvalue``
        is not in the list.

        For more information check https://redis.io/commands/linsert
        """
        return self.execute_command("LINSERT", name, where, refvalue, value)

    def llen(self, name: str) -> int:
        """
        Return the length of the list ``name``

        For more information check https://redis.io/commands/llen
        """
        return self.execute_command("LLEN", name)

    def lpop(self, name: str, count: Optional[int] = None) -> Union[str, List, None]:
        """
        Removes and returns the first elements of the list ``name``.

        By default, the command pops a single element from the beginning of
        the list. When provided with the optional ``count`` argument, the reply
        will consist of up to count elements, depending on the list's length.

        For more information check https://redis.io/commands/lpop
        """
        if count is not None:
            return self.execute_command("LPOP", name, count)
        else:
            return self.execute_command("LPOP", name)

    def lpush(self, name: str, *values: List) -> int:
        """
        Push ``values`` onto the head of the list ``name``

        For more information check https://redis.io/commands/lpush
        """
        return self.execute_command("LPUSH", name, *values)

    def lpushx(self, name: str, *values: List) -> int:
        """
        Push ``value`` onto the head of the list ``name`` if ``name`` exists

        For more information check https://redis.io/commands/lpushx
        """
        return self.execute_command("LPUSHX", name, *values)

    def lrange(self, name: str, start: int, end: int) -> List:
        """
        Return a slice of the list ``name`` between
        position ``start`` and ``end``

        ``start`` and ``end`` can be negative numbers just like
        Python slicing notation

        For more information check https://redis.io/commands/lrange
        """
        return self.execute_command("LRANGE", name, start, end)

    def lrem(self, name: str, count: int, value: str) -> int:
        """
        Remove the first ``count`` occurrences of elements equal to ``value``
        from the list stored at ``name``.

        The count argument influences the operation in the following ways:
            count > 0: Remove elements equal to value moving from head to tail.
            count < 0: Remove elements equal to value moving from tail to head.
            count = 0: Remove all elements equal to value.

            For more information check https://redis.io/commands/lrem
        """
        return self.execute_command("LREM", name, count, value)

    def lset(self, name: str, index: int, value: str) -> str:
        """
        Set element at ``index`` of list ``name`` to ``value``

        For more information check https://redis.io/commands/lset
        """
        return self.execute_command("LSET", name, index, value)

    def ltrim(self, name: str, start: int, end: int) -> str:
        """
        Trim the list ``name``, removing all values not within the slice
        between ``start`` and ``end``

        ``start`` and ``end`` can be negative numbers just like
        Python slicing notation

        For more information check https://redis.io/commands/ltrim
        """
        return self.execute_command("LTRIM", name, start, end)

    def rpop(self, name: str, count: Optional[int] = None) -> Union[str, List, None]:
        """
        Removes and returns the last elements of the list ``name``.

        By default, the command pops a single element from the end of the list.
        When provided with the optional ``count`` argument, the reply will
        consist of up to count elements, depending on the list's length.

        For more information check https://redis.io/commands/rpop
        """
        if count is not None:
            return self.execute_command("RPOP", name, count)
        else:
            return self.execute_command("RPOP", name)

    def rpoplpush(self, src: str, dst: str) -> str:
        """
        RPOP a value off of the ``src`` list and atomically LPUSH it
        on to the ``dst`` list.  Returns the value.

        For more information check https://redis.io/commands/rpoplpush
        """
        return self.execute_command("RPOPLPUSH", src, dst)

    def rpush(self, name: str, *values: List) -> int:
        """
        Push ``values`` onto the tail of the list ``name``

        For more information check https://redis.io/commands/rpush
        """
        return self.execute_command("RPUSH", name, *values)

    def rpushx(self, name: str, value: str) -> int:
        """
        Push ``value`` onto the tail of the list ``name`` if ``name`` exists

        For more information check https://redis.io/commands/rpushx
        """
        return self.execute_command("RPUSHX", name, value)

    def lpos(
        self,
        name: str,
        value: str,
        rank: Optional[int] = None,
        count: Optional[int] = None,
        maxlen: Optional[int] = None,
    ) -> Union[str, List, None]:
        """
        Get position of ``value`` within the list ``name``

         If specified, ``rank`` indicates the "rank" of the first element to
         return in case there are multiple copies of ``value`` in the list.
         By default, LPOS returns the position of the first occurrence of
         ``value`` in the list. When ``rank`` 2, LPOS returns the position of
         the second ``value`` in the list. If ``rank`` is negative, LPOS
         searches the list in reverse. For example, -1 would return the
         position of the last occurrence of ``value`` and -2 would return the
         position of the next to last occurrence of ``value``.

         If specified, ``count`` indicates that LPOS should return a list of
         up to ``count`` positions. A ``count`` of 2 would return a list of
         up to 2 positions. A ``count`` of 0 returns a list of all positions
         matching ``value``. When ``count`` is specified and but ``value``
         does not exist in the list, an empty list is returned.

         If specified, ``maxlen`` indicates the maximum number of list
         elements to scan. A ``maxlen`` of 1000 will only return the
         position(s) of items within the first 1000 entries in the list.
         A ``maxlen`` of 0 (the default) will scan the entire list.

         For more information check https://redis.io/commands/lpos
        """
        pieces = [name, value]
        if rank is not None:
            pieces.extend(["RANK", rank])

        if count is not None:
            pieces.extend(["COUNT", count])

        if maxlen is not None:
            pieces.extend(["MAXLEN", maxlen])

        return self.execute_command("LPOS", *pieces)

    def sort(
        self,
        name: str,
        start: Optional[int] = None,
        num: Optional[int] = None,
        by: Optional[str] = None,
        get: Optional[List[str]] = None,
        desc: bool = False,
        alpha: bool = False,
        store: Optional[str] = None,
        groups: Optional[bool] = False,
    ) -> Union[List, int]:
        """
        Sort and return the list, set or sorted set at ``name``.

        ``start`` and ``num`` allow for paging through the sorted data

        ``by`` allows using an external key to weight and sort the items.
            Use an "*" to indicate where in the key the item value is located

        ``get`` allows for returning items from external keys rather than the
            sorted data itself.  Use an "*" to indicate where in the key
            the item value is located

        ``desc`` allows for reversing the sort

        ``alpha`` allows for sorting lexicographically rather than numerically

        ``store`` allows for storing the result of the sort into
            the key ``store``

        ``groups`` if set to True and if ``get`` contains at least two
            elements, sort will return a list of tuples, each containing the
            values fetched from the arguments to ``get``.

        For more information check https://redis.io/commands/sort
        """
        if (start is not None and num is None) or (num is not None and start is None):
            raise DataError("``start`` and ``num`` must both be specified")

        pieces = [name]
        if by is not None:
            pieces.extend([b"BY", by])
        if start is not None and num is not None:
            pieces.extend([b"LIMIT", start, num])
        if get is not None:
            # If get is a string assume we want to get a single value.
            # Otherwise assume it's an interable and we want to get multiple
            # values. We can't just iterate blindly because strings are
            # iterable.
            if isinstance(get, (bytes, str)):
                pieces.extend([b"GET", get])
            else:
                for g in get:
                    pieces.extend([b"GET", g])
        if desc:
            pieces.append(b"DESC")
        if alpha:
            pieces.append(b"ALPHA")
        if store is not None:
            pieces.extend([b"STORE", store])
        if groups:
            if not get or isinstance(get, (bytes, str)) or len(get) < 2:
                raise DataError(
                    'when using "groups" the "get" argument '
                    "must be specified and contain at least "
                    "two keys"
                )

        options = {"groups": len(get) if groups else None}
        return self.execute_command("SORT", *pieces, **options)


class ScanCommands:
    """
    Redis SCAN commands.
    see: https://redis.io/commands/scan
    """

    def scan(self, cursor=0, match=None, count=None, _type=None, **kwargs):
        """
        Incrementally return lists of key names. Also return a cursor
        indicating the scan position.

        ``match`` allows for filtering the keys by pattern

        ``count`` provides a hint to Redis about the number of keys to
            return per batch.

        ``_type`` filters the returned values by a particular Redis type.
            Stock Redis instances allow for the following types:
            HASH, LIST, SET, STREAM, STRING, ZSET
            Additionally, Redis modules can expose other types as well.

        For more information check https://redis.io/commands/scan
        """
        pieces = [cursor]
        if match is not None:
            pieces.extend([b"MATCH", match])
        if count is not None:
            pieces.extend([b"COUNT", count])
        if _type is not None:
            pieces.extend([b"TYPE", _type])
        return self.execute_command("SCAN", *pieces, **kwargs)

    def scan_iter(self, match=None, count=None, _type=None, **kwargs):
        """
        Make an iterator using the SCAN command so that the client doesn't
        need to remember the cursor position.

        ``match`` allows for filtering the keys by pattern

        ``count`` provides a hint to Redis about the number of keys to
            return per batch.

        ``_type`` filters the returned values by a particular Redis type.
            Stock Redis instances allow for the following types:
            HASH, LIST, SET, STREAM, STRING, ZSET
            Additionally, Redis modules can expose other types as well.
        """
        cursor = "0"
        while cursor != 0:
            cursor, data = self.scan(
                cursor=cursor, match=match, count=count, _type=_type, **kwargs
            )
            yield from data

    def sscan(self, name, cursor=0, match=None, count=None):
        """
        Incrementally return lists of elements in a set. Also return a cursor
        indicating the scan position.

        ``match`` allows for filtering the keys by pattern

        ``count`` allows for hint the minimum number of returns

        For more information check https://redis.io/commands/sscan
        """
        pieces = [name, cursor]
        if match is not None:
            pieces.extend([b"MATCH", match])
        if count is not None:
            pieces.extend([b"COUNT", count])
        return self.execute_command("SSCAN", *pieces)

    def sscan_iter(self, name, match=None, count=None):
        """
        Make an iterator using the SSCAN command so that the client doesn't
        need to remember the cursor position.

        ``match`` allows for filtering the keys by pattern

        ``count`` allows for hint the minimum number of returns
        """
        cursor = "0"
        while cursor != 0:
            cursor, data = self.sscan(name, cursor=cursor, match=match, count=count)
            yield from data

    def hscan(self, name, cursor=0, match=None, count=None):
        """
        Incrementally return key/value slices in a hash. Also return a cursor
        indicating the scan position.

        ``match`` allows for filtering the keys by pattern

        ``count`` allows for hint the minimum number of returns

        For more information check https://redis.io/commands/hscan
        """
        pieces = [name, cursor]
        if match is not None:
            pieces.extend([b"MATCH", match])
        if count is not None:
            pieces.extend([b"COUNT", count])
        return self.execute_command("HSCAN", *pieces)

    def hscan_iter(self, name, match=None, count=None):
        """
        Make an iterator using the HSCAN command so that the client doesn't
        need to remember the cursor position.

        ``match`` allows for filtering the keys by pattern

        ``count`` allows for hint the minimum number of returns
        """
        cursor = "0"
        while cursor != 0:
            cursor, data = self.hscan(name, cursor=cursor, match=match, count=count)
            yield from data.items()

    def zscan(self, name, cursor=0, match=None, count=None, score_cast_func=float):
        """
        Incrementally return lists of elements in a sorted set. Also return a
        cursor indicating the scan position.

        ``match`` allows for filtering the keys by pattern

        ``count`` allows for hint the minimum number of returns

        ``score_cast_func`` a callable used to cast the score return value

        For more information check https://redis.io/commands/zscan
        """
        pieces = [name, cursor]
        if match is not None:
            pieces.extend([b"MATCH", match])
        if count is not None:
            pieces.extend([b"COUNT", count])
        options = {"score_cast_func": score_cast_func}
        return self.execute_command("ZSCAN", *pieces, **options)

    def zscan_iter(self, name, match=None, count=None, score_cast_func=float):
        """
        Make an iterator using the ZSCAN command so that the client doesn't
        need to remember the cursor position.

        ``match`` allows for filtering the keys by pattern

        ``count`` allows for hint the minimum number of returns

        ``score_cast_func`` a callable used to cast the score return value
        """
        cursor = "0"
        while cursor != 0:
            cursor, data = self.zscan(
                name,
                cursor=cursor,
                match=match,
                count=count,
                score_cast_func=score_cast_func,
            )
            yield from data


class SetCommands:
    """
    Redis commands for Set data type.
    see: https://redis.io/topics/data-types#sets
    """

    def sadd(self, name, *values):
        """
        Add ``value(s)`` to set ``name``

        For more information check https://redis.io/commands/sadd
        """
        return self.execute_command("SADD", name, *values)

    def scard(self, name):
        """
        Return the number of elements in set ``name``

        For more information check https://redis.io/commands/scard
        """
        return self.execute_command("SCARD", name)

    def sdiff(self, keys, *args):
        """
        Return the difference of sets specified by ``keys``

        For more information check https://redis.io/commands/sdiff
        """
        args = list_or_args(keys, args)
        return self.execute_command("SDIFF", *args)

    def sdiffstore(self, dest, keys, *args):
        """
        Store the difference of sets specified by ``keys`` into a new
        set named ``dest``.  Returns the number of keys in the new set.

        For more information check https://redis.io/commands/sdiffstore
        """
        args = list_or_args(keys, args)
        return self.execute_command("SDIFFSTORE", dest, *args)

    def sinter(self, keys, *args):
        """
        Return the intersection of sets specified by ``keys``

        For more information check https://redis.io/commands/sinter
        """
        args = list_or_args(keys, args)
        return self.execute_command("SINTER", *args)

    def sintercard(self, numkeys: int, keys: List[str], limit: int = 0) -> int:
        """
        Return the cardinality of the intersect of multiple sets specified by ``keys`.

        When LIMIT provided (defaults to 0 and means unlimited), if the intersection
        cardinality reaches limit partway through the computation, the algorithm will
        exit and yield limit as the cardinality

        For more information check https://redis.io/commands/sintercard
        """
        args = [numkeys, *keys, "LIMIT", limit]
        return self.execute_command("SINTERCARD", *args)

    def sinterstore(self, dest, keys, *args):
        """
        Store the intersection of sets specified by ``keys`` into a new
        set named ``dest``.  Returns the number of keys in the new set.

        For more information check https://redis.io/commands/sinterstore
        """
        args = list_or_args(keys, args)
        return self.execute_command("SINTERSTORE", dest, *args)

    def sismember(self, name, value):
        """
        Return a boolean indicating if ``value`` is a member of set ``name``

        For more information check https://redis.io/commands/sismember
        """
        return self.execute_command("SISMEMBER", name, value)

    def smembers(self, name):
        """
        Return all members of the set ``name``

        For more information check https://redis.io/commands/smembers
        """
        return self.execute_command("SMEMBERS", name)

    def smismember(self, name, values, *args):
        """
        Return whether each value in ``values`` is a member of the set ``name``
        as a list of ``bool`` in the order of ``values``

        For more information check https://redis.io/commands/smismember
        """
        args = list_or_args(values, args)
        return self.execute_command("SMISMEMBER", name, *args)

    def smove(self, src, dst, value):
        """
        Move ``value`` from set ``src`` to set ``dst`` atomically

        For more information check https://redis.io/commands/smove
        """
        return self.execute_command("SMOVE", src, dst, value)

    def spop(self, name, count=None):
        """
        Remove and return a random member of set ``name``

        For more information check https://redis.io/commands/spop
        """
        args = (count is not None) and [count] or []
        return self.execute_command("SPOP", name, *args)

    def srandmember(self, name, number=None):
        """
        If ``number`` is None, returns a random member of set ``name``.

        If ``number`` is supplied, returns a list of ``number`` random
        members of set ``name``. Note this is only available when running
        Redis 2.6+.

        For more information check https://redis.io/commands/srandmember
        """
        args = (number is not None) and [number] or []
        return self.execute_command("SRANDMEMBER", name, *args)

    def srem(self, name, *values):
        """
        Remove ``values`` from set ``name``

        For more information check https://redis.io/commands/srem
        """
        return self.execute_command("SREM", name, *values)

    def sunion(self, keys, *args):
        """
        Return the union of sets specified by ``keys``

        For more information check https://redis.io/commands/sunion
        """
        args = list_or_args(keys, args)
        return self.execute_command("SUNION", *args)

    def sunionstore(self, dest, keys, *args):
        """
        Store the union of sets specified by ``keys`` into a new
        set named ``dest``.  Returns the number of keys in the new set.

        For more information check https://redis.io/commands/sunionstore
        """
        args = list_or_args(keys, args)
        return self.execute_command("SUNIONSTORE", dest, *args)


class StreamCommands:
    """
    Redis commands for Stream data type.
    see: https://redis.io/topics/streams-intro
    """

    def xack(self, name, groupname, *ids):
        """
        Acknowledges the successful processing of one or more messages.
        name: name of the stream.
        groupname: name of the consumer group.
        *ids: message ids to acknowledge.

        For more information check https://redis.io/commands/xack
        """
        return self.execute_command("XACK", name, groupname, *ids)

    def xadd(
        self,
        name,
        fields,
        id="*",
        maxlen=None,
        approximate=True,
        nomkstream=False,
        minid=None,
        limit=None,
    ):
        """
        Add to a stream.
        name: name of the stream
        fields: dict of field/value pairs to insert into the stream
        id: Location to insert this record. By default it is appended.
        maxlen: truncate old stream members beyond this size.
        Can't be specified with minid.
        approximate: actual stream length may be slightly more than maxlen
        nomkstream: When set to true, do not make a stream
        minid: the minimum id in the stream to query.
        Can't be specified with maxlen.
        limit: specifies the maximum number of entries to retrieve

        For more information check https://redis.io/commands/xadd
        """
        pieces = []
        if maxlen is not None and minid is not None:
            raise DataError(
                "Only one of ```maxlen``` or ```minid``` " "may be specified"
            )

        if maxlen is not None:
            if not isinstance(maxlen, int) or maxlen < 1:
                raise DataError("XADD maxlen must be a positive integer")
            pieces.append(b"MAXLEN")
            if approximate:
                pieces.append(b"~")
            pieces.append(str(maxlen))
        if minid is not None:
            pieces.append(b"MINID")
            if approximate:
                pieces.append(b"~")
            pieces.append(minid)
        if limit is not None:
            pieces.extend([b"LIMIT", limit])
        if nomkstream:
            pieces.append(b"NOMKSTREAM")
        pieces.append(id)
        if not isinstance(fields, dict) or len(fields) == 0:
            raise DataError("XADD fields must be a non-empty dict")
        for pair in fields.items():
            pieces.extend(pair)
        return self.execute_command("XADD", name, *pieces)

    def xautoclaim(
        self,
        name,
        groupname,
        consumername,
        min_idle_time,
        start_id=0,
        count=None,
        justid=False,
    ):
        """
        Transfers ownership of pending stream entries that match the specified
        criteria. Conceptually, equivalent to calling XPENDING and then XCLAIM,
        but provides a more straightforward way to deal with message delivery
        failures via SCAN-like semantics.
        name: name of the stream.
        groupname: name of the consumer group.
        consumername: name of a consumer that claims the message.
        min_idle_time: filter messages that were idle less than this amount of
        milliseconds.
        start_id: filter messages with equal or greater ID.
        count: optional integer, upper limit of the number of entries that the
        command attempts to claim. Set to 100 by default.
        justid: optional boolean, false by default. Return just an array of IDs
        of messages successfully claimed, without returning the actual message

        For more information check https://redis.io/commands/xautoclaim
        """
        try:
            if int(min_idle_time) < 0:
                raise DataError(
                    "XAUTOCLAIM min_idle_time must be a non" "negative integer"
                )
        except TypeError:
            pass

        kwargs = {}
        pieces = [name, groupname, consumername, min_idle_time, start_id]

        try:
            if int(count) < 0:
                raise DataError("XPENDING count must be a integer >= 0")
            pieces.extend([b"COUNT", count])
        except TypeError:
            pass
        if justid:
            pieces.append(b"JUSTID")
            kwargs["parse_justid"] = True

        return self.execute_command("XAUTOCLAIM", *pieces, **kwargs)

    def xclaim(
        self,
        name,
        groupname,
        consumername,
        min_idle_time,
        message_ids,
        idle=None,
        time=None,
        retrycount=None,
        force=False,
        justid=False,
    ):
        """
        Changes the ownership of a pending message.
        name: name of the stream.
        groupname: name of the consumer group.
        consumername: name of a consumer that claims the message.
        min_idle_time: filter messages that were idle less than this amount of
        milliseconds
        message_ids: non-empty list or tuple of message IDs to claim
        idle: optional. Set the idle time (last time it was delivered) of the
         message in ms
        time: optional integer. This is the same as idle but instead of a
         relative amount of milliseconds, it sets the idle time to a specific
         Unix time (in milliseconds).
        retrycount: optional integer. set the retry counter to the specified
         value. This counter is incremented every time a message is delivered
         again.
        force: optional boolean, false by default. Creates the pending message
         entry in the PEL even if certain specified IDs are not already in the
         PEL assigned to a different client.
        justid: optional boolean, false by default. Return just an array of IDs
         of messages successfully claimed, without returning the actual message

         For more information check https://redis.io/commands/xclaim
        """
        if not isinstance(min_idle_time, int) or min_idle_time < 0:
            raise DataError("XCLAIM min_idle_time must be a non negative " "integer")
        if not isinstance(message_ids, (list, tuple)) or not message_ids:
            raise DataError(
                "XCLAIM message_ids must be a non empty list or "
                "tuple of message IDs to claim"
            )

        kwargs = {}
        pieces = [name, groupname, consumername, str(min_idle_time)]
        pieces.extend(list(message_ids))

        if idle is not None:
            if not isinstance(idle, int):
                raise DataError("XCLAIM idle must be an integer")
            pieces.extend((b"IDLE", str(idle)))
        if time is not None:
            if not isinstance(time, int):
                raise DataError("XCLAIM time must be an integer")
            pieces.extend((b"TIME", str(time)))
        if retrycount is not None:
            if not isinstance(retrycount, int):
                raise DataError("XCLAIM retrycount must be an integer")
            pieces.extend((b"RETRYCOUNT", str(retrycount)))

        if force:
            if not isinstance(force, bool):
                raise DataError("XCLAIM force must be a boolean")
            pieces.append(b"FORCE")
        if justid:
            if not isinstance(justid, bool):
                raise DataError("XCLAIM justid must be a boolean")
            pieces.append(b"JUSTID")
            kwargs["parse_justid"] = True
        return self.execute_command("XCLAIM", *pieces, **kwargs)

    def xdel(self, name, *ids):
        """
        Deletes one or more messages from a stream.
        name: name of the stream.
        *ids: message ids to delete.

        For more information check https://redis.io/commands/xdel
        """
        return self.execute_command("XDEL", name, *ids)

    def xgroup_create(self, name, groupname, id="$", mkstream=False):
        """
        Create a new consumer group associated with a stream.
        name: name of the stream.
        groupname: name of the consumer group.
        id: ID of the last item in the stream to consider already delivered.

        For more information check https://redis.io/commands/xgroup-create
        """
        pieces = ["XGROUP CREATE", name, groupname, id]
        if mkstream:
            pieces.append(b"MKSTREAM")
        return self.execute_command(*pieces)

    def xgroup_delconsumer(self, name, groupname, consumername):
        """
        Remove a specific consumer from a consumer group.
        Returns the number of pending messages that the consumer had before it
        was deleted.
        name: name of the stream.
        groupname: name of the consumer group.
        consumername: name of consumer to delete

        For more information check https://redis.io/commands/xgroup-delconsumer
        """
        return self.execute_command("XGROUP DELCONSUMER", name, groupname, consumername)

    def xgroup_destroy(self, name, groupname):
        """
        Destroy a consumer group.
        name: name of the stream.
        groupname: name of the consumer group.

        For more information check https://redis.io/commands/xgroup-destroy
        """
        return self.execute_command("XGROUP DESTROY", name, groupname)

    def xgroup_createconsumer(self, name, groupname, consumername):
        """
        Consumers in a consumer group are auto-created every time a new
        consumer name is mentioned by some command.
        They can be explicitly created by using this command.
        name: name of the stream.
        groupname: name of the consumer group.
        consumername: name of consumer to create.

        See: https://redis.io/commands/xgroup-createconsumer
        """
        return self.execute_command(
            "XGROUP CREATECONSUMER", name, groupname, consumername
        )

    def xgroup_setid(self, name, groupname, id):
        """
        Set the consumer group last delivered ID to something else.
        name: name of the stream.
        groupname: name of the consumer group.
        id: ID of the last item in the stream to consider already delivered.

        For more information check https://redis.io/commands/xgroup-setid
        """
        return self.execute_command("XGROUP SETID", name, groupname, id)

    def xinfo_consumers(self, name, groupname):
        """
        Returns general information about the consumers in the group.
        name: name of the stream.
        groupname: name of the consumer group.

        For more information check https://redis.io/commands/xinfo-consumers
        """
        return self.execute_command("XINFO CONSUMERS", name, groupname)

    def xinfo_groups(self, name):
        """
        Returns general information about the consumer groups of the stream.
        name: name of the stream.

        For more information check https://redis.io/commands/xinfo-groups
        """
        return self.execute_command("XINFO GROUPS", name)

    def xinfo_stream(self, name, full=False):
        """
        Returns general information about the stream.
        name: name of the stream.
        full: optional boolean, false by default. Return full summary

        For more information check https://redis.io/commands/xinfo-stream
        """
        pieces = [name]
        options = {}
        if full:
            pieces.append(b"FULL")
            options = {"full": full}
        return self.execute_command("XINFO STREAM", *pieces, **options)

    def xlen(self, name):
        """
        Returns the number of elements in a given stream.

        For more information check https://redis.io/commands/xlen
        """
        return self.execute_command("XLEN", name)

    def xpending(self, name, groupname):
        """
        Returns information about pending messages of a group.
        name: name of the stream.
        groupname: name of the consumer group.

        For more information check https://redis.io/commands/xpending
        """
        return self.execute_command("XPENDING", name, groupname)

    def xpending_range(
        self,
        name,
        groupname,
        idle=None,
        min=None,
        max=None,
        count=None,
        consumername=None,
    ):
        """
        Returns information about pending messages, in a range.

        name: name of the stream.
        groupname: name of the consumer group.
        idle: available from  version 6.2. filter entries by their
        idle-time, given in milliseconds (optional).
        min: minimum stream ID.
        max: maximum stream ID.
        count: number of messages to return
        consumername: name of a consumer to filter by (optional).
        """
        if {min, max, count} == {None}:
            if idle is not None or consumername is not None:
                raise DataError(
                    "if XPENDING is provided with idle time"
                    " or consumername, it must be provided"
                    " with min, max and count parameters"
                )
            return self.xpending(name, groupname)

        pieces = [name, groupname]
        if min is None or max is None or count is None:
            raise DataError(
                "XPENDING must be provided with min, max "
                "and count parameters, or none of them."
            )
        # idle
        try:
            if int(idle) < 0:
                raise DataError("XPENDING idle must be a integer >= 0")
            pieces.extend(["IDLE", idle])
        except TypeError:
            pass
        # count
        try:
            if int(count) < 0:
                raise DataError("XPENDING count must be a integer >= 0")
            pieces.extend([min, max, count])
        except TypeError:
            pass
        # consumername
        if consumername:
            pieces.append(consumername)

        return self.execute_command("XPENDING", *pieces, parse_detail=True)

    def xrange(self, name, min="-", max="+", count=None):
        """
        Read stream values within an interval.
        name: name of the stream.
        start: first stream ID. defaults to '-',
               meaning the earliest available.
        finish: last stream ID. defaults to '+',
                meaning the latest available.
        count: if set, only return this many items, beginning with the
               earliest available.

        For more information check https://redis.io/commands/xrange
        """
        pieces = [min, max]
        if count is not None:
            if not isinstance(count, int) or count < 1:
                raise DataError("XRANGE count must be a positive integer")
            pieces.append(b"COUNT")
            pieces.append(str(count))

        return self.execute_command("XRANGE", name, *pieces)

    def xread(self, streams, count=None, block=None):
        """
        Block and monitor multiple streams for new data.
        streams: a dict of stream names to stream IDs, where
                   IDs indicate the last ID already seen.
        count: if set, only return this many items, beginning with the
               earliest available.
        block: number of milliseconds to wait, if nothing already present.

        For more information check https://redis.io/commands/xread
        """
        pieces = []
        if block is not None:
            if not isinstance(block, int) or block < 0:
                raise DataError("XREAD block must be a non-negative integer")
            pieces.append(b"BLOCK")
            pieces.append(str(block))
        if count is not None:
            if not isinstance(count, int) or count < 1:
                raise DataError("XREAD count must be a positive integer")
            pieces.append(b"COUNT")
            pieces.append(str(count))
        if not isinstance(streams, dict) or len(streams) == 0:
            raise DataError("XREAD streams must be a non empty dict")
        pieces.append(b"STREAMS")
        keys, values = zip(*streams.items())
        pieces.extend(keys)
        pieces.extend(values)
        return self.execute_command("XREAD", *pieces)

    def xreadgroup(
        self, groupname, consumername, streams, count=None, block=None, noack=False
    ):
        """
        Read from a stream via a consumer group.
        groupname: name of the consumer group.
        consumername: name of the requesting consumer.
        streams: a dict of stream names to stream IDs, where
               IDs indicate the last ID already seen.
        count: if set, only return this many items, beginning with the
               earliest available.
        block: number of milliseconds to wait, if nothing already present.
        noack: do not add messages to the PEL

        For more information check https://redis.io/commands/xreadgroup
        """
        pieces = [b"GROUP", groupname, consumername]
        if count is not None:
            if not isinstance(count, int) or count < 1:
                raise DataError("XREADGROUP count must be a positive integer")
            pieces.append(b"COUNT")
            pieces.append(str(count))
        if block is not None:
            if not isinstance(block, int) or block < 0:
                raise DataError("XREADGROUP block must be a non-negative " "integer")
            pieces.append(b"BLOCK")
            pieces.append(str(block))
        if noack:
            pieces.append(b"NOACK")
        if not isinstance(streams, dict) or len(streams) == 0:
            raise DataError("XREADGROUP streams must be a non empty dict")
        pieces.append(b"STREAMS")
        pieces.extend(streams.keys())
        pieces.extend(streams.values())
        return self.execute_command("XREADGROUP", *pieces)

    def xrevrange(self, name, max="+", min="-", count=None):
        """
        Read stream values within an interval, in reverse order.
        name: name of the stream
        start: first stream ID. defaults to '+',
               meaning the latest available.
        finish: last stream ID. defaults to '-',
                meaning the earliest available.
        count: if set, only return this many items, beginning with the
               latest available.

        For more information check https://redis.io/commands/xrevrange
        """
        pieces = [max, min]
        if count is not None:
            if not isinstance(count, int) or count < 1:
                raise DataError("XREVRANGE count must be a positive integer")
            pieces.append(b"COUNT")
            pieces.append(str(count))

        return self.execute_command("XREVRANGE", name, *pieces)

    def xtrim(self, name, maxlen=None, approximate=True, minid=None, limit=None):
        """
        Trims old messages from a stream.
        name: name of the stream.
        maxlen: truncate old stream messages beyond this size
        Can't be specified with minid.
        approximate: actual stream length may be slightly more than maxlen
        minid: the minimum id in the stream to query
        Can't be specified with maxlen.
        limit: specifies the maximum number of entries to retrieve

        For more information check https://redis.io/commands/xtrim
        """
        pieces = []
        if maxlen is not None and minid is not None:
            raise DataError("Only one of ``maxlen`` or ``minid`` " "may be specified")

        if maxlen is not None:
            pieces.append(b"MAXLEN")
        if minid is not None:
            pieces.append(b"MINID")
        if approximate:
            pieces.append(b"~")
        if maxlen is not None:
            pieces.append(maxlen)
        if minid is not None:
            pieces.append(minid)
        if limit is not None:
            pieces.append(b"LIMIT")
            pieces.append(limit)

        return self.execute_command("XTRIM", name, *pieces)


class SortedSetCommands:
    """
    Redis commands for Sorted Sets data type.
    see: https://redis.io/topics/data-types-intro#redis-sorted-sets
    """

    def zadd(
        self, name, mapping, nx=False, xx=False, ch=False, incr=False, gt=None, lt=None
    ):
        """
        Set any number of element-name, score pairs to the key ``name``. Pairs
        are specified as a dict of element-names keys to score values.

        ``nx`` forces ZADD to only create new elements and not to update
        scores for elements that already exist.

        ``xx`` forces ZADD to only update scores of elements that already
        exist. New elements will not be added.

        ``ch`` modifies the return value to be the numbers of elements changed.
        Changed elements include new elements that were added and elements
        whose scores changed.

        ``incr`` modifies ZADD to behave like ZINCRBY. In this mode only a
        single element/score pair can be specified and the score is the amount
        the existing score will be incremented by. When using this mode the
        return value of ZADD will be the new score of the element.

        ``LT`` Only update existing elements if the new score is less than
        the current score. This flag doesn't prevent adding new elements.

        ``GT`` Only update existing elements if the new score is greater than
        the current score. This flag doesn't prevent adding new elements.

        The return value of ZADD varies based on the mode specified. With no
        options, ZADD returns the number of new elements added to the sorted
        set.

        ``NX``, ``LT``, and ``GT`` are mutually exclusive options.

        See: https://redis.io/commands/ZADD
        """
        if not mapping:
            raise DataError("ZADD requires at least one element/score pair")
        if nx and xx:
            raise DataError("ZADD allows either 'nx' or 'xx', not both")
        if incr and len(mapping) != 1:
            raise DataError(
                "ZADD option 'incr' only works when passing a "
                "single element/score pair"
            )
        if nx is True and (gt is not None or lt is not None):
            raise DataError("Only one of 'nx', 'lt', or 'gr' may be defined.")

        pieces = []
        options = {}
        if nx:
            pieces.append(b"NX")
        if xx:
            pieces.append(b"XX")
        if ch:
            pieces.append(b"CH")
        if incr:
            pieces.append(b"INCR")
            options["as_score"] = True
        if gt:
            pieces.append(b"GT")
        if lt:
            pieces.append(b"LT")
        for pair in mapping.items():
            pieces.append(pair[1])
            pieces.append(pair[0])
        return self.execute_command("ZADD", name, *pieces, **options)

    def zcard(self, name):
        """
        Return the number of elements in the sorted set ``name``

        For more information check https://redis.io/commands/zcard
        """
        return self.execute_command("ZCARD", name)

    def zcount(self, name, min, max):
        """
        Returns the number of elements in the sorted set at key ``name`` with
        a score between ``min`` and ``max``.

        For more information check https://redis.io/commands/zcount
        """
        return self.execute_command("ZCOUNT", name, min, max)

    def zdiff(self, keys, withscores=False):
        """
        Returns the difference between the first and all successive input
        sorted sets provided in ``keys``.

        For more information check https://redis.io/commands/zdiff
        """
        pieces = [len(keys), *keys]
        if withscores:
            pieces.append("WITHSCORES")
        return self.execute_command("ZDIFF", *pieces)

    def zdiffstore(self, dest, keys):
        """
        Computes the difference between the first and all successive input
        sorted sets provided in ``keys`` and stores the result in ``dest``.

        For more information check https://redis.io/commands/zdiffstore
        """
        pieces = [len(keys), *keys]
        return self.execute_command("ZDIFFSTORE", dest, *pieces)

    def zincrby(self, name, amount, value):
        """
        Increment the score of ``value`` in sorted set ``name`` by ``amount``

        For more information check https://redis.io/commands/zincrby
        """
        return self.execute_command("ZINCRBY", name, amount, value)

    def zinter(self, keys, aggregate=None, withscores=False):
        """
        Return the intersect of multiple sorted sets specified by ``keys``.
        With the ``aggregate`` option, it is possible to specify how the
        results of the union are aggregated. This option defaults to SUM,
        where the score of an element is summed across the inputs where it
        exists. When this option is set to either MIN or MAX, the resulting
        set will contain the minimum or maximum score of an element across
        the inputs where it exists.

        For more information check https://redis.io/commands/zinter
        """
        return self._zaggregate("ZINTER", None, keys, aggregate, withscores=withscores)

    def zinterstore(self, dest, keys, aggregate=None):
        """
        Intersect multiple sorted sets specified by ``keys`` into a new
        sorted set, ``dest``. Scores in the destination will be aggregated
        based on the ``aggregate``. This option defaults to SUM, where the
        score of an element is summed across the inputs where it exists.
        When this option is set to either MIN or MAX, the resulting set will
        contain the minimum or maximum score of an element across the inputs
        where it exists.

        For more information check https://redis.io/commands/zinterstore
        """
        return self._zaggregate("ZINTERSTORE", dest, keys, aggregate)

    def zintercard(self, numkeys: int, keys: List[str], limit: int = 0) -> int:
        """
        Return the cardinality of the intersect of multiple sorted sets
        specified by ``keys`.
        When LIMIT provided (defaults to 0 and means unlimited), if the intersection
        cardinality reaches limit partway through the computation, the algorithm will
        exit and yield limit as the cardinality

        For more information check https://redis.io/commands/zintercard
        """
        args = [numkeys, *keys, "LIMIT", limit]
        return self.execute_command("ZINTERCARD", *args)

    def zlexcount(self, name, min, max):
        """
        Return the number of items in the sorted set ``name`` between the
        lexicographical range ``min`` and ``max``.

        For more information check https://redis.io/commands/zlexcount
        """
        return self.execute_command("ZLEXCOUNT", name, min, max)

    def zpopmax(self, name, count=None):
        """
        Remove and return up to ``count`` members with the highest scores
        from the sorted set ``name``.

        For more information check https://redis.io/commands/zpopmax
        """
        args = (count is not None) and [count] or []
        options = {"withscores": True}
        return self.execute_command("ZPOPMAX", name, *args, **options)

    def zpopmin(self, name, count=None):
        """
        Remove and return up to ``count`` members with the lowest scores
        from the sorted set ``name``.

        For more information check https://redis.io/commands/zpopmin
        """
        args = (count is not None) and [count] or []
        options = {"withscores": True}
        return self.execute_command("ZPOPMIN", name, *args, **options)

    def zrandmember(self, key, count=None, withscores=False):
        """
        Return a random element from the sorted set value stored at key.

        ``count`` if the argument is positive, return an array of distinct
        fields. If called with a negative count, the behavior changes and
        the command is allowed to return the same field multiple times.
        In this case, the number of returned fields is the absolute value
        of the specified count.

        ``withscores`` The optional WITHSCORES modifier changes the reply so it
        includes the respective scores of the randomly selected elements from
        the sorted set.

        For more information check https://redis.io/commands/zrandmember
        """
        params = []
        if count is not None:
            params.append(count)
        if withscores:
            params.append("WITHSCORES")

        return self.execute_command("ZRANDMEMBER", key, *params)

    def bzpopmax(self, keys, timeout=0):
        """
        ZPOPMAX a value off of the first non-empty sorted set
        named in the ``keys`` list.

        If none of the sorted sets in ``keys`` has a value to ZPOPMAX,
        then block for ``timeout`` seconds, or until a member gets added
        to one of the sorted sets.

        If timeout is 0, then block indefinitely.

        For more information check https://redis.io/commands/bzpopmax
        """
        if timeout is None:
            timeout = 0
        keys = list_or_args(keys, None)
        keys.append(timeout)
        return self.execute_command("BZPOPMAX", *keys)

    def bzpopmin(self, keys, timeout=0):
        """
        ZPOPMIN a value off of the first non-empty sorted set
        named in the ``keys`` list.

        If none of the sorted sets in ``keys`` has a value to ZPOPMIN,
        then block for ``timeout`` seconds, or until a member gets added
        to one of the sorted sets.

        If timeout is 0, then block indefinitely.

        For more information check https://redis.io/commands/bzpopmin
        """
        if timeout is None:
            timeout = 0
        keys = list_or_args(keys, None)
        keys.append(timeout)
        return self.execute_command("BZPOPMIN", *keys)

    def bzmpop(
        self,
        timeout: float,
        numkeys: int,
        keys: List[str],
        min: Optional[bool] = False,
        max: Optional[bool] = False,
        count: Optional[int] = 1,
    ) -> Optional[list]:
        """
        Pop ``count`` values (default 1) off of the first non-empty sorted set
        named in the ``keys`` list.

        If none of the sorted sets in ``keys`` has a value to pop,
        then block for ``timeout`` seconds, or until a member gets added
        to one of the sorted sets.

        If timeout is 0, then block indefinitely.

        For more information check https://redis.io/commands/bzmpop
        """
        args = [timeout, numkeys, *keys]
        if (min and max) or (not min and not max):
            raise DataError("Either min or max, but not both must be set")
        elif min:
            args.append("MIN")
        else:
            args.append("MAX")
        args.extend(["COUNT", count])

        return self.execute_command("BZMPOP", *args)

    def _zrange(
        self,
        command,
        dest,
        name,
        start,
        end,
        desc=False,
        byscore=False,
        bylex=False,
        withscores=False,
        score_cast_func=float,
        offset=None,
        num=None,
    ):
        if byscore and bylex:
            raise DataError(
                "``byscore`` and ``bylex`` can not be " "specified together."
            )
        if (offset is not None and num is None) or (num is not None and offset is None):
            raise DataError("``offset`` and ``num`` must both be specified.")
        if bylex and withscores:
            raise DataError(
                "``withscores`` not supported in combination " "with ``bylex``."
            )
        pieces = [command]
        if dest:
            pieces.append(dest)
        pieces.extend([name, start, end])
        if byscore:
            pieces.append("BYSCORE")
        if bylex:
            pieces.append("BYLEX")
        if desc:
            pieces.append("REV")
        if offset is not None and num is not None:
            pieces.extend(["LIMIT", offset, num])
        if withscores:
            pieces.append("WITHSCORES")
        options = {"withscores": withscores, "score_cast_func": score_cast_func}
        return self.execute_command(*pieces, **options)

    def zrange(
        self,
        name,
        start,
        end,
        desc=False,
        withscores=False,
        score_cast_func=float,
        byscore=False,
        bylex=False,
        offset=None,
        num=None,
    ):
        """
        Return a range of values from sorted set ``name`` between
        ``start`` and ``end`` sorted in ascending order.

        ``start`` and ``end`` can be negative, indicating the end of the range.

        ``desc`` a boolean indicating whether to sort the results in reversed
        order.

        ``withscores`` indicates to return the scores along with the values.
        The return type is a list of (value, score) pairs.

        ``score_cast_func`` a callable used to cast the score return value.

        ``byscore`` when set to True, returns the range of elements from the
        sorted set having scores equal or between ``start`` and ``end``.

        ``bylex`` when set to True, returns the range of elements from the
        sorted set between the ``start`` and ``end`` lexicographical closed
        range intervals.
        Valid ``start`` and ``end`` must start with ( or [, in order to specify
        whether the range interval is exclusive or inclusive, respectively.

        ``offset`` and ``num`` are specified, then return a slice of the range.
        Can't be provided when using ``bylex``.

        For more information check https://redis.io/commands/zrange
        """
        # Need to support ``desc`` also when using old redis version
        # because it was supported in 3.5.3 (of redis-py)
        if not byscore and not bylex and (offset is None and num is None) and desc:
            return self.zrevrange(name, start, end, withscores, score_cast_func)

        return self._zrange(
            "ZRANGE",
            None,
            name,
            start,
            end,
            desc,
            byscore,
            bylex,
            withscores,
            score_cast_func,
            offset,
            num,
        )

    def zrevrange(self, name, start, end, withscores=False, score_cast_func=float):
        """
        Return a range of values from sorted set ``name`` between
        ``start`` and ``end`` sorted in descending order.

        ``start`` and ``end`` can be negative, indicating the end of the range.

        ``withscores`` indicates to return the scores along with the values
        The return type is a list of (value, score) pairs

        ``score_cast_func`` a callable used to cast the score return value

        For more information check https://redis.io/commands/zrevrange
        """
        pieces = ["ZREVRANGE", name, start, end]
        if withscores:
            pieces.append(b"WITHSCORES")
        options = {"withscores": withscores, "score_cast_func": score_cast_func}
        return self.execute_command(*pieces, **options)

    def zrangestore(
        self,
        dest,
        name,
        start,
        end,
        byscore=False,
        bylex=False,
        desc=False,
        offset=None,
        num=None,
    ):
        """
        Stores in ``dest`` the result of a range of values from sorted set
        ``name`` between ``start`` and ``end`` sorted in ascending order.

        ``start`` and ``end`` can be negative, indicating the end of the range.

        ``byscore`` when set to True, returns the range of elements from the
        sorted set having scores equal or between ``start`` and ``end``.

        ``bylex`` when set to True, returns the range of elements from the
        sorted set between the ``start`` and ``end`` lexicographical closed
        range intervals.
        Valid ``start`` and ``end`` must start with ( or [, in order to specify
        whether the range interval is exclusive or inclusive, respectively.

        ``desc`` a boolean indicating whether to sort the results in reversed
        order.

        ``offset`` and ``num`` are specified, then return a slice of the range.
        Can't be provided when using ``bylex``.

        For more information check https://redis.io/commands/zrangestore
        """
        return self._zrange(
            "ZRANGESTORE",
            dest,
            name,
            start,
            end,
            desc,
            byscore,
            bylex,
            False,
            None,
            offset,
            num,
        )

    def zrangebylex(self, name, min, max, start=None, num=None):
        """
        Return the lexicographical range of values from sorted set ``name``
        between ``min`` and ``max``.

        If ``start`` and ``num`` are specified, then return a slice of the
        range.

        For more information check https://redis.io/commands/zrangebylex
        """
        if (start is not None and num is None) or (num is not None and start is None):
            raise DataError("``start`` and ``num`` must both be specified")
        pieces = ["ZRANGEBYLEX", name, min, max]
        if start is not None and num is not None:
            pieces.extend([b"LIMIT", start, num])
        return self.execute_command(*pieces)

    def zrevrangebylex(self, name, max, min, start=None, num=None):
        """
        Return the reversed lexicographical range of values from sorted set
        ``name`` between ``max`` and ``min``.

        If ``start`` and ``num`` are specified, then return a slice of the
        range.

        For more information check https://redis.io/commands/zrevrangebylex
        """
        if (start is not None and num is None) or (num is not None and start is None):
            raise DataError("``start`` and ``num`` must both be specified")
        pieces = ["ZREVRANGEBYLEX", name, max, min]
        if start is not None and num is not None:
            pieces.extend(["LIMIT", start, num])
        return self.execute_command(*pieces)

    def zrangebyscore(
        self,
        name,
        min,
        max,
        start=None,
        num=None,
        withscores=False,
        score_cast_func=float,
    ):
        """
        Return a range of values from the sorted set ``name`` with scores
        between ``min`` and ``max``.

        If ``start`` and ``num`` are specified, then return a slice
        of the range.

        ``withscores`` indicates to return the scores along with the values.
        The return type is a list of (value, score) pairs

        `score_cast_func`` a callable used to cast the score return value

        For more information check https://redis.io/commands/zrangebyscore
        """
        if (start is not None and num is None) or (num is not None and start is None):
            raise DataError("``start`` and ``num`` must both be specified")
        pieces = ["ZRANGEBYSCORE", name, min, max]
        if start is not None and num is not None:
            pieces.extend(["LIMIT", start, num])
        if withscores:
            pieces.append("WITHSCORES")
        options = {"withscores": withscores, "score_cast_func": score_cast_func}
        return self.execute_command(*pieces, **options)

    def zrevrangebyscore(
        self,
        name,
        max,
        min,
        start=None,
        num=None,
        withscores=False,
        score_cast_func=float,
    ):
        """
        Return a range of values from the sorted set ``name`` with scores
        between ``min`` and ``max`` in descending order.

        If ``start`` and ``num`` are specified, then return a slice
        of the range.

        ``withscores`` indicates to return the scores along with the values.
        The return type is a list of (value, score) pairs

        ``score_cast_func`` a callable used to cast the score return value

        For more information check https://redis.io/commands/zrevrangebyscore
        """
        if (start is not None and num is None) or (num is not None and start is None):
            raise DataError("``start`` and ``num`` must both be specified")
        pieces = ["ZREVRANGEBYSCORE", name, max, min]
        if start is not None and num is not None:
            pieces.extend(["LIMIT", start, num])
        if withscores:
            pieces.append("WITHSCORES")
        options = {"withscores": withscores, "score_cast_func": score_cast_func}
        return self.execute_command(*pieces, **options)

    def zrank(self, name, value):
        """
        Returns a 0-based value indicating the rank of ``value`` in sorted set
        ``name``

        For more information check https://redis.io/commands/zrank
        """
        return self.execute_command("ZRANK", name, value)

    def zrem(self, name, *values):
        """
        Remove member ``values`` from sorted set ``name``

        For more information check https://redis.io/commands/zrem
        """
        return self.execute_command("ZREM", name, *values)

    def zremrangebylex(self, name, min, max):
        """
        Remove all elements in the sorted set ``name`` between the
        lexicographical range specified by ``min`` and ``max``.

        Returns the number of elements removed.

        For more information check https://redis.io/commands/zremrangebylex
        """
        return self.execute_command("ZREMRANGEBYLEX", name, min, max)

    def zremrangebyrank(self, name, min, max):
        """
        Remove all elements in the sorted set ``name`` with ranks between
        ``min`` and ``max``. Values are 0-based, ordered from smallest score
        to largest. Values can be negative indicating the highest scores.
        Returns the number of elements removed

        For more information check https://redis.io/commands/zremrangebyrank
        """
        return self.execute_command("ZREMRANGEBYRANK", name, min, max)

    def zremrangebyscore(self, name, min, max):
        """
        Remove all elements in the sorted set ``name`` with scores
        between ``min`` and ``max``. Returns the number of elements removed.

        For more information check https://redis.io/commands/zremrangebyscore
        """
        return self.execute_command("ZREMRANGEBYSCORE", name, min, max)

    def zrevrank(self, name, value):
        """
        Returns a 0-based value indicating the descending rank of
        ``value`` in sorted set ``name``

        For more information check https://redis.io/commands/zrevrank
        """
        return self.execute_command("ZREVRANK", name, value)

    def zscore(self, name, value):
        """
        Return the score of element ``value`` in sorted set ``name``

        For more information check https://redis.io/commands/zscore
        """
        return self.execute_command("ZSCORE", name, value)

    def zunion(self, keys, aggregate=None, withscores=False):
        """
        Return the union of multiple sorted sets specified by ``keys``.
        ``keys`` can be provided as dictionary of keys and their weights.
        Scores will be aggregated based on the ``aggregate``, or SUM if
        none is provided.

        For more information check https://redis.io/commands/zunion
        """
        return self._zaggregate("ZUNION", None, keys, aggregate, withscores=withscores)

    def zunionstore(self, dest, keys, aggregate=None):
        """
        Union multiple sorted sets specified by ``keys`` into
        a new sorted set, ``dest``. Scores in the destination will be
        aggregated based on the ``aggregate``, or SUM if none is provided.

        For more information check https://redis.io/commands/zunionstore
        """
        return self._zaggregate("ZUNIONSTORE", dest, keys, aggregate)

    def zmscore(self, key, members):
        """
        Returns the scores associated with the specified members
        in the sorted set stored at key.
        ``members`` should be a list of the member name.
        Return type is a list of score.
        If the member does not exist, a None will be returned
        in corresponding position.

        For more information check https://redis.io/commands/zmscore
        """
        if not members:
            raise DataError("ZMSCORE members must be a non-empty list")
        pieces = [key] + members
        return self.execute_command("ZMSCORE", *pieces)

    def _zaggregate(self, command, dest, keys, aggregate=None, **options):
        pieces = [command]
        if dest is not None:
            pieces.append(dest)
        pieces.append(len(keys))
        if isinstance(keys, dict):
            keys, weights = keys.keys(), keys.values()
        else:
            weights = None
        pieces.extend(keys)
        if weights:
            pieces.append(b"WEIGHTS")
            pieces.extend(weights)
        if aggregate:
            if aggregate.upper() in ["SUM", "MIN", "MAX"]:
                pieces.append(b"AGGREGATE")
                pieces.append(aggregate)
            else:
                raise DataError("aggregate can be sum, min or max.")
        if options.get("withscores", False):
            pieces.append(b"WITHSCORES")
        return self.execute_command(*pieces, **options)


class HyperlogCommands:
    """
    Redis commands of HyperLogLogs data type.
    see: https://redis.io/topics/data-types-intro#hyperloglogs
    """

    def pfadd(self, name, *values):
        """
        Adds the specified elements to the specified HyperLogLog.

        For more information check https://redis.io/commands/pfadd
        """
        return self.execute_command("PFADD", name, *values)

    def pfcount(self, *sources):
        """
        Return the approximated cardinality of
        the set observed by the HyperLogLog at key(s).

        For more information check https://redis.io/commands/pfcount
        """
        return self.execute_command("PFCOUNT", *sources)

    def pfmerge(self, dest, *sources):
        """
        Merge N different HyperLogLogs into a single one.

        For more information check https://redis.io/commands/pfmerge
        """
        return self.execute_command("PFMERGE", dest, *sources)


class HashCommands:
    """
    Redis commands for Hash data type.
    see: https://redis.io/topics/data-types-intro#redis-hashes
    """

    def hdel(self, name, *keys):
        """
        Delete ``keys`` from hash ``name``

        For more information check https://redis.io/commands/hdel
        """
        return self.execute_command("HDEL", name, *keys)

    def hexists(self, name, key):
        """
        Returns a boolean indicating if ``key`` exists within hash ``name``

        For more information check https://redis.io/commands/hexists
        """
        return self.execute_command("HEXISTS", name, key)

    def hget(self, name, key):
        """
        Return the value of ``key`` within the hash ``name``

        For more information check https://redis.io/commands/hget
        """
        return self.execute_command("HGET", name, key)

    def hgetall(self, name):
        """
        Return a Python dict of the hash's name/value pairs

        For more information check https://redis.io/commands/hgetall
        """
        return self.execute_command("HGETALL", name)

    def hincrby(self, name, key, amount=1):
        """
        Increment the value of ``key`` in hash ``name`` by ``amount``

        For more information check https://redis.io/commands/hincrby
        """
        return self.execute_command("HINCRBY", name, key, amount)

    def hincrbyfloat(self, name, key, amount=1.0):
        """
        Increment the value of ``key`` in hash ``name`` by floating ``amount``

        For more information check https://redis.io/commands/hincrbyfloat
        """
        return self.execute_command("HINCRBYFLOAT", name, key, amount)

    def hkeys(self, name):
        """
        Return the list of keys within hash ``name``

        For more information check https://redis.io/commands/hkeys
        """
        return self.execute_command("HKEYS", name)

    def hlen(self, name):
        """
        Return the number of elements in hash ``name``

        For more information check https://redis.io/commands/hlen
        """
        return self.execute_command("HLEN", name)

    def hset(self, name, key=None, value=None, mapping=None):
        """
        Set ``key`` to ``value`` within hash ``name``,
        ``mapping`` accepts a dict of key/value pairs that will be
        added to hash ``name``.
        Returns the number of fields that were added.

        For more information check https://redis.io/commands/hset
        """
        if key is None and not mapping:
            raise DataError("'hset' with no key value pairs")
        items = []
        if key is not None:
            items.extend((key, value))
        if mapping:
            for pair in mapping.items():
                items.extend(pair)

        return self.execute_command("HSET", name, *items)

    def hsetnx(self, name, key, value):
        """
        Set ``key`` to ``value`` within hash ``name`` if ``key`` does not
        exist.  Returns 1 if HSETNX created a field, otherwise 0.

        For more information check https://redis.io/commands/hsetnx
        """
        return self.execute_command("HSETNX", name, key, value)

    def hmset(self, name, mapping):
        """
        Set key to value within hash ``name`` for each corresponding
        key and value from the ``mapping`` dict.

        For more information check https://redis.io/commands/hmset
        """
        warnings.warn(
            f"{self.__class__.__name__}.hmset() is deprecated. "
            f"Use {self.__class__.__name__}.hset() instead.",
            DeprecationWarning,
            stacklevel=2,
        )
        if not mapping:
            raise DataError("'hmset' with 'mapping' of length 0")
        items = []
        for pair in mapping.items():
            items.extend(pair)
        return self.execute_command("HMSET", name, *items)

    def hmget(self, name, keys, *args):
        """
        Returns a list of values ordered identically to ``keys``

        For more information check https://redis.io/commands/hmget
        """
        args = list_or_args(keys, args)
        return self.execute_command("HMGET", name, *args)

    def hvals(self, name):
        """
        Return the list of values within hash ``name``

        For more information check https://redis.io/commands/hvals
        """
        return self.execute_command("HVALS", name)

    def hstrlen(self, name, key):
        """
        Return the number of bytes stored in the value of ``key``
        within hash ``name``

        For more information check https://redis.io/commands/hstrlen
        """
        return self.execute_command("HSTRLEN", name, key)


class PubSubCommands:
    """
    Redis PubSub commands.
    see https://redis.io/topics/pubsub
    """

    def publish(self, channel, message, **kwargs):
        """
        Publish ``message`` on ``channel``.
        Returns the number of subscribers the message was delivered to.

        For more information check https://redis.io/commands/publish
        """
        return self.execute_command("PUBLISH", channel, message, **kwargs)

    def pubsub_channels(self, pattern="*", **kwargs):
        """
        Return a list of channels that have at least one subscriber

        For more information check https://redis.io/commands/pubsub-channels
        """
        return self.execute_command("PUBSUB CHANNELS", pattern, **kwargs)

    def pubsub_numpat(self, **kwargs):
        """
        Returns the number of subscriptions to patterns

        For more information check https://redis.io/commands/pubsub-numpat
        """
        return self.execute_command("PUBSUB NUMPAT", **kwargs)

    def pubsub_numsub(self, *args, **kwargs):
        """
        Return a list of (channel, number of subscribers) tuples
        for each channel given in ``*args``

        For more information check https://redis.io/commands/pubsub-numsub
        """
        return self.execute_command("PUBSUB NUMSUB", *args, **kwargs)


class ScriptCommands:
    """
    Redis Lua script commands. see:
    https://redis.com/ebook/part-3-next-steps/chapter-11-scripting-redis-with-lua/
    """

    def _eval(
        self, command: str, script: str, numkeys: int, *keys_and_args: list
    ) -> str:
        return self.execute_command(command, script, numkeys, *keys_and_args)

    def eval(self, script: str, numkeys: int, *keys_and_args: list) -> str:
        """
        Execute the Lua ``script``, specifying the ``numkeys`` the script
        will touch and the key names and argument values in ``keys_and_args``.
        Returns the result of the script.

        In practice, use the object returned by ``register_script``. This
        function exists purely for Redis API completion.

        For more information check  https://redis.io/commands/eval
        """
        return self._eval("EVAL", script, numkeys, *keys_and_args)

    def eval_ro(self, script: str, numkeys: int, *keys_and_args: list) -> str:
        """
        The read-only variant of the EVAL command

        Execute the read-only Lue ``script`` specifying the ``numkeys`` the script
        will touch and the key names and argument values in ``keys_and_args``.
        Returns the result of the script.

        For more information check  https://redis.io/commands/eval_ro
        """
        return self._eval("EVAL_RO", script, numkeys, *keys_and_args)

    def _evalsha(
        self, command: str, sha: str, numkeys: int, *keys_and_args: list
    ) -> str:
        return self.execute_command(command, sha, numkeys, *keys_and_args)

    def evalsha(self, sha: str, numkeys: int, *keys_and_args: list) -> str:
        """
        Use the ``sha`` to execute a Lua script already registered via EVAL
        or SCRIPT LOAD. Specify the ``numkeys`` the script will touch and the
        key names and argument values in ``keys_and_args``. Returns the result
        of the script.

        In practice, use the object returned by ``register_script``. This
        function exists purely for Redis API completion.

        For more information check  https://redis.io/commands/evalsha
        """
        return self._evalsha("EVALSHA", sha, numkeys, *keys_and_args)

    def evalsha_ro(self, sha: str, numkeys: int, *keys_and_args: list) -> str:
        """
        The read-only variant of the EVALSHA command

        Use the ``sha`` to execute a read-only Lua script already registered via EVAL
        or SCRIPT LOAD. Specify the ``numkeys`` the script will touch and the
        key names and argument values in ``keys_and_args``. Returns the result
        of the script.

        For more information check  https://redis.io/commands/evalsha_ro
        """
        return self._evalsha("EVALSHA_RO", sha, numkeys, *keys_and_args)

    def script_exists(self, *args):
        """
        Check if a script exists in the script cache by specifying the SHAs of
        each script as ``args``. Returns a list of boolean values indicating if
        if each already script exists in the cache.

        For more information check  https://redis.io/commands/script-exists
        """
        return self.execute_command("SCRIPT EXISTS", *args)

    def script_debug(self, *args):
        raise NotImplementedError(
            "SCRIPT DEBUG is intentionally not implemented in the client."
        )

    def script_flush(self, sync_type=None):
        """Flush all scripts from the script cache.
        ``sync_type`` is by default SYNC (synchronous) but it can also be
                      ASYNC.
        For more information check  https://redis.io/commands/script-flush
        """

        # Redis pre 6 had no sync_type.
        if sync_type not in ["SYNC", "ASYNC", None]:
            raise DataError(
                "SCRIPT FLUSH defaults to SYNC in redis > 6.2, or "
                "accepts SYNC/ASYNC. For older versions, "
                "of redis leave as None."
            )
        if sync_type is None:
            pieces = []
        else:
            pieces = [sync_type]
        return self.execute_command("SCRIPT FLUSH", *pieces)

    def script_kill(self):
        """
        Kill the currently executing Lua script

        For more information check https://redis.io/commands/script-kill
        """
        return self.execute_command("SCRIPT KILL")

    def script_load(self, script):
        """
        Load a Lua ``script`` into the script cache. Returns the SHA.

        For more information check https://redis.io/commands/script-load
        """
        return self.execute_command("SCRIPT LOAD", script)

    def register_script(self, script):
        """
        Register a Lua ``script`` specifying the ``keys`` it will touch.
        Returns a Script object that is callable and hides the complexity of
        deal with scripts, keys, and shas. This is the preferred way to work
        with Lua scripts.
        """
        return Script(self, script)


class GeoCommands:
    """
    Redis Geospatial commands.
    see: https://redis.com/redis-best-practices/indexing-patterns/geospatial/
    """

    def geoadd(self, name, values, nx=False, xx=False, ch=False):
        """
        Add the specified geospatial items to the specified key identified
        by the ``name`` argument. The Geospatial items are given as ordered
        members of the ``values`` argument, each item or place is formed by
        the triad longitude, latitude and name.

        Note: You can use ZREM to remove elements.

        ``nx`` forces ZADD to only create new elements and not to update
        scores for elements that already exist.

        ``xx`` forces ZADD to only update scores of elements that already
        exist. New elements will not be added.

        ``ch`` modifies the return value to be the numbers of elements changed.
        Changed elements include new elements that were added and elements
        whose scores changed.

        For more information check https://redis.io/commands/geoadd
        """
        if nx and xx:
            raise DataError("GEOADD allows either 'nx' or 'xx', not both")
        if len(values) % 3 != 0:
            raise DataError("GEOADD requires places with lon, lat and name" " values")
        pieces = [name]
        if nx:
            pieces.append("NX")
        if xx:
            pieces.append("XX")
        if ch:
            pieces.append("CH")
        pieces.extend(values)
        return self.execute_command("GEOADD", *pieces)

    def geodist(self, name, place1, place2, unit=None):
        """
        Return the distance between ``place1`` and ``place2`` members of the
        ``name`` key.
        The units must be one of the following : m, km mi, ft. By default
        meters are used.

        For more information check https://redis.io/commands/geodist
        """
        pieces = [name, place1, place2]
        if unit and unit not in ("m", "km", "mi", "ft"):
            raise DataError("GEODIST invalid unit")
        elif unit:
            pieces.append(unit)
        return self.execute_command("GEODIST", *pieces)

    def geohash(self, name, *values):
        """
        Return the geo hash string for each item of ``values`` members of
        the specified key identified by the ``name`` argument.

        For more information check https://redis.io/commands/geohash
        """
        return self.execute_command("GEOHASH", name, *values)

    def geopos(self, name, *values):
        """
        Return the positions of each item of ``values`` as members of
        the specified key identified by the ``name`` argument. Each position
        is represented by the pairs lon and lat.

        For more information check https://redis.io/commands/geopos
        """
        return self.execute_command("GEOPOS", name, *values)

    def georadius(
        self,
        name,
        longitude,
        latitude,
        radius,
        unit=None,
        withdist=False,
        withcoord=False,
        withhash=False,
        count=None,
        sort=None,
        store=None,
        store_dist=None,
        any=False,
    ):
        """
        Return the members of the specified key identified by the
        ``name`` argument which are within the borders of the area specified
        with the ``latitude`` and ``longitude`` location and the maximum
        distance from the center specified by the ``radius`` value.

        The units must be one of the following : m, km mi, ft. By default

        ``withdist`` indicates to return the distances of each place.

        ``withcoord`` indicates to return the latitude and longitude of
        each place.

        ``withhash`` indicates to return the geohash string of each place.

        ``count`` indicates to return the number of elements up to N.

        ``sort`` indicates to return the places in a sorted way, ASC for
        nearest to fairest and DESC for fairest to nearest.

        ``store`` indicates to save the places names in a sorted set named
        with a specific key, each element of the destination sorted set is
        populated with the score got from the original geo sorted set.

        ``store_dist`` indicates to save the places names in a sorted set
        named with a specific key, instead of ``store`` the sorted set
        destination score is set with the distance.

        For more information check https://redis.io/commands/georadius
        """
        return self._georadiusgeneric(
            "GEORADIUS",
            name,
            longitude,
            latitude,
            radius,
            unit=unit,
            withdist=withdist,
            withcoord=withcoord,
            withhash=withhash,
            count=count,
            sort=sort,
            store=store,
            store_dist=store_dist,
            any=any,
        )

    def georadiusbymember(
        self,
        name,
        member,
        radius,
        unit=None,
        withdist=False,
        withcoord=False,
        withhash=False,
        count=None,
        sort=None,
        store=None,
        store_dist=None,
        any=False,
    ):
        """
        This command is exactly like ``georadius`` with the sole difference
        that instead of taking, as the center of the area to query, a longitude
        and latitude value, it takes the name of a member already existing
        inside the geospatial index represented by the sorted set.

        For more information check https://redis.io/commands/georadiusbymember
        """
        return self._georadiusgeneric(
            "GEORADIUSBYMEMBER",
            name,
            member,
            radius,
            unit=unit,
            withdist=withdist,
            withcoord=withcoord,
            withhash=withhash,
            count=count,
            sort=sort,
            store=store,
            store_dist=store_dist,
            any=any,
        )

    def _georadiusgeneric(self, command, *args, **kwargs):
        pieces = list(args)
        if kwargs["unit"] and kwargs["unit"] not in ("m", "km", "mi", "ft"):
            raise DataError("GEORADIUS invalid unit")
        elif kwargs["unit"]:
            pieces.append(kwargs["unit"])
        else:
            pieces.append(
                "m",
            )

        if kwargs["any"] and kwargs["count"] is None:
            raise DataError("``any`` can't be provided without ``count``")

        for arg_name, byte_repr in (
            ("withdist", "WITHDIST"),
            ("withcoord", "WITHCOORD"),
            ("withhash", "WITHHASH"),
        ):
            if kwargs[arg_name]:
                pieces.append(byte_repr)

        if kwargs["count"] is not None:
            pieces.extend(["COUNT", kwargs["count"]])
            if kwargs["any"]:
                pieces.append("ANY")

        if kwargs["sort"]:
            if kwargs["sort"] == "ASC":
                pieces.append("ASC")
            elif kwargs["sort"] == "DESC":
                pieces.append("DESC")
            else:
                raise DataError("GEORADIUS invalid sort")

        if kwargs["store"] and kwargs["store_dist"]:
            raise DataError("GEORADIUS store and store_dist cant be set" " together")

        if kwargs["store"]:
            pieces.extend([b"STORE", kwargs["store"]])

        if kwargs["store_dist"]:
            pieces.extend([b"STOREDIST", kwargs["store_dist"]])

        return self.execute_command(command, *pieces, **kwargs)

    def geosearch(
        self,
        name,
        member=None,
        longitude=None,
        latitude=None,
        unit="m",
        radius=None,
        width=None,
        height=None,
        sort=None,
        count=None,
        any=False,
        withcoord=False,
        withdist=False,
        withhash=False,
    ):
        """
        Return the members of specified key identified by the
        ``name`` argument, which are within the borders of the
        area specified by a given shape. This command extends the
        GEORADIUS command, so in addition to searching within circular
        areas, it supports searching within rectangular areas.
        This command should be used in place of the deprecated
        GEORADIUS and GEORADIUSBYMEMBER commands.
        ``member`` Use the position of the given existing
         member in the sorted set. Can't be given with ``longitude``
         and ``latitude``.
        ``longitude`` and ``latitude`` Use the position given by
        this coordinates. Can't be given with ``member``
        ``radius`` Similar to GEORADIUS, search inside circular
        area according the given radius. Can't be given with
        ``height`` and ``width``.
        ``height`` and ``width`` Search inside an axis-aligned
        rectangle, determined by the given height and width.
        Can't be given with ``radius``
        ``unit`` must be one of the following : m, km, mi, ft.
        `m` for meters (the default value), `km` for kilometers,
        `mi` for miles and `ft` for feet.
        ``sort`` indicates to return the places in a sorted way,
        ASC for nearest to farest and DESC for farest to nearest.
        ``count`` limit the results to the first count matching items.
        ``any`` is set to True, the command will return as soon as
        enough matches are found. Can't be provided without ``count``
        ``withdist`` indicates to return the distances of each place.
        ``withcoord`` indicates to return the latitude and longitude of
        each place.
        ``withhash`` indicates to return the geohash string of each place.

        For more information check https://redis.io/commands/geosearch
        """

        return self._geosearchgeneric(
            "GEOSEARCH",
            name,
            member=member,
            longitude=longitude,
            latitude=latitude,
            unit=unit,
            radius=radius,
            width=width,
            height=height,
            sort=sort,
            count=count,
            any=any,
            withcoord=withcoord,
            withdist=withdist,
            withhash=withhash,
            store=None,
            store_dist=None,
        )

    def geosearchstore(
        self,
        dest,
        name,
        member=None,
        longitude=None,
        latitude=None,
        unit="m",
        radius=None,
        width=None,
        height=None,
        sort=None,
        count=None,
        any=False,
        storedist=False,
    ):
        """
        This command is like GEOSEARCH, but stores the result in
        ``dest``. By default, it stores the results in the destination
        sorted set with their geospatial information.
        if ``store_dist`` set to True, the command will stores the
        items in a sorted set populated with their distance from the
        center of the circle or box, as a floating-point number.

        For more information check https://redis.io/commands/geosearchstore
        """
        return self._geosearchgeneric(
            "GEOSEARCHSTORE",
            dest,
            name,
            member=member,
            longitude=longitude,
            latitude=latitude,
            unit=unit,
            radius=radius,
            width=width,
            height=height,
            sort=sort,
            count=count,
            any=any,
            withcoord=None,
            withdist=None,
            withhash=None,
            store=None,
            store_dist=storedist,
        )

    def _geosearchgeneric(self, command, *args, **kwargs):
        pieces = list(args)

        # FROMMEMBER or FROMLONLAT
        if kwargs["member"] is None:
            if kwargs["longitude"] is None or kwargs["latitude"] is None:
                raise DataError(
                    "GEOSEARCH must have member or" " longitude and latitude"
                )
        if kwargs["member"]:
            if kwargs["longitude"] or kwargs["latitude"]:
                raise DataError(
                    "GEOSEARCH member and longitude or latitude" " cant be set together"
                )
            pieces.extend([b"FROMMEMBER", kwargs["member"]])
        if kwargs["longitude"] and kwargs["latitude"]:
            pieces.extend([b"FROMLONLAT", kwargs["longitude"], kwargs["latitude"]])

        # BYRADIUS or BYBOX
        if kwargs["radius"] is None:
            if kwargs["width"] is None or kwargs["height"] is None:
                raise DataError("GEOSEARCH must have radius or" " width and height")
        if kwargs["unit"] is None:
            raise DataError("GEOSEARCH must have unit")
        if kwargs["unit"].lower() not in ("m", "km", "mi", "ft"):
            raise DataError("GEOSEARCH invalid unit")
        if kwargs["radius"]:
            if kwargs["width"] or kwargs["height"]:
                raise DataError(
                    "GEOSEARCH radius and width or height" " cant be set together"
                )
            pieces.extend([b"BYRADIUS", kwargs["radius"], kwargs["unit"]])
        if kwargs["width"] and kwargs["height"]:
            pieces.extend([b"BYBOX", kwargs["width"], kwargs["height"], kwargs["unit"]])

        # sort
        if kwargs["sort"]:
            if kwargs["sort"].upper() == "ASC":
                pieces.append(b"ASC")
            elif kwargs["sort"].upper() == "DESC":
                pieces.append(b"DESC")
            else:
                raise DataError("GEOSEARCH invalid sort")

        # count any
        if kwargs["count"]:
            pieces.extend([b"COUNT", kwargs["count"]])
            if kwargs["any"]:
                pieces.append(b"ANY")
        elif kwargs["any"]:
            raise DataError("GEOSEARCH ``any`` can't be provided " "without count")

        # other properties
        for arg_name, byte_repr in (
            ("withdist", b"WITHDIST"),
            ("withcoord", b"WITHCOORD"),
            ("withhash", b"WITHHASH"),
            ("store_dist", b"STOREDIST"),
        ):
            if kwargs[arg_name]:
                pieces.append(byte_repr)

        return self.execute_command(command, *pieces, **kwargs)


class ModuleCommands:
    """
    Redis Module commands.
    see: https://redis.io/topics/modules-intro
    """

    def module_load(self, path, *args):
        """
        Loads the module from ``path``.
        Passes all ``*args`` to the module, during loading.
        Raises ``ModuleError`` if a module is not found at ``path``.

        For more information check https://redis.io/commands/module-load
        """
        return self.execute_command("MODULE LOAD", path, *args)

    def module_unload(self, name):
        """
        Unloads the module ``name``.
        Raises ``ModuleError`` if ``name`` is not in loaded modules.

        For more information check https://redis.io/commands/module-unload
        """
        return self.execute_command("MODULE UNLOAD", name)

    def module_list(self):
        """
        Returns a list of dictionaries containing the name and version of
        all loaded modules.

        For more information check https://redis.io/commands/module-list
        """
        return self.execute_command("MODULE LIST")

    def command_info(self):
        raise NotImplementedError(
            "COMMAND INFO is intentionally not implemented in the client."
        )

    def command_count(self):
        return self.execute_command("COMMAND COUNT")

    def command_getkeys(self, *args):
        return self.execute_command("COMMAND GETKEYS", *args)

    def command(self):
        return self.execute_command("COMMAND")


class Script:
    """
    An executable Lua script object returned by ``register_script``
    """

    def __init__(self, registered_client, script):
        self.registered_client = registered_client
        self.script = script
        # Precalculate and store the SHA1 hex digest of the script.

        if isinstance(script, str):
            # We need the encoding from the client in order to generate an
            # accurate byte representation of the script
            encoder = registered_client.connection_pool.get_encoder()
            script = encoder.encode(script)
        self.sha = hashlib.sha1(script).hexdigest()

    def __call__(self, keys=[], args=[], client=None):
        "Execute the script, passing any required ``args``"
        if client is None:
            client = self.registered_client
        args = tuple(keys) + tuple(args)
        # make sure the Redis server knows about the script
        from redis.client import Pipeline

        if isinstance(client, Pipeline):
            # Make sure the pipeline can register the script before executing.
            client.scripts.add(self)
        try:
            return client.evalsha(self.sha, len(keys), *args)
        except NoScriptError:
            # Maybe the client is pointed to a different server than the client
            # that created this instance?
            # Overwrite the sha just in case there was a discrepancy.
            self.sha = client.script_load(self.script)
            return client.evalsha(self.sha, len(keys), *args)


class BitFieldOperation:
    """
    Command builder for BITFIELD commands.
    """

    def __init__(self, client, key, default_overflow=None):
        self.client = client
        self.key = key
        self._default_overflow = default_overflow
        self.reset()

    def reset(self):
        """
        Reset the state of the instance to when it was constructed
        """
        self.operations = []
        self._last_overflow = "WRAP"
        self.overflow(self._default_overflow or self._last_overflow)

    def overflow(self, overflow):
        """
        Update the overflow algorithm of successive INCRBY operations
        :param overflow: Overflow algorithm, one of WRAP, SAT, FAIL. See the
            Redis docs for descriptions of these algorithmsself.
        :returns: a :py:class:`BitFieldOperation` instance.
        """
        overflow = overflow.upper()
        if overflow != self._last_overflow:
            self._last_overflow = overflow
            self.operations.append(("OVERFLOW", overflow))
        return self

    def incrby(self, fmt, offset, increment, overflow=None):
        """
        Increment a bitfield by a given amount.
        :param fmt: format-string for the bitfield being updated, e.g. 'u8'
            for an unsigned 8-bit integer.
        :param offset: offset (in number of bits). If prefixed with a
            '#', this is an offset multiplier, e.g. given the arguments
            fmt='u8', offset='#2', the offset will be 16.
        :param int increment: value to increment the bitfield by.
        :param str overflow: overflow algorithm. Defaults to WRAP, but other
            acceptable values are SAT and FAIL. See the Redis docs for
            descriptions of these algorithms.
        :returns: a :py:class:`BitFieldOperation` instance.
        """
        if overflow is not None:
            self.overflow(overflow)

        self.operations.append(("INCRBY", fmt, offset, increment))
        return self

    def get(self, fmt, offset):
        """
        Get the value of a given bitfield.
        :param fmt: format-string for the bitfield being read, e.g. 'u8' for
            an unsigned 8-bit integer.
        :param offset: offset (in number of bits). If prefixed with a
            '#', this is an offset multiplier, e.g. given the arguments
            fmt='u8', offset='#2', the offset will be 16.
        :returns: a :py:class:`BitFieldOperation` instance.
        """
        self.operations.append(("GET", fmt, offset))
        return self

    def set(self, fmt, offset, value):
        """
        Set the value of a given bitfield.
        :param fmt: format-string for the bitfield being read, e.g. 'u8' for
            an unsigned 8-bit integer.
        :param offset: offset (in number of bits). If prefixed with a
            '#', this is an offset multiplier, e.g. given the arguments
            fmt='u8', offset='#2', the offset will be 16.
        :param int value: value to set at the given position.
        :returns: a :py:class:`BitFieldOperation` instance.
        """
        self.operations.append(("SET", fmt, offset, value))
        return self

    @property
    def command(self):
        cmd = ["BITFIELD", self.key]
        for ops in self.operations:
            cmd.extend(ops)
        return cmd

    def execute(self):
        """
        Execute the operation(s) in a single BITFIELD command. The return value
        is a list of values corresponding to each operation. If the client
        used to create this instance was a pipeline, the list of values
        will be present within the pipeline's execute.
        """
        command = self.command
        self.reset()
        return self.client.execute_command(*command)


class ClusterCommands:
    """
    Class for Redis Cluster commands
    """

    def cluster(self, cluster_arg, *args, **kwargs):
        return self.execute_command(f"CLUSTER {cluster_arg.upper()}", *args, **kwargs)

    def readwrite(self, **kwargs):
        """
        Disables read queries for a connection to a Redis Cluster slave node.

        For more information check https://redis.io/commands/readwrite
        """
        return self.execute_command("READWRITE", **kwargs)

    def readonly(self, **kwargs):
        """
        Enables read queries for a connection to a Redis Cluster replica node.

        For more information check https://redis.io/commands/readonly
        """
        return self.execute_command("READONLY", **kwargs)


class DataAccessCommands(
    BasicKeyCommands,
    HyperlogCommands,
    HashCommands,
    GeoCommands,
    ListCommands,
    ScanCommands,
    SetCommands,
    StreamCommands,
    SortedSetCommands,
):
    """
    A class containing all of the implemented data access redis commands.
    This class is to be used as a mixin.
    """


class CoreCommands(
    ACLCommands,
    ClusterCommands,
    DataAccessCommands,
    ManagementCommands,
    ModuleCommands,
    PubSubCommands,
    ScriptCommands,
):
    """
    A class containing all of the implemented redis commands. This class is
    to be used as a mixin.
    """<|MERGE_RESOLUTION|>--- conflicted
+++ resolved
@@ -2,11 +2,7 @@
 import hashlib
 import time
 import warnings
-<<<<<<< HEAD
 from typing import List, Optional, Union
-=======
-from typing import List, Optional
->>>>>>> 0d261176
 
 from redis.exceptions import ConnectionError, DataError, NoScriptError, RedisError
 
@@ -1923,9 +1919,6 @@
             timeout = 0
         return self.execute_command("BRPOPLPUSH", src, dst, timeout)
 
-<<<<<<< HEAD
-    def lindex(self, name: str, index: int) -> Optional[str]:
-=======
     def blmpop(
         self,
         timeout: float,
@@ -1966,8 +1959,7 @@
 
         return self.execute_command("LMPOP", *args)
 
-    def lindex(self, name, index):
->>>>>>> 0d261176
+    def lindex(self, name: str, index: int) -> Optional[str]:
         """
         Return the item from list ``name`` at position ``index``
 
