--- conflicted
+++ resolved
@@ -1782,7 +1782,6 @@
             when = int(time.mktime(when.timetuple())) * 1000 + ms
         return self.execute_command("PEXPIREAT", name, when)
 
-<<<<<<< HEAD
     def pexpiretime(self, key: str) -> int:
         """
         Returns the absolute Unix timestamp (since January 1, 1970) in milliseconds
@@ -1792,15 +1791,12 @@
         """
         return self.execute_command("PEXPIRETIME", key)
 
-    def psetex(self, name, time_ms, value):
-=======
     def psetex(
         self,
         name: KeyT,
         time_ms: ExpiryT,
         value: EncodableT,
     ):
->>>>>>> c4e40888
         """
         Set the value of key ``name`` to ``value`` that expires in ``time_ms``
         milliseconds. ``time_ms`` can be represented by an integer or a Python
