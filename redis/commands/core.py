--- conflicted
+++ resolved
@@ -333,19 +333,17 @@
             pieces.append("SCHEDULE")
         return self.execute_command("BGSAVE", *pieces, **kwargs)
 
-<<<<<<< HEAD
     def role(self):
         """
         Provide information on the role of a Redis instance in
         the context of replication, by returning if the instance
         is currently a master, slave, or sentinel.
+        
+        For more information check https://redis.io/commands/role
         """
         return self.execute_command('ROLE')
 
-    def client_kill(self, address):
-=======
     def client_kill(self, address, **kwargs):
->>>>>>> d4a9825a
         """Disconnects the client at ``address`` (ip:port)
 
         For more information check https://redis.io/commands/client-kill
