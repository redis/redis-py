# from __future__ import annotations

import datetime
import hashlib
import time
import warnings
from typing import (
    TYPE_CHECKING,
    Any,
    AsyncIterator,
    Awaitable,
    Callable,
    Dict,
    Iterable,
    Iterator,
    List,
    Mapping,
    Optional,
    Sequence,
    Tuple,
    Union,
)

from redis.compat import Literal
from redis.exceptions import ConnectionError, DataError, NoScriptError, RedisError
from redis.typing import (
    AbsExpiryT,
    AnyKeyT,
    BitfieldOffsetT,
    ChannelT,
    CommandsProtocol,
    ConsumerT,
    EncodableT,
    ExpiryT,
    FieldT,
    GroupT,
    KeysT,
    KeyT,
    PatternT,
    ScriptTextT,
    StreamIdT,
    TimeoutSecT,
    ZScoreBoundT,
)

from .helpers import list_or_args

if TYPE_CHECKING:
    from redis.asyncio.client import Redis as AsyncRedis
    from redis.client import Redis

ResponseT = Union[Awaitable, Any]


class ACLCommands(CommandsProtocol):
    """
    Redis Access Control List (ACL) commands.
    see: https://redis.io/topics/acl
    """

    def acl_cat(self, category: Union[str, None] = None, **kwargs) -> ResponseT:
        """
        Returns a list of categories or commands within a category.

        If ``category`` is not supplied, returns a list of all categories.
        If ``category`` is supplied, returns a list of all commands within
        that category.

        For more information check https://redis.io/commands/acl-cat
        """
        pieces: list[EncodableT] = [category] if category else []
        return self.execute_command("ACL CAT", *pieces, **kwargs)

    def acl_dryrun(self, username, *args, **kwargs):
        """
        Simulate the execution of a given command by a given ``username``.

        For more information check https://redis.io/commands/acl-dryrun
        """
        return self.execute_command("ACL DRYRUN", username, *args, **kwargs)

    def acl_deluser(self, *username: str, **kwargs) -> ResponseT:
        """
        Delete the ACL for the specified ``username``s

        For more information check https://redis.io/commands/acl-deluser
        """
        return self.execute_command("ACL DELUSER", *username, **kwargs)

    def acl_genpass(self, bits: Union[int, None] = None, **kwargs) -> ResponseT:
        """Generate a random password value.
        If ``bits`` is supplied then use this number of bits, rounded to
        the next multiple of 4.
        See: https://redis.io/commands/acl-genpass
        """
        pieces = []
        if bits is not None:
            try:
                b = int(bits)
                if b < 0 or b > 4096:
                    raise ValueError
            except ValueError:
                raise DataError(
                    "genpass optionally accepts a bits argument, " "between 0 and 4096."
                )
        return self.execute_command("ACL GENPASS", *pieces, **kwargs)

    def acl_getuser(self, username: str, **kwargs) -> ResponseT:
        """
        Get the ACL details for the specified ``username``.

        If ``username`` does not exist, return None

        For more information check https://redis.io/commands/acl-getuser
        """
        return self.execute_command("ACL GETUSER", username, **kwargs)

    def acl_help(self, **kwargs) -> ResponseT:
        """The ACL HELP command returns helpful text describing
        the different subcommands.

        For more information check https://redis.io/commands/acl-help
        """
        return self.execute_command("ACL HELP", **kwargs)

    def acl_list(self, **kwargs) -> ResponseT:
        """
        Return a list of all ACLs on the server

        For more information check https://redis.io/commands/acl-list
        """
        return self.execute_command("ACL LIST", **kwargs)

    def acl_log(self, count: Union[int, None] = None, **kwargs) -> ResponseT:
        """
        Get ACL logs as a list.
        :param int count: Get logs[0:count].
        :rtype: List.

        For more information check https://redis.io/commands/acl-log
        """
        args = []
        if count is not None:
            if not isinstance(count, int):
                raise DataError("ACL LOG count must be an " "integer")
            args.append(count)

        return self.execute_command("ACL LOG", *args, **kwargs)

    def acl_log_reset(self, **kwargs) -> ResponseT:
        """
        Reset ACL logs.
        :rtype: Boolean.

        For more information check https://redis.io/commands/acl-log
        """
        args = [b"RESET"]
        return self.execute_command("ACL LOG", *args, **kwargs)

    def acl_load(self, **kwargs) -> ResponseT:
        """
        Load ACL rules from the configured ``aclfile``.

        Note that the server must be configured with the ``aclfile``
        directive to be able to load ACL rules from an aclfile.

        For more information check https://redis.io/commands/acl-load
        """
        return self.execute_command("ACL LOAD", **kwargs)

    def acl_save(self, **kwargs) -> ResponseT:
        """
        Save ACL rules to the configured ``aclfile``.

        Note that the server must be configured with the ``aclfile``
        directive to be able to save ACL rules to an aclfile.

        For more information check https://redis.io/commands/acl-save
        """
        return self.execute_command("ACL SAVE", **kwargs)

    def acl_setuser(
        self,
        username: str,
        enabled: bool = False,
        nopass: bool = False,
        passwords: Union[str, Iterable[str], None] = None,
        hashed_passwords: Union[str, Iterable[str], None] = None,
        categories: Union[Iterable[str], None] = None,
        commands: Union[Iterable[str], None] = None,
        keys: Union[Iterable[KeyT], None] = None,
        reset: bool = False,
        reset_keys: bool = False,
        reset_passwords: bool = False,
        **kwargs,
    ) -> ResponseT:
        """
        Create or update an ACL user.

        Create or update the ACL for ``username``. If the user already exists,
        the existing ACL is completely overwritten and replaced with the
        specified values.

        ``enabled`` is a boolean indicating whether the user should be allowed
        to authenticate or not. Defaults to ``False``.

        ``nopass`` is a boolean indicating whether the can authenticate without
        a password. This cannot be True if ``passwords`` are also specified.

        ``passwords`` if specified is a list of plain text passwords
        to add to or remove from the user. Each password must be prefixed with
        a '+' to add or a '-' to remove. For convenience, the value of
        ``passwords`` can be a simple prefixed string when adding or
        removing a single password.

        ``hashed_passwords`` if specified is a list of SHA-256 hashed passwords
        to add to or remove from the user. Each hashed password must be
        prefixed with a '+' to add or a '-' to remove. For convenience,
        the value of ``hashed_passwords`` can be a simple prefixed string when
        adding or removing a single password.

        ``categories`` if specified is a list of strings representing category
        permissions. Each string must be prefixed with either a '+' to add the
        category permission or a '-' to remove the category permission.

        ``commands`` if specified is a list of strings representing command
        permissions. Each string must be prefixed with either a '+' to add the
        command permission or a '-' to remove the command permission.

        ``keys`` if specified is a list of key patterns to grant the user
        access to. Keys patterns allow '*' to support wildcard matching. For
        example, '*' grants access to all keys while 'cache:*' grants access
        to all keys that are prefixed with 'cache:'. ``keys`` should not be
        prefixed with a '~'.

        ``reset`` is a boolean indicating whether the user should be fully
        reset prior to applying the new ACL. Setting this to True will
        remove all existing passwords, flags and privileges from the user and
        then apply the specified rules. If this is False, the user's existing
        passwords, flags and privileges will be kept and any new specified
        rules will be applied on top.

        ``reset_keys`` is a boolean indicating whether the user's key
        permissions should be reset prior to applying any new key permissions
        specified in ``keys``. If this is False, the user's existing
        key permissions will be kept and any new specified key permissions
        will be applied on top.

        ``reset_passwords`` is a boolean indicating whether to remove all
        existing passwords and the 'nopass' flag from the user prior to
        applying any new passwords specified in 'passwords' or
        'hashed_passwords'. If this is False, the user's existing passwords
        and 'nopass' status will be kept and any new specified passwords
        or hashed_passwords will be applied on top.

        For more information check https://redis.io/commands/acl-setuser
        """
        encoder = self.get_encoder()
        pieces: list[str | bytes] = [username]

        if reset:
            pieces.append(b"reset")

        if reset_keys:
            pieces.append(b"resetkeys")

        if reset_passwords:
            pieces.append(b"resetpass")

        if enabled:
            pieces.append(b"on")
        else:
            pieces.append(b"off")

        if (passwords or hashed_passwords) and nopass:
            raise DataError(
                "Cannot set 'nopass' and supply " "'passwords' or 'hashed_passwords'"
            )

        if passwords:
            # as most users will have only one password, allow remove_passwords
            # to be specified as a simple string or a list
            passwords = list_or_args(passwords, [])
            for i, password in enumerate(passwords):
                password = encoder.encode(password)
                if password.startswith(b"+"):
                    pieces.append(b">%s" % password[1:])
                elif password.startswith(b"-"):
                    pieces.append(b"<%s" % password[1:])
                else:
                    raise DataError(
                        f"Password {i} must be prefixed with a "
                        f'"+" to add or a "-" to remove'
                    )

        if hashed_passwords:
            # as most users will have only one password, allow remove_passwords
            # to be specified as a simple string or a list
            hashed_passwords = list_or_args(hashed_passwords, [])
            for i, hashed_password in enumerate(hashed_passwords):
                hashed_password = encoder.encode(hashed_password)
                if hashed_password.startswith(b"+"):
                    pieces.append(b"#%s" % hashed_password[1:])
                elif hashed_password.startswith(b"-"):
                    pieces.append(b"!%s" % hashed_password[1:])
                else:
                    raise DataError(
                        f"Hashed password {i} must be prefixed with a "
                        f'"+" to add or a "-" to remove'
                    )

        if nopass:
            pieces.append(b"nopass")

        if categories:
            for category in categories:
                category = encoder.encode(category)
                # categories can be prefixed with one of (+@, +, -@, -)
                if category.startswith(b"+@"):
                    pieces.append(category)
                elif category.startswith(b"+"):
                    pieces.append(b"+@%s" % category[1:])
                elif category.startswith(b"-@"):
                    pieces.append(category)
                elif category.startswith(b"-"):
                    pieces.append(b"-@%s" % category[1:])
                else:
                    raise DataError(
                        f'Category "{encoder.decode(category, force=True)}" '
                        'must be prefixed with "+" or "-"'
                    )
        if commands:
            for cmd in commands:
                cmd = encoder.encode(cmd)
                if not cmd.startswith(b"+") and not cmd.startswith(b"-"):
                    raise DataError(
                        f'Command "{encoder.decode(cmd, force=True)}" '
                        'must be prefixed with "+" or "-"'
                    )
                pieces.append(cmd)

        if keys:
            for key in keys:
                key = encoder.encode(key)
                pieces.append(b"~%s" % key)

        return self.execute_command("ACL SETUSER", *pieces, **kwargs)

    def acl_users(self, **kwargs) -> ResponseT:
        """Returns a list of all registered users on the server.

        For more information check https://redis.io/commands/acl-users
        """
        return self.execute_command("ACL USERS", **kwargs)

    def acl_whoami(self, **kwargs) -> ResponseT:
        """Get the username for the current connection

        For more information check https://redis.io/commands/acl-whoami
        """
        return self.execute_command("ACL WHOAMI", **kwargs)


AsyncACLCommands = ACLCommands


class ManagementCommands(CommandsProtocol):
    """
    Redis management commands
    """

    def auth(self):
        """
        This function throws a NotImplementedError since it is intentionally
        not supported.
        """
        raise NotImplementedError(
            "AUTH is intentionally not implemented in the client."
        )

    def bgrewriteaof(self, **kwargs):
        """Tell the Redis server to rewrite the AOF file from data in memory.

        For more information check https://redis.io/commands/bgrewriteaof
        """
        return self.execute_command("BGREWRITEAOF", **kwargs)

    def bgsave(self, schedule: bool = True, **kwargs) -> ResponseT:
        """
        Tell the Redis server to save its data to disk.  Unlike save(),
        this method is asynchronous and returns immediately.

        For more information check https://redis.io/commands/bgsave
        """
        pieces = []
        if schedule:
            pieces.append("SCHEDULE")
        return self.execute_command("BGSAVE", *pieces, **kwargs)

    def role(self) -> ResponseT:
        """
        Provide information on the role of a Redis instance in
        the context of replication, by returning if the instance
        is currently a master, slave, or sentinel.

        For more information check https://redis.io/commands/role
        """
        return self.execute_command("ROLE")

    def client_kill(self, address: str, **kwargs) -> ResponseT:
        """Disconnects the client at ``address`` (ip:port)

        For more information check https://redis.io/commands/client-kill
        """
        return self.execute_command("CLIENT KILL", address, **kwargs)

    def client_kill_filter(
        self,
        _id: Union[str, None] = None,
        _type: Union[str, None] = None,
        addr: Union[str, None] = None,
        skipme: Union[bool, None] = None,
        laddr: Union[bool, None] = None,
        user: str = None,
        **kwargs,
    ) -> ResponseT:
        """
        Disconnects client(s) using a variety of filter options
        :param _id: Kills a client by its unique ID field
        :param _type: Kills a client by type where type is one of 'normal',
        'master', 'slave' or 'pubsub'
        :param addr: Kills a client by its 'address:port'
        :param skipme: If True, then the client calling the command
        will not get killed even if it is identified by one of the filter
        options. If skipme is not provided, the server defaults to skipme=True
        :param laddr: Kills a client by its 'local (bind) address:port'
        :param user: Kills a client for a specific user name
        """
        args = []
        if _type is not None:
            client_types = ("normal", "master", "slave", "pubsub")
            if str(_type).lower() not in client_types:
                raise DataError(f"CLIENT KILL type must be one of {client_types!r}")
            args.extend((b"TYPE", _type))
        if skipme is not None:
            if not isinstance(skipme, bool):
                raise DataError("CLIENT KILL skipme must be a bool")
            if skipme:
                args.extend((b"SKIPME", b"YES"))
            else:
                args.extend((b"SKIPME", b"NO"))
        if _id is not None:
            args.extend((b"ID", _id))
        if addr is not None:
            args.extend((b"ADDR", addr))
        if laddr is not None:
            args.extend((b"LADDR", laddr))
        if user is not None:
            args.extend((b"USER", user))
        if not args:
            raise DataError(
                "CLIENT KILL <filter> <value> ... ... <filter> "
                "<value> must specify at least one filter"
            )
        return self.execute_command("CLIENT KILL", *args, **kwargs)

    def client_info(self, **kwargs) -> ResponseT:
        """
        Returns information and statistics about the current
        client connection.

        For more information check https://redis.io/commands/client-info
        """
        return self.execute_command("CLIENT INFO", **kwargs)

    def client_list(
        self,
        _type: Union[str, None] = None,
        client_id: List[EncodableT] = [],
        **kwargs,
    ) -> ResponseT:
        """
        Returns a list of currently connected clients.
        If type of client specified, only that type will be returned.
        :param _type: optional. one of the client types (normal, master,
         replica, pubsub)
        :param client_id: optional. a list of client ids

        For more information check https://redis.io/commands/client-list
        """
        args = []
        if _type is not None:
            client_types = ("normal", "master", "replica", "pubsub")
            if str(_type).lower() not in client_types:
                raise DataError(f"CLIENT LIST _type must be one of {client_types!r}")
            args.append(b"TYPE")
            args.append(_type)
        if not isinstance(client_id, list):
            raise DataError("client_id must be a list")
        if client_id:
            args.append(b"ID")
            args.append(" ".join(client_id))
        return self.execute_command("CLIENT LIST", *args, **kwargs)

    def client_getname(self, **kwargs) -> ResponseT:
        """
        Returns the current connection name

        For more information check https://redis.io/commands/client-getname
        """
        return self.execute_command("CLIENT GETNAME", **kwargs)

    def client_getredir(self, **kwargs) -> ResponseT:
        """
        Returns the ID (an integer) of the client to whom we are
        redirecting tracking notifications.

        see: https://redis.io/commands/client-getredir
        """
        return self.execute_command("CLIENT GETREDIR", **kwargs)

    def client_reply(
        self,
        reply: Union[Literal["ON"], Literal["OFF"], Literal["SKIP"]],
        **kwargs,
    ) -> ResponseT:
        """
        Enable and disable redis server replies.
        ``reply`` Must be ON OFF or SKIP,
            ON - The default most with server replies to commands
            OFF - Disable server responses to commands
            SKIP - Skip the response of the immediately following command.

        Note: When setting OFF or SKIP replies, you will need a client object
        with a timeout specified in seconds, and will need to catch the
        TimeoutError.
              The test_client_reply unit test illustrates this, and
              conftest.py has a client with a timeout.

        See https://redis.io/commands/client-reply
        """
        replies = ["ON", "OFF", "SKIP"]
        if reply not in replies:
            raise DataError(f"CLIENT REPLY must be one of {replies!r}")
        return self.execute_command("CLIENT REPLY", reply, **kwargs)

    def client_id(self, **kwargs) -> ResponseT:
        """
        Returns the current connection id

        For more information check https://redis.io/commands/client-id
        """
        return self.execute_command("CLIENT ID", **kwargs)

    def client_tracking_on(
        self,
        clientid: Union[int, None] = None,
        prefix: Sequence[KeyT] = [],
        bcast: bool = False,
        optin: bool = False,
        optout: bool = False,
        noloop: bool = False,
    ) -> ResponseT:
        """
        Turn on the tracking mode.
        For more information about the options look at client_tracking func.

        See https://redis.io/commands/client-tracking
        """
        return self.client_tracking(
            True, clientid, prefix, bcast, optin, optout, noloop
        )

    def client_tracking_off(
        self,
        clientid: Union[int, None] = None,
        prefix: Sequence[KeyT] = [],
        bcast: bool = False,
        optin: bool = False,
        optout: bool = False,
        noloop: bool = False,
    ) -> ResponseT:
        """
        Turn off the tracking mode.
        For more information about the options look at client_tracking func.

        See https://redis.io/commands/client-tracking
        """
        return self.client_tracking(
            False, clientid, prefix, bcast, optin, optout, noloop
        )

    def client_tracking(
        self,
        on: bool = True,
        clientid: Union[int, None] = None,
        prefix: Sequence[KeyT] = [],
        bcast: bool = False,
        optin: bool = False,
        optout: bool = False,
        noloop: bool = False,
        **kwargs,
    ) -> ResponseT:
        """
        Enables the tracking feature of the Redis server, that is used
        for server assisted client side caching.

        ``on`` indicate for tracking on or tracking off. The dafualt is on.

        ``clientid`` send invalidation messages to the connection with
        the specified ID.

        ``bcast`` enable tracking in broadcasting mode. In this mode
        invalidation messages are reported for all the prefixes
        specified, regardless of the keys requested by the connection.

        ``optin``  when broadcasting is NOT active, normally don't track
        keys in read only commands, unless they are called immediately
        after a CLIENT CACHING yes command.

        ``optout`` when broadcasting is NOT active, normally track keys in
        read only commands, unless they are called immediately after a
        CLIENT CACHING no command.

        ``noloop`` don't send notifications about keys modified by this
        connection itself.

        ``prefix``  for broadcasting, register a given key prefix, so that
        notifications will be provided only for keys starting with this string.

        See https://redis.io/commands/client-tracking
        """

        if len(prefix) != 0 and bcast is False:
            raise DataError("Prefix can only be used with bcast")

        pieces = ["ON"] if on else ["OFF"]
        if clientid is not None:
            pieces.extend(["REDIRECT", clientid])
        for p in prefix:
            pieces.extend(["PREFIX", p])
        if bcast:
            pieces.append("BCAST")
        if optin:
            pieces.append("OPTIN")
        if optout:
            pieces.append("OPTOUT")
        if noloop:
            pieces.append("NOLOOP")

        return self.execute_command("CLIENT TRACKING", *pieces)

    def client_trackinginfo(self, **kwargs) -> ResponseT:
        """
        Returns the information about the current client connection's
        use of the server assisted client side cache.

        See https://redis.io/commands/client-trackinginfo
        """
        return self.execute_command("CLIENT TRACKINGINFO", **kwargs)

    def client_setname(self, name: str, **kwargs) -> ResponseT:
        """
        Sets the current connection name

        For more information check https://redis.io/commands/client-setname
        """
        return self.execute_command("CLIENT SETNAME", name, **kwargs)

    def client_unblock(
        self,
        client_id: int,
        error: bool = False,
        **kwargs,
    ) -> ResponseT:
        """
        Unblocks a connection by its client id.
        If ``error`` is True, unblocks the client with a special error message.
        If ``error`` is False (default), the client is unblocked using the
        regular timeout mechanism.

        For more information check https://redis.io/commands/client-unblock
        """
        args = ["CLIENT UNBLOCK", int(client_id)]
        if error:
            args.append(b"ERROR")
        return self.execute_command(*args, **kwargs)

    def client_pause(self, timeout: int, all: bool = True, **kwargs) -> ResponseT:
        """
        Suspend all the Redis clients for the specified amount of time
        :param timeout: milliseconds to pause clients

        For more information check https://redis.io/commands/client-pause
        :param all: If true (default) all client commands are blocked.
             otherwise, clients are only blocked if they attempt to execute
             a write command.
             For the WRITE mode, some commands have special behavior:
                 EVAL/EVALSHA: Will block client for all scripts.
                 PUBLISH: Will block client.
                 PFCOUNT: Will block client.
                 WAIT: Acknowledgments will be delayed, so this command will
                 appear blocked.
        """
        args = ["CLIENT PAUSE", str(timeout)]
        if not isinstance(timeout, int):
            raise DataError("CLIENT PAUSE timeout must be an integer")
        if not all:
            args.append("WRITE")
        return self.execute_command(*args, **kwargs)

    def client_unpause(self, **kwargs) -> ResponseT:
        """
        Unpause all redis clients

        For more information check https://redis.io/commands/client-unpause
        """
        return self.execute_command("CLIENT UNPAUSE", **kwargs)

    def client_no_evict(self, mode: str) -> str:
        """
        Sets the client eviction mode for the current connection.

        For more information check https://redis.io/commands/client-no-evict
        """
        return self.execute_command("CLIENT NO-EVICT", mode)

    def command(self, **kwargs):
        """
        Returns dict reply of details about all Redis commands.

        For more information check https://redis.io/commands/command
        """
        return self.execute_command("COMMAND", **kwargs)

    def command_info(self, **kwargs) -> None:
        raise NotImplementedError(
            "COMMAND INFO is intentionally not implemented in the client."
        )

    def command_count(self, **kwargs) -> ResponseT:
        return self.execute_command("COMMAND COUNT", **kwargs)

    def config_get(self, pattern: PatternT = "*", **kwargs) -> ResponseT:
        """
        Return a dictionary of configuration based on the ``pattern``

        For more information check https://redis.io/commands/config-get
        """
        return self.execute_command("CONFIG GET", pattern, **kwargs)

    def config_set(self, name: KeyT, value: EncodableT, **kwargs) -> ResponseT:
        """Set config item ``name`` with ``value``

        For more information check https://redis.io/commands/config-set
        """
        return self.execute_command("CONFIG SET", name, value, **kwargs)

    def config_resetstat(self, **kwargs) -> ResponseT:
        """
        Reset runtime statistics

        For more information check https://redis.io/commands/config-resetstat
        """
        return self.execute_command("CONFIG RESETSTAT", **kwargs)

    def config_rewrite(self, **kwargs) -> ResponseT:
        """
        Rewrite config file with the minimal change to reflect running config.

        For more information check https://redis.io/commands/config-rewrite
        """
        return self.execute_command("CONFIG REWRITE", **kwargs)

    def dbsize(self, **kwargs) -> ResponseT:
        """
        Returns the number of keys in the current database

        For more information check https://redis.io/commands/dbsize
        """
        return self.execute_command("DBSIZE", **kwargs)

    def debug_object(self, key: KeyT, **kwargs) -> ResponseT:
        """
        Returns version specific meta information about a given key

        For more information check https://redis.io/commands/debug-object
        """
        return self.execute_command("DEBUG OBJECT", key, **kwargs)

    def debug_segfault(self, **kwargs) -> None:
        raise NotImplementedError(
            """
            DEBUG SEGFAULT is intentionally not implemented in the client.

            For more information check https://redis.io/commands/debug-segfault
            """
        )

    def echo(self, value: EncodableT, **kwargs) -> ResponseT:
        """
        Echo the string back from the server

        For more information check https://redis.io/commands/echo
        """
        return self.execute_command("ECHO", value, **kwargs)

    def flushall(self, asynchronous: bool = False, **kwargs) -> ResponseT:
        """
        Delete all keys in all databases on the current host.

        ``asynchronous`` indicates whether the operation is
        executed asynchronously by the server.

        For more information check https://redis.io/commands/flushall
        """
        args = []
        if asynchronous:
            args.append(b"ASYNC")
        return self.execute_command("FLUSHALL", *args, **kwargs)

    def flushdb(self, asynchronous: bool = False, **kwargs) -> ResponseT:
        """
        Delete all keys in the current database.

        ``asynchronous`` indicates whether the operation is
        executed asynchronously by the server.

        For more information check https://redis.io/commands/flushdb
        """
        args = []
        if asynchronous:
            args.append(b"ASYNC")
        return self.execute_command("FLUSHDB", *args, **kwargs)

    def sync(self) -> ResponseT:
        """
        Initiates a replication stream from the master.

        For more information check https://redis.io/commands/sync
        """
        from redis.client import NEVER_DECODE

        options = {}
        options[NEVER_DECODE] = []
        return self.execute_command("SYNC", **options)

    def psync(self, replicationid: str, offset: int):
        """
        Initiates a replication stream from the master.
        Newer version for `sync`.

        For more information check https://redis.io/commands/sync
        """
        from redis.client import NEVER_DECODE

        options = {}
        options[NEVER_DECODE] = []
        return self.execute_command("PSYNC", replicationid, offset, **options)

    def swapdb(self, first: int, second: int, **kwargs) -> ResponseT:
        """
        Swap two databases

        For more information check https://redis.io/commands/swapdb
        """
        return self.execute_command("SWAPDB", first, second, **kwargs)

    def select(self, index: int, **kwargs) -> ResponseT:
        """Select the Redis logical database at index.

        See: https://redis.io/commands/select
        """
        return self.execute_command("SELECT", index, **kwargs)

    def info(self, section: Union[str, None] = None, **kwargs) -> ResponseT:
        """
        Returns a dictionary containing information about the Redis server

        The ``section`` option can be used to select a specific section
        of information

        The section option is not supported by older versions of Redis Server,
        and will generate ResponseError

        For more information check https://redis.io/commands/info
        """
        if section is None:
            return self.execute_command("INFO", **kwargs)
        else:
            return self.execute_command("INFO", section, **kwargs)

    def lastsave(self, **kwargs) -> ResponseT:
        """
        Return a Python datetime object representing the last time the
        Redis database was saved to disk

        For more information check https://redis.io/commands/lastsave
        """
        return self.execute_command("LASTSAVE", **kwargs)

    def lolwut(self, *version_numbers: Union[str, float], **kwargs) -> ResponseT:
        """
        Get the Redis version and a piece of generative computer art

        See: https://redis.io/commands/lolwut
        """
        if version_numbers:
            return self.execute_command("LOLWUT VERSION", *version_numbers, **kwargs)
        else:
            return self.execute_command("LOLWUT", **kwargs)

    def reset(self) -> ResponseT:
        """Perform a full reset on the connection's server side contenxt.

        See: https://redis.io/commands/reset
        """
        return self.execute_command("RESET")

    def migrate(
        self,
        host: str,
        port: int,
        keys: KeysT,
        destination_db: int,
        timeout: int,
        copy: bool = False,
        replace: bool = False,
        auth: Union[str, None] = None,
        **kwargs,
    ) -> ResponseT:
        """
        Migrate 1 or more keys from the current Redis server to a different
        server specified by the ``host``, ``port`` and ``destination_db``.

        The ``timeout``, specified in milliseconds, indicates the maximum
        time the connection between the two servers can be idle before the
        command is interrupted.

        If ``copy`` is True, the specified ``keys`` are NOT deleted from
        the source server.

        If ``replace`` is True, this operation will overwrite the keys
        on the destination server if they exist.

        If ``auth`` is specified, authenticate to the destination server with
        the password provided.

        For more information check https://redis.io/commands/migrate
        """
        keys = list_or_args(keys, [])
        if not keys:
            raise DataError("MIGRATE requires at least one key")
        pieces = []
        if copy:
            pieces.append(b"COPY")
        if replace:
            pieces.append(b"REPLACE")
        if auth:
            pieces.append(b"AUTH")
            pieces.append(auth)
        pieces.append(b"KEYS")
        pieces.extend(keys)
        return self.execute_command(
            "MIGRATE", host, port, "", destination_db, timeout, *pieces, **kwargs
        )

    def object(self, infotype: str, key: KeyT, **kwargs) -> ResponseT:
        """
        Return the encoding, idletime, or refcount about the key
        """
        return self.execute_command(
            "OBJECT", infotype, key, infotype=infotype, **kwargs
        )

    def memory_doctor(self, **kwargs) -> None:
        raise NotImplementedError(
            """
            MEMORY DOCTOR is intentionally not implemented in the client.

            For more information check https://redis.io/commands/memory-doctor
            """
        )

    def memory_help(self, **kwargs) -> None:
        raise NotImplementedError(
            """
            MEMORY HELP is intentionally not implemented in the client.

            For more information check https://redis.io/commands/memory-help
            """
        )

    def memory_stats(self, **kwargs) -> ResponseT:
        """
        Return a dictionary of memory stats

        For more information check https://redis.io/commands/memory-stats
        """
        return self.execute_command("MEMORY STATS", **kwargs)

    def memory_malloc_stats(self, **kwargs) -> ResponseT:
        """
        Return an internal statistics report from the memory allocator.

        See: https://redis.io/commands/memory-malloc-stats
        """
        return self.execute_command("MEMORY MALLOC-STATS", **kwargs)

    def memory_usage(
        self, key: KeyT, samples: Union[int, None] = None, **kwargs
    ) -> ResponseT:
        """
        Return the total memory usage for key, its value and associated
        administrative overheads.

        For nested data structures, ``samples`` is the number of elements to
        sample. If left unspecified, the server's default is 5. Use 0 to sample
        all elements.

        For more information check https://redis.io/commands/memory-usage
        """
        args = []
        if isinstance(samples, int):
            args.extend([b"SAMPLES", samples])
        return self.execute_command("MEMORY USAGE", key, *args, **kwargs)

    def memory_purge(self, **kwargs) -> ResponseT:
        """
        Attempts to purge dirty pages for reclamation by allocator

        For more information check https://redis.io/commands/memory-purge
        """
        return self.execute_command("MEMORY PURGE", **kwargs)

    def ping(self, **kwargs) -> ResponseT:
        """
        Ping the Redis server

        For more information check https://redis.io/commands/ping
        """
        return self.execute_command("PING", **kwargs)

    def quit(self, **kwargs) -> ResponseT:
        """
        Ask the server to close the connection.

        For more information check https://redis.io/commands/quit
        """
        return self.execute_command("QUIT", **kwargs)

    def replicaof(self, *args, **kwargs) -> ResponseT:
        """
        Update the replication settings of a redis replica, on the fly.
        Examples of valid arguments include:
            NO ONE (set no replication)
            host port (set to the host and port of a redis server)

        For more information check  https://redis.io/commands/replicaof
        """
        return self.execute_command("REPLICAOF", *args, **kwargs)

    def save(self, **kwargs) -> ResponseT:
        """
        Tell the Redis server to save its data to disk,
        blocking until the save is complete

        For more information check https://redis.io/commands/save
        """
        return self.execute_command("SAVE", **kwargs)

    def shutdown(self, save: bool = False, nosave: bool = False, **kwargs) -> None:
        """Shutdown the Redis server.  If Redis has persistence configured,
        data will be flushed before shutdown.  If the "save" option is set,
        a data flush will be attempted even if there is no persistence
        configured.  If the "nosave" option is set, no data flush will be
        attempted.  The "save" and "nosave" options cannot both be set.

        For more information check https://redis.io/commands/shutdown
        """
        if save and nosave:
            raise DataError("SHUTDOWN save and nosave cannot both be set")
        args = ["SHUTDOWN"]
        if save:
            args.append("SAVE")
        if nosave:
            args.append("NOSAVE")
        try:
            self.execute_command(*args, **kwargs)
        except ConnectionError:
            # a ConnectionError here is expected
            return
        raise RedisError("SHUTDOWN seems to have failed.")

    def slaveof(
        self, host: Union[str, None] = None, port: Union[int, None] = None, **kwargs
    ) -> ResponseT:
        """
        Set the server to be a replicated slave of the instance identified
        by the ``host`` and ``port``. If called without arguments, the
        instance is promoted to a master instead.

        For more information check https://redis.io/commands/slaveof
        """
        if host is None and port is None:
            return self.execute_command("SLAVEOF", b"NO", b"ONE", **kwargs)
        return self.execute_command("SLAVEOF", host, port, **kwargs)

    def slowlog_get(self, num: Union[int, None] = None, **kwargs) -> ResponseT:
        """
        Get the entries from the slowlog. If ``num`` is specified, get the
        most recent ``num`` items.

        For more information check https://redis.io/commands/slowlog-get
        """
        from redis.client import NEVER_DECODE

        args = ["SLOWLOG GET"]
        if num is not None:
            args.append(num)
        decode_responses = self.get_connection_kwargs().get("decode_responses", False)
        if decode_responses is True:
            kwargs[NEVER_DECODE] = []
        return self.execute_command(*args, **kwargs)

    def slowlog_len(self, **kwargs) -> ResponseT:
        """
        Get the number of items in the slowlog

        For more information check https://redis.io/commands/slowlog-len
        """
        return self.execute_command("SLOWLOG LEN", **kwargs)

    def slowlog_reset(self, **kwargs) -> ResponseT:
        """
        Remove all items in the slowlog

        For more information check https://redis.io/commands/slowlog-reset
        """
        return self.execute_command("SLOWLOG RESET", **kwargs)

    def time(self, **kwargs) -> ResponseT:
        """
        Returns the server time as a 2-item tuple of ints:
        (seconds since epoch, microseconds into this second).

        For more information check https://redis.io/commands/time
        """
        return self.execute_command("TIME", **kwargs)

    def wait(self, num_replicas: int, timeout: int, **kwargs) -> ResponseT:
        """
        Redis synchronous replication
        That returns the number of replicas that processed the query when
        we finally have at least ``num_replicas``, or when the ``timeout`` was
        reached.

        For more information check https://redis.io/commands/wait
        """
        return self.execute_command("WAIT", num_replicas, timeout, **kwargs)

    def hello(self):
        """
        This function throws a NotImplementedError since it is intentionally
        not supported.
        """
        raise NotImplementedError(
            "HELLO is intentionally not implemented in the client."
        )

    def failover(self):
        """
        This function throws a NotImplementedError since it is intentionally
        not supported.
        """
        raise NotImplementedError(
            "FAILOVER is intentionally not implemented in the client."
        )


AsyncManagementCommands = ManagementCommands


class AsyncManagementCommands(ManagementCommands):
    async def command_info(self, **kwargs) -> None:
        return super().command_info(**kwargs)

    async def debug_segfault(self, **kwargs) -> None:
        return super().debug_segfault(**kwargs)

    async def memory_doctor(self, **kwargs) -> None:
        return super().memory_doctor(**kwargs)

    async def memory_help(self, **kwargs) -> None:
        return super().memory_help(**kwargs)

    async def shutdown(
        self, save: bool = False, nosave: bool = False, **kwargs
    ) -> None:
        """Shutdown the Redis server.  If Redis has persistence configured,
        data will be flushed before shutdown.  If the "save" option is set,
        a data flush will be attempted even if there is no persistence
        configured.  If the "nosave" option is set, no data flush will be
        attempted.  The "save" and "nosave" options cannot both be set.

        For more information check https://redis.io/commands/shutdown
        """
        if save and nosave:
            raise DataError("SHUTDOWN save and nosave cannot both be set")
        args = ["SHUTDOWN"]
        if save:
            args.append("SAVE")
        if nosave:
            args.append("NOSAVE")
        try:
            await self.execute_command(*args, **kwargs)
        except ConnectionError:
            # a ConnectionError here is expected
            return
        raise RedisError("SHUTDOWN seems to have failed.")


class BitFieldOperation:
    """
    Command builder for BITFIELD commands.
    """

    def __init__(
        self,
        client: Union["Redis", "AsyncRedis"],
        key: str,
        default_overflow: Union[str, None] = None,
    ):
        self.client = client
        self.key = key
        self._default_overflow = default_overflow
        # for typing purposes, run the following in constructor and in reset()
        self.operations: list[tuple[EncodableT, ...]] = []
        self._last_overflow = "WRAP"
        self.reset()

    def reset(self):
        """
        Reset the state of the instance to when it was constructed
        """
        self.operations = []
        self._last_overflow = "WRAP"
        self.overflow(self._default_overflow or self._last_overflow)

    def overflow(self, overflow: str):
        """
        Update the overflow algorithm of successive INCRBY operations
        :param overflow: Overflow algorithm, one of WRAP, SAT, FAIL. See the
            Redis docs for descriptions of these algorithmsself.
        :returns: a :py:class:`BitFieldOperation` instance.
        """
        overflow = overflow.upper()
        if overflow != self._last_overflow:
            self._last_overflow = overflow
            self.operations.append(("OVERFLOW", overflow))
        return self

    def incrby(
        self,
        fmt: str,
        offset: BitfieldOffsetT,
        increment: int,
        overflow: Union[str, None] = None,
    ):
        """
        Increment a bitfield by a given amount.
        :param fmt: format-string for the bitfield being updated, e.g. 'u8'
            for an unsigned 8-bit integer.
        :param offset: offset (in number of bits). If prefixed with a
            '#', this is an offset multiplier, e.g. given the arguments
            fmt='u8', offset='#2', the offset will be 16.
        :param int increment: value to increment the bitfield by.
        :param str overflow: overflow algorithm. Defaults to WRAP, but other
            acceptable values are SAT and FAIL. See the Redis docs for
            descriptions of these algorithms.
        :returns: a :py:class:`BitFieldOperation` instance.
        """
        if overflow is not None:
            self.overflow(overflow)

        self.operations.append(("INCRBY", fmt, offset, increment))
        return self

    def get(self, fmt: str, offset: BitfieldOffsetT):
        """
        Get the value of a given bitfield.
        :param fmt: format-string for the bitfield being read, e.g. 'u8' for
            an unsigned 8-bit integer.
        :param offset: offset (in number of bits). If prefixed with a
            '#', this is an offset multiplier, e.g. given the arguments
            fmt='u8', offset='#2', the offset will be 16.
        :returns: a :py:class:`BitFieldOperation` instance.
        """
        self.operations.append(("GET", fmt, offset))
        return self

    def set(self, fmt: str, offset: BitfieldOffsetT, value: int):
        """
        Set the value of a given bitfield.
        :param fmt: format-string for the bitfield being read, e.g. 'u8' for
            an unsigned 8-bit integer.
        :param offset: offset (in number of bits). If prefixed with a
            '#', this is an offset multiplier, e.g. given the arguments
            fmt='u8', offset='#2', the offset will be 16.
        :param int value: value to set at the given position.
        :returns: a :py:class:`BitFieldOperation` instance.
        """
        self.operations.append(("SET", fmt, offset, value))
        return self

    @property
    def command(self):
        cmd = ["BITFIELD", self.key]
        for ops in self.operations:
            cmd.extend(ops)
        return cmd

    def execute(self) -> ResponseT:
        """
        Execute the operation(s) in a single BITFIELD command. The return value
        is a list of values corresponding to each operation. If the client
        used to create this instance was a pipeline, the list of values
        will be present within the pipeline's execute.
        """
        command = self.command
        self.reset()
        return self.client.execute_command(*command)


class BasicKeyCommands(CommandsProtocol):
    """
    Redis basic key-based commands
    """

    def append(self, key: KeyT, value: EncodableT) -> ResponseT:
        """
        Appends the string ``value`` to the value at ``key``. If ``key``
        doesn't already exist, create it with a value of ``value``.
        Returns the new length of the value at ``key``.

        For more information check https://redis.io/commands/append
        """
        return self.execute_command("APPEND", key, value)

    def bitcount(
        self,
        key: KeyT,
        start: Union[int, None] = None,
        end: Union[int, None] = None,
    ) -> ResponseT:
        """
        Returns the count of set bits in the value of ``key``.  Optional
        ``start`` and ``end`` parameters indicate which bytes to consider

        For more information check https://redis.io/commands/bitcount
        """
        params = [key]
        if start is not None and end is not None:
            params.append(start)
            params.append(end)
        elif (start is not None and end is None) or (end is not None and start is None):
            raise DataError("Both start and end must be specified")
        return self.execute_command("BITCOUNT", *params)

    def bitfield(
        self: Union["Redis", "AsyncRedis"],
        key: KeyT,
        default_overflow: Union[str, None] = None,
    ) -> BitFieldOperation:
        """
        Return a BitFieldOperation instance to conveniently construct one or
        more bitfield operations on ``key``.

        For more information check https://redis.io/commands/bitfield
        """
        return BitFieldOperation(self, key, default_overflow=default_overflow)

    def bitop(
        self,
        operation: str,
        dest: KeyT,
        *keys: KeyT,
    ) -> ResponseT:
        """
        Perform a bitwise operation using ``operation`` between ``keys`` and
        store the result in ``dest``.

        For more information check https://redis.io/commands/bitop
        """
        return self.execute_command("BITOP", operation, dest, *keys)

    def bitpos(
        self,
        key: KeyT,
        bit: int,
        start: Union[int, None] = None,
        end: Union[int, None] = None,
    ) -> ResponseT:
        """
        Return the position of the first bit set to 1 or 0 in a string.
        ``start`` and ``end`` defines search range. The range is interpreted
        as a range of bytes and not a range of bits, so start=0 and end=2
        means to look at the first three bytes.

        For more information check https://redis.io/commands/bitpos
        """
        if bit not in (0, 1):
            raise DataError("bit must be 0 or 1")
        params = [key, bit]

        start is not None and params.append(start)

        if start is not None and end is not None:
            params.append(end)
        elif start is None and end is not None:
            raise DataError("start argument is not set, " "when end is specified")
        return self.execute_command("BITPOS", *params)

    def copy(
        self,
        source: str,
        destination: str,
        destination_db: Union[str, None] = None,
        replace: bool = False,
    ) -> ResponseT:
        """
        Copy the value stored in the ``source`` key to the ``destination`` key.

        ``destination_db`` an alternative destination database. By default,
        the ``destination`` key is created in the source Redis database.

        ``replace`` whether the ``destination`` key should be removed before
        copying the value to it. By default, the value is not copied if
        the ``destination`` key already exists.

        For more information check https://redis.io/commands/copy
        """
        params = [source, destination]
        if destination_db is not None:
            params.extend(["DB", destination_db])
        if replace:
            params.append("REPLACE")
        return self.execute_command("COPY", *params)

    def decrby(self, name: KeyT, amount: int = 1) -> ResponseT:
        """
        Decrements the value of ``key`` by ``amount``.  If no key exists,
        the value will be initialized as 0 - ``amount``

        For more information check https://redis.io/commands/decrby
        """
        return self.execute_command("DECRBY", name, amount)

    decr = decrby

    def delete(self, *names: KeyT) -> ResponseT:
        """
        Delete one or more keys specified by ``names``
        """
        return self.execute_command("DEL", *names)

    def __delitem__(self, name: KeyT):
        self.delete(name)

    def dump(self, name: KeyT) -> ResponseT:
        """
        Return a serialized version of the value stored at the specified key.
        If key does not exist a nil bulk reply is returned.

        For more information check https://redis.io/commands/dump
        """
        from redis.client import NEVER_DECODE

        options = {}
        options[NEVER_DECODE] = []
        return self.execute_command("DUMP", name, **options)

    def exists(self, *names: KeyT) -> ResponseT:
        """
        Returns the number of ``names`` that exist

        For more information check https://redis.io/commands/exists
        """
        return self.execute_command("EXISTS", *names)

    __contains__ = exists

    def expire(self, name: KeyT, time: ExpiryT) -> ResponseT:
        """
        Set an expire flag on key ``name`` for ``time`` seconds. ``time``
        can be represented by an integer or a Python timedelta object.

        For more information check https://redis.io/commands/expire
        """
        if isinstance(time, datetime.timedelta):
            time = int(time.total_seconds())
        return self.execute_command("EXPIRE", name, time)

    def expireat(self, name: KeyT, when: AbsExpiryT) -> ResponseT:
        """
        Set an expire flag on key ``name``. ``when`` can be represented
        as an integer indicating unix time or a Python datetime object.

        For more information check https://redis.io/commands/expireat
        """
        if isinstance(when, datetime.datetime):
            when = int(time.mktime(when.timetuple()))
        return self.execute_command("EXPIREAT", name, when)

    def get(self, name: KeyT) -> ResponseT:
        """
        Return the value at key ``name``, or None if the key doesn't exist

        For more information check https://redis.io/commands/get
        """
        return self.execute_command("GET", name)

    def getdel(self, name: KeyT) -> ResponseT:
        """
        Get the value at key ``name`` and delete the key. This command
        is similar to GET, except for the fact that it also deletes
        the key on success (if and only if the key's value type
        is a string).

        For more information check https://redis.io/commands/getdel
        """
        return self.execute_command("GETDEL", name)

    def getex(
        self,
        name: KeyT,
        ex: Union[ExpiryT, None] = None,
        px: Union[ExpiryT, None] = None,
        exat: Union[AbsExpiryT, None] = None,
        pxat: Union[AbsExpiryT, None] = None,
        persist: bool = False,
    ) -> ResponseT:
        """
        Get the value of key and optionally set its expiration.
        GETEX is similar to GET, but is a write command with
        additional options. All time parameters can be given as
        datetime.timedelta or integers.

        ``ex`` sets an expire flag on key ``name`` for ``ex`` seconds.

        ``px`` sets an expire flag on key ``name`` for ``px`` milliseconds.

        ``exat`` sets an expire flag on key ``name`` for ``ex`` seconds,
        specified in unix time.

        ``pxat`` sets an expire flag on key ``name`` for ``ex`` milliseconds,
        specified in unix time.

        ``persist`` remove the time to live associated with ``name``.

        For more information check https://redis.io/commands/getex
        """

        opset = {ex, px, exat, pxat}
        if len(opset) > 2 or len(opset) > 1 and persist:
            raise DataError(
                "``ex``, ``px``, ``exat``, ``pxat``, "
                "and ``persist`` are mutually exclusive."
            )

        pieces: list[EncodableT] = []
        # similar to set command
        if ex is not None:
            pieces.append("EX")
            if isinstance(ex, datetime.timedelta):
                ex = int(ex.total_seconds())
            pieces.append(ex)
        if px is not None:
            pieces.append("PX")
            if isinstance(px, datetime.timedelta):
                px = int(px.total_seconds() * 1000)
            pieces.append(px)
        # similar to pexpireat command
        if exat is not None:
            pieces.append("EXAT")
            if isinstance(exat, datetime.datetime):
                s = int(exat.microsecond / 1000000)
                exat = int(time.mktime(exat.timetuple())) + s
            pieces.append(exat)
        if pxat is not None:
            pieces.append("PXAT")
            if isinstance(pxat, datetime.datetime):
                ms = int(pxat.microsecond / 1000)
                pxat = int(time.mktime(pxat.timetuple())) * 1000 + ms
            pieces.append(pxat)
        if persist:
            pieces.append("PERSIST")

        return self.execute_command("GETEX", name, *pieces)

    def __getitem__(self, name: KeyT):
        """
        Return the value at key ``name``, raises a KeyError if the key
        doesn't exist.
        """
        value = self.get(name)
        if value is not None:
            return value
        raise KeyError(name)

    def getbit(self, name: KeyT, offset: int) -> ResponseT:
        """
        Returns a boolean indicating the value of ``offset`` in ``name``

        For more information check https://redis.io/commands/getbit
        """
        return self.execute_command("GETBIT", name, offset)

    def getrange(self, key: KeyT, start: int, end: int) -> ResponseT:
        """
        Returns the substring of the string value stored at ``key``,
        determined by the offsets ``start`` and ``end`` (both are inclusive)

        For more information check https://redis.io/commands/getrange
        """
        return self.execute_command("GETRANGE", key, start, end)

    def getset(self, name: KeyT, value: EncodableT) -> ResponseT:
        """
        Sets the value at key ``name`` to ``value``
        and returns the old value at key ``name`` atomically.

        As per Redis 6.2, GETSET is considered deprecated.
        Please use SET with GET parameter in new code.

        For more information check https://redis.io/commands/getset
        """
        return self.execute_command("GETSET", name, value)

    def incrby(self, name: KeyT, amount: int = 1) -> ResponseT:
        """
        Increments the value of ``key`` by ``amount``.  If no key exists,
        the value will be initialized as ``amount``

        For more information check https://redis.io/commands/incrby
        """
        return self.execute_command("INCRBY", name, amount)

    incr = incrby

    def incrbyfloat(self, name: KeyT, amount: float = 1.0) -> ResponseT:
        """
        Increments the value at key ``name`` by floating ``amount``.
        If no key exists, the value will be initialized as ``amount``

        For more information check https://redis.io/commands/incrbyfloat
        """
        return self.execute_command("INCRBYFLOAT", name, amount)

    def keys(self, pattern: PatternT = "*", **kwargs) -> ResponseT:
        """
        Returns a list of keys matching ``pattern``

        For more information check https://redis.io/commands/keys
        """
        return self.execute_command("KEYS", pattern, **kwargs)

    def lmove(
        self,
        first_list: str,
        second_list: str,
        src: str = "LEFT",
        dest: str = "RIGHT",
    ) -> ResponseT:
        """
        Atomically returns and removes the first/last element of a list,
        pushing it as the first/last element on the destination list.
        Returns the element being popped and pushed.

        For more information check https://redis.io/commands/lmove
        """
        params = [first_list, second_list, src, dest]
        return self.execute_command("LMOVE", *params)

    def blmove(
        self,
        first_list: str,
        second_list: str,
        timeout: int,
        src: str = "LEFT",
        dest: str = "RIGHT",
    ) -> ResponseT:
        """
        Blocking version of lmove.

        For more information check https://redis.io/commands/blmove
        """
        params = [first_list, second_list, src, dest, timeout]
        return self.execute_command("BLMOVE", *params)

    def mget(self, keys: KeysT, *args: EncodableT) -> ResponseT:
        """
        Returns a list of values ordered identically to ``keys``

        For more information check https://redis.io/commands/mget
        """
        from redis.client import EMPTY_RESPONSE

        args = list_or_args(keys, args)
        options = {}
        if not args:
            options[EMPTY_RESPONSE] = []
        return self.execute_command("MGET", *args, **options)

    def mset(self, mapping: Mapping[AnyKeyT, EncodableT]) -> ResponseT:
        """
        Sets key/values based on a mapping. Mapping is a dictionary of
        key/value pairs. Both keys and values should be strings or types that
        can be cast to a string via str().

        For more information check https://redis.io/commands/mset
        """
        items = []
        for pair in mapping.items():
            items.extend(pair)
        return self.execute_command("MSET", *items)

    def msetnx(self, mapping: Mapping[AnyKeyT, EncodableT]) -> ResponseT:
        """
        Sets key/values based on a mapping if none of the keys are already set.
        Mapping is a dictionary of key/value pairs. Both keys and values
        should be strings or types that can be cast to a string via str().
        Returns a boolean indicating if the operation was successful.

        For more information check https://redis.io/commands/msetnx
        """
        items = []
        for pair in mapping.items():
            items.extend(pair)
        return self.execute_command("MSETNX", *items)

    def move(self, name: KeyT, db: int) -> ResponseT:
        """
        Moves the key ``name`` to a different Redis database ``db``

        For more information check https://redis.io/commands/move
        """
        return self.execute_command("MOVE", name, db)

    def persist(self, name: KeyT) -> ResponseT:
        """
        Removes an expiration on ``name``

        For more information check https://redis.io/commands/persist
        """
        return self.execute_command("PERSIST", name)

    def pexpire(self, name: KeyT, time: ExpiryT) -> ResponseT:
        """
        Set an expire flag on key ``name`` for ``time`` milliseconds.
        ``time`` can be represented by an integer or a Python timedelta
        object.

        For more information check https://redis.io/commands/pexpire
        """
        if isinstance(time, datetime.timedelta):
            time = int(time.total_seconds() * 1000)
        return self.execute_command("PEXPIRE", name, time)

    def pexpireat(self, name: KeyT, when: AbsExpiryT) -> ResponseT:
        """
        Set an expire flag on key ``name``. ``when`` can be represented
        as an integer representing unix time in milliseconds (unix time * 1000)
        or a Python datetime object.

        For more information check https://redis.io/commands/pexpireat
        """
        if isinstance(when, datetime.datetime):
            ms = int(when.microsecond / 1000)
            when = int(time.mktime(when.timetuple())) * 1000 + ms
        return self.execute_command("PEXPIREAT", name, when)

    def psetex(
        self,
        name: KeyT,
        time_ms: ExpiryT,
        value: EncodableT,
    ):
        """
        Set the value of key ``name`` to ``value`` that expires in ``time_ms``
        milliseconds. ``time_ms`` can be represented by an integer or a Python
        timedelta object

        For more information check https://redis.io/commands/psetex
        """
        if isinstance(time_ms, datetime.timedelta):
            time_ms = int(time_ms.total_seconds() * 1000)
        return self.execute_command("PSETEX", name, time_ms, value)

    def pttl(self, name: KeyT) -> ResponseT:
        """
        Returns the number of milliseconds until the key ``name`` will expire

        For more information check https://redis.io/commands/pttl
        """
        return self.execute_command("PTTL", name)

    def hrandfield(
        self,
        key: str,
        count: int = None,
        withvalues: bool = False,
    ) -> ResponseT:
        """
        Return a random field from the hash value stored at key.

        count: if the argument is positive, return an array of distinct fields.
        If called with a negative count, the behavior changes and the command
        is allowed to return the same field multiple times. In this case,
        the number of returned fields is the absolute value of the
        specified count.
        withvalues: The optional WITHVALUES modifier changes the reply so it
        includes the respective values of the randomly selected hash fields.

        For more information check https://redis.io/commands/hrandfield
        """
        params = []
        if count is not None:
            params.append(count)
        if withvalues:
            params.append("WITHVALUES")

        return self.execute_command("HRANDFIELD", key, *params)

    def randomkey(self, **kwargs) -> ResponseT:
        """
        Returns the name of a random key

        For more information check https://redis.io/commands/randomkey
        """
        return self.execute_command("RANDOMKEY", **kwargs)

    def rename(self, src: KeyT, dst: KeyT) -> ResponseT:
        """
        Rename key ``src`` to ``dst``

        For more information check https://redis.io/commands/rename
        """
        return self.execute_command("RENAME", src, dst)

    def renamenx(self, src: KeyT, dst: KeyT):
        """
        Rename key ``src`` to ``dst`` if ``dst`` doesn't already exist

        For more information check https://redis.io/commands/renamenx
        """
        return self.execute_command("RENAMENX", src, dst)

    def restore(
        self,
        name: KeyT,
        ttl: float,
        value: EncodableT,
        replace: bool = False,
        absttl: bool = False,
        idletime: Union[int, None] = None,
        frequency: Union[int, None] = None,
    ) -> ResponseT:
        """
        Create a key using the provided serialized value, previously obtained
        using DUMP.

        ``replace`` allows an existing key on ``name`` to be overridden. If
        it's not specified an error is raised on collision.

        ``absttl`` if True, specified ``ttl`` should represent an absolute Unix
        timestamp in milliseconds in which the key will expire. (Redis 5.0 or
        greater).

        ``idletime`` Used for eviction, this is the number of seconds the
        key must be idle, prior to execution.

        ``frequency`` Used for eviction, this is the frequency counter of
        the object stored at the key, prior to execution.

        For more information check https://redis.io/commands/restore
        """
        params = [name, ttl, value]
        if replace:
            params.append("REPLACE")
        if absttl:
            params.append("ABSTTL")
        if idletime is not None:
            params.append("IDLETIME")
            try:
                params.append(int(idletime))
            except ValueError:
                raise DataError("idletimemust be an integer")

        if frequency is not None:
            params.append("FREQ")
            try:
                params.append(int(frequency))
            except ValueError:
                raise DataError("frequency must be an integer")

        return self.execute_command("RESTORE", *params)

    def set(
        self,
        name: KeyT,
        value: EncodableT,
        ex: Union[ExpiryT, None] = None,
        px: Union[ExpiryT, None] = None,
        nx: bool = False,
        xx: bool = False,
        keepttl: bool = False,
        get: bool = False,
        exat: Union[AbsExpiryT, None] = None,
        pxat: Union[AbsExpiryT, None] = None,
    ) -> ResponseT:
        """
        Set the value at key ``name`` to ``value``

        ``ex`` sets an expire flag on key ``name`` for ``ex`` seconds.

        ``px`` sets an expire flag on key ``name`` for ``px`` milliseconds.

        ``nx`` if set to True, set the value at key ``name`` to ``value`` only
            if it does not exist.

        ``xx`` if set to True, set the value at key ``name`` to ``value`` only
            if it already exists.

        ``keepttl`` if True, retain the time to live associated with the key.
            (Available since Redis 6.0)

        ``get`` if True, set the value at key ``name`` to ``value`` and return
            the old value stored at key, or None if the key did not exist.
            (Available since Redis 6.2)

        ``exat`` sets an expire flag on key ``name`` for ``ex`` seconds,
            specified in unix time.

        ``pxat`` sets an expire flag on key ``name`` for ``ex`` milliseconds,
            specified in unix time.

        For more information check https://redis.io/commands/set
        """
        pieces: list[EncodableT] = [name, value]
        options = {}
        if ex is not None:
            pieces.append("EX")
            if isinstance(ex, datetime.timedelta):
                pieces.append(int(ex.total_seconds()))
            elif isinstance(ex, int):
                pieces.append(ex)
            else:
                raise DataError("ex must be datetime.timedelta or int")
        if px is not None:
            pieces.append("PX")
            if isinstance(px, datetime.timedelta):
                pieces.append(int(px.total_seconds() * 1000))
            elif isinstance(px, int):
                pieces.append(px)
            else:
                raise DataError("px must be datetime.timedelta or int")
        if exat is not None:
            pieces.append("EXAT")
            if isinstance(exat, datetime.datetime):
                s = int(exat.microsecond / 1000000)
                exat = int(time.mktime(exat.timetuple())) + s
            pieces.append(exat)
        if pxat is not None:
            pieces.append("PXAT")
            if isinstance(pxat, datetime.datetime):
                ms = int(pxat.microsecond / 1000)
                pxat = int(time.mktime(pxat.timetuple())) * 1000 + ms
            pieces.append(pxat)
        if keepttl:
            pieces.append("KEEPTTL")

        if nx:
            pieces.append("NX")
        if xx:
            pieces.append("XX")

        if get:
            pieces.append("GET")
            options["get"] = True

        return self.execute_command("SET", *pieces, **options)

    def __setitem__(self, name: KeyT, value: EncodableT):
        self.set(name, value)

    def setbit(self, name: KeyT, offset: int, value: int) -> ResponseT:
        """
        Flag the ``offset`` in ``name`` as ``value``. Returns a boolean
        indicating the previous value of ``offset``.

        For more information check https://redis.io/commands/setbit
        """
        value = value and 1 or 0
        return self.execute_command("SETBIT", name, offset, value)

    def setex(self, name: KeyT, time: ExpiryT, value: EncodableT) -> ResponseT:
        """
        Set the value of key ``name`` to ``value`` that expires in ``time``
        seconds. ``time`` can be represented by an integer or a Python
        timedelta object.

        For more information check https://redis.io/commands/setex
        """
        if isinstance(time, datetime.timedelta):
            time = int(time.total_seconds())
        return self.execute_command("SETEX", name, time, value)

    def setnx(self, name: KeyT, value: EncodableT) -> ResponseT:
        """
        Set the value of key ``name`` to ``value`` if key doesn't exist

        For more information check https://redis.io/commands/setnx
        """
        return self.execute_command("SETNX", name, value)

    def setrange(
        self,
        name: KeyT,
        offset: int,
        value: EncodableT,
    ) -> ResponseT:
        """
        Overwrite bytes in the value of ``name`` starting at ``offset`` with
        ``value``. If ``offset`` plus the length of ``value`` exceeds the
        length of the original value, the new value will be larger than before.
        If ``offset`` exceeds the length of the original value, null bytes
        will be used to pad between the end of the previous value and the start
        of what's being injected.

        Returns the length of the new string.

        For more information check https://redis.io/commands/setrange
        """
        return self.execute_command("SETRANGE", name, offset, value)

    def stralgo(
        self,
        algo: Literal["LCS"],
        value1: KeyT,
        value2: KeyT,
        specific_argument: Union[Literal["strings"], Literal["keys"]] = "strings",
        len: bool = False,
        idx: bool = False,
        minmatchlen: Union[int, None] = None,
        withmatchlen: bool = False,
        **kwargs,
    ) -> ResponseT:
        """
        Implements complex algorithms that operate on strings.
        Right now the only algorithm implemented is the LCS algorithm
        (longest common substring). However new algorithms could be
        implemented in the future.

        ``algo`` Right now must be LCS
        ``value1`` and ``value2`` Can be two strings or two keys
        ``specific_argument`` Specifying if the arguments to the algorithm
        will be keys or strings. strings is the default.
        ``len`` Returns just the len of the match.
        ``idx`` Returns the match positions in each string.
        ``minmatchlen`` Restrict the list of matches to the ones of a given
        minimal length. Can be provided only when ``idx`` set to True.
        ``withmatchlen`` Returns the matches with the len of the match.
        Can be provided only when ``idx`` set to True.

        For more information check https://redis.io/commands/stralgo
        """
        # check validity
        supported_algo = ["LCS"]
        if algo not in supported_algo:
            supported_algos_str = ", ".join(supported_algo)
            raise DataError(f"The supported algorithms are: {supported_algos_str}")
        if specific_argument not in ["keys", "strings"]:
            raise DataError("specific_argument can be only keys or strings")
        if len and idx:
            raise DataError("len and idx cannot be provided together.")

        pieces: list[EncodableT] = [algo, specific_argument.upper(), value1, value2]
        if len:
            pieces.append(b"LEN")
        if idx:
            pieces.append(b"IDX")
        try:
            int(minmatchlen)
            pieces.extend([b"MINMATCHLEN", minmatchlen])
        except TypeError:
            pass
        if withmatchlen:
            pieces.append(b"WITHMATCHLEN")

        return self.execute_command(
            "STRALGO",
            *pieces,
            len=len,
            idx=idx,
            minmatchlen=minmatchlen,
            withmatchlen=withmatchlen,
            **kwargs,
        )

    def strlen(self, name: KeyT) -> ResponseT:
        """
        Return the number of bytes stored in the value of ``name``

        For more information check https://redis.io/commands/strlen
        """
        return self.execute_command("STRLEN", name)

    def substr(self, name: KeyT, start: int, end: int = -1) -> ResponseT:
        """
        Return a substring of the string at key ``name``. ``start`` and ``end``
        are 0-based integers specifying the portion of the string to return.
        """
        return self.execute_command("SUBSTR", name, start, end)

    def touch(self, *args: KeyT) -> ResponseT:
        """
        Alters the last access time of a key(s) ``*args``. A key is ignored
        if it does not exist.

        For more information check https://redis.io/commands/touch
        """
        return self.execute_command("TOUCH", *args)

    def ttl(self, name: KeyT) -> ResponseT:
        """
        Returns the number of seconds until the key ``name`` will expire

        For more information check https://redis.io/commands/ttl
        """
        return self.execute_command("TTL", name)

    def type(self, name: KeyT) -> ResponseT:
        """
        Returns the type of key ``name``

        For more information check https://redis.io/commands/type
        """
        return self.execute_command("TYPE", name)

    def watch(self, *names: KeyT) -> None:
        """
        Watches the values at keys ``names``, or None if the key doesn't exist

        For more information check https://redis.io/commands/watch
        """
        warnings.warn(DeprecationWarning("Call WATCH from a Pipeline object"))

    def unwatch(self) -> None:
        """
        Unwatches the value at key ``name``, or None of the key doesn't exist

        For more information check https://redis.io/commands/unwatch
        """
        warnings.warn(DeprecationWarning("Call UNWATCH from a Pipeline object"))

    def unlink(self, *names: KeyT) -> ResponseT:
        """
        Unlink one or more keys specified by ``names``

        For more information check https://redis.io/commands/unlink
        """
        return self.execute_command("UNLINK", *names)

    def lcs(
        self,
        key1: str,
        key2: str,
        len: Optional[bool] = False,
        idx: Optional[bool] = False,
        minmatchlen: Optional[int] = 0,
        withmatchlen: Optional[bool] = False,
    ) -> Union[str, int, list]:
        """
        Find the longest common subsequence between ``key1`` and ``key2``.
        If ``len`` is true the length of the match will will be returned.
        If ``idx`` is true the match position in each strings will be returned.
        ``minmatchlen`` restrict the list of matches to the ones of
        the given ``minmatchlen``.
        If ``withmatchlen`` the length of the match also will be returned.
        For more information check https://redis.io/commands/lcs
        """
        pieces = [key1, key2]
        if len:
            pieces.append("LEN")
        if idx:
            pieces.append("IDX")
        if minmatchlen != 0:
            pieces.extend(["MINMATCHLEN", minmatchlen])
        if withmatchlen:
            pieces.append("WITHMATCHLEN")
        return self.execute_command("LCS", *pieces)


class AsyncBasicKeyCommands(BasicKeyCommands):
    def __delitem__(self, name: KeyT):
        raise TypeError("Async Redis client does not support class deletion")

    def __contains__(self, name: KeyT):
        raise TypeError("Async Redis client does not support class inclusion")

    def __getitem__(self, name: KeyT):
        raise TypeError("Async Redis client does not support class retrieval")

    def __setitem__(self, name: KeyT, value: EncodableT):
        raise TypeError("Async Redis client does not support class assignment")

    async def watch(self, *names: KeyT) -> None:
        return super().watch(*names)

    async def unwatch(self) -> None:
        return super().unwatch()


class ListCommands(CommandsProtocol):
    """
    Redis commands for List data type.
    see: https://redis.io/topics/data-types#lists
    """

    def blpop(self, keys: List, timeout: Optional[int] = 0) -> List:
        """
        LPOP a value off of the first non-empty list
        named in the ``keys`` list.

        If none of the lists in ``keys`` has a value to LPOP, then block
        for ``timeout`` seconds, or until a value gets pushed on to one
        of the lists.

        If timeout is 0, then block indefinitely.

        For more information check https://redis.io/commands/blpop
        """
        if timeout is None:
            timeout = 0
        keys = list_or_args(keys, None)
        keys.append(timeout)
        return self.execute_command("BLPOP", *keys)

    def brpop(self, keys: List, timeout: Optional[int] = 0) -> List:
        """
        RPOP a value off of the first non-empty list
        named in the ``keys`` list.

        If none of the lists in ``keys`` has a value to RPOP, then block
        for ``timeout`` seconds, or until a value gets pushed on to one
        of the lists.

        If timeout is 0, then block indefinitely.

        For more information check https://redis.io/commands/brpop
        """
        if timeout is None:
            timeout = 0
        keys = list_or_args(keys, None)
        keys.append(timeout)
        return self.execute_command("BRPOP", *keys)

    def brpoplpush(
        self, src: str, dst: str, timeout: Optional[int] = 0
    ) -> Optional[str]:
        """
        Pop a value off the tail of ``src``, push it on the head of ``dst``
        and then return it.

        This command blocks until a value is in ``src`` or until ``timeout``
        seconds elapse, whichever is first. A ``timeout`` value of 0 blocks
        forever.

        For more information check https://redis.io/commands/brpoplpush
        """
        if timeout is None:
            timeout = 0
        return self.execute_command("BRPOPLPUSH", src, dst, timeout)

    def blmpop(
        self,
        timeout: float,
        numkeys: int,
        *args: List[str],
        direction: str,
        count: Optional[int] = 1,
    ) -> Optional[list]:
        """
        Pop ``count`` values (default 1) from first non-empty in the list
        of provided key names.

        When all lists are empty this command blocks the connection until another
        client pushes to it or until the timeout, timeout of 0 blocks indefinitely

        For more information check https://redis.io/commands/blmpop
        """
        args = [timeout, numkeys, *args, direction, "COUNT", count]

        return self.execute_command("BLMPOP", *args)

    def lmpop(
        self,
        num_keys: int,
        *args: List[str],
        direction: str = None,
        count: Optional[int] = 1,
    ) -> List:
        """
        Pop ``count`` values (default 1) first non-empty list key from the list
        of args provided key names.

        For more information check https://redis.io/commands/lmpop
        """
        args = [num_keys] + list(args) + [direction]
        if count != 1:
            args.extend(["COUNT", count])

        return self.execute_command("LMPOP", *args)

    def lindex(self, name: str, index: int) -> Optional[str]:
        """
        Return the item from list ``name`` at position ``index``

        Negative indexes are supported and will return an item at the
        end of the list

        For more information check https://redis.io/commands/lindex
        """
        return self.execute_command("LINDEX", name, index)

    def linsert(self, name: str, where: str, refvalue: str, value: str) -> int:
        """
        Insert ``value`` in list ``name`` either immediately before or after
        [``where``] ``refvalue``

        Returns the new length of the list on success or -1 if ``refvalue``
        is not in the list.

        For more information check https://redis.io/commands/linsert
        """
        return self.execute_command("LINSERT", name, where, refvalue, value)

    def llen(self, name: str) -> int:
        """
        Return the length of the list ``name``

        For more information check https://redis.io/commands/llen
        """
        return self.execute_command("LLEN", name)

    def lpop(self, name: str, count: Optional[int] = None) -> Union[str, List, None]:
        """
        Removes and returns the first elements of the list ``name``.

        By default, the command pops a single element from the beginning of
        the list. When provided with the optional ``count`` argument, the reply
        will consist of up to count elements, depending on the list's length.

        For more information check https://redis.io/commands/lpop
        """
        if count is not None:
            return self.execute_command("LPOP", name, count)
        else:
            return self.execute_command("LPOP", name)

    def lpush(self, name: str, *values: List) -> int:
        """
        Push ``values`` onto the head of the list ``name``

        For more information check https://redis.io/commands/lpush
        """
        return self.execute_command("LPUSH", name, *values)

    def lpushx(self, name: str, *values: List) -> int:
        """
        Push ``value`` onto the head of the list ``name`` if ``name`` exists

        For more information check https://redis.io/commands/lpushx
        """
        return self.execute_command("LPUSHX", name, *values)

    def lrange(self, name: str, start: int, end: int) -> List:
        """
        Return a slice of the list ``name`` between
        position ``start`` and ``end``

        ``start`` and ``end`` can be negative numbers just like
        Python slicing notation

        For more information check https://redis.io/commands/lrange
        """
        return self.execute_command("LRANGE", name, start, end)

    def lrem(self, name: str, count: int, value: str) -> int:
        """
        Remove the first ``count`` occurrences of elements equal to ``value``
        from the list stored at ``name``.

        The count argument influences the operation in the following ways:
            count > 0: Remove elements equal to value moving from head to tail.
            count < 0: Remove elements equal to value moving from tail to head.
            count = 0: Remove all elements equal to value.

            For more information check https://redis.io/commands/lrem
        """
        return self.execute_command("LREM", name, count, value)

    def lset(self, name: str, index: int, value: str) -> str:
        """
        Set element at ``index`` of list ``name`` to ``value``

        For more information check https://redis.io/commands/lset
        """
        return self.execute_command("LSET", name, index, value)

    def ltrim(self, name: str, start: int, end: int) -> str:
        """
        Trim the list ``name``, removing all values not within the slice
        between ``start`` and ``end``

        ``start`` and ``end`` can be negative numbers just like
        Python slicing notation

        For more information check https://redis.io/commands/ltrim
        """
        return self.execute_command("LTRIM", name, start, end)

    def rpop(self, name: str, count: Optional[int] = None) -> Union[str, List, None]:
        """
        Removes and returns the last elements of the list ``name``.

        By default, the command pops a single element from the end of the list.
        When provided with the optional ``count`` argument, the reply will
        consist of up to count elements, depending on the list's length.

        For more information check https://redis.io/commands/rpop
        """
        if count is not None:
            return self.execute_command("RPOP", name, count)
        else:
            return self.execute_command("RPOP", name)

    def rpoplpush(self, src: str, dst: str) -> str:
        """
        RPOP a value off of the ``src`` list and atomically LPUSH it
        on to the ``dst`` list.  Returns the value.

        For more information check https://redis.io/commands/rpoplpush
        """
        return self.execute_command("RPOPLPUSH", src, dst)

    def rpush(self, name: str, *values: List) -> int:
        """
        Push ``values`` onto the tail of the list ``name``

        For more information check https://redis.io/commands/rpush
        """
        return self.execute_command("RPUSH", name, *values)

    def rpushx(self, name: str, value: str) -> int:
        """
        Push ``value`` onto the tail of the list ``name`` if ``name`` exists

        For more information check https://redis.io/commands/rpushx
        """
        return self.execute_command("RPUSHX", name, value)

    def lpos(
        self,
        name: str,
        value: str,
        rank: Optional[int] = None,
        count: Optional[int] = None,
        maxlen: Optional[int] = None,
    ) -> Union[str, List, None]:
        """
        Get position of ``value`` within the list ``name``

         If specified, ``rank`` indicates the "rank" of the first element to
         return in case there are multiple copies of ``value`` in the list.
         By default, LPOS returns the position of the first occurrence of
         ``value`` in the list. When ``rank`` 2, LPOS returns the position of
         the second ``value`` in the list. If ``rank`` is negative, LPOS
         searches the list in reverse. For example, -1 would return the
         position of the last occurrence of ``value`` and -2 would return the
         position of the next to last occurrence of ``value``.

         If specified, ``count`` indicates that LPOS should return a list of
         up to ``count`` positions. A ``count`` of 2 would return a list of
         up to 2 positions. A ``count`` of 0 returns a list of all positions
         matching ``value``. When ``count`` is specified and but ``value``
         does not exist in the list, an empty list is returned.

         If specified, ``maxlen`` indicates the maximum number of list
         elements to scan. A ``maxlen`` of 1000 will only return the
         position(s) of items within the first 1000 entries in the list.
         A ``maxlen`` of 0 (the default) will scan the entire list.

         For more information check https://redis.io/commands/lpos
        """
        pieces: list[EncodableT] = [name, value]
        if rank is not None:
            pieces.extend(["RANK", rank])

        if count is not None:
            pieces.extend(["COUNT", count])

        if maxlen is not None:
            pieces.extend(["MAXLEN", maxlen])

        return self.execute_command("LPOS", *pieces)

    def sort(
        self,
        name: str,
        start: Optional[int] = None,
        num: Optional[int] = None,
        by: Optional[str] = None,
        get: Optional[List[str]] = None,
        desc: bool = False,
        alpha: bool = False,
        store: Optional[str] = None,
        groups: Optional[bool] = False,
    ) -> Union[List, int]:
        """
        Sort and return the list, set or sorted set at ``name``.

        ``start`` and ``num`` allow for paging through the sorted data

        ``by`` allows using an external key to weight and sort the items.
            Use an "*" to indicate where in the key the item value is located

        ``get`` allows for returning items from external keys rather than the
            sorted data itself.  Use an "*" to indicate where in the key
            the item value is located

        ``desc`` allows for reversing the sort

        ``alpha`` allows for sorting lexicographically rather than numerically

        ``store`` allows for storing the result of the sort into
            the key ``store``

        ``groups`` if set to True and if ``get`` contains at least two
            elements, sort will return a list of tuples, each containing the
            values fetched from the arguments to ``get``.

        For more information check https://redis.io/commands/sort
        """
        if (start is not None and num is None) or (num is not None and start is None):
            raise DataError("``start`` and ``num`` must both be specified")

        pieces: list[EncodableT] = [name]
        if by is not None:
            pieces.extend([b"BY", by])
        if start is not None and num is not None:
            pieces.extend([b"LIMIT", start, num])
        if get is not None:
            # If get is a string assume we want to get a single value.
            # Otherwise assume it's an interable and we want to get multiple
            # values. We can't just iterate blindly because strings are
            # iterable.
            if isinstance(get, (bytes, str)):
                pieces.extend([b"GET", get])
            else:
                for g in get:
                    pieces.extend([b"GET", g])
        if desc:
            pieces.append(b"DESC")
        if alpha:
            pieces.append(b"ALPHA")
        if store is not None:
            pieces.extend([b"STORE", store])
        if groups:
            if not get or isinstance(get, (bytes, str)) or len(get) < 2:
                raise DataError(
                    'when using "groups" the "get" argument '
                    "must be specified and contain at least "
                    "two keys"
                )

        options = {"groups": len(get) if groups else None}
        return self.execute_command("SORT", *pieces, **options)


AsyncListCommands = ListCommands


class ScanCommands(CommandsProtocol):
    """
    Redis SCAN commands.
    see: https://redis.io/commands/scan
    """

    def scan(
        self,
        cursor: int = 0,
        match: Union[PatternT, None] = None,
        count: Union[int, None] = None,
        _type: Union[str, None] = None,
        **kwargs,
    ) -> ResponseT:
        """
        Incrementally return lists of key names. Also return a cursor
        indicating the scan position.

        ``match`` allows for filtering the keys by pattern

        ``count`` provides a hint to Redis about the number of keys to
            return per batch.

        ``_type`` filters the returned values by a particular Redis type.
            Stock Redis instances allow for the following types:
            HASH, LIST, SET, STREAM, STRING, ZSET
            Additionally, Redis modules can expose other types as well.

        For more information check https://redis.io/commands/scan
        """
        pieces: list[EncodableT] = [cursor]
        if match is not None:
            pieces.extend([b"MATCH", match])
        if count is not None:
            pieces.extend([b"COUNT", count])
        if _type is not None:
            pieces.extend([b"TYPE", _type])
        return self.execute_command("SCAN", *pieces, **kwargs)

    def scan_iter(
        self,
        match: Union[PatternT, None] = None,
        count: Union[int, None] = None,
        _type: Union[str, None] = None,
        **kwargs,
    ) -> Iterator:
        """
        Make an iterator using the SCAN command so that the client doesn't
        need to remember the cursor position.

        ``match`` allows for filtering the keys by pattern

        ``count`` provides a hint to Redis about the number of keys to
            return per batch.

        ``_type`` filters the returned values by a particular Redis type.
            Stock Redis instances allow for the following types:
            HASH, LIST, SET, STREAM, STRING, ZSET
            Additionally, Redis modules can expose other types as well.
        """
        cursor = "0"
        while cursor != 0:
            cursor, data = self.scan(
                cursor=cursor, match=match, count=count, _type=_type, **kwargs
            )
            yield from data

    def sscan(
        self,
        name: KeyT,
        cursor: int = 0,
        match: Union[PatternT, None] = None,
        count: Union[int, None] = None,
    ) -> ResponseT:
        """
        Incrementally return lists of elements in a set. Also return a cursor
        indicating the scan position.

        ``match`` allows for filtering the keys by pattern

        ``count`` allows for hint the minimum number of returns

        For more information check https://redis.io/commands/sscan
        """
        pieces: list[EncodableT] = [name, cursor]
        if match is not None:
            pieces.extend([b"MATCH", match])
        if count is not None:
            pieces.extend([b"COUNT", count])
        return self.execute_command("SSCAN", *pieces)

    def sscan_iter(
        self,
        name: KeyT,
        match: Union[PatternT, None] = None,
        count: Union[int, None] = None,
    ) -> Iterator:
        """
        Make an iterator using the SSCAN command so that the client doesn't
        need to remember the cursor position.

        ``match`` allows for filtering the keys by pattern

        ``count`` allows for hint the minimum number of returns
        """
        cursor = "0"
        while cursor != 0:
            cursor, data = self.sscan(name, cursor=cursor, match=match, count=count)
            yield from data

    def hscan(
        self,
        name: KeyT,
        cursor: int = 0,
        match: Union[PatternT, None] = None,
        count: Union[int, None] = None,
    ) -> ResponseT:
        """
        Incrementally return key/value slices in a hash. Also return a cursor
        indicating the scan position.

        ``match`` allows for filtering the keys by pattern

        ``count`` allows for hint the minimum number of returns

        For more information check https://redis.io/commands/hscan
        """
        pieces: list[EncodableT] = [name, cursor]
        if match is not None:
            pieces.extend([b"MATCH", match])
        if count is not None:
            pieces.extend([b"COUNT", count])
        return self.execute_command("HSCAN", *pieces)

    def hscan_iter(
        self,
        name: str,
        match: Union[PatternT, None] = None,
        count: Union[int, None] = None,
    ) -> Iterator:
        """
        Make an iterator using the HSCAN command so that the client doesn't
        need to remember the cursor position.

        ``match`` allows for filtering the keys by pattern

        ``count`` allows for hint the minimum number of returns
        """
        cursor = "0"
        while cursor != 0:
            cursor, data = self.hscan(name, cursor=cursor, match=match, count=count)
            yield from data.items()

    def zscan(
        self,
        name: KeyT,
        cursor: int = 0,
        match: Union[PatternT, None] = None,
        count: Union[int, None] = None,
        score_cast_func: Union[type, Callable] = float,
    ) -> ResponseT:
        """
        Incrementally return lists of elements in a sorted set. Also return a
        cursor indicating the scan position.

        ``match`` allows for filtering the keys by pattern

        ``count`` allows for hint the minimum number of returns

        ``score_cast_func`` a callable used to cast the score return value

        For more information check https://redis.io/commands/zscan
        """
        pieces = [name, cursor]
        if match is not None:
            pieces.extend([b"MATCH", match])
        if count is not None:
            pieces.extend([b"COUNT", count])
        options = {"score_cast_func": score_cast_func}
        return self.execute_command("ZSCAN", *pieces, **options)

    def zscan_iter(
        self,
        name: KeyT,
        match: Union[PatternT, None] = None,
        count: Union[int, None] = None,
        score_cast_func: Union[type, Callable] = float,
    ) -> Iterator:
        """
        Make an iterator using the ZSCAN command so that the client doesn't
        need to remember the cursor position.

        ``match`` allows for filtering the keys by pattern

        ``count`` allows for hint the minimum number of returns

        ``score_cast_func`` a callable used to cast the score return value
        """
        cursor = "0"
        while cursor != 0:
            cursor, data = self.zscan(
                name,
                cursor=cursor,
                match=match,
                count=count,
                score_cast_func=score_cast_func,
            )
            yield from data


class AsyncScanCommands(ScanCommands):
    async def scan_iter(
        self,
        match: Union[PatternT, None] = None,
        count: Union[int, None] = None,
        _type: Union[str, None] = None,
        **kwargs,
    ) -> AsyncIterator:
        """
        Make an iterator using the SCAN command so that the client doesn't
        need to remember the cursor position.

        ``match`` allows for filtering the keys by pattern

        ``count`` provides a hint to Redis about the number of keys to
            return per batch.

        ``_type`` filters the returned values by a particular Redis type.
            Stock Redis instances allow for the following types:
            HASH, LIST, SET, STREAM, STRING, ZSET
            Additionally, Redis modules can expose other types as well.
        """
        cursor = "0"
        while cursor != 0:
            cursor, data = await self.scan(
                cursor=cursor, match=match, count=count, _type=_type, **kwargs
            )
            for d in data:
                yield d

    async def sscan_iter(
        self,
        name: KeyT,
        match: Union[PatternT, None] = None,
        count: Union[int, None] = None,
    ) -> AsyncIterator:
        """
        Make an iterator using the SSCAN command so that the client doesn't
        need to remember the cursor position.

        ``match`` allows for filtering the keys by pattern

        ``count`` allows for hint the minimum number of returns
        """
        cursor = "0"
        while cursor != 0:
            cursor, data = await self.sscan(
                name, cursor=cursor, match=match, count=count
            )
            for d in data:
                yield d

    async def hscan_iter(
        self,
        name: str,
        match: Union[PatternT, None] = None,
        count: Union[int, None] = None,
    ) -> AsyncIterator:
        """
        Make an iterator using the HSCAN command so that the client doesn't
        need to remember the cursor position.

        ``match`` allows for filtering the keys by pattern

        ``count`` allows for hint the minimum number of returns
        """
        cursor = "0"
        while cursor != 0:
            cursor, data = await self.hscan(
                name, cursor=cursor, match=match, count=count
            )
            for it in data.items():
                yield it

    async def zscan_iter(
        self,
        name: KeyT,
        match: Union[PatternT, None] = None,
        count: Union[int, None] = None,
        score_cast_func: Union[type, Callable] = float,
    ) -> AsyncIterator:
        """
        Make an iterator using the ZSCAN command so that the client doesn't
        need to remember the cursor position.

        ``match`` allows for filtering the keys by pattern

        ``count`` allows for hint the minimum number of returns

        ``score_cast_func`` a callable used to cast the score return value
        """
        cursor = "0"
        while cursor != 0:
            cursor, data = await self.zscan(
                name,
                cursor=cursor,
                match=match,
                count=count,
                score_cast_func=score_cast_func,
            )
            for d in data:
                yield d


class SetCommands(CommandsProtocol):
    """
    Redis commands for Set data type.
    see: https://redis.io/topics/data-types#sets
    """

    def sadd(self, name: str, *values: List) -> int:
        """
        Add ``value(s)`` to set ``name``

        For more information check https://redis.io/commands/sadd
        """
        return self.execute_command("SADD", name, *values)

    def scard(self, name: str) -> int:
        """
        Return the number of elements in set ``name``

        For more information check https://redis.io/commands/scard
        """
        return self.execute_command("SCARD", name)

    def sdiff(self, keys: List, *args: List) -> List:
        """
        Return the difference of sets specified by ``keys``

        For more information check https://redis.io/commands/sdiff
        """
        args = list_or_args(keys, args)
        return self.execute_command("SDIFF", *args)

    def sdiffstore(self, dest: str, keys: List, *args: List) -> int:
        """
        Store the difference of sets specified by ``keys`` into a new
        set named ``dest``.  Returns the number of keys in the new set.

        For more information check https://redis.io/commands/sdiffstore
        """
        args = list_or_args(keys, args)
        return self.execute_command("SDIFFSTORE", dest, *args)

    def sinter(self, keys: List, *args: List) -> List:
        """
        Return the intersection of sets specified by ``keys``

        For more information check https://redis.io/commands/sinter
        """
        args = list_or_args(keys, args)
        return self.execute_command("SINTER", *args)

    def sintercard(self, numkeys: int, keys: List[str], limit: int = 0) -> int:
        """
        Return the cardinality of the intersect of multiple sets specified by ``keys`.

        When LIMIT provided (defaults to 0 and means unlimited), if the intersection
        cardinality reaches limit partway through the computation, the algorithm will
        exit and yield limit as the cardinality

        For more information check https://redis.io/commands/sintercard
        """
        args = [numkeys, *keys, "LIMIT", limit]
        return self.execute_command("SINTERCARD", *args)

    def sinterstore(self, dest: str, keys: List, *args: List) -> int:
        """
        Store the intersection of sets specified by ``keys`` into a new
        set named ``dest``.  Returns the number of keys in the new set.

        For more information check https://redis.io/commands/sinterstore
        """
        args = list_or_args(keys, args)
        return self.execute_command("SINTERSTORE", dest, *args)

    def sismember(self, name: str, value: str) -> bool:
        """
        Return a boolean indicating if ``value`` is a member of set ``name``

        For more information check https://redis.io/commands/sismember
        """
        return self.execute_command("SISMEMBER", name, value)

    def smembers(self, name: str) -> List:
        """
        Return all members of the set ``name``

        For more information check https://redis.io/commands/smembers
        """
        return self.execute_command("SMEMBERS", name)

    def smismember(self, name: str, values: List, *args: List) -> List[bool]:
        """
        Return whether each value in ``values`` is a member of the set ``name``
        as a list of ``bool`` in the order of ``values``

        For more information check https://redis.io/commands/smismember
        """
        args = list_or_args(values, args)
        return self.execute_command("SMISMEMBER", name, *args)

    def smove(self, src: str, dst: str, value: str) -> bool:
        """
        Move ``value`` from set ``src`` to set ``dst`` atomically

        For more information check https://redis.io/commands/smove
        """
        return self.execute_command("SMOVE", src, dst, value)

    def spop(self, name: str, count: Optional[int] = None) -> Union[str, List, None]:
        """
        Remove and return a random member of set ``name``

        For more information check https://redis.io/commands/spop
        """
        args = (count is not None) and [count] or []
        return self.execute_command("SPOP", name, *args)

    def srandmember(
        self,
        name: str,
        number: Optional[int] = None,
    ) -> Union[str, List, None]:
        """
        If ``number`` is None, returns a random member of set ``name``.

        If ``number`` is supplied, returns a list of ``number`` random
        members of set ``name``. Note this is only available when running
        Redis 2.6+.

        For more information check https://redis.io/commands/srandmember
        """
        args = (number is not None) and [number] or []
        return self.execute_command("SRANDMEMBER", name, *args)

    def srem(self, name: str, *values: List) -> int:
        """
        Remove ``values`` from set ``name``

        For more information check https://redis.io/commands/srem
        """
        return self.execute_command("SREM", name, *values)

    def sunion(self, keys: List, *args: List) -> List:
        """
        Return the union of sets specified by ``keys``

        For more information check https://redis.io/commands/sunion
        """
        args = list_or_args(keys, args)
        return self.execute_command("SUNION", *args)

    def sunionstore(self, dest: str, keys: List, *args: List) -> int:
        """
        Store the union of sets specified by ``keys`` into a new
        set named ``dest``.  Returns the number of keys in the new set.

        For more information check https://redis.io/commands/sunionstore
        """
        args = list_or_args(keys, args)
        return self.execute_command("SUNIONSTORE", dest, *args)


AsyncSetCommands = SetCommands


class StreamCommands(CommandsProtocol):
    """
    Redis commands for Stream data type.
    see: https://redis.io/topics/streams-intro
    """

    def xack(
        self,
        name: KeyT,
        groupname: GroupT,
        *ids: StreamIdT,
    ) -> ResponseT:
        """
        Acknowledges the successful processing of one or more messages.
        name: name of the stream.
        groupname: name of the consumer group.
        *ids: message ids to acknowledge.

        For more information check https://redis.io/commands/xack
        """
        return self.execute_command("XACK", name, groupname, *ids)

    def xadd(
        self,
        name: KeyT,
        fields: Dict[FieldT, EncodableT],
        id: StreamIdT = "*",
        maxlen: Union[int, None] = None,
        approximate: bool = True,
        nomkstream: bool = False,
        minid: Union[StreamIdT, None] = None,
        limit: Union[int, None] = None,
    ) -> ResponseT:
        """
        Add to a stream.
        name: name of the stream
        fields: dict of field/value pairs to insert into the stream
        id: Location to insert this record. By default it is appended.
        maxlen: truncate old stream members beyond this size.
        Can't be specified with minid.
        approximate: actual stream length may be slightly more than maxlen
        nomkstream: When set to true, do not make a stream
        minid: the minimum id in the stream to query.
        Can't be specified with maxlen.
        limit: specifies the maximum number of entries to retrieve

        For more information check https://redis.io/commands/xadd
        """
        pieces: list[EncodableT] = []
        if maxlen is not None and minid is not None:
            raise DataError(
                "Only one of ```maxlen``` or ```minid``` " "may be specified"
            )

        if maxlen is not None:
            if not isinstance(maxlen, int) or maxlen < 1:
                raise DataError("XADD maxlen must be a positive integer")
            pieces.append(b"MAXLEN")
            if approximate:
                pieces.append(b"~")
            pieces.append(str(maxlen))
        if minid is not None:
            pieces.append(b"MINID")
            if approximate:
                pieces.append(b"~")
            pieces.append(minid)
        if limit is not None:
            pieces.extend([b"LIMIT", limit])
        if nomkstream:
            pieces.append(b"NOMKSTREAM")
        pieces.append(id)
        if not isinstance(fields, dict) or len(fields) == 0:
            raise DataError("XADD fields must be a non-empty dict")
        for pair in fields.items():
            pieces.extend(pair)
        return self.execute_command("XADD", name, *pieces)

    def xautoclaim(
        self,
        name: KeyT,
        groupname: GroupT,
        consumername: ConsumerT,
        min_idle_time: int,
        start_id: int = 0,
        count: Union[int, None] = None,
        justid: bool = False,
    ) -> ResponseT:
        """
        Transfers ownership of pending stream entries that match the specified
        criteria. Conceptually, equivalent to calling XPENDING and then XCLAIM,
        but provides a more straightforward way to deal with message delivery
        failures via SCAN-like semantics.
        name: name of the stream.
        groupname: name of the consumer group.
        consumername: name of a consumer that claims the message.
        min_idle_time: filter messages that were idle less than this amount of
        milliseconds.
        start_id: filter messages with equal or greater ID.
        count: optional integer, upper limit of the number of entries that the
        command attempts to claim. Set to 100 by default.
        justid: optional boolean, false by default. Return just an array of IDs
        of messages successfully claimed, without returning the actual message

        For more information check https://redis.io/commands/xautoclaim
        """
        try:
            if int(min_idle_time) < 0:
                raise DataError(
                    "XAUTOCLAIM min_idle_time must be a non" "negative integer"
                )
        except TypeError:
            pass

        kwargs = {}
        pieces = [name, groupname, consumername, min_idle_time, start_id]

        try:
            if int(count) < 0:
                raise DataError("XPENDING count must be a integer >= 0")
            pieces.extend([b"COUNT", count])
        except TypeError:
            pass
        if justid:
            pieces.append(b"JUSTID")
            kwargs["parse_justid"] = True

        return self.execute_command("XAUTOCLAIM", *pieces, **kwargs)

    def xclaim(
        self,
        name: KeyT,
        groupname: GroupT,
        consumername: ConsumerT,
        min_idle_time: int,
        message_ids: [List[StreamIdT], Tuple[StreamIdT]],
        idle: Union[int, None] = None,
        time: Union[int, None] = None,
        retrycount: Union[int, None] = None,
        force: bool = False,
        justid: bool = False,
    ) -> ResponseT:
        """
        Changes the ownership of a pending message.
        name: name of the stream.
        groupname: name of the consumer group.
        consumername: name of a consumer that claims the message.
        min_idle_time: filter messages that were idle less than this amount of
        milliseconds
        message_ids: non-empty list or tuple of message IDs to claim
        idle: optional. Set the idle time (last time it was delivered) of the
         message in ms
        time: optional integer. This is the same as idle but instead of a
         relative amount of milliseconds, it sets the idle time to a specific
         Unix time (in milliseconds).
        retrycount: optional integer. set the retry counter to the specified
         value. This counter is incremented every time a message is delivered
         again.
        force: optional boolean, false by default. Creates the pending message
         entry in the PEL even if certain specified IDs are not already in the
         PEL assigned to a different client.
        justid: optional boolean, false by default. Return just an array of IDs
         of messages successfully claimed, without returning the actual message

         For more information check https://redis.io/commands/xclaim
        """
        if not isinstance(min_idle_time, int) or min_idle_time < 0:
            raise DataError("XCLAIM min_idle_time must be a non negative " "integer")
        if not isinstance(message_ids, (list, tuple)) or not message_ids:
            raise DataError(
                "XCLAIM message_ids must be a non empty list or "
                "tuple of message IDs to claim"
            )

        kwargs = {}
        pieces: list[EncodableT] = [name, groupname, consumername, str(min_idle_time)]
        pieces.extend(list(message_ids))

        if idle is not None:
            if not isinstance(idle, int):
                raise DataError("XCLAIM idle must be an integer")
            pieces.extend((b"IDLE", str(idle)))
        if time is not None:
            if not isinstance(time, int):
                raise DataError("XCLAIM time must be an integer")
            pieces.extend((b"TIME", str(time)))
        if retrycount is not None:
            if not isinstance(retrycount, int):
                raise DataError("XCLAIM retrycount must be an integer")
            pieces.extend((b"RETRYCOUNT", str(retrycount)))

        if force:
            if not isinstance(force, bool):
                raise DataError("XCLAIM force must be a boolean")
            pieces.append(b"FORCE")
        if justid:
            if not isinstance(justid, bool):
                raise DataError("XCLAIM justid must be a boolean")
            pieces.append(b"JUSTID")
            kwargs["parse_justid"] = True
        return self.execute_command("XCLAIM", *pieces, **kwargs)

    def xdel(self, name: KeyT, *ids: StreamIdT) -> ResponseT:
        """
        Deletes one or more messages from a stream.
        name: name of the stream.
        *ids: message ids to delete.

        For more information check https://redis.io/commands/xdel
        """
        return self.execute_command("XDEL", name, *ids)

    def xgroup_create(
        self,
        name: KeyT,
        groupname: GroupT,
        id: StreamIdT = "$",
        mkstream: bool = False,
    ) -> ResponseT:
        """
        Create a new consumer group associated with a stream.
        name: name of the stream.
        groupname: name of the consumer group.
        id: ID of the last item in the stream to consider already delivered.

        For more information check https://redis.io/commands/xgroup-create
        """
        pieces: list[EncodableT] = ["XGROUP CREATE", name, groupname, id]
        if mkstream:
            pieces.append(b"MKSTREAM")
        return self.execute_command(*pieces)

    def xgroup_delconsumer(
        self,
        name: KeyT,
        groupname: GroupT,
        consumername: ConsumerT,
    ) -> ResponseT:
        """
        Remove a specific consumer from a consumer group.
        Returns the number of pending messages that the consumer had before it
        was deleted.
        name: name of the stream.
        groupname: name of the consumer group.
        consumername: name of consumer to delete

        For more information check https://redis.io/commands/xgroup-delconsumer
        """
        return self.execute_command("XGROUP DELCONSUMER", name, groupname, consumername)

    def xgroup_destroy(self, name: KeyT, groupname: GroupT) -> ResponseT:
        """
        Destroy a consumer group.
        name: name of the stream.
        groupname: name of the consumer group.

        For more information check https://redis.io/commands/xgroup-destroy
        """
        return self.execute_command("XGROUP DESTROY", name, groupname)

    def xgroup_createconsumer(
        self,
        name: KeyT,
        groupname: GroupT,
        consumername: ConsumerT,
    ) -> ResponseT:
        """
        Consumers in a consumer group are auto-created every time a new
        consumer name is mentioned by some command.
        They can be explicitly created by using this command.
        name: name of the stream.
        groupname: name of the consumer group.
        consumername: name of consumer to create.

        See: https://redis.io/commands/xgroup-createconsumer
        """
        return self.execute_command(
            "XGROUP CREATECONSUMER", name, groupname, consumername
        )

    def xgroup_setid(
        self,
        name: KeyT,
        groupname: GroupT,
        id: StreamIdT,
    ) -> ResponseT:
        """
        Set the consumer group last delivered ID to something else.
        name: name of the stream.
        groupname: name of the consumer group.
        id: ID of the last item in the stream to consider already delivered.

        For more information check https://redis.io/commands/xgroup-setid
        """
        return self.execute_command("XGROUP SETID", name, groupname, id)

    def xinfo_consumers(self, name: KeyT, groupname: GroupT) -> ResponseT:
        """
        Returns general information about the consumers in the group.
        name: name of the stream.
        groupname: name of the consumer group.

        For more information check https://redis.io/commands/xinfo-consumers
        """
        return self.execute_command("XINFO CONSUMERS", name, groupname)

    def xinfo_groups(self, name: KeyT) -> ResponseT:
        """
        Returns general information about the consumer groups of the stream.
        name: name of the stream.

        For more information check https://redis.io/commands/xinfo-groups
        """
        return self.execute_command("XINFO GROUPS", name)

    def xinfo_stream(self, name: KeyT, full: bool = False) -> ResponseT:
        """
        Returns general information about the stream.
        name: name of the stream.
        full: optional boolean, false by default. Return full summary

        For more information check https://redis.io/commands/xinfo-stream
        """
        pieces = [name]
        options = {}
        if full:
            pieces.append(b"FULL")
            options = {"full": full}
        return self.execute_command("XINFO STREAM", *pieces, **options)

    def xlen(self, name: KeyT) -> ResponseT:
        """
        Returns the number of elements in a given stream.

        For more information check https://redis.io/commands/xlen
        """
        return self.execute_command("XLEN", name)

    def xpending(self, name: KeyT, groupname: GroupT) -> ResponseT:
        """
        Returns information about pending messages of a group.
        name: name of the stream.
        groupname: name of the consumer group.

        For more information check https://redis.io/commands/xpending
        """
        return self.execute_command("XPENDING", name, groupname)

    def xpending_range(
        self,
        name: KeyT,
        groupname: GroupT,
        min: StreamIdT,
        max: StreamIdT,
        count: int,
        consumername: Union[ConsumerT, None] = None,
        idle: Union[int, None] = None,
    ) -> ResponseT:
        """
        Returns information about pending messages, in a range.

        name: name of the stream.
        groupname: name of the consumer group.
        idle: available from  version 6.2. filter entries by their
        idle-time, given in milliseconds (optional).
        min: minimum stream ID.
        max: maximum stream ID.
        count: number of messages to return
        consumername: name of a consumer to filter by (optional).
        """
        if {min, max, count} == {None}:
            if idle is not None or consumername is not None:
                raise DataError(
                    "if XPENDING is provided with idle time"
                    " or consumername, it must be provided"
                    " with min, max and count parameters"
                )
            return self.xpending(name, groupname)

        pieces = [name, groupname]
        if min is None or max is None or count is None:
            raise DataError(
                "XPENDING must be provided with min, max "
                "and count parameters, or none of them."
            )
        # idle
        try:
            if int(idle) < 0:
                raise DataError("XPENDING idle must be a integer >= 0")
            pieces.extend(["IDLE", idle])
        except TypeError:
            pass
        # count
        try:
            if int(count) < 0:
                raise DataError("XPENDING count must be a integer >= 0")
            pieces.extend([min, max, count])
        except TypeError:
            pass
        # consumername
        if consumername:
            pieces.append(consumername)

        return self.execute_command("XPENDING", *pieces, parse_detail=True)

    def xrange(
        self,
        name: KeyT,
        min: StreamIdT = "-",
        max: StreamIdT = "+",
        count: Union[int, None] = None,
    ) -> ResponseT:
        """
        Read stream values within an interval.
        name: name of the stream.
        start: first stream ID. defaults to '-',
               meaning the earliest available.
        finish: last stream ID. defaults to '+',
                meaning the latest available.
        count: if set, only return this many items, beginning with the
               earliest available.

        For more information check https://redis.io/commands/xrange
        """
        pieces = [min, max]
        if count is not None:
            if not isinstance(count, int) or count < 1:
                raise DataError("XRANGE count must be a positive integer")
            pieces.append(b"COUNT")
            pieces.append(str(count))

        return self.execute_command("XRANGE", name, *pieces)

    def xread(
        self,
        streams: Dict[KeyT, StreamIdT],
        count: Union[int, None] = None,
        block: Union[int, None] = None,
    ) -> ResponseT:
        """
        Block and monitor multiple streams for new data.
        streams: a dict of stream names to stream IDs, where
                   IDs indicate the last ID already seen.
        count: if set, only return this many items, beginning with the
               earliest available.
        block: number of milliseconds to wait, if nothing already present.

        For more information check https://redis.io/commands/xread
        """
        pieces = []
        if block is not None:
            if not isinstance(block, int) or block < 0:
                raise DataError("XREAD block must be a non-negative integer")
            pieces.append(b"BLOCK")
            pieces.append(str(block))
        if count is not None:
            if not isinstance(count, int) or count < 1:
                raise DataError("XREAD count must be a positive integer")
            pieces.append(b"COUNT")
            pieces.append(str(count))
        if not isinstance(streams, dict) or len(streams) == 0:
            raise DataError("XREAD streams must be a non empty dict")
        pieces.append(b"STREAMS")
        keys, values = zip(*streams.items())
        pieces.extend(keys)
        pieces.extend(values)
        return self.execute_command("XREAD", *pieces)

    def xreadgroup(
        self,
        groupname: str,
        consumername: str,
        streams: Dict[KeyT, StreamIdT],
        count: Union[int, None] = None,
        block: Union[int, None] = None,
        noack: bool = False,
    ) -> ResponseT:
        """
        Read from a stream via a consumer group.
        groupname: name of the consumer group.
        consumername: name of the requesting consumer.
        streams: a dict of stream names to stream IDs, where
               IDs indicate the last ID already seen.
        count: if set, only return this many items, beginning with the
               earliest available.
        block: number of milliseconds to wait, if nothing already present.
        noack: do not add messages to the PEL

        For more information check https://redis.io/commands/xreadgroup
        """
        pieces: list[EncodableT] = [b"GROUP", groupname, consumername]
        if count is not None:
            if not isinstance(count, int) or count < 1:
                raise DataError("XREADGROUP count must be a positive integer")
            pieces.append(b"COUNT")
            pieces.append(str(count))
        if block is not None:
            if not isinstance(block, int) or block < 0:
                raise DataError("XREADGROUP block must be a non-negative " "integer")
            pieces.append(b"BLOCK")
            pieces.append(str(block))
        if noack:
            pieces.append(b"NOACK")
        if not isinstance(streams, dict) or len(streams) == 0:
            raise DataError("XREADGROUP streams must be a non empty dict")
        pieces.append(b"STREAMS")
        pieces.extend(streams.keys())
        pieces.extend(streams.values())
        return self.execute_command("XREADGROUP", *pieces)

    def xrevrange(
        self,
        name: KeyT,
        max: StreamIdT = "+",
        min: StreamIdT = "-",
        count: Union[int, None] = None,
    ) -> ResponseT:
        """
        Read stream values within an interval, in reverse order.
        name: name of the stream
        start: first stream ID. defaults to '+',
               meaning the latest available.
        finish: last stream ID. defaults to '-',
                meaning the earliest available.
        count: if set, only return this many items, beginning with the
               latest available.

        For more information check https://redis.io/commands/xrevrange
        """
        pieces: list[EncodableT] = [max, min]
        if count is not None:
            if not isinstance(count, int) or count < 1:
                raise DataError("XREVRANGE count must be a positive integer")
            pieces.append(b"COUNT")
            pieces.append(str(count))

        return self.execute_command("XREVRANGE", name, *pieces)

    def xtrim(
        self,
        name: KeyT,
        maxlen: int,
        approximate: bool = True,
        minid: Union[StreamIdT, None] = None,
        limit: Union[int, None] = None,
    ) -> ResponseT:
        """
        Trims old messages from a stream.
        name: name of the stream.
        maxlen: truncate old stream messages beyond this size
        Can't be specified with minid.
        approximate: actual stream length may be slightly more than maxlen
        minid: the minimum id in the stream to query
        Can't be specified with maxlen.
        limit: specifies the maximum number of entries to retrieve

        For more information check https://redis.io/commands/xtrim
        """
        pieces: list[EncodableT] = []
        if maxlen is not None and minid is not None:
            raise DataError("Only one of ``maxlen`` or ``minid`` " "may be specified")

        if maxlen is not None:
            pieces.append(b"MAXLEN")
        if minid is not None:
            pieces.append(b"MINID")
        if approximate:
            pieces.append(b"~")
        if maxlen is not None:
            pieces.append(maxlen)
        if minid is not None:
            pieces.append(minid)
        if limit is not None:
            pieces.append(b"LIMIT")
            pieces.append(limit)

        return self.execute_command("XTRIM", name, *pieces)


AsyncStreamCommands = StreamCommands


class SortedSetCommands(CommandsProtocol):
    """
    Redis commands for Sorted Sets data type.
    see: https://redis.io/topics/data-types-intro#redis-sorted-sets
    """

    def zadd(
        self,
        name: KeyT,
        mapping: Mapping[AnyKeyT, EncodableT],
        nx: bool = False,
        xx: bool = False,
        ch: bool = False,
        incr: bool = False,
        gt: bool = None,
        lt: bool = None,
    ) -> ResponseT:
        """
        Set any number of element-name, score pairs to the key ``name``. Pairs
        are specified as a dict of element-names keys to score values.

        ``nx`` forces ZADD to only create new elements and not to update
        scores for elements that already exist.

        ``xx`` forces ZADD to only update scores of elements that already
        exist. New elements will not be added.

        ``ch`` modifies the return value to be the numbers of elements changed.
        Changed elements include new elements that were added and elements
        whose scores changed.

        ``incr`` modifies ZADD to behave like ZINCRBY. In this mode only a
        single element/score pair can be specified and the score is the amount
        the existing score will be incremented by. When using this mode the
        return value of ZADD will be the new score of the element.

        ``LT`` Only update existing elements if the new score is less than
        the current score. This flag doesn't prevent adding new elements.

        ``GT`` Only update existing elements if the new score is greater than
        the current score. This flag doesn't prevent adding new elements.

        The return value of ZADD varies based on the mode specified. With no
        options, ZADD returns the number of new elements added to the sorted
        set.

        ``NX``, ``LT``, and ``GT`` are mutually exclusive options.

        See: https://redis.io/commands/ZADD
        """
        if not mapping:
            raise DataError("ZADD requires at least one element/score pair")
        if nx and xx:
            raise DataError("ZADD allows either 'nx' or 'xx', not both")
        if incr and len(mapping) != 1:
            raise DataError(
                "ZADD option 'incr' only works when passing a "
                "single element/score pair"
            )
        if nx is True and (gt is not None or lt is not None):
            raise DataError("Only one of 'nx', 'lt', or 'gr' may be defined.")

        pieces: list[EncodableT] = []
        options = {}
        if nx:
            pieces.append(b"NX")
        if xx:
            pieces.append(b"XX")
        if ch:
            pieces.append(b"CH")
        if incr:
            pieces.append(b"INCR")
            options["as_score"] = True
        if gt:
            pieces.append(b"GT")
        if lt:
            pieces.append(b"LT")
        for pair in mapping.items():
            pieces.append(pair[1])
            pieces.append(pair[0])
        return self.execute_command("ZADD", name, *pieces, **options)

    def zcard(self, name: KeyT):
        """
        Return the number of elements in the sorted set ``name``

        For more information check https://redis.io/commands/zcard
        """
        return self.execute_command("ZCARD", name)

    def zcount(self, name: KeyT, min: ZScoreBoundT, max: ZScoreBoundT) -> ResponseT:
        """
        Returns the number of elements in the sorted set at key ``name`` with
        a score between ``min`` and ``max``.

        For more information check https://redis.io/commands/zcount
        """
        return self.execute_command("ZCOUNT", name, min, max)

    def zdiff(self, keys: KeysT, withscores: bool = False) -> ResponseT:
        """
        Returns the difference between the first and all successive input
        sorted sets provided in ``keys``.

        For more information check https://redis.io/commands/zdiff
        """
        pieces = [len(keys), *keys]
        if withscores:
            pieces.append("WITHSCORES")
        return self.execute_command("ZDIFF", *pieces)

    def zdiffstore(self, dest: KeyT, keys: KeysT) -> ResponseT:
        """
        Computes the difference between the first and all successive input
        sorted sets provided in ``keys`` and stores the result in ``dest``.

        For more information check https://redis.io/commands/zdiffstore
        """
        pieces = [len(keys), *keys]
        return self.execute_command("ZDIFFSTORE", dest, *pieces)

    def zincrby(
        self,
        name: KeyT,
        amount: float,
        value: EncodableT,
    ) -> ResponseT:
        """
        Increment the score of ``value`` in sorted set ``name`` by ``amount``

        For more information check https://redis.io/commands/zincrby
        """
        return self.execute_command("ZINCRBY", name, amount, value)

    def zinter(
        self,
        keys: KeysT,
        aggregate: Union[str, None] = None,
        withscores: bool = False,
    ) -> ResponseT:
        """
        Return the intersect of multiple sorted sets specified by ``keys``.
        With the ``aggregate`` option, it is possible to specify how the
        results of the union are aggregated. This option defaults to SUM,
        where the score of an element is summed across the inputs where it
        exists. When this option is set to either MIN or MAX, the resulting
        set will contain the minimum or maximum score of an element across
        the inputs where it exists.

        For more information check https://redis.io/commands/zinter
        """
        return self._zaggregate("ZINTER", None, keys, aggregate, withscores=withscores)

    def zinterstore(
        self,
        dest: KeyT,
        keys: Union[Sequence[KeyT], Mapping[AnyKeyT, float]],
        aggregate: Union[str, None] = None,
    ) -> ResponseT:
        """
        Intersect multiple sorted sets specified by ``keys`` into a new
        sorted set, ``dest``. Scores in the destination will be aggregated
        based on the ``aggregate``. This option defaults to SUM, where the
        score of an element is summed across the inputs where it exists.
        When this option is set to either MIN or MAX, the resulting set will
        contain the minimum or maximum score of an element across the inputs
        where it exists.

        For more information check https://redis.io/commands/zinterstore
        """
        return self._zaggregate("ZINTERSTORE", dest, keys, aggregate)

    def zintercard(self, numkeys: int, keys: List[str], limit: int = 0) -> int:
        """
        Return the cardinality of the intersect of multiple sorted sets
        specified by ``keys`.
        When LIMIT provided (defaults to 0 and means unlimited), if the intersection
        cardinality reaches limit partway through the computation, the algorithm will
        exit and yield limit as the cardinality

        For more information check https://redis.io/commands/zintercard
        """
        args = [numkeys, *keys, "LIMIT", limit]
        return self.execute_command("ZINTERCARD", *args)

    def zlexcount(self, name, min, max):
        """
        Return the number of items in the sorted set ``name`` between the
        lexicographical range ``min`` and ``max``.

        For more information check https://redis.io/commands/zlexcount
        """
        return self.execute_command("ZLEXCOUNT", name, min, max)

    def zpopmax(
        self,
        name: KeyT,
        count: Union[int, None] = None,
    ) -> ResponseT:
        """
        Remove and return up to ``count`` members with the highest scores
        from the sorted set ``name``.

        For more information check https://redis.io/commands/zpopmax
        """
        args = (count is not None) and [count] or []
        options = {"withscores": True}
        return self.execute_command("ZPOPMAX", name, *args, **options)

    def zpopmin(
        self,
        name: KeyT,
        count: Union[int, None] = None,
    ) -> ResponseT:
        """
        Remove and return up to ``count`` members with the lowest scores
        from the sorted set ``name``.

        For more information check https://redis.io/commands/zpopmin
        """
        args = (count is not None) and [count] or []
        options = {"withscores": True}
        return self.execute_command("ZPOPMIN", name, *args, **options)

    def zrandmember(
        self,
        key: KeyT,
        count: int = None,
        withscores: bool = False,
    ) -> ResponseT:
        """
        Return a random element from the sorted set value stored at key.

        ``count`` if the argument is positive, return an array of distinct
        fields. If called with a negative count, the behavior changes and
        the command is allowed to return the same field multiple times.
        In this case, the number of returned fields is the absolute value
        of the specified count.

        ``withscores`` The optional WITHSCORES modifier changes the reply so it
        includes the respective scores of the randomly selected elements from
        the sorted set.

        For more information check https://redis.io/commands/zrandmember
        """
        params = []
        if count is not None:
            params.append(count)
        if withscores:
            params.append("WITHSCORES")

        return self.execute_command("ZRANDMEMBER", key, *params)

    def bzpopmax(self, keys: KeysT, timeout: TimeoutSecT = 0) -> ResponseT:
        """
        ZPOPMAX a value off of the first non-empty sorted set
        named in the ``keys`` list.

        If none of the sorted sets in ``keys`` has a value to ZPOPMAX,
        then block for ``timeout`` seconds, or until a member gets added
        to one of the sorted sets.

        If timeout is 0, then block indefinitely.

        For more information check https://redis.io/commands/bzpopmax
        """
        if timeout is None:
            timeout = 0
        keys = list_or_args(keys, None)
        keys.append(timeout)
        return self.execute_command("BZPOPMAX", *keys)

    def bzpopmin(self, keys: KeysT, timeout: TimeoutSecT = 0) -> ResponseT:
        """
        ZPOPMIN a value off of the first non-empty sorted set
        named in the ``keys`` list.

        If none of the sorted sets in ``keys`` has a value to ZPOPMIN,
        then block for ``timeout`` seconds, or until a member gets added
        to one of the sorted sets.

        If timeout is 0, then block indefinitely.

        For more information check https://redis.io/commands/bzpopmin
        """
        if timeout is None:
            timeout = 0
        keys: list[EncodableT] = list_or_args(keys, None)
        keys.append(timeout)
        return self.execute_command("BZPOPMIN", *keys)

    def zmpop(
        self,
        num_keys: int,
        keys: List[str],
        min: Optional[bool] = False,
        max: Optional[bool] = False,
        count: Optional[int] = 1,
    ) -> list:
        """
        Pop ``count`` values (default 1) off of the first non-empty sorted set
        named in the ``keys`` list.
        For more information check https://redis.io/commands/zmpop
        """
        args = [num_keys] + keys
        if (min and max) or (not min and not max):
            raise DataError
        elif min:
            args.append("MIN")
        else:
            args.append("MAX")
        if count != 1:
            args.extend(["COUNT", count])

        return self.execute_command("ZMPOP", *args)

    def bzmpop(
        self,
        timeout: float,
        numkeys: int,
        keys: List[str],
        min: Optional[bool] = False,
        max: Optional[bool] = False,
        count: Optional[int] = 1,
    ) -> Optional[list]:
        """
        Pop ``count`` values (default 1) off of the first non-empty sorted set
        named in the ``keys`` list.

        If none of the sorted sets in ``keys`` has a value to pop,
        then block for ``timeout`` seconds, or until a member gets added
        to one of the sorted sets.

        If timeout is 0, then block indefinitely.

        For more information check https://redis.io/commands/bzmpop
        """
        args = [timeout, numkeys, *keys]
        if (min and max) or (not min and not max):
            raise DataError("Either min or max, but not both must be set")
        elif min:
            args.append("MIN")
        else:
            args.append("MAX")
        args.extend(["COUNT", count])

        return self.execute_command("BZMPOP", *args)

    def _zrange(
        self,
        command,
        dest: Union[KeyT, None],
        name: KeyT,
        start: int,
        end: int,
        desc: bool = False,
        byscore: bool = False,
        bylex: bool = False,
        withscores: bool = False,
        score_cast_func: Union[type, Callable, None] = float,
        offset: Union[int, None] = None,
        num: Union[int, None] = None,
    ) -> ResponseT:
        if byscore and bylex:
            raise DataError(
                "``byscore`` and ``bylex`` can not be " "specified together."
            )
        if (offset is not None and num is None) or (num is not None and offset is None):
            raise DataError("``offset`` and ``num`` must both be specified.")
        if bylex and withscores:
            raise DataError(
                "``withscores`` not supported in combination " "with ``bylex``."
            )
        pieces = [command]
        if dest:
            pieces.append(dest)
        pieces.extend([name, start, end])
        if byscore:
            pieces.append("BYSCORE")
        if bylex:
            pieces.append("BYLEX")
        if desc:
            pieces.append("REV")
        if offset is not None and num is not None:
            pieces.extend(["LIMIT", offset, num])
        if withscores:
            pieces.append("WITHSCORES")
        options = {"withscores": withscores, "score_cast_func": score_cast_func}
        return self.execute_command(*pieces, **options)

    def zrange(
        self,
        name: KeyT,
        start: int,
        end: int,
        desc: bool = False,
        withscores: bool = False,
        score_cast_func: Union[type, Callable] = float,
        byscore: bool = False,
        bylex: bool = False,
        offset: int = None,
        num: int = None,
    ) -> ResponseT:
        """
        Return a range of values from sorted set ``name`` between
        ``start`` and ``end`` sorted in ascending order.

        ``start`` and ``end`` can be negative, indicating the end of the range.

        ``desc`` a boolean indicating whether to sort the results in reversed
        order.

        ``withscores`` indicates to return the scores along with the values.
        The return type is a list of (value, score) pairs.

        ``score_cast_func`` a callable used to cast the score return value.

        ``byscore`` when set to True, returns the range of elements from the
        sorted set having scores equal or between ``start`` and ``end``.

        ``bylex`` when set to True, returns the range of elements from the
        sorted set between the ``start`` and ``end`` lexicographical closed
        range intervals.
        Valid ``start`` and ``end`` must start with ( or [, in order to specify
        whether the range interval is exclusive or inclusive, respectively.

        ``offset`` and ``num`` are specified, then return a slice of the range.
        Can't be provided when using ``bylex``.

        For more information check https://redis.io/commands/zrange
        """
        # Need to support ``desc`` also when using old redis version
        # because it was supported in 3.5.3 (of redis-py)
        if not byscore and not bylex and (offset is None and num is None) and desc:
            return self.zrevrange(name, start, end, withscores, score_cast_func)

        return self._zrange(
            "ZRANGE",
            None,
            name,
            start,
            end,
            desc,
            byscore,
            bylex,
            withscores,
            score_cast_func,
            offset,
            num,
        )

    def zrevrange(
        self,
        name: KeyT,
        start: int,
        end: int,
        withscores: bool = False,
        score_cast_func: Union[type, Callable] = float,
    ) -> ResponseT:
        """
        Return a range of values from sorted set ``name`` between
        ``start`` and ``end`` sorted in descending order.

        ``start`` and ``end`` can be negative, indicating the end of the range.

        ``withscores`` indicates to return the scores along with the values
        The return type is a list of (value, score) pairs

        ``score_cast_func`` a callable used to cast the score return value

        For more information check https://redis.io/commands/zrevrange
        """
        pieces = ["ZREVRANGE", name, start, end]
        if withscores:
            pieces.append(b"WITHSCORES")
        options = {"withscores": withscores, "score_cast_func": score_cast_func}
        return self.execute_command(*pieces, **options)

    def zrangestore(
        self,
        dest: KeyT,
        name: KeyT,
        start: int,
        end: int,
        byscore: bool = False,
        bylex: bool = False,
        desc: bool = False,
        offset: Union[int, None] = None,
        num: Union[int, None] = None,
    ) -> ResponseT:
        """
        Stores in ``dest`` the result of a range of values from sorted set
        ``name`` between ``start`` and ``end`` sorted in ascending order.

        ``start`` and ``end`` can be negative, indicating the end of the range.

        ``byscore`` when set to True, returns the range of elements from the
        sorted set having scores equal or between ``start`` and ``end``.

        ``bylex`` when set to True, returns the range of elements from the
        sorted set between the ``start`` and ``end`` lexicographical closed
        range intervals.
        Valid ``start`` and ``end`` must start with ( or [, in order to specify
        whether the range interval is exclusive or inclusive, respectively.

        ``desc`` a boolean indicating whether to sort the results in reversed
        order.

        ``offset`` and ``num`` are specified, then return a slice of the range.
        Can't be provided when using ``bylex``.

        For more information check https://redis.io/commands/zrangestore
        """
        return self._zrange(
            "ZRANGESTORE",
            dest,
            name,
            start,
            end,
            desc,
            byscore,
            bylex,
            False,
            None,
            offset,
            num,
        )

    def zrangebylex(
        self,
        name: KeyT,
        min: EncodableT,
        max: EncodableT,
        start: Union[int, None] = None,
        num: Union[int, None] = None,
    ) -> ResponseT:
        """
        Return the lexicographical range of values from sorted set ``name``
        between ``min`` and ``max``.

        If ``start`` and ``num`` are specified, then return a slice of the
        range.

        For more information check https://redis.io/commands/zrangebylex
        """
        if (start is not None and num is None) or (num is not None and start is None):
            raise DataError("``start`` and ``num`` must both be specified")
        pieces = ["ZRANGEBYLEX", name, min, max]
        if start is not None and num is not None:
            pieces.extend([b"LIMIT", start, num])
        return self.execute_command(*pieces)

    def zrevrangebylex(
        self,
        name: KeyT,
        max: EncodableT,
        min: EncodableT,
        start: Union[int, None] = None,
        num: Union[int, None] = None,
    ) -> ResponseT:
        """
        Return the reversed lexicographical range of values from sorted set
        ``name`` between ``max`` and ``min``.

        If ``start`` and ``num`` are specified, then return a slice of the
        range.

        For more information check https://redis.io/commands/zrevrangebylex
        """
        if (start is not None and num is None) or (num is not None and start is None):
            raise DataError("``start`` and ``num`` must both be specified")
        pieces = ["ZREVRANGEBYLEX", name, max, min]
        if start is not None and num is not None:
            pieces.extend(["LIMIT", start, num])
        return self.execute_command(*pieces)

    def zrangebyscore(
        self,
        name: KeyT,
        min: ZScoreBoundT,
        max: ZScoreBoundT,
        start: Union[int, None] = None,
        num: Union[int, None] = None,
        withscores: bool = False,
        score_cast_func: Union[type, Callable] = float,
    ) -> ResponseT:
        """
        Return a range of values from the sorted set ``name`` with scores
        between ``min`` and ``max``.

        If ``start`` and ``num`` are specified, then return a slice
        of the range.

        ``withscores`` indicates to return the scores along with the values.
        The return type is a list of (value, score) pairs

        `score_cast_func`` a callable used to cast the score return value

        For more information check https://redis.io/commands/zrangebyscore
        """
        if (start is not None and num is None) or (num is not None and start is None):
            raise DataError("``start`` and ``num`` must both be specified")
        pieces = ["ZRANGEBYSCORE", name, min, max]
        if start is not None and num is not None:
            pieces.extend(["LIMIT", start, num])
        if withscores:
            pieces.append("WITHSCORES")
        options = {"withscores": withscores, "score_cast_func": score_cast_func}
        return self.execute_command(*pieces, **options)

    def zrevrangebyscore(
        self,
        name: KeyT,
        max: ZScoreBoundT,
        min: ZScoreBoundT,
        start: Union[int, None] = None,
        num: Union[int, None] = None,
        withscores: bool = False,
        score_cast_func: Union[type, Callable] = float,
    ):
        """
        Return a range of values from the sorted set ``name`` with scores
        between ``min`` and ``max`` in descending order.

        If ``start`` and ``num`` are specified, then return a slice
        of the range.

        ``withscores`` indicates to return the scores along with the values.
        The return type is a list of (value, score) pairs

        ``score_cast_func`` a callable used to cast the score return value

        For more information check https://redis.io/commands/zrevrangebyscore
        """
        if (start is not None and num is None) or (num is not None and start is None):
            raise DataError("``start`` and ``num`` must both be specified")
        pieces = ["ZREVRANGEBYSCORE", name, max, min]
        if start is not None and num is not None:
            pieces.extend(["LIMIT", start, num])
        if withscores:
            pieces.append("WITHSCORES")
        options = {"withscores": withscores, "score_cast_func": score_cast_func}
        return self.execute_command(*pieces, **options)

    def zrank(self, name: KeyT, value: EncodableT) -> ResponseT:
        """
        Returns a 0-based value indicating the rank of ``value`` in sorted set
        ``name``

        For more information check https://redis.io/commands/zrank
        """
        return self.execute_command("ZRANK", name, value)

    def zrem(self, name: KeyT, *values: EncodableT) -> ResponseT:
        """
        Remove member ``values`` from sorted set ``name``

        For more information check https://redis.io/commands/zrem
        """
        return self.execute_command("ZREM", name, *values)

    def zremrangebylex(self, name: KeyT, min: EncodableT, max: EncodableT) -> ResponseT:
        """
        Remove all elements in the sorted set ``name`` between the
        lexicographical range specified by ``min`` and ``max``.

        Returns the number of elements removed.

        For more information check https://redis.io/commands/zremrangebylex
        """
        return self.execute_command("ZREMRANGEBYLEX", name, min, max)

    def zremrangebyrank(self, name: KeyT, min: int, max: int) -> ResponseT:
        """
        Remove all elements in the sorted set ``name`` with ranks between
        ``min`` and ``max``. Values are 0-based, ordered from smallest score
        to largest. Values can be negative indicating the highest scores.
        Returns the number of elements removed

        For more information check https://redis.io/commands/zremrangebyrank
        """
        return self.execute_command("ZREMRANGEBYRANK", name, min, max)

    def zremrangebyscore(
        self, name: KeyT, min: ZScoreBoundT, max: ZScoreBoundT
    ) -> ResponseT:
        """
        Remove all elements in the sorted set ``name`` with scores
        between ``min`` and ``max``. Returns the number of elements removed.

        For more information check https://redis.io/commands/zremrangebyscore
        """
        return self.execute_command("ZREMRANGEBYSCORE", name, min, max)

    def zrevrank(self, name: KeyT, value: EncodableT) -> ResponseT:
        """
        Returns a 0-based value indicating the descending rank of
        ``value`` in sorted set ``name``

        For more information check https://redis.io/commands/zrevrank
        """
        return self.execute_command("ZREVRANK", name, value)

    def zscore(self, name: KeyT, value: EncodableT) -> ResponseT:
        """
        Return the score of element ``value`` in sorted set ``name``

        For more information check https://redis.io/commands/zscore
        """
        return self.execute_command("ZSCORE", name, value)

    def zunion(
        self,
        keys: Union[Sequence[KeyT], Mapping[AnyKeyT, float]],
        aggregate: Union[str, None] = None,
        withscores: bool = False,
    ) -> ResponseT:
        """
        Return the union of multiple sorted sets specified by ``keys``.
        ``keys`` can be provided as dictionary of keys and their weights.
        Scores will be aggregated based on the ``aggregate``, or SUM if
        none is provided.

        For more information check https://redis.io/commands/zunion
        """
        return self._zaggregate("ZUNION", None, keys, aggregate, withscores=withscores)

    def zunionstore(
        self,
        dest: KeyT,
        keys: Union[Sequence[KeyT], Mapping[AnyKeyT, float]],
        aggregate: Union[str, None] = None,
    ) -> ResponseT:
        """
        Union multiple sorted sets specified by ``keys`` into
        a new sorted set, ``dest``. Scores in the destination will be
        aggregated based on the ``aggregate``, or SUM if none is provided.

        For more information check https://redis.io/commands/zunionstore
        """
        return self._zaggregate("ZUNIONSTORE", dest, keys, aggregate)

    def zmscore(
        self,
        key: KeyT,
        members: List[str],
    ) -> ResponseT:
        """
        Returns the scores associated with the specified members
        in the sorted set stored at key.
        ``members`` should be a list of the member name.
        Return type is a list of score.
        If the member does not exist, a None will be returned
        in corresponding position.

        For more information check https://redis.io/commands/zmscore
        """
        if not members:
            raise DataError("ZMSCORE members must be a non-empty list")
        pieces = [key] + members
        return self.execute_command("ZMSCORE", *pieces)

    def _zaggregate(
        self,
        command: str,
        dest: Union[KeyT, None],
        keys: Union[Sequence[KeyT], Mapping[AnyKeyT, float]],
        aggregate: Union[str, None] = None,
        **options,
    ) -> ResponseT:
        pieces: list[EncodableT] = [command]
        if dest is not None:
            pieces.append(dest)
        pieces.append(len(keys))
        if isinstance(keys, dict):
            keys, weights = keys.keys(), keys.values()
        else:
            weights = None
        pieces.extend(keys)
        if weights:
            pieces.append(b"WEIGHTS")
            pieces.extend(weights)
        if aggregate:
            if aggregate.upper() in ["SUM", "MIN", "MAX"]:
                pieces.append(b"AGGREGATE")
                pieces.append(aggregate)
            else:
                raise DataError("aggregate can be sum, min or max.")
        if options.get("withscores", False):
            pieces.append(b"WITHSCORES")
        return self.execute_command(*pieces, **options)


AsyncSortedSetCommands = SortedSetCommands


class HyperlogCommands(CommandsProtocol):
    """
    Redis commands of HyperLogLogs data type.
    see: https://redis.io/topics/data-types-intro#hyperloglogs
    """

    def pfadd(self, name: KeyT, *values: EncodableT) -> ResponseT:
        """
        Adds the specified elements to the specified HyperLogLog.

        For more information check https://redis.io/commands/pfadd
        """
        return self.execute_command("PFADD", name, *values)

    def pfcount(self, *sources: KeyT) -> ResponseT:
        """
        Return the approximated cardinality of
        the set observed by the HyperLogLog at key(s).

        For more information check https://redis.io/commands/pfcount
        """
        return self.execute_command("PFCOUNT", *sources)

    def pfmerge(self, dest: KeyT, *sources: KeyT) -> ResponseT:
        """
        Merge N different HyperLogLogs into a single one.

        For more information check https://redis.io/commands/pfmerge
        """
        return self.execute_command("PFMERGE", dest, *sources)


AsyncHyperlogCommands = HyperlogCommands


class HashCommands(CommandsProtocol):
    """
    Redis commands for Hash data type.
    see: https://redis.io/topics/data-types-intro#redis-hashes
    """

    def hdel(self, name: str, *keys: List) -> int:
        """
        Delete ``keys`` from hash ``name``

        For more information check https://redis.io/commands/hdel
        """
        return self.execute_command("HDEL", name, *keys)

    def hexists(self, name: str, key: str) -> bool:
        """
        Returns a boolean indicating if ``key`` exists within hash ``name``

        For more information check https://redis.io/commands/hexists
        """
        return self.execute_command("HEXISTS", name, key)

    def hget(self, name: str, key: str) -> Optional[str]:
        """
        Return the value of ``key`` within the hash ``name``

        For more information check https://redis.io/commands/hget
        """
        return self.execute_command("HGET", name, key)

    def hgetall(self, name: str) -> dict:
        """
        Return a Python dict of the hash's name/value pairs

        For more information check https://redis.io/commands/hgetall
        """
        return self.execute_command("HGETALL", name)

    def hincrby(self, name: str, key: str, amount: int = 1) -> int:
        """
        Increment the value of ``key`` in hash ``name`` by ``amount``

        For more information check https://redis.io/commands/hincrby
        """
        return self.execute_command("HINCRBY", name, key, amount)

    def hincrbyfloat(self, name: str, key: str, amount: float = 1.0) -> float:
        """
        Increment the value of ``key`` in hash ``name`` by floating ``amount``

        For more information check https://redis.io/commands/hincrbyfloat
        """
        return self.execute_command("HINCRBYFLOAT", name, key, amount)

    def hkeys(self, name: str) -> List:
        """
        Return the list of keys within hash ``name``

        For more information check https://redis.io/commands/hkeys
        """
        return self.execute_command("HKEYS", name)

    def hlen(self, name: str) -> int:
        """
        Return the number of elements in hash ``name``

        For more information check https://redis.io/commands/hlen
        """
        return self.execute_command("HLEN", name)

    def hset(
        self,
        name: str,
        key: Optional[str] = None,
        value: Optional[str] = None,
        mapping: Optional[dict] = None,
    ) -> int:
        """
        Set ``key`` to ``value`` within hash ``name``,
        ``mapping`` accepts a dict of key/value pairs that will be
        added to hash ``name``.
        Returns the number of fields that were added.

        For more information check https://redis.io/commands/hset
        """
        if key is None and not mapping:
            raise DataError("'hset' with no key value pairs")
        items = []
        if key is not None:
            items.extend((key, value))
        if mapping:
            for pair in mapping.items():
                items.extend(pair)

        return self.execute_command("HSET", name, *items)

    def hsetnx(self, name: str, key: str, value: str) -> bool:
        """
        Set ``key`` to ``value`` within hash ``name`` if ``key`` does not
        exist.  Returns 1 if HSETNX created a field, otherwise 0.

        For more information check https://redis.io/commands/hsetnx
        """
        return self.execute_command("HSETNX", name, key, value)

    def hmset(self, name: str, mapping: dict) -> str:
        """
        Set key to value within hash ``name`` for each corresponding
        key and value from the ``mapping`` dict.

        For more information check https://redis.io/commands/hmset
        """
        warnings.warn(
            f"{self.__class__.__name__}.hmset() is deprecated. "
            f"Use {self.__class__.__name__}.hset() instead.",
            DeprecationWarning,
            stacklevel=2,
        )
        if not mapping:
            raise DataError("'hmset' with 'mapping' of length 0")
        items = []
        for pair in mapping.items():
            items.extend(pair)
        return self.execute_command("HMSET", name, *items)

    def hmget(self, name: str, keys: List, *args: List) -> List:
        """
        Returns a list of values ordered identically to ``keys``

        For more information check https://redis.io/commands/hmget
        """
        args = list_or_args(keys, args)
        return self.execute_command("HMGET", name, *args)

    def hvals(self, name: str) -> List:
        """
        Return the list of values within hash ``name``

        For more information check https://redis.io/commands/hvals
        """
        return self.execute_command("HVALS", name)

    def hstrlen(self, name: str, key: str) -> int:
        """
        Return the number of bytes stored in the value of ``key``
        within hash ``name``

        For more information check https://redis.io/commands/hstrlen
        """
        return self.execute_command("HSTRLEN", name, key)


AsyncHashCommands = HashCommands


class Script:
    """
    An executable Lua script object returned by ``register_script``
    """

    def __init__(self, registered_client: "Redis", script: ScriptTextT):
        self.registered_client = registered_client
        self.script = script
        # Precalculate and store the SHA1 hex digest of the script.

        if isinstance(script, str):
            # We need the encoding from the client in order to generate an
            # accurate byte representation of the script
            encoder = registered_client.connection_pool.get_encoder()
            script = encoder.encode(script)
        self.sha = hashlib.sha1(script).hexdigest()

    def __call__(
        self,
        keys: Union[Sequence[KeyT], None] = None,
        args: Union[Iterable[EncodableT], None] = None,
        client: Union["Redis", None] = None,
    ):
        """Execute the script, passing any required ``args``"""
        keys = keys or []
        args = args or []
        if client is None:
            client = self.registered_client
        args = tuple(keys) + tuple(args)
        # make sure the Redis server knows about the script
        from redis.client import Pipeline

        if isinstance(client, Pipeline):
            # Make sure the pipeline can register the script before executing.
            client.scripts.add(self)
        try:
            return client.evalsha(self.sha, len(keys), *args)
        except NoScriptError:
            # Maybe the client is pointed to a different server than the client
            # that created this instance?
            # Overwrite the sha just in case there was a discrepancy.
            self.sha = client.script_load(self.script)
            return client.evalsha(self.sha, len(keys), *args)


class AsyncScript:
    """
    An executable Lua script object returned by ``register_script``
    """

    def __init__(self, registered_client: "AsyncRedis", script: ScriptTextT):
        self.registered_client = registered_client
        self.script = script
        # Precalculate and store the SHA1 hex digest of the script.

        if isinstance(script, str):
            # We need the encoding from the client in order to generate an
            # accurate byte representation of the script
            encoder = registered_client.connection_pool.get_encoder()
            script = encoder.encode(script)
        self.sha = hashlib.sha1(script).hexdigest()

    async def __call__(
        self,
        keys: Union[Sequence[KeyT], None] = None,
        args: Union[Iterable[EncodableT], None] = None,
        client: Union["AsyncRedis", None] = None,
    ):
        """Execute the script, passing any required ``args``"""
        keys = keys or []
        args = args or []
        if client is None:
            client = self.registered_client
        args = tuple(keys) + tuple(args)
        # make sure the Redis server knows about the script
        from redis.asyncio.client import Pipeline

        if isinstance(client, Pipeline):
            # Make sure the pipeline can register the script before executing.
            client.scripts.add(self)
        try:
            return await client.evalsha(self.sha, len(keys), *args)
        except NoScriptError:
            # Maybe the client is pointed to a different server than the client
            # that created this instance?
            # Overwrite the sha just in case there was a discrepancy.
            self.sha = await client.script_load(self.script)
            return await client.evalsha(self.sha, len(keys), *args)


class PubSubCommands(CommandsProtocol):
    """
    Redis PubSub commands.
    see https://redis.io/topics/pubsub
    """

    def publish(self, channel: ChannelT, message: EncodableT, **kwargs) -> ResponseT:
        """
        Publish ``message`` on ``channel``.
        Returns the number of subscribers the message was delivered to.

        For more information check https://redis.io/commands/publish
        """
        return self.execute_command("PUBLISH", channel, message, **kwargs)

    def pubsub_channels(self, pattern: PatternT = "*", **kwargs) -> ResponseT:
        """
        Return a list of channels that have at least one subscriber

        For more information check https://redis.io/commands/pubsub-channels
        """
        return self.execute_command("PUBSUB CHANNELS", pattern, **kwargs)

    def pubsub_numpat(self, **kwargs) -> ResponseT:
        """
        Returns the number of subscriptions to patterns

        For more information check https://redis.io/commands/pubsub-numpat
        """
        return self.execute_command("PUBSUB NUMPAT", **kwargs)

    def pubsub_numsub(self, *args: ChannelT, **kwargs) -> ResponseT:
        """
        Return a list of (channel, number of subscribers) tuples
        for each channel given in ``*args``

        For more information check https://redis.io/commands/pubsub-numsub
        """
        return self.execute_command("PUBSUB NUMSUB", *args, **kwargs)


AsyncPubSubCommands = PubSubCommands


class ScriptCommands(CommandsProtocol):
    """
    Redis Lua script commands. see:
    https://redis.com/ebook/part-3-next-steps/chapter-11-scripting-redis-with-lua/
    """

    def _eval(
        self, command: str, script: str, numkeys: int, *keys_and_args: list
    ) -> str:
        return self.execute_command(command, script, numkeys, *keys_and_args)

    def eval(self, script: str, numkeys: int, *keys_and_args: list) -> str:
        """
        Execute the Lua ``script``, specifying the ``numkeys`` the script
        will touch and the key names and argument values in ``keys_and_args``.
        Returns the result of the script.

        In practice, use the object returned by ``register_script``. This
        function exists purely for Redis API completion.

        For more information check  https://redis.io/commands/eval
        """
        return self._eval("EVAL", script, numkeys, *keys_and_args)

    def eval_ro(self, script: str, numkeys: int, *keys_and_args: list) -> str:
        """
        The read-only variant of the EVAL command

        Execute the read-only Lue ``script`` specifying the ``numkeys`` the script
        will touch and the key names and argument values in ``keys_and_args``.
        Returns the result of the script.

        For more information check  https://redis.io/commands/eval_ro
        """
        return self._eval("EVAL_RO", script, numkeys, *keys_and_args)

    def _evalsha(
        self, command: str, sha: str, numkeys: int, *keys_and_args: list
    ) -> str:
        return self.execute_command(command, sha, numkeys, *keys_and_args)

    def evalsha(self, sha: str, numkeys: int, *keys_and_args: list) -> str:
        """
        Use the ``sha`` to execute a Lua script already registered via EVAL
        or SCRIPT LOAD. Specify the ``numkeys`` the script will touch and the
        key names and argument values in ``keys_and_args``. Returns the result
        of the script.

        In practice, use the object returned by ``register_script``. This
        function exists purely for Redis API completion.

        For more information check  https://redis.io/commands/evalsha
        """
        return self._evalsha("EVALSHA", sha, numkeys, *keys_and_args)

    def evalsha_ro(self, sha: str, numkeys: int, *keys_and_args: list) -> str:
        """
        The read-only variant of the EVALSHA command

        Use the ``sha`` to execute a read-only Lua script already registered via EVAL
        or SCRIPT LOAD. Specify the ``numkeys`` the script will touch and the
        key names and argument values in ``keys_and_args``. Returns the result
        of the script.

        For more information check  https://redis.io/commands/evalsha_ro
        """
        return self._evalsha("EVALSHA_RO", sha, numkeys, *keys_and_args)

    def script_exists(self, *args: str):
        """
        Check if a script exists in the script cache by specifying the SHAs of
        each script as ``args``. Returns a list of boolean values indicating if
        if each already script exists in the cache.

        For more information check  https://redis.io/commands/script-exists
        """
        return self.execute_command("SCRIPT EXISTS", *args)

    def script_debug(self, *args) -> None:
        raise NotImplementedError(
            "SCRIPT DEBUG is intentionally not implemented in the client."
        )

    def script_flush(
        self, sync_type: Union[Literal["SYNC"], Literal["ASYNC"]] = None
    ) -> ResponseT:
        """Flush all scripts from the script cache.
        ``sync_type`` is by default SYNC (synchronous) but it can also be
                      ASYNC.
        For more information check  https://redis.io/commands/script-flush
        """

        # Redis pre 6 had no sync_type.
        if sync_type not in ["SYNC", "ASYNC", None]:
            raise DataError(
                "SCRIPT FLUSH defaults to SYNC in redis > 6.2, or "
                "accepts SYNC/ASYNC. For older versions, "
                "of redis leave as None."
            )
        if sync_type is None:
            pieces = []
        else:
            pieces = [sync_type]
        return self.execute_command("SCRIPT FLUSH", *pieces)

    def script_kill(self) -> ResponseT:
        """
        Kill the currently executing Lua script

        For more information check https://redis.io/commands/script-kill
        """
        return self.execute_command("SCRIPT KILL")

    def script_load(self, script: ScriptTextT) -> ResponseT:
        """
        Load a Lua ``script`` into the script cache. Returns the SHA.

        For more information check https://redis.io/commands/script-load
        """
        return self.execute_command("SCRIPT LOAD", script)

    def register_script(self: "Redis", script: ScriptTextT) -> Script:
        """
        Register a Lua ``script`` specifying the ``keys`` it will touch.
        Returns a Script object that is callable and hides the complexity of
        deal with scripts, keys, and shas. This is the preferred way to work
        with Lua scripts.
        """
        return Script(self, script)


class AsyncScriptCommands(ScriptCommands):
    async def script_debug(self, *args) -> None:
        return super().script_debug()

    def register_script(self: "AsyncRedis", script: ScriptTextT) -> AsyncScript:
        """
        Register a Lua ``script`` specifying the ``keys`` it will touch.
        Returns a Script object that is callable and hides the complexity of
        deal with scripts, keys, and shas. This is the preferred way to work
        with Lua scripts.
        """
        return AsyncScript(self, script)


class GeoCommands(CommandsProtocol):
    """
    Redis Geospatial commands.
    see: https://redis.com/redis-best-practices/indexing-patterns/geospatial/
    """

    def geoadd(
        self,
        name: KeyT,
        values: Sequence[EncodableT],
        nx: bool = False,
        xx: bool = False,
        ch: bool = False,
    ) -> ResponseT:
        """
        Add the specified geospatial items to the specified key identified
        by the ``name`` argument. The Geospatial items are given as ordered
        members of the ``values`` argument, each item or place is formed by
        the triad longitude, latitude and name.

        Note: You can use ZREM to remove elements.

        ``nx`` forces ZADD to only create new elements and not to update
        scores for elements that already exist.

        ``xx`` forces ZADD to only update scores of elements that already
        exist. New elements will not be added.

        ``ch`` modifies the return value to be the numbers of elements changed.
        Changed elements include new elements that were added and elements
        whose scores changed.

        For more information check https://redis.io/commands/geoadd
        """
        if nx and xx:
            raise DataError("GEOADD allows either 'nx' or 'xx', not both")
        if len(values) % 3 != 0:
            raise DataError("GEOADD requires places with lon, lat and name" " values")
        pieces = [name]
        if nx:
            pieces.append("NX")
        if xx:
            pieces.append("XX")
        if ch:
            pieces.append("CH")
        pieces.extend(values)
        return self.execute_command("GEOADD", *pieces)

    def geodist(
        self,
        name: KeyT,
        place1: FieldT,
        place2: FieldT,
        unit: Union[str, None] = None,
    ) -> ResponseT:
        """
        Return the distance between ``place1`` and ``place2`` members of the
        ``name`` key.
        The units must be one of the following : m, km mi, ft. By default
        meters are used.

        For more information check https://redis.io/commands/geodist
        """
        pieces: list[EncodableT] = [name, place1, place2]
        if unit and unit not in ("m", "km", "mi", "ft"):
            raise DataError("GEODIST invalid unit")
        elif unit:
            pieces.append(unit)
        return self.execute_command("GEODIST", *pieces)

    def geohash(self, name: KeyT, *values: FieldT) -> ResponseT:
        """
        Return the geo hash string for each item of ``values`` members of
        the specified key identified by the ``name`` argument.

        For more information check https://redis.io/commands/geohash
        """
        return self.execute_command("GEOHASH", name, *values)

    def geopos(self, name: KeyT, *values: FieldT) -> ResponseT:
        """
        Return the positions of each item of ``values`` as members of
        the specified key identified by the ``name`` argument. Each position
        is represented by the pairs lon and lat.

        For more information check https://redis.io/commands/geopos
        """
        return self.execute_command("GEOPOS", name, *values)

    def georadius(
        self,
        name: KeyT,
        longitude: float,
        latitude: float,
        radius: float,
        unit: Union[str, None] = None,
        withdist: bool = False,
        withcoord: bool = False,
        withhash: bool = False,
        count: Union[int, None] = None,
        sort: Union[str, None] = None,
        store: Union[KeyT, None] = None,
        store_dist: Union[KeyT, None] = None,
        any: bool = False,
    ) -> ResponseT:
        """
        Return the members of the specified key identified by the
        ``name`` argument which are within the borders of the area specified
        with the ``latitude`` and ``longitude`` location and the maximum
        distance from the center specified by the ``radius`` value.

        The units must be one of the following : m, km mi, ft. By default

        ``withdist`` indicates to return the distances of each place.

        ``withcoord`` indicates to return the latitude and longitude of
        each place.

        ``withhash`` indicates to return the geohash string of each place.

        ``count`` indicates to return the number of elements up to N.

        ``sort`` indicates to return the places in a sorted way, ASC for
        nearest to fairest and DESC for fairest to nearest.

        ``store`` indicates to save the places names in a sorted set named
        with a specific key, each element of the destination sorted set is
        populated with the score got from the original geo sorted set.

        ``store_dist`` indicates to save the places names in a sorted set
        named with a specific key, instead of ``store`` the sorted set
        destination score is set with the distance.

        For more information check https://redis.io/commands/georadius
        """
        return self._georadiusgeneric(
            "GEORADIUS",
            name,
            longitude,
            latitude,
            radius,
            unit=unit,
            withdist=withdist,
            withcoord=withcoord,
            withhash=withhash,
            count=count,
            sort=sort,
            store=store,
            store_dist=store_dist,
            any=any,
        )

    def georadiusbymember(
        self,
        name: KeyT,
        member: FieldT,
        radius: float,
        unit: Union[str, None] = None,
        withdist: bool = False,
        withcoord: bool = False,
        withhash: bool = False,
        count: Union[int, None] = None,
        sort: Union[str, None] = None,
        store: Union[KeyT, None] = None,
        store_dist: Union[KeyT, None] = None,
        any: bool = False,
    ) -> ResponseT:
        """
        This command is exactly like ``georadius`` with the sole difference
        that instead of taking, as the center of the area to query, a longitude
        and latitude value, it takes the name of a member already existing
        inside the geospatial index represented by the sorted set.

        For more information check https://redis.io/commands/georadiusbymember
        """
        return self._georadiusgeneric(
            "GEORADIUSBYMEMBER",
            name,
            member,
            radius,
            unit=unit,
            withdist=withdist,
            withcoord=withcoord,
            withhash=withhash,
            count=count,
            sort=sort,
            store=store,
            store_dist=store_dist,
            any=any,
        )

    def _georadiusgeneric(
        self,
        command: str,
        *args: EncodableT,
        **kwargs: Union[EncodableT, None],
    ) -> ResponseT:
        pieces = list(args)
        if kwargs["unit"] and kwargs["unit"] not in ("m", "km", "mi", "ft"):
            raise DataError("GEORADIUS invalid unit")
        elif kwargs["unit"]:
            pieces.append(kwargs["unit"])
        else:
            pieces.append(
                "m",
            )

        if kwargs["any"] and kwargs["count"] is None:
            raise DataError("``any`` can't be provided without ``count``")

        for arg_name, byte_repr in (
            ("withdist", "WITHDIST"),
            ("withcoord", "WITHCOORD"),
            ("withhash", "WITHHASH"),
        ):
            if kwargs[arg_name]:
                pieces.append(byte_repr)

        if kwargs["count"] is not None:
            pieces.extend(["COUNT", kwargs["count"]])
            if kwargs["any"]:
                pieces.append("ANY")

        if kwargs["sort"]:
            if kwargs["sort"] == "ASC":
                pieces.append("ASC")
            elif kwargs["sort"] == "DESC":
                pieces.append("DESC")
            else:
                raise DataError("GEORADIUS invalid sort")

        if kwargs["store"] and kwargs["store_dist"]:
            raise DataError("GEORADIUS store and store_dist cant be set" " together")

        if kwargs["store"]:
            pieces.extend([b"STORE", kwargs["store"]])

        if kwargs["store_dist"]:
            pieces.extend([b"STOREDIST", kwargs["store_dist"]])

        return self.execute_command(command, *pieces, **kwargs)

    def geosearch(
        self,
        name: KeyT,
        member: Union[FieldT, None] = None,
        longitude: Union[float, None] = None,
        latitude: Union[float, None] = None,
        unit: str = "m",
        radius: Union[float, None] = None,
        width: Union[float, None] = None,
        height: Union[float, None] = None,
        sort: Union[str, None] = None,
        count: Union[int, None] = None,
        any: bool = False,
        withcoord: bool = False,
        withdist: bool = False,
        withhash: bool = False,
    ) -> ResponseT:
        """
        Return the members of specified key identified by the
        ``name`` argument, which are within the borders of the
        area specified by a given shape. This command extends the
        GEORADIUS command, so in addition to searching within circular
        areas, it supports searching within rectangular areas.
        This command should be used in place of the deprecated
        GEORADIUS and GEORADIUSBYMEMBER commands.
        ``member`` Use the position of the given existing
         member in the sorted set. Can't be given with ``longitude``
         and ``latitude``.
        ``longitude`` and ``latitude`` Use the position given by
        this coordinates. Can't be given with ``member``
        ``radius`` Similar to GEORADIUS, search inside circular
        area according the given radius. Can't be given with
        ``height`` and ``width``.
        ``height`` and ``width`` Search inside an axis-aligned
        rectangle, determined by the given height and width.
        Can't be given with ``radius``
        ``unit`` must be one of the following : m, km, mi, ft.
        `m` for meters (the default value), `km` for kilometers,
        `mi` for miles and `ft` for feet.
        ``sort`` indicates to return the places in a sorted way,
        ASC for nearest to farest and DESC for farest to nearest.
        ``count`` limit the results to the first count matching items.
        ``any`` is set to True, the command will return as soon as
        enough matches are found. Can't be provided without ``count``
        ``withdist`` indicates to return the distances of each place.
        ``withcoord`` indicates to return the latitude and longitude of
        each place.
        ``withhash`` indicates to return the geohash string of each place.

        For more information check https://redis.io/commands/geosearch
        """

        return self._geosearchgeneric(
            "GEOSEARCH",
            name,
            member=member,
            longitude=longitude,
            latitude=latitude,
            unit=unit,
            radius=radius,
            width=width,
            height=height,
            sort=sort,
            count=count,
            any=any,
            withcoord=withcoord,
            withdist=withdist,
            withhash=withhash,
            store=None,
            store_dist=None,
        )

    def geosearchstore(
        self,
        dest: KeyT,
        name: KeyT,
        member: Union[FieldT, None] = None,
        longitude: Union[float, None] = None,
        latitude: Union[float, None] = None,
        unit: str = "m",
        radius: Union[float, None] = None,
        width: Union[float, None] = None,
        height: Union[float, None] = None,
        sort: Union[str, None] = None,
        count: Union[int, None] = None,
        any: bool = False,
        storedist: bool = False,
    ) -> ResponseT:
        """
        This command is like GEOSEARCH, but stores the result in
        ``dest``. By default, it stores the results in the destination
        sorted set with their geospatial information.
        if ``store_dist`` set to True, the command will stores the
        items in a sorted set populated with their distance from the
        center of the circle or box, as a floating-point number.

        For more information check https://redis.io/commands/geosearchstore
        """
        return self._geosearchgeneric(
            "GEOSEARCHSTORE",
            dest,
            name,
            member=member,
            longitude=longitude,
            latitude=latitude,
            unit=unit,
            radius=radius,
            width=width,
            height=height,
            sort=sort,
            count=count,
            any=any,
            withcoord=None,
            withdist=None,
            withhash=None,
            store=None,
            store_dist=storedist,
        )

    def _geosearchgeneric(
        self,
        command: str,
        *args: EncodableT,
        **kwargs: Union[EncodableT, None],
    ) -> ResponseT:
        pieces = list(args)

        # FROMMEMBER or FROMLONLAT
        if kwargs["member"] is None:
            if kwargs["longitude"] is None or kwargs["latitude"] is None:
                raise DataError(
                    "GEOSEARCH must have member or" " longitude and latitude"
                )
        if kwargs["member"]:
            if kwargs["longitude"] or kwargs["latitude"]:
                raise DataError(
                    "GEOSEARCH member and longitude or latitude" " cant be set together"
                )
            pieces.extend([b"FROMMEMBER", kwargs["member"]])
        if kwargs["longitude"] and kwargs["latitude"]:
            pieces.extend([b"FROMLONLAT", kwargs["longitude"], kwargs["latitude"]])

        # BYRADIUS or BYBOX
        if kwargs["radius"] is None:
            if kwargs["width"] is None or kwargs["height"] is None:
                raise DataError("GEOSEARCH must have radius or" " width and height")
        if kwargs["unit"] is None:
            raise DataError("GEOSEARCH must have unit")
        if kwargs["unit"].lower() not in ("m", "km", "mi", "ft"):
            raise DataError("GEOSEARCH invalid unit")
        if kwargs["radius"]:
            if kwargs["width"] or kwargs["height"]:
                raise DataError(
                    "GEOSEARCH radius and width or height" " cant be set together"
                )
            pieces.extend([b"BYRADIUS", kwargs["radius"], kwargs["unit"]])
        if kwargs["width"] and kwargs["height"]:
            pieces.extend([b"BYBOX", kwargs["width"], kwargs["height"], kwargs["unit"]])

        # sort
        if kwargs["sort"]:
            if kwargs["sort"].upper() == "ASC":
                pieces.append(b"ASC")
            elif kwargs["sort"].upper() == "DESC":
                pieces.append(b"DESC")
            else:
                raise DataError("GEOSEARCH invalid sort")

        # count any
        if kwargs["count"]:
            pieces.extend([b"COUNT", kwargs["count"]])
            if kwargs["any"]:
                pieces.append(b"ANY")
        elif kwargs["any"]:
            raise DataError("GEOSEARCH ``any`` can't be provided " "without count")

        # other properties
        for arg_name, byte_repr in (
            ("withdist", b"WITHDIST"),
            ("withcoord", b"WITHCOORD"),
            ("withhash", b"WITHHASH"),
            ("store_dist", b"STOREDIST"),
        ):
            if kwargs[arg_name]:
                pieces.append(byte_repr)

        return self.execute_command(command, *pieces, **kwargs)


AsyncGeoCommands = GeoCommands


class ModuleCommands(CommandsProtocol):
    """
    Redis Module commands.
    see: https://redis.io/topics/modules-intro
    """

    def module_load(self, path, *args) -> ResponseT:
        """
        Loads the module from ``path``.
        Passes all ``*args`` to the module, during loading.
        Raises ``ModuleError`` if a module is not found at ``path``.

        For more information check https://redis.io/commands/module-load
        """
        return self.execute_command("MODULE LOAD", path, *args)

    def module_unload(self, name) -> ResponseT:
        """
        Unloads the module ``name``.
        Raises ``ModuleError`` if ``name`` is not in loaded modules.

        For more information check https://redis.io/commands/module-unload
        """
        return self.execute_command("MODULE UNLOAD", name)

    def module_list(self) -> ResponseT:
        """
        Returns a list of dictionaries containing the name and version of
        all loaded modules.

        For more information check https://redis.io/commands/module-list
        """
        return self.execute_command("MODULE LIST")

    def command_info(self) -> None:
        raise NotImplementedError(
            "COMMAND INFO is intentionally not implemented in the client."
        )

    def command_count(self) -> ResponseT:
        return self.execute_command("COMMAND COUNT")

    def command_getkeys(self, *args) -> ResponseT:
        return self.execute_command("COMMAND GETKEYS", *args)

    def command(self) -> ResponseT:
        return self.execute_command("COMMAND")


class AsyncModuleCommands(ModuleCommands):
    async def command_info(self) -> None:
        return super().command_info()


class ClusterCommands(CommandsProtocol):
    """
    Class for Redis Cluster commands
    """

    def cluster(self, cluster_arg, *args, **kwargs) -> ResponseT:
        return self.execute_command(f"CLUSTER {cluster_arg.upper()}", *args, **kwargs)

<<<<<<< HEAD
        if isinstance(script, str):
            # We need the encoding from the client in order to generate an
            # accurate byte representation of the script
            encoder = self.get_encoder()
            script = encoder.encode(script)
        self.sha = hashlib.sha1(script).hexdigest()
=======
    def readwrite(self, **kwargs) -> ResponseT:
        """
        Disables read queries for a connection to a Redis Cluster slave node.
>>>>>>> 1983905d

        For more information check https://redis.io/commands/readwrite
        """
        return self.execute_command("READWRITE", **kwargs)

    def readonly(self, **kwargs) -> ResponseT:
        """
        Enables read queries for a connection to a Redis Cluster replica node.

<<<<<<< HEAD
    def get_encoder(self):
        """Get the encoder to encode string scripts into bytes."""
        try:
            return self.registered_client.get_encoder()
        except AttributeError:
            # DEPRECATED
            # In version <=4.1.2, this was the code we used to get the encoder.
            # However, after 4.1.2 we added support for scripting in clustered
            # redis. ClusteredRedis doesn't have a `.connection_pool` attribute
            # so we changed the Script class to use
            # `self.registered_client.get_encoder` (see above).
            # However, that is technically a breaking change, as consumers who
            # use Scripts directly might inject a `registered_client` that
            # doesn't have a `.get_encoder` field. This try/except prevents us
            # from breaking backward-compatibility. Ideally, it would be
            # removed in the next major release.
            return self.registered_client.connection_pool.get_encoder()

=======
        For more information check https://redis.io/commands/readonly
        """
        return self.execute_command("READONLY", **kwargs)
>>>>>>> 1983905d


class FunctionCommands:
    """
    Redis Function commands
    """

    def function_load(
        self,
        engine: str,
        library: str,
        code: str,
        replace: Optional[bool] = False,
        description: Optional[str] = None,
    ) -> str:
        """
        Load a library to Redis.
        :param engine: the name of the execution engine for the library
        :param library: the unique name of the library
        :param code: the source code
        :param replace: changes the behavior to replace the library if a library called
         ``library`` already exists
        :param description: description to the library

        For more information check https://redis.io/commands/function-load
        """
        pieces = [engine, library]
        if replace:
            pieces.append("REPLACE")
        if description is not None:
            pieces.append(description)
        pieces.append(code)
        return self.execute_command("FUNCTION LOAD", *pieces)

    def function_delete(self, library: str) -> str:
        """
        Delete the library called ``library`` and all its functions.

        For more information check https://redis.io/commands/function-delete
        """
        return self.execute_command("FUNCTION DELETE", library)

    def function_flush(self, mode: str = "SYNC") -> str:
        """
        Deletes all the libraries.

        For more information check https://redis.io/commands/function-flush
        """
        return self.execute_command("FUNCTION FLUSH", mode)

    def function_list(
        self, library: Optional[str] = "*", withcode: Optional[bool] = False
    ) -> List:
        """
        Return information about the functions and libraries.
        :param library: pecify a pattern for matching library names
        :param withcode: cause the server to include the libraries source
         implementation in the reply
        """
        args = ["LIBRARYNAME", library]
        if withcode:
            args.append("WITHCODE")
        return self.execute_command("FUNCTION LIST", *args)

    def _fcall(
        self, command: str, function, numkeys: int, *keys_and_args: Optional[List]
    ) -> str:
        return self.execute_command(command, function, numkeys, *keys_and_args)

    def fcall(self, function, numkeys: int, *keys_and_args: Optional[List]) -> str:
        """
        Invoke a function.

        For more information check https://redis.io/commands/fcall
        """
        return self._fcall("FCALL", function, numkeys, *keys_and_args)

    def fcall_ro(self, function, numkeys: int, *keys_and_args: Optional[List]) -> str:
        """
        This is a read-only variant of the FCALL command that cannot
        execute commands that modify data.

        For more information check https://redis.io/commands/fcal_ro
        """
        return self._fcall("FCALL_RO", function, numkeys, *keys_and_args)

    def function_dump(self) -> str:
        """
        Return the serialized payload of loaded libraries.

        For more information check https://redis.io/commands/function-dump
        """
        from redis.client import NEVER_DECODE

        options = {}
        options[NEVER_DECODE] = []

        return self.execute_command("FUNCTION DUMP", **options)

    def function_restore(self, payload: str, policy: Optional[str] = "APPEND") -> str:
        """
        Restore libraries from the serialized ``payload``.
        You can use the optional policy argument to provide a policy
        for handling existing libraries.

        For more information check https://redis.io/commands/function-restore
        """
        return self.execute_command("FUNCTION RESTORE", payload, policy)

    def function_kill(self) -> str:
        """
        Kill a function that is currently executing.

        For more information check https://redis.io/commands/function-kill
        """
        return self.execute_command("FUNCTION KILL")

    def function_stats(self) -> list:
        """
        Return information about the function that's currently running
        and information about the available execution engines.

        For more information check https://redis.io/commands/function-stats
        """
        return self.execute_command("FUNCTION STATS")


AsyncClusterCommands = ClusterCommands


class DataAccessCommands(
    BasicKeyCommands,
    HyperlogCommands,
    HashCommands,
    GeoCommands,
    ListCommands,
    ScanCommands,
    SetCommands,
    StreamCommands,
    SortedSetCommands,
):
    """
    A class containing all of the implemented data access redis commands.
    This class is to be used as a mixin for synchronous Redis clients.
    """


class AsyncDataAccessCommands(
    AsyncBasicKeyCommands,
    AsyncHyperlogCommands,
    AsyncHashCommands,
    AsyncGeoCommands,
    AsyncListCommands,
    AsyncScanCommands,
    AsyncSetCommands,
    AsyncStreamCommands,
    AsyncSortedSetCommands,
):
    """
    A class containing all of the implemented data access redis commands.
    This class is to be used as a mixin for asynchronous Redis clients.
    """


class CoreCommands(
    ACLCommands,
    ClusterCommands,
    DataAccessCommands,
    ManagementCommands,
    ModuleCommands,
    PubSubCommands,
    ScriptCommands,
    FunctionCommands,
):
    """
    A class containing all of the implemented redis commands. This class is
    to be used as a mixin for synchronous Redis clients.
    """


class AsyncCoreCommands(
    AsyncACLCommands,
    AsyncClusterCommands,
    AsyncDataAccessCommands,
    AsyncManagementCommands,
    AsyncModuleCommands,
    AsyncPubSubCommands,
    AsyncScriptCommands,
):
    """
    A class containing all of the implemented redis commands. This class is
    to be used as a mixin for asynchronous Redis clients.
    """<|MERGE_RESOLUTION|>--- conflicted
+++ resolved
@@ -5399,41 +5399,43 @@
         return self.execute_command("COMMAND")
 
 
-class AsyncModuleCommands(ModuleCommands):
-    async def command_info(self) -> None:
-        return super().command_info()
-
-
-class ClusterCommands(CommandsProtocol):
+class Script:
     """
-    Class for Redis Cluster commands
+    An executable Lua script object returned by ``register_script``
     """
 
-    def cluster(self, cluster_arg, *args, **kwargs) -> ResponseT:
-        return self.execute_command(f"CLUSTER {cluster_arg.upper()}", *args, **kwargs)
-
-<<<<<<< HEAD
+    def __init__(self, registered_client, script):
+        self.registered_client = registered_client
+        self.script = script
+        # Precalculate and store the SHA1 hex digest of the script.
+
         if isinstance(script, str):
             # We need the encoding from the client in order to generate an
             # accurate byte representation of the script
             encoder = self.get_encoder()
             script = encoder.encode(script)
         self.sha = hashlib.sha1(script).hexdigest()
-=======
-    def readwrite(self, **kwargs) -> ResponseT:
-        """
-        Disables read queries for a connection to a Redis Cluster slave node.
->>>>>>> 1983905d
-
-        For more information check https://redis.io/commands/readwrite
-        """
-        return self.execute_command("READWRITE", **kwargs)
-
-    def readonly(self, **kwargs) -> ResponseT:
-        """
-        Enables read queries for a connection to a Redis Cluster replica node.
-
-<<<<<<< HEAD
+
+    def __call__(self, keys=[], args=[], client=None):
+        "Execute the script, passing any required ``args``"
+        if client is None:
+            client = self.registered_client
+        args = tuple(keys) + tuple(args)
+        # make sure the Redis server knows about the script
+        from redis.client import Pipeline
+
+        if isinstance(client, Pipeline):
+            # Make sure the pipeline can register the script before executing.
+            client.scripts.add(self)
+        try:
+            return client.evalsha(self.sha, len(keys), *args)
+        except NoScriptError:
+            # Maybe the client is pointed to a different server than the client
+            # that created this instance?
+            # Overwrite the sha just in case there was a discrepancy.
+            self.sha = client.script_load(self.script)
+            return client.evalsha(self.sha, len(keys), *args)
+
     def get_encoder(self):
         """Get the encoder to encode string scripts into bytes."""
         try:
@@ -5452,11 +5454,35 @@
             # removed in the next major release.
             return self.registered_client.connection_pool.get_encoder()
 
-=======
+
+class AsyncModuleCommands(ModuleCommands):
+    async def command_info(self) -> None:
+        return super().command_info()
+
+
+class ClusterCommands(CommandsProtocol):
+    """
+    Class for Redis Cluster commands
+    """
+
+    def cluster(self, cluster_arg, *args, **kwargs) -> ResponseT:
+        return self.execute_command(f"CLUSTER {cluster_arg.upper()}", *args, **kwargs)
+
+    def readwrite(self, **kwargs) -> ResponseT:
+        """
+        Disables read queries for a connection to a Redis Cluster slave node.
+
+        For more information check https://redis.io/commands/readwrite
+        """
+        return self.execute_command("READWRITE", **kwargs)
+
+    def readonly(self, **kwargs) -> ResponseT:
+        """
+        Enables read queries for a connection to a Redis Cluster replica node.
+
         For more information check https://redis.io/commands/readonly
         """
         return self.execute_command("READONLY", **kwargs)
->>>>>>> 1983905d
 
 
 class FunctionCommands:
