# from __future__ import annotations

import datetime
import hashlib
import time
import warnings
from typing import (
    TYPE_CHECKING,
    Any,
    AsyncIterator,
    Awaitable,
    Callable,
    Dict,
    Iterable,
    Iterator,
    List,
    Mapping,
    Optional,
    Sequence,
    Tuple,
    Union,
)

from redis.compat import Literal
from redis.exceptions import ConnectionError, DataError, NoScriptError, RedisError
from redis.typing import (
    AbsExpiryT,
    AnyKeyT,
    BitfieldOffsetT,
    ChannelT,
    CommandsProtocol,
    ConsumerT,
    EncodableT,
    ExpiryT,
    FieldT,
    GroupT,
    KeysT,
    KeyT,
    PatternT,
    ScriptTextT,
    StreamIdT,
    TimeoutSecT,
    ZScoreBoundT,
)

from .helpers import list_or_args

if TYPE_CHECKING:
    from redis.asyncio.client import Redis as AsyncRedis
    from redis.client import Redis

ResponseT = Union[Awaitable, Any]


class ACLCommands(CommandsProtocol):
    """
    Redis Access Control List (ACL) commands.
    see: https://redis.io/topics/acl
    """

    def acl_cat(self, category: Union[str, None] = None, **kwargs) -> ResponseT:
        """
        Returns a list of categories or commands within a category.

        If ``category`` is not supplied, returns a list of all categories.
        If ``category`` is supplied, returns a list of all commands within
        that category.

        For more information see https://redis.io/commands/acl-cat
        """
        pieces: list[EncodableT] = [category] if category else []
        return self.execute_command("ACL CAT", *pieces, **kwargs)

    def acl_dryrun(self, username, *args, **kwargs):
        """
        Simulate the execution of a given command by a given ``username``.

        For more information see https://redis.io/commands/acl-dryrun
        """
        return self.execute_command("ACL DRYRUN", username, *args, **kwargs)

    def acl_deluser(self, *username: str, **kwargs) -> ResponseT:
        """
        Delete the ACL for the specified ``username``s

        For more information see https://redis.io/commands/acl-deluser
        """
        return self.execute_command("ACL DELUSER", *username, **kwargs)

    def acl_genpass(self, bits: Union[int, None] = None, **kwargs) -> ResponseT:
        """Generate a random password value.
        If ``bits`` is supplied then use this number of bits, rounded to
        the next multiple of 4.
        See: https://redis.io/commands/acl-genpass
        """
        pieces = []
        if bits is not None:
            try:
                b = int(bits)
                if b < 0 or b > 4096:
                    raise ValueError
            except ValueError:
                raise DataError(
                    "genpass optionally accepts a bits argument, " "between 0 and 4096."
                )
        return self.execute_command("ACL GENPASS", *pieces, **kwargs)

    def acl_getuser(self, username: str, **kwargs) -> ResponseT:
        """
        Get the ACL details for the specified ``username``.

        If ``username`` does not exist, return None

        For more information see https://redis.io/commands/acl-getuser
        """
        return self.execute_command("ACL GETUSER", username, **kwargs)

    def acl_help(self, **kwargs) -> ResponseT:
        """The ACL HELP command returns helpful text describing
        the different subcommands.

        For more information see https://redis.io/commands/acl-help
        """
        return self.execute_command("ACL HELP", **kwargs)

    def acl_list(self, **kwargs) -> ResponseT:
        """
        Return a list of all ACLs on the server

        For more information see https://redis.io/commands/acl-list
        """
        return self.execute_command("ACL LIST", **kwargs)

    def acl_log(self, count: Union[int, None] = None, **kwargs) -> ResponseT:
        """
        Get ACL logs as a list.
        :param int count: Get logs[0:count].
        :rtype: List.

        For more information see https://redis.io/commands/acl-log
        """
        args = []
        if count is not None:
            if not isinstance(count, int):
                raise DataError("ACL LOG count must be an " "integer")
            args.append(count)

        return self.execute_command("ACL LOG", *args, **kwargs)

    def acl_log_reset(self, **kwargs) -> ResponseT:
        """
        Reset ACL logs.
        :rtype: Boolean.

        For more information see https://redis.io/commands/acl-log
        """
        args = [b"RESET"]
        return self.execute_command("ACL LOG", *args, **kwargs)

    def acl_load(self, **kwargs) -> ResponseT:
        """
        Load ACL rules from the configured ``aclfile``.

        Note that the server must be configured with the ``aclfile``
        directive to be able to load ACL rules from an aclfile.

        For more information see https://redis.io/commands/acl-load
        """
        return self.execute_command("ACL LOAD", **kwargs)

    def acl_save(self, **kwargs) -> ResponseT:
        """
        Save ACL rules to the configured ``aclfile``.

        Note that the server must be configured with the ``aclfile``
        directive to be able to save ACL rules to an aclfile.

        For more information see https://redis.io/commands/acl-save
        """
        return self.execute_command("ACL SAVE", **kwargs)

    def acl_setuser(
        self,
        username: str,
        enabled: bool = False,
        nopass: bool = False,
        passwords: Union[str, Iterable[str], None] = None,
        hashed_passwords: Union[str, Iterable[str], None] = None,
        categories: Union[Iterable[str], None] = None,
        commands: Union[Iterable[str], None] = None,
        keys: Union[Iterable[KeyT], None] = None,
        reset: bool = False,
        reset_keys: bool = False,
        reset_passwords: bool = False,
        **kwargs,
    ) -> ResponseT:
        """
        Create or update an ACL user.

        Create or update the ACL for ``username``. If the user already exists,
        the existing ACL is completely overwritten and replaced with the
        specified values.

        ``enabled`` is a boolean indicating whether the user should be allowed
        to authenticate or not. Defaults to ``False``.

        ``nopass`` is a boolean indicating whether the can authenticate without
        a password. This cannot be True if ``passwords`` are also specified.

        ``passwords`` if specified is a list of plain text passwords
        to add to or remove from the user. Each password must be prefixed with
        a '+' to add or a '-' to remove. For convenience, the value of
        ``passwords`` can be a simple prefixed string when adding or
        removing a single password.

        ``hashed_passwords`` if specified is a list of SHA-256 hashed passwords
        to add to or remove from the user. Each hashed password must be
        prefixed with a '+' to add or a '-' to remove. For convenience,
        the value of ``hashed_passwords`` can be a simple prefixed string when
        adding or removing a single password.

        ``categories`` if specified is a list of strings representing category
        permissions. Each string must be prefixed with either a '+' to add the
        category permission or a '-' to remove the category permission.

        ``commands`` if specified is a list of strings representing command
        permissions. Each string must be prefixed with either a '+' to add the
        command permission or a '-' to remove the command permission.

        ``keys`` if specified is a list of key patterns to grant the user
        access to. Keys patterns allow '*' to support wildcard matching. For
        example, '*' grants access to all keys while 'cache:*' grants access
        to all keys that are prefixed with 'cache:'. ``keys`` should not be
        prefixed with a '~'.

        ``reset`` is a boolean indicating whether the user should be fully
        reset prior to applying the new ACL. Setting this to True will
        remove all existing passwords, flags and privileges from the user and
        then apply the specified rules. If this is False, the user's existing
        passwords, flags and privileges will be kept and any new specified
        rules will be applied on top.

        ``reset_keys`` is a boolean indicating whether the user's key
        permissions should be reset prior to applying any new key permissions
        specified in ``keys``. If this is False, the user's existing
        key permissions will be kept and any new specified key permissions
        will be applied on top.

        ``reset_passwords`` is a boolean indicating whether to remove all
        existing passwords and the 'nopass' flag from the user prior to
        applying any new passwords specified in 'passwords' or
        'hashed_passwords'. If this is False, the user's existing passwords
        and 'nopass' status will be kept and any new specified passwords
        or hashed_passwords will be applied on top.

        For more information see https://redis.io/commands/acl-setuser
        """
        encoder = self.get_encoder()
        pieces: List[EncodableT] = [username]

        if reset:
            pieces.append(b"reset")

        if reset_keys:
            pieces.append(b"resetkeys")

        if reset_passwords:
            pieces.append(b"resetpass")

        if enabled:
            pieces.append(b"on")
        else:
            pieces.append(b"off")

        if (passwords or hashed_passwords) and nopass:
            raise DataError(
                "Cannot set 'nopass' and supply " "'passwords' or 'hashed_passwords'"
            )

        if passwords:
            # as most users will have only one password, allow remove_passwords
            # to be specified as a simple string or a list
            passwords = list_or_args(passwords, [])
            for i, password in enumerate(passwords):
                password = encoder.encode(password)
                if password.startswith(b"+"):
                    pieces.append(b">%s" % password[1:])
                elif password.startswith(b"-"):
                    pieces.append(b"<%s" % password[1:])
                else:
                    raise DataError(
                        f"Password {i} must be prefixed with a "
                        f'"+" to add or a "-" to remove'
                    )

        if hashed_passwords:
            # as most users will have only one password, allow remove_passwords
            # to be specified as a simple string or a list
            hashed_passwords = list_or_args(hashed_passwords, [])
            for i, hashed_password in enumerate(hashed_passwords):
                hashed_password = encoder.encode(hashed_password)
                if hashed_password.startswith(b"+"):
                    pieces.append(b"#%s" % hashed_password[1:])
                elif hashed_password.startswith(b"-"):
                    pieces.append(b"!%s" % hashed_password[1:])
                else:
                    raise DataError(
                        f"Hashed password {i} must be prefixed with a "
                        f'"+" to add or a "-" to remove'
                    )

        if nopass:
            pieces.append(b"nopass")

        if categories:
            for category in categories:
                category = encoder.encode(category)
                # categories can be prefixed with one of (+@, +, -@, -)
                if category.startswith(b"+@"):
                    pieces.append(category)
                elif category.startswith(b"+"):
                    pieces.append(b"+@%s" % category[1:])
                elif category.startswith(b"-@"):
                    pieces.append(category)
                elif category.startswith(b"-"):
                    pieces.append(b"-@%s" % category[1:])
                else:
                    raise DataError(
                        f'Category "{encoder.decode(category, force=True)}" '
                        'must be prefixed with "+" or "-"'
                    )
        if commands:
            for cmd in commands:
                cmd = encoder.encode(cmd)
                if not cmd.startswith(b"+") and not cmd.startswith(b"-"):
                    raise DataError(
                        f'Command "{encoder.decode(cmd, force=True)}" '
                        'must be prefixed with "+" or "-"'
                    )
                pieces.append(cmd)

        if keys:
            for key in keys:
                key = encoder.encode(key)
                pieces.append(b"~%s" % key)

        return self.execute_command("ACL SETUSER", *pieces, **kwargs)

    def acl_users(self, **kwargs) -> ResponseT:
        """Returns a list of all registered users on the server.

        For more information see https://redis.io/commands/acl-users
        """
        return self.execute_command("ACL USERS", **kwargs)

    def acl_whoami(self, **kwargs) -> ResponseT:
        """Get the username for the current connection

        For more information see https://redis.io/commands/acl-whoami
        """
        return self.execute_command("ACL WHOAMI", **kwargs)


AsyncACLCommands = ACLCommands


class ManagementCommands(CommandsProtocol):
    """
    Redis management commands
    """

    def auth(self, password, username=None, **kwargs):
        """
        Authenticates the user. If you do not pass username, Redis will try to
        authenticate for the "default" user. If you do pass username, it will
        authenticate for the given user.
        For more information see https://redis.io/commands/auth
        """
        if username:
            return self.execute_command("AUTH", username, password, **kwargs)
        return self.execute_command

    def bgrewriteaof(self, **kwargs):
        """Tell the Redis server to rewrite the AOF file from data in memory.

        For more information see https://redis.io/commands/bgrewriteaof
        """
        return self.execute_command("BGREWRITEAOF", **kwargs)

    def bgsave(self, schedule: bool = True, **kwargs) -> ResponseT:
        """
        Tell the Redis server to save its data to disk.  Unlike save(),
        this method is asynchronous and returns immediately.

        For more information see https://redis.io/commands/bgsave
        """
        pieces = []
        if schedule:
            pieces.append("SCHEDULE")
        return self.execute_command("BGSAVE", *pieces, **kwargs)

    def role(self) -> ResponseT:
        """
        Provide information on the role of a Redis instance in
        the context of replication, by returning if the instance
        is currently a master, slave, or sentinel.

        For more information see https://redis.io/commands/role
        """
        return self.execute_command("ROLE")

    def client_kill(self, address: str, **kwargs) -> ResponseT:
        """Disconnects the client at ``address`` (ip:port)

        For more information see https://redis.io/commands/client-kill
        """
        return self.execute_command("CLIENT KILL", address, **kwargs)

    def client_kill_filter(
        self,
        _id: Union[str, None] = None,
        _type: Union[str, None] = None,
        addr: Union[str, None] = None,
        skipme: Union[bool, None] = None,
        laddr: Union[bool, None] = None,
        user: str = None,
        **kwargs,
    ) -> ResponseT:
        """
        Disconnects client(s) using a variety of filter options
        :param _id: Kills a client by its unique ID field
        :param _type: Kills a client by type where type is one of 'normal',
        'master', 'slave' or 'pubsub'
        :param addr: Kills a client by its 'address:port'
        :param skipme: If True, then the client calling the command
        will not get killed even if it is identified by one of the filter
        options. If skipme is not provided, the server defaults to skipme=True
        :param laddr: Kills a client by its 'local (bind) address:port'
        :param user: Kills a client for a specific user name
        """
        args = []
        if _type is not None:
            client_types = ("normal", "master", "slave", "pubsub")
            if str(_type).lower() not in client_types:
                raise DataError(f"CLIENT KILL type must be one of {client_types!r}")
            args.extend((b"TYPE", _type))
        if skipme is not None:
            if not isinstance(skipme, bool):
                raise DataError("CLIENT KILL skipme must be a bool")
            if skipme:
                args.extend((b"SKIPME", b"YES"))
            else:
                args.extend((b"SKIPME", b"NO"))
        if _id is not None:
            args.extend((b"ID", _id))
        if addr is not None:
            args.extend((b"ADDR", addr))
        if laddr is not None:
            args.extend((b"LADDR", laddr))
        if user is not None:
            args.extend((b"USER", user))
        if not args:
            raise DataError(
                "CLIENT KILL <filter> <value> ... ... <filter> "
                "<value> must specify at least one filter"
            )
        return self.execute_command("CLIENT KILL", *args, **kwargs)

    def client_info(self, **kwargs) -> ResponseT:
        """
        Returns information and statistics about the current
        client connection.

        For more information see https://redis.io/commands/client-info
        """
        return self.execute_command("CLIENT INFO", **kwargs)

    def client_list(
        self,
        _type: Union[str, None] = None,
        client_id: List[EncodableT] = [],
        **kwargs,
    ) -> ResponseT:
        """
        Returns a list of currently connected clients.
        If type of client specified, only that type will be returned.
        :param _type: optional. one of the client types (normal, master,
         replica, pubsub)
        :param client_id: optional. a list of client ids

        For more information see https://redis.io/commands/client-list
        """
        args = []
        if _type is not None:
            client_types = ("normal", "master", "replica", "pubsub")
            if str(_type).lower() not in client_types:
                raise DataError(f"CLIENT LIST _type must be one of {client_types!r}")
            args.append(b"TYPE")
            args.append(_type)
        if not isinstance(client_id, list):
            raise DataError("client_id must be a list")
        if client_id:
            args.append(b"ID")
            args.append(" ".join(client_id))
        return self.execute_command("CLIENT LIST", *args, **kwargs)

    def client_getname(self, **kwargs) -> ResponseT:
        """
        Returns the current connection name

        For more information see https://redis.io/commands/client-getname
        """
        return self.execute_command("CLIENT GETNAME", **kwargs)

    def client_getredir(self, **kwargs) -> ResponseT:
        """
        Returns the ID (an integer) of the client to whom we are
        redirecting tracking notifications.

        see: https://redis.io/commands/client-getredir
        """
        return self.execute_command("CLIENT GETREDIR", **kwargs)

    def client_reply(
        self,
        reply: Union[Literal["ON"], Literal["OFF"], Literal["SKIP"]],
        **kwargs,
    ) -> ResponseT:
        """
        Enable and disable redis server replies.
        ``reply`` Must be ON OFF or SKIP,
            ON - The default most with server replies to commands
            OFF - Disable server responses to commands
            SKIP - Skip the response of the immediately following command.

        Note: When setting OFF or SKIP replies, you will need a client object
        with a timeout specified in seconds, and will need to catch the
        TimeoutError.
              The test_client_reply unit test illustrates this, and
              conftest.py has a client with a timeout.

        See https://redis.io/commands/client-reply
        """
        replies = ["ON", "OFF", "SKIP"]
        if reply not in replies:
            raise DataError(f"CLIENT REPLY must be one of {replies!r}")
        return self.execute_command("CLIENT REPLY", reply, **kwargs)

    def client_id(self, **kwargs) -> ResponseT:
        """
        Returns the current connection id

        For more information see https://redis.io/commands/client-id
        """
        return self.execute_command("CLIENT ID", **kwargs)

    def client_tracking_on(
        self,
        clientid: Union[int, None] = None,
        prefix: Sequence[KeyT] = [],
        bcast: bool = False,
        optin: bool = False,
        optout: bool = False,
        noloop: bool = False,
    ) -> ResponseT:
        """
        Turn on the tracking mode.
        For more information about the options look at client_tracking func.

        See https://redis.io/commands/client-tracking
        """
        return self.client_tracking(
            True, clientid, prefix, bcast, optin, optout, noloop
        )

    def client_tracking_off(
        self,
        clientid: Union[int, None] = None,
        prefix: Sequence[KeyT] = [],
        bcast: bool = False,
        optin: bool = False,
        optout: bool = False,
        noloop: bool = False,
    ) -> ResponseT:
        """
        Turn off the tracking mode.
        For more information about the options look at client_tracking func.

        See https://redis.io/commands/client-tracking
        """
        return self.client_tracking(
            False, clientid, prefix, bcast, optin, optout, noloop
        )

    def client_tracking(
        self,
        on: bool = True,
        clientid: Union[int, None] = None,
        prefix: Sequence[KeyT] = [],
        bcast: bool = False,
        optin: bool = False,
        optout: bool = False,
        noloop: bool = False,
        **kwargs,
    ) -> ResponseT:
        """
        Enables the tracking feature of the Redis server, that is used
        for server assisted client side caching.

        ``on`` indicate for tracking on or tracking off. The dafualt is on.

        ``clientid`` send invalidation messages to the connection with
        the specified ID.

        ``bcast`` enable tracking in broadcasting mode. In this mode
        invalidation messages are reported for all the prefixes
        specified, regardless of the keys requested by the connection.

        ``optin``  when broadcasting is NOT active, normally don't track
        keys in read only commands, unless they are called immediately
        after a CLIENT CACHING yes command.

        ``optout`` when broadcasting is NOT active, normally track keys in
        read only commands, unless they are called immediately after a
        CLIENT CACHING no command.

        ``noloop`` don't send notifications about keys modified by this
        connection itself.

        ``prefix``  for broadcasting, register a given key prefix, so that
        notifications will be provided only for keys starting with this string.

        See https://redis.io/commands/client-tracking
        """

        if len(prefix) != 0 and bcast is False:
            raise DataError("Prefix can only be used with bcast")

        pieces = ["ON"] if on else ["OFF"]
        if clientid is not None:
            pieces.extend(["REDIRECT", clientid])
        for p in prefix:
            pieces.extend(["PREFIX", p])
        if bcast:
            pieces.append("BCAST")
        if optin:
            pieces.append("OPTIN")
        if optout:
            pieces.append("OPTOUT")
        if noloop:
            pieces.append("NOLOOP")

        return self.execute_command("CLIENT TRACKING", *pieces)

    def client_trackinginfo(self, **kwargs) -> ResponseT:
        """
        Returns the information about the current client connection's
        use of the server assisted client side cache.

        See https://redis.io/commands/client-trackinginfo
        """
        return self.execute_command("CLIENT TRACKINGINFO", **kwargs)

    def client_setname(self, name: str, **kwargs) -> ResponseT:
        """
        Sets the current connection name

        For more information see https://redis.io/commands/client-setname
        """
        return self.execute_command("CLIENT SETNAME", name, **kwargs)

    def client_unblock(
        self,
        client_id: int,
        error: bool = False,
        **kwargs,
    ) -> ResponseT:
        """
        Unblocks a connection by its client id.
        If ``error`` is True, unblocks the client with a special error message.
        If ``error`` is False (default), the client is unblocked using the
        regular timeout mechanism.

        For more information see https://redis.io/commands/client-unblock
        """
        args = ["CLIENT UNBLOCK", int(client_id)]
        if error:
            args.append(b"ERROR")
        return self.execute_command(*args, **kwargs)

    def client_pause(self, timeout: int, all: bool = True, **kwargs) -> ResponseT:
        """
        Suspend all the Redis clients for the specified amount of time
        :param timeout: milliseconds to pause clients

        For more information see https://redis.io/commands/client-pause
        :param all: If true (default) all client commands are blocked.
             otherwise, clients are only blocked if they attempt to execute
             a write command.
             For the WRITE mode, some commands have special behavior:
                 EVAL/EVALSHA: Will block client for all scripts.
                 PUBLISH: Will block client.
                 PFCOUNT: Will block client.
                 WAIT: Acknowledgments will be delayed, so this command will
                 appear blocked.
        """
        args = ["CLIENT PAUSE", str(timeout)]
        if not isinstance(timeout, int):
            raise DataError("CLIENT PAUSE timeout must be an integer")
        if not all:
            args.append("WRITE")
        return self.execute_command(*args, **kwargs)

    def client_unpause(self, **kwargs) -> ResponseT:
        """
        Unpause all redis clients

        For more information see https://redis.io/commands/client-unpause
        """
        return self.execute_command("CLIENT UNPAUSE", **kwargs)

    def client_no_evict(self, mode: str) -> Union[Awaitable[str], str]:
        """
        Sets the client eviction mode for the current connection.

        For more information see https://redis.io/commands/client-no-evict
        """
        return self.execute_command("CLIENT NO-EVICT", mode)

    def command(self, **kwargs):
        """
        Returns dict reply of details about all Redis commands.

        For more information see https://redis.io/commands/command
        """
        return self.execute_command("COMMAND", **kwargs)

    def command_info(self, **kwargs) -> None:
        raise NotImplementedError(
            "COMMAND INFO is intentionally not implemented in the client."
        )

    def command_count(self, **kwargs) -> ResponseT:
        return self.execute_command("COMMAND COUNT", **kwargs)

<<<<<<< HEAD
    def command_list(
        self,
        module: Optional[str] = None,
        category: Optional[str] = None,
        pattern: Optional[str] = None,
    ) -> ResponseT:
        """
        Return an array of the server's command names.
        You can use one of the following filters:
        ``module``: get the commands that belong to the module
        ``category``: get the commands in the ACL category
        ``pattern``: get the commands that match the given pattern

        For more information see https://redis.io/commands/command-list/
        """
        pieces = ["FILTERBY"]
        if module is not None:
            pieces.extend(["MODULE", module])
        if category is not None:
            pieces.extend(["ACLCAT", category])
        if pattern is not None:
            pieces.extend(["PATTERN", pattern])

        if len(pieces) > 1:
            return self.execute_command("COMMAND LIST", *pieces)

        return self.execute_command("COMMAND LIST")
=======
    def command_getkeysandflags(self, *args: List[str]) -> List[Union[str, List[str]]]:
        """
        Returns array of keys from a full Redis command and their usage flags.

        For more information see https://redis.io/commands/command-getkeysandflags
        """
        return self.execute_command("COMMAND GETKEYSANDFLAGS", *args)
>>>>>>> 1f046ac2

    def command_docs(self, *args):
        """
        This function throws a NotImplementedError since it is intentionally
        not supported.
        """
        raise NotImplementedError(
            "COMMAND DOCS is intentionally not implemented in the client."
        )

    def config_get(
        self, pattern: PatternT = "*", *args: List[PatternT], **kwargs
    ) -> ResponseT:
        """
        Return a dictionary of configuration based on the ``pattern``

        For more information see https://redis.io/commands/config-get
        """
        return self.execute_command("CONFIG GET", pattern, *args, **kwargs)

    def config_set(
        self,
        name: KeyT,
        value: EncodableT,
        *args: List[Union[KeyT, EncodableT]],
        **kwargs,
    ) -> ResponseT:
        """Set config item ``name`` with ``value``

        For more information see https://redis.io/commands/config-set
        """
        return self.execute_command("CONFIG SET", name, value, *args, **kwargs)

    def config_resetstat(self, **kwargs) -> ResponseT:
        """
        Reset runtime statistics

        For more information see https://redis.io/commands/config-resetstat
        """
        return self.execute_command("CONFIG RESETSTAT", **kwargs)

    def config_rewrite(self, **kwargs) -> ResponseT:
        """
        Rewrite config file with the minimal change to reflect running config.

        For more information see https://redis.io/commands/config-rewrite
        """
        return self.execute_command("CONFIG REWRITE", **kwargs)

    def dbsize(self, **kwargs) -> ResponseT:
        """
        Returns the number of keys in the current database

        For more information see https://redis.io/commands/dbsize
        """
        return self.execute_command("DBSIZE", **kwargs)

    def debug_object(self, key: KeyT, **kwargs) -> ResponseT:
        """
        Returns version specific meta information about a given key

        For more information see https://redis.io/commands/debug-object
        """
        return self.execute_command("DEBUG OBJECT", key, **kwargs)

    def debug_segfault(self, **kwargs) -> None:
        raise NotImplementedError(
            """
            DEBUG SEGFAULT is intentionally not implemented in the client.

            For more information see https://redis.io/commands/debug-segfault
            """
        )

    def echo(self, value: EncodableT, **kwargs) -> ResponseT:
        """
        Echo the string back from the server

        For more information see https://redis.io/commands/echo
        """
        return self.execute_command("ECHO", value, **kwargs)

    def flushall(self, asynchronous: bool = False, **kwargs) -> ResponseT:
        """
        Delete all keys in all databases on the current host.

        ``asynchronous`` indicates whether the operation is
        executed asynchronously by the server.

        For more information see https://redis.io/commands/flushall
        """
        args = []
        if asynchronous:
            args.append(b"ASYNC")
        return self.execute_command("FLUSHALL", *args, **kwargs)

    def flushdb(self, asynchronous: bool = False, **kwargs) -> ResponseT:
        """
        Delete all keys in the current database.

        ``asynchronous`` indicates whether the operation is
        executed asynchronously by the server.

        For more information see https://redis.io/commands/flushdb
        """
        args = []
        if asynchronous:
            args.append(b"ASYNC")
        return self.execute_command("FLUSHDB", *args, **kwargs)

    def sync(self) -> ResponseT:
        """
        Initiates a replication stream from the master.

        For more information see https://redis.io/commands/sync
        """
        from redis.client import NEVER_DECODE

        options = {}
        options[NEVER_DECODE] = []
        return self.execute_command("SYNC", **options)

    def psync(self, replicationid: str, offset: int):
        """
        Initiates a replication stream from the master.
        Newer version for `sync`.

        For more information see https://redis.io/commands/sync
        """
        from redis.client import NEVER_DECODE

        options = {}
        options[NEVER_DECODE] = []
        return self.execute_command("PSYNC", replicationid, offset, **options)

    def swapdb(self, first: int, second: int, **kwargs) -> ResponseT:
        """
        Swap two databases

        For more information see https://redis.io/commands/swapdb
        """
        return self.execute_command("SWAPDB", first, second, **kwargs)

    def select(self, index: int, **kwargs) -> ResponseT:
        """Select the Redis logical database at index.

        See: https://redis.io/commands/select
        """
        return self.execute_command("SELECT", index, **kwargs)

    def info(
        self, section: Union[str, None] = None, *args: List[str], **kwargs
    ) -> ResponseT:
        """
        Returns a dictionary containing information about the Redis server

        The ``section`` option can be used to select a specific section
        of information

        The section option is not supported by older versions of Redis Server,
        and will generate ResponseError

        For more information see https://redis.io/commands/info
        """
        if section is None:
            return self.execute_command("INFO", **kwargs)
        else:
            return self.execute_command("INFO", section, *args, **kwargs)

    def lastsave(self, **kwargs) -> ResponseT:
        """
        Return a Python datetime object representing the last time the
        Redis database was saved to disk

        For more information see https://redis.io/commands/lastsave
        """
        return self.execute_command("LASTSAVE", **kwargs)

    def lolwut(self, *version_numbers: Union[str, float], **kwargs) -> ResponseT:
        """
        Get the Redis version and a piece of generative computer art

        See: https://redis.io/commands/lolwut
        """
        if version_numbers:
            return self.execute_command("LOLWUT VERSION", *version_numbers, **kwargs)
        else:
            return self.execute_command("LOLWUT", **kwargs)

    def reset(self) -> ResponseT:
        """Perform a full reset on the connection's server side contenxt.

        See: https://redis.io/commands/reset
        """
        return self.execute_command("RESET")

    def migrate(
        self,
        host: str,
        port: int,
        keys: KeysT,
        destination_db: int,
        timeout: int,
        copy: bool = False,
        replace: bool = False,
        auth: Union[str, None] = None,
        **kwargs,
    ) -> ResponseT:
        """
        Migrate 1 or more keys from the current Redis server to a different
        server specified by the ``host``, ``port`` and ``destination_db``.

        The ``timeout``, specified in milliseconds, indicates the maximum
        time the connection between the two servers can be idle before the
        command is interrupted.

        If ``copy`` is True, the specified ``keys`` are NOT deleted from
        the source server.

        If ``replace`` is True, this operation will overwrite the keys
        on the destination server if they exist.

        If ``auth`` is specified, authenticate to the destination server with
        the password provided.

        For more information see https://redis.io/commands/migrate
        """
        keys = list_or_args(keys, [])
        if not keys:
            raise DataError("MIGRATE requires at least one key")
        pieces = []
        if copy:
            pieces.append(b"COPY")
        if replace:
            pieces.append(b"REPLACE")
        if auth:
            pieces.append(b"AUTH")
            pieces.append(auth)
        pieces.append(b"KEYS")
        pieces.extend(keys)
        return self.execute_command(
            "MIGRATE", host, port, "", destination_db, timeout, *pieces, **kwargs
        )

    def object(self, infotype: str, key: KeyT, **kwargs) -> ResponseT:
        """
        Return the encoding, idletime, or refcount about the key
        """
        return self.execute_command(
            "OBJECT", infotype, key, infotype=infotype, **kwargs
        )

    def memory_doctor(self, **kwargs) -> None:
        raise NotImplementedError(
            """
            MEMORY DOCTOR is intentionally not implemented in the client.

            For more information see https://redis.io/commands/memory-doctor
            """
        )

    def memory_help(self, **kwargs) -> None:
        raise NotImplementedError(
            """
            MEMORY HELP is intentionally not implemented in the client.

            For more information see https://redis.io/commands/memory-help
            """
        )

    def memory_stats(self, **kwargs) -> ResponseT:
        """
        Return a dictionary of memory stats

        For more information see https://redis.io/commands/memory-stats
        """
        return self.execute_command("MEMORY STATS", **kwargs)

    def memory_malloc_stats(self, **kwargs) -> ResponseT:
        """
        Return an internal statistics report from the memory allocator.

        See: https://redis.io/commands/memory-malloc-stats
        """
        return self.execute_command("MEMORY MALLOC-STATS", **kwargs)

    def memory_usage(
        self, key: KeyT, samples: Union[int, None] = None, **kwargs
    ) -> ResponseT:
        """
        Return the total memory usage for key, its value and associated
        administrative overheads.

        For nested data structures, ``samples`` is the number of elements to
        sample. If left unspecified, the server's default is 5. Use 0 to sample
        all elements.

        For more information see https://redis.io/commands/memory-usage
        """
        args = []
        if isinstance(samples, int):
            args.extend([b"SAMPLES", samples])
        return self.execute_command("MEMORY USAGE", key, *args, **kwargs)

    def memory_purge(self, **kwargs) -> ResponseT:
        """
        Attempts to purge dirty pages for reclamation by allocator

        For more information see https://redis.io/commands/memory-purge
        """
        return self.execute_command("MEMORY PURGE", **kwargs)

    def ping(self, **kwargs) -> ResponseT:
        """
        Ping the Redis server

        For more information see https://redis.io/commands/ping
        """
        return self.execute_command("PING", **kwargs)

    def quit(self, **kwargs) -> ResponseT:
        """
        Ask the server to close the connection.

        For more information see https://redis.io/commands/quit
        """
        return self.execute_command("QUIT", **kwargs)

    def replicaof(self, *args, **kwargs) -> ResponseT:
        """
        Update the replication settings of a redis replica, on the fly.
        Examples of valid arguments include:
            NO ONE (set no replication)
            host port (set to the host and port of a redis server)

        For more information see  https://redis.io/commands/replicaof
        """
        return self.execute_command("REPLICAOF", *args, **kwargs)

    def save(self, **kwargs) -> ResponseT:
        """
        Tell the Redis server to save its data to disk,
        blocking until the save is complete

        For more information see https://redis.io/commands/save
        """
        return self.execute_command("SAVE", **kwargs)

    def shutdown(self, save: bool = False, nosave: bool = False, **kwargs) -> None:
        """Shutdown the Redis server.  If Redis has persistence configured,
        data will be flushed before shutdown.  If the "save" option is set,
        a data flush will be attempted even if there is no persistence
        configured.  If the "nosave" option is set, no data flush will be
        attempted.  The "save" and "nosave" options cannot both be set.

        For more information see https://redis.io/commands/shutdown
        """
        if save and nosave:
            raise DataError("SHUTDOWN save and nosave cannot both be set")
        args = ["SHUTDOWN"]
        if save:
            args.append("SAVE")
        if nosave:
            args.append("NOSAVE")
        try:
            self.execute_command(*args, **kwargs)
        except ConnectionError:
            # a ConnectionError here is expected
            return
        raise RedisError("SHUTDOWN seems to have failed.")

    def slaveof(
        self, host: Union[str, None] = None, port: Union[int, None] = None, **kwargs
    ) -> ResponseT:
        """
        Set the server to be a replicated slave of the instance identified
        by the ``host`` and ``port``. If called without arguments, the
        instance is promoted to a master instead.

        For more information see https://redis.io/commands/slaveof
        """
        if host is None and port is None:
            return self.execute_command("SLAVEOF", b"NO", b"ONE", **kwargs)
        return self.execute_command("SLAVEOF", host, port, **kwargs)

    def slowlog_get(self, num: Union[int, None] = None, **kwargs) -> ResponseT:
        """
        Get the entries from the slowlog. If ``num`` is specified, get the
        most recent ``num`` items.

        For more information see https://redis.io/commands/slowlog-get
        """
        from redis.client import NEVER_DECODE

        args = ["SLOWLOG GET"]
        if num is not None:
            args.append(num)
        decode_responses = self.get_connection_kwargs().get("decode_responses", False)
        if decode_responses is True:
            kwargs[NEVER_DECODE] = []
        return self.execute_command(*args, **kwargs)

    def slowlog_len(self, **kwargs) -> ResponseT:
        """
        Get the number of items in the slowlog

        For more information see https://redis.io/commands/slowlog-len
        """
        return self.execute_command("SLOWLOG LEN", **kwargs)

    def slowlog_reset(self, **kwargs) -> ResponseT:
        """
        Remove all items in the slowlog

        For more information see https://redis.io/commands/slowlog-reset
        """
        return self.execute_command("SLOWLOG RESET", **kwargs)

    def time(self, **kwargs) -> ResponseT:
        """
        Returns the server time as a 2-item tuple of ints:
        (seconds since epoch, microseconds into this second).

        For more information see https://redis.io/commands/time
        """
        return self.execute_command("TIME", **kwargs)

    def wait(self, num_replicas: int, timeout: int, **kwargs) -> ResponseT:
        """
        Redis synchronous replication
        That returns the number of replicas that processed the query when
        we finally have at least ``num_replicas``, or when the ``timeout`` was
        reached.

        For more information see https://redis.io/commands/wait
        """
        return self.execute_command("WAIT", num_replicas, timeout, **kwargs)

    def hello(self):
        """
        This function throws a NotImplementedError since it is intentionally
        not supported.
        """
        raise NotImplementedError(
            "HELLO is intentionally not implemented in the client."
        )

    def failover(self):
        """
        This function throws a NotImplementedError since it is intentionally
        not supported.
        """
        raise NotImplementedError(
            "FAILOVER is intentionally not implemented in the client."
        )


AsyncManagementCommands = ManagementCommands


class AsyncManagementCommands(ManagementCommands):
    async def command_info(self, **kwargs) -> None:
        return super().command_info(**kwargs)

    async def debug_segfault(self, **kwargs) -> None:
        return super().debug_segfault(**kwargs)

    async def memory_doctor(self, **kwargs) -> None:
        return super().memory_doctor(**kwargs)

    async def memory_help(self, **kwargs) -> None:
        return super().memory_help(**kwargs)

    async def shutdown(
        self, save: bool = False, nosave: bool = False, **kwargs
    ) -> None:
        """Shutdown the Redis server.  If Redis has persistence configured,
        data will be flushed before shutdown.  If the "save" option is set,
        a data flush will be attempted even if there is no persistence
        configured.  If the "nosave" option is set, no data flush will be
        attempted.  The "save" and "nosave" options cannot both be set.

        For more information see https://redis.io/commands/shutdown
        """
        if save and nosave:
            raise DataError("SHUTDOWN save and nosave cannot both be set")
        args = ["SHUTDOWN"]
        if save:
            args.append("SAVE")
        if nosave:
            args.append("NOSAVE")
        try:
            await self.execute_command(*args, **kwargs)
        except ConnectionError:
            # a ConnectionError here is expected
            return
        raise RedisError("SHUTDOWN seems to have failed.")


class BitFieldOperation:
    """
    Command builder for BITFIELD commands.
    """

    def __init__(
        self,
        client: Union["Redis", "AsyncRedis"],
        key: str,
        default_overflow: Union[str, None] = None,
    ):
        self.client = client
        self.key = key
        self._default_overflow = default_overflow
        # for typing purposes, run the following in constructor and in reset()
        self.operations: list[tuple[EncodableT, ...]] = []
        self._last_overflow = "WRAP"
        self.reset()

    def reset(self):
        """
        Reset the state of the instance to when it was constructed
        """
        self.operations = []
        self._last_overflow = "WRAP"
        self.overflow(self._default_overflow or self._last_overflow)

    def overflow(self, overflow: str):
        """
        Update the overflow algorithm of successive INCRBY operations
        :param overflow: Overflow algorithm, one of WRAP, SAT, FAIL. See the
            Redis docs for descriptions of these algorithmsself.
        :returns: a :py:class:`BitFieldOperation` instance.
        """
        overflow = overflow.upper()
        if overflow != self._last_overflow:
            self._last_overflow = overflow
            self.operations.append(("OVERFLOW", overflow))
        return self

    def incrby(
        self,
        fmt: str,
        offset: BitfieldOffsetT,
        increment: int,
        overflow: Union[str, None] = None,
    ):
        """
        Increment a bitfield by a given amount.
        :param fmt: format-string for the bitfield being updated, e.g. 'u8'
            for an unsigned 8-bit integer.
        :param offset: offset (in number of bits). If prefixed with a
            '#', this is an offset multiplier, e.g. given the arguments
            fmt='u8', offset='#2', the offset will be 16.
        :param int increment: value to increment the bitfield by.
        :param str overflow: overflow algorithm. Defaults to WRAP, but other
            acceptable values are SAT and FAIL. See the Redis docs for
            descriptions of these algorithms.
        :returns: a :py:class:`BitFieldOperation` instance.
        """
        if overflow is not None:
            self.overflow(overflow)

        self.operations.append(("INCRBY", fmt, offset, increment))
        return self

    def get(self, fmt: str, offset: BitfieldOffsetT):
        """
        Get the value of a given bitfield.
        :param fmt: format-string for the bitfield being read, e.g. 'u8' for
            an unsigned 8-bit integer.
        :param offset: offset (in number of bits). If prefixed with a
            '#', this is an offset multiplier, e.g. given the arguments
            fmt='u8', offset='#2', the offset will be 16.
        :returns: a :py:class:`BitFieldOperation` instance.
        """
        self.operations.append(("GET", fmt, offset))
        return self

    def set(self, fmt: str, offset: BitfieldOffsetT, value: int):
        """
        Set the value of a given bitfield.
        :param fmt: format-string for the bitfield being read, e.g. 'u8' for
            an unsigned 8-bit integer.
        :param offset: offset (in number of bits). If prefixed with a
            '#', this is an offset multiplier, e.g. given the arguments
            fmt='u8', offset='#2', the offset will be 16.
        :param int value: value to set at the given position.
        :returns: a :py:class:`BitFieldOperation` instance.
        """
        self.operations.append(("SET", fmt, offset, value))
        return self

    @property
    def command(self):
        cmd = ["BITFIELD", self.key]
        for ops in self.operations:
            cmd.extend(ops)
        return cmd

    def execute(self) -> ResponseT:
        """
        Execute the operation(s) in a single BITFIELD command. The return value
        is a list of values corresponding to each operation. If the client
        used to create this instance was a pipeline, the list of values
        will be present within the pipeline's execute.
        """
        command = self.command
        self.reset()
        return self.client.execute_command(*command)


class BasicKeyCommands(CommandsProtocol):
    """
    Redis basic key-based commands
    """

    def append(self, key: KeyT, value: EncodableT) -> ResponseT:
        """
        Appends the string ``value`` to the value at ``key``. If ``key``
        doesn't already exist, create it with a value of ``value``.
        Returns the new length of the value at ``key``.

        For more information see https://redis.io/commands/append
        """
        return self.execute_command("APPEND", key, value)

    def bitcount(
        self,
        key: KeyT,
        start: Union[int, None] = None,
        end: Union[int, None] = None,
        mode: Optional[str] = None,
    ) -> ResponseT:
        """
        Returns the count of set bits in the value of ``key``.  Optional
        ``start`` and ``end`` parameters indicate which bytes to consider

        For more information see https://redis.io/commands/bitcount
        """
        params = [key]
        if start is not None and end is not None:
            params.append(start)
            params.append(end)
        elif (start is not None and end is None) or (end is not None and start is None):
            raise DataError("Both start and end must be specified")
        if mode is not None:
            params.append(mode)
        return self.execute_command("BITCOUNT", *params)

    def bitfield(
        self: Union["Redis", "AsyncRedis"],
        key: KeyT,
        default_overflow: Union[str, None] = None,
    ) -> BitFieldOperation:
        """
        Return a BitFieldOperation instance to conveniently construct one or
        more bitfield operations on ``key``.

        For more information see https://redis.io/commands/bitfield
        """
        return BitFieldOperation(self, key, default_overflow=default_overflow)

    def bitop(
        self,
        operation: str,
        dest: KeyT,
        *keys: KeyT,
    ) -> ResponseT:
        """
        Perform a bitwise operation using ``operation`` between ``keys`` and
        store the result in ``dest``.

        For more information see https://redis.io/commands/bitop
        """
        return self.execute_command("BITOP", operation, dest, *keys)

    def bitpos(
        self,
        key: KeyT,
        bit: int,
        start: Union[int, None] = None,
        end: Union[int, None] = None,
        mode: Optional[str] = None,
    ) -> ResponseT:
        """
        Return the position of the first bit set to 1 or 0 in a string.
        ``start`` and ``end`` defines search range. The range is interpreted
        as a range of bytes and not a range of bits, so start=0 and end=2
        means to look at the first three bytes.

        For more information see https://redis.io/commands/bitpos
        """
        if bit not in (0, 1):
            raise DataError("bit must be 0 or 1")
        params = [key, bit]

        start is not None and params.append(start)

        if start is not None and end is not None:
            params.append(end)
        elif start is None and end is not None:
            raise DataError("start argument is not set, " "when end is specified")

        if mode is not None:
            params.append(mode)
        return self.execute_command("BITPOS", *params)

    def copy(
        self,
        source: str,
        destination: str,
        destination_db: Union[str, None] = None,
        replace: bool = False,
    ) -> ResponseT:
        """
        Copy the value stored in the ``source`` key to the ``destination`` key.

        ``destination_db`` an alternative destination database. By default,
        the ``destination`` key is created in the source Redis database.

        ``replace`` whether the ``destination`` key should be removed before
        copying the value to it. By default, the value is not copied if
        the ``destination`` key already exists.

        For more information see https://redis.io/commands/copy
        """
        params = [source, destination]
        if destination_db is not None:
            params.extend(["DB", destination_db])
        if replace:
            params.append("REPLACE")
        return self.execute_command("COPY", *params)

    def decrby(self, name: KeyT, amount: int = 1) -> ResponseT:
        """
        Decrements the value of ``key`` by ``amount``.  If no key exists,
        the value will be initialized as 0 - ``amount``

        For more information see https://redis.io/commands/decrby
        """
        return self.execute_command("DECRBY", name, amount)

    decr = decrby

    def delete(self, *names: KeyT) -> ResponseT:
        """
        Delete one or more keys specified by ``names``
        """
        return self.execute_command("DEL", *names)

    def __delitem__(self, name: KeyT):
        self.delete(name)

    def dump(self, name: KeyT) -> ResponseT:
        """
        Return a serialized version of the value stored at the specified key.
        If key does not exist a nil bulk reply is returned.

        For more information see https://redis.io/commands/dump
        """
        from redis.client import NEVER_DECODE

        options = {}
        options[NEVER_DECODE] = []
        return self.execute_command("DUMP", name, **options)

    def exists(self, *names: KeyT) -> ResponseT:
        """
        Returns the number of ``names`` that exist

        For more information see https://redis.io/commands/exists
        """
        return self.execute_command("EXISTS", *names)

    __contains__ = exists

    def expire(
        self,
        name: KeyT,
        time: ExpiryT,
        nx: bool = False,
        xx: bool = False,
        gt: bool = False,
        lt: bool = False,
    ) -> ResponseT:
        """
        Set an expire flag on key ``name`` for ``time`` seconds with given
        ``option``. ``time`` can be represented by an integer or a Python timedelta
        object.

        Valid options are:
            NX -> Set expiry only when the key has no expiry
            XX -> Set expiry only when the key has an existing expiry
            GT -> Set expiry only when the new expiry is greater than current one
            LT -> Set expiry only when the new expiry is less than current one

        For more information see https://redis.io/commands/expire
        """
        if isinstance(time, datetime.timedelta):
            time = int(time.total_seconds())

        exp_option = list()
        if nx:
            exp_option.append("NX")
        if xx:
            exp_option.append("XX")
        if gt:
            exp_option.append("GT")
        if lt:
            exp_option.append("LT")

        return self.execute_command("EXPIRE", name, time, *exp_option)

    def expireat(
        self,
        name: KeyT,
        when: AbsExpiryT,
        nx: bool = False,
        xx: bool = False,
        gt: bool = False,
        lt: bool = False,
    ) -> ResponseT:
        """
        Set an expire flag on key ``name`` with given ``option``. ``when``
        can be represented as an integer indicating unix time or a Python
        datetime object.

        Valid options are:
            -> NX -- Set expiry only when the key has no expiry
            -> XX -- Set expiry only when the key has an existing expiry
            -> GT -- Set expiry only when the new expiry is greater than current one
            -> LT -- Set expiry only when the new expiry is less than current one

        For more information see https://redis.io/commands/expireat
        """
        if isinstance(when, datetime.datetime):
            when = int(time.mktime(when.timetuple()))

        exp_option = list()
        if nx:
            exp_option.append("NX")
        if xx:
            exp_option.append("XX")
        if gt:
            exp_option.append("GT")
        if lt:
            exp_option.append("LT")

        return self.execute_command("EXPIREAT", name, when, *exp_option)

    def expiretime(self, key: str) -> int:
        """
        Returns the absolute Unix timestamp (since January 1, 1970) in seconds
        at which the given key will expire.

        For more information see https://redis.io/commands/expiretime
        """
        return self.execute_command("EXPIRETIME", key)

    def get(self, name: KeyT) -> ResponseT:
        """
        Return the value at key ``name``, or None if the key doesn't exist

        For more information see https://redis.io/commands/get
        """
        return self.execute_command("GET", name)

    def getdel(self, name: KeyT) -> ResponseT:
        """
        Get the value at key ``name`` and delete the key. This command
        is similar to GET, except for the fact that it also deletes
        the key on success (if and only if the key's value type
        is a string).

        For more information see https://redis.io/commands/getdel
        """
        return self.execute_command("GETDEL", name)

    def getex(
        self,
        name: KeyT,
        ex: Union[ExpiryT, None] = None,
        px: Union[ExpiryT, None] = None,
        exat: Union[AbsExpiryT, None] = None,
        pxat: Union[AbsExpiryT, None] = None,
        persist: bool = False,
    ) -> ResponseT:
        """
        Get the value of key and optionally set its expiration.
        GETEX is similar to GET, but is a write command with
        additional options. All time parameters can be given as
        datetime.timedelta or integers.

        ``ex`` sets an expire flag on key ``name`` for ``ex`` seconds.

        ``px`` sets an expire flag on key ``name`` for ``px`` milliseconds.

        ``exat`` sets an expire flag on key ``name`` for ``ex`` seconds,
        specified in unix time.

        ``pxat`` sets an expire flag on key ``name`` for ``ex`` milliseconds,
        specified in unix time.

        ``persist`` remove the time to live associated with ``name``.

        For more information see https://redis.io/commands/getex
        """

        opset = {ex, px, exat, pxat}
        if len(opset) > 2 or len(opset) > 1 and persist:
            raise DataError(
                "``ex``, ``px``, ``exat``, ``pxat``, "
                "and ``persist`` are mutually exclusive."
            )

        pieces: list[EncodableT] = []
        # similar to set command
        if ex is not None:
            pieces.append("EX")
            if isinstance(ex, datetime.timedelta):
                ex = int(ex.total_seconds())
            pieces.append(ex)
        if px is not None:
            pieces.append("PX")
            if isinstance(px, datetime.timedelta):
                px = int(px.total_seconds() * 1000)
            pieces.append(px)
        # similar to pexpireat command
        if exat is not None:
            pieces.append("EXAT")
            if isinstance(exat, datetime.datetime):
                s = int(exat.microsecond / 1000000)
                exat = int(time.mktime(exat.timetuple())) + s
            pieces.append(exat)
        if pxat is not None:
            pieces.append("PXAT")
            if isinstance(pxat, datetime.datetime):
                ms = int(pxat.microsecond / 1000)
                pxat = int(time.mktime(pxat.timetuple())) * 1000 + ms
            pieces.append(pxat)
        if persist:
            pieces.append("PERSIST")

        return self.execute_command("GETEX", name, *pieces)

    def __getitem__(self, name: KeyT):
        """
        Return the value at key ``name``, raises a KeyError if the key
        doesn't exist.
        """
        value = self.get(name)
        if value is not None:
            return value
        raise KeyError(name)

    def getbit(self, name: KeyT, offset: int) -> ResponseT:
        """
        Returns an integer indicating the value of ``offset`` in ``name``

        For more information see https://redis.io/commands/getbit
        """
        return self.execute_command("GETBIT", name, offset)

    def getrange(self, key: KeyT, start: int, end: int) -> ResponseT:
        """
        Returns the substring of the string value stored at ``key``,
        determined by the offsets ``start`` and ``end`` (both are inclusive)

        For more information see https://redis.io/commands/getrange
        """
        return self.execute_command("GETRANGE", key, start, end)

    def getset(self, name: KeyT, value: EncodableT) -> ResponseT:
        """
        Sets the value at key ``name`` to ``value``
        and returns the old value at key ``name`` atomically.

        As per Redis 6.2, GETSET is considered deprecated.
        Please use SET with GET parameter in new code.

        For more information see https://redis.io/commands/getset
        """
        return self.execute_command("GETSET", name, value)

    def incrby(self, name: KeyT, amount: int = 1) -> ResponseT:
        """
        Increments the value of ``key`` by ``amount``.  If no key exists,
        the value will be initialized as ``amount``

        For more information see https://redis.io/commands/incrby
        """
        return self.execute_command("INCRBY", name, amount)

    incr = incrby

    def incrbyfloat(self, name: KeyT, amount: float = 1.0) -> ResponseT:
        """
        Increments the value at key ``name`` by floating ``amount``.
        If no key exists, the value will be initialized as ``amount``

        For more information see https://redis.io/commands/incrbyfloat
        """
        return self.execute_command("INCRBYFLOAT", name, amount)

    def keys(self, pattern: PatternT = "*", **kwargs) -> ResponseT:
        """
        Returns a list of keys matching ``pattern``

        For more information see https://redis.io/commands/keys
        """
        return self.execute_command("KEYS", pattern, **kwargs)

    def lmove(
        self,
        first_list: str,
        second_list: str,
        src: str = "LEFT",
        dest: str = "RIGHT",
    ) -> ResponseT:
        """
        Atomically returns and removes the first/last element of a list,
        pushing it as the first/last element on the destination list.
        Returns the element being popped and pushed.

        For more information see https://redis.io/commands/lmove
        """
        params = [first_list, second_list, src, dest]
        return self.execute_command("LMOVE", *params)

    def blmove(
        self,
        first_list: str,
        second_list: str,
        timeout: int,
        src: str = "LEFT",
        dest: str = "RIGHT",
    ) -> ResponseT:
        """
        Blocking version of lmove.

        For more information see https://redis.io/commands/blmove
        """
        params = [first_list, second_list, src, dest, timeout]
        return self.execute_command("BLMOVE", *params)

    def mget(self, keys: KeysT, *args: EncodableT) -> ResponseT:
        """
        Returns a list of values ordered identically to ``keys``

        For more information see https://redis.io/commands/mget
        """
        from redis.client import EMPTY_RESPONSE

        args = list_or_args(keys, args)
        options = {}
        if not args:
            options[EMPTY_RESPONSE] = []
        return self.execute_command("MGET", *args, **options)

    def mset(self, mapping: Mapping[AnyKeyT, EncodableT]) -> ResponseT:
        """
        Sets key/values based on a mapping. Mapping is a dictionary of
        key/value pairs. Both keys and values should be strings or types that
        can be cast to a string via str().

        For more information see https://redis.io/commands/mset
        """
        items = []
        for pair in mapping.items():
            items.extend(pair)
        return self.execute_command("MSET", *items)

    def msetnx(self, mapping: Mapping[AnyKeyT, EncodableT]) -> ResponseT:
        """
        Sets key/values based on a mapping if none of the keys are already set.
        Mapping is a dictionary of key/value pairs. Both keys and values
        should be strings or types that can be cast to a string via str().
        Returns a boolean indicating if the operation was successful.

        For more information see https://redis.io/commands/msetnx
        """
        items = []
        for pair in mapping.items():
            items.extend(pair)
        return self.execute_command("MSETNX", *items)

    def move(self, name: KeyT, db: int) -> ResponseT:
        """
        Moves the key ``name`` to a different Redis database ``db``

        For more information see https://redis.io/commands/move
        """
        return self.execute_command("MOVE", name, db)

    def persist(self, name: KeyT) -> ResponseT:
        """
        Removes an expiration on ``name``

        For more information see https://redis.io/commands/persist
        """
        return self.execute_command("PERSIST", name)

    def pexpire(
        self,
        name: KeyT,
        time: ExpiryT,
        nx: bool = False,
        xx: bool = False,
        gt: bool = False,
        lt: bool = False,
    ) -> ResponseT:
        """
        Set an expire flag on key ``name`` for ``time`` milliseconds
        with given ``option``. ``time`` can be represented by an
        integer or a Python timedelta object.

        Valid options are:
            NX -> Set expiry only when the key has no expiry
            XX -> Set expiry only when the key has an existing expiry
            GT -> Set expiry only when the new expiry is greater than current one
            LT -> Set expiry only when the new expiry is less than current one

        For more information see https://redis.io/commands/pexpire
        """
        if isinstance(time, datetime.timedelta):
            time = int(time.total_seconds() * 1000)

        exp_option = list()
        if nx:
            exp_option.append("NX")
        if xx:
            exp_option.append("XX")
        if gt:
            exp_option.append("GT")
        if lt:
            exp_option.append("LT")
        return self.execute_command("PEXPIRE", name, time, *exp_option)

    def pexpireat(
        self,
        name: KeyT,
        when: AbsExpiryT,
        nx: bool = False,
        xx: bool = False,
        gt: bool = False,
        lt: bool = False,
    ) -> ResponseT:
        """
        Set an expire flag on key ``name`` with given ``option``. ``when``
        can be represented as an integer representing unix time in
        milliseconds (unix time * 1000) or a Python datetime object.

        Valid options are:
            NX -> Set expiry only when the key has no expiry
            XX -> Set expiry only when the key has an existing expiry
            GT -> Set expiry only when the new expiry is greater than current one
            LT -> Set expiry only when the new expiry is less than current one

        For more information see https://redis.io/commands/pexpireat
        """
        if isinstance(when, datetime.datetime):
            ms = int(when.microsecond / 1000)
            when = int(time.mktime(when.timetuple())) * 1000 + ms
        exp_option = list()
        if nx:
            exp_option.append("NX")
        if xx:
            exp_option.append("XX")
        if gt:
            exp_option.append("GT")
        if lt:
            exp_option.append("LT")
        return self.execute_command("PEXPIREAT", name, when, *exp_option)

    def pexpiretime(self, key: str) -> int:
        """
        Returns the absolute Unix timestamp (since January 1, 1970) in milliseconds
        at which the given key will expire.

        For more information see https://redis.io/commands/pexpiretime
        """
        return self.execute_command("PEXPIRETIME", key)

    def psetex(
        self,
        name: KeyT,
        time_ms: ExpiryT,
        value: EncodableT,
    ):
        """
        Set the value of key ``name`` to ``value`` that expires in ``time_ms``
        milliseconds. ``time_ms`` can be represented by an integer or a Python
        timedelta object

        For more information see https://redis.io/commands/psetex
        """
        if isinstance(time_ms, datetime.timedelta):
            time_ms = int(time_ms.total_seconds() * 1000)
        return self.execute_command("PSETEX", name, time_ms, value)

    def pttl(self, name: KeyT) -> ResponseT:
        """
        Returns the number of milliseconds until the key ``name`` will expire

        For more information see https://redis.io/commands/pttl
        """
        return self.execute_command("PTTL", name)

    def hrandfield(
        self,
        key: str,
        count: int = None,
        withvalues: bool = False,
    ) -> ResponseT:
        """
        Return a random field from the hash value stored at key.

        count: if the argument is positive, return an array of distinct fields.
        If called with a negative count, the behavior changes and the command
        is allowed to return the same field multiple times. In this case,
        the number of returned fields is the absolute value of the
        specified count.
        withvalues: The optional WITHVALUES modifier changes the reply so it
        includes the respective values of the randomly selected hash fields.

        For more information see https://redis.io/commands/hrandfield
        """
        params = []
        if count is not None:
            params.append(count)
        if withvalues:
            params.append("WITHVALUES")

        return self.execute_command("HRANDFIELD", key, *params)

    def randomkey(self, **kwargs) -> ResponseT:
        """
        Returns the name of a random key

        For more information see https://redis.io/commands/randomkey
        """
        return self.execute_command("RANDOMKEY", **kwargs)

    def rename(self, src: KeyT, dst: KeyT) -> ResponseT:
        """
        Rename key ``src`` to ``dst``

        For more information see https://redis.io/commands/rename
        """
        return self.execute_command("RENAME", src, dst)

    def renamenx(self, src: KeyT, dst: KeyT):
        """
        Rename key ``src`` to ``dst`` if ``dst`` doesn't already exist

        For more information see https://redis.io/commands/renamenx
        """
        return self.execute_command("RENAMENX", src, dst)

    def restore(
        self,
        name: KeyT,
        ttl: float,
        value: EncodableT,
        replace: bool = False,
        absttl: bool = False,
        idletime: Union[int, None] = None,
        frequency: Union[int, None] = None,
    ) -> ResponseT:
        """
        Create a key using the provided serialized value, previously obtained
        using DUMP.

        ``replace`` allows an existing key on ``name`` to be overridden. If
        it's not specified an error is raised on collision.

        ``absttl`` if True, specified ``ttl`` should represent an absolute Unix
        timestamp in milliseconds in which the key will expire. (Redis 5.0 or
        greater).

        ``idletime`` Used for eviction, this is the number of seconds the
        key must be idle, prior to execution.

        ``frequency`` Used for eviction, this is the frequency counter of
        the object stored at the key, prior to execution.

        For more information see https://redis.io/commands/restore
        """
        params = [name, ttl, value]
        if replace:
            params.append("REPLACE")
        if absttl:
            params.append("ABSTTL")
        if idletime is not None:
            params.append("IDLETIME")
            try:
                params.append(int(idletime))
            except ValueError:
                raise DataError("idletimemust be an integer")

        if frequency is not None:
            params.append("FREQ")
            try:
                params.append(int(frequency))
            except ValueError:
                raise DataError("frequency must be an integer")

        return self.execute_command("RESTORE", *params)

    def set(
        self,
        name: KeyT,
        value: EncodableT,
        ex: Union[ExpiryT, None] = None,
        px: Union[ExpiryT, None] = None,
        nx: bool = False,
        xx: bool = False,
        keepttl: bool = False,
        get: bool = False,
        exat: Union[AbsExpiryT, None] = None,
        pxat: Union[AbsExpiryT, None] = None,
    ) -> ResponseT:
        """
        Set the value at key ``name`` to ``value``

        ``ex`` sets an expire flag on key ``name`` for ``ex`` seconds.

        ``px`` sets an expire flag on key ``name`` for ``px`` milliseconds.

        ``nx`` if set to True, set the value at key ``name`` to ``value`` only
            if it does not exist.

        ``xx`` if set to True, set the value at key ``name`` to ``value`` only
            if it already exists.

        ``keepttl`` if True, retain the time to live associated with the key.
            (Available since Redis 6.0)

        ``get`` if True, set the value at key ``name`` to ``value`` and return
            the old value stored at key, or None if the key did not exist.
            (Available since Redis 6.2)

        ``exat`` sets an expire flag on key ``name`` for ``ex`` seconds,
            specified in unix time.

        ``pxat`` sets an expire flag on key ``name`` for ``ex`` milliseconds,
            specified in unix time.

        For more information see https://redis.io/commands/set
        """
        pieces: list[EncodableT] = [name, value]
        options = {}
        if ex is not None:
            pieces.append("EX")
            if isinstance(ex, datetime.timedelta):
                pieces.append(int(ex.total_seconds()))
            elif isinstance(ex, int):
                pieces.append(ex)
            else:
                raise DataError("ex must be datetime.timedelta or int")
        if px is not None:
            pieces.append("PX")
            if isinstance(px, datetime.timedelta):
                pieces.append(int(px.total_seconds() * 1000))
            elif isinstance(px, int):
                pieces.append(px)
            else:
                raise DataError("px must be datetime.timedelta or int")
        if exat is not None:
            pieces.append("EXAT")
            if isinstance(exat, datetime.datetime):
                s = int(exat.microsecond / 1000000)
                exat = int(time.mktime(exat.timetuple())) + s
            pieces.append(exat)
        if pxat is not None:
            pieces.append("PXAT")
            if isinstance(pxat, datetime.datetime):
                ms = int(pxat.microsecond / 1000)
                pxat = int(time.mktime(pxat.timetuple())) * 1000 + ms
            pieces.append(pxat)
        if keepttl:
            pieces.append("KEEPTTL")

        if nx:
            pieces.append("NX")
        if xx:
            pieces.append("XX")

        if get:
            pieces.append("GET")
            options["get"] = True

        return self.execute_command("SET", *pieces, **options)

    def __setitem__(self, name: KeyT, value: EncodableT):
        self.set(name, value)

    def setbit(self, name: KeyT, offset: int, value: int) -> ResponseT:
        """
        Flag the ``offset`` in ``name`` as ``value``. Returns an integer
        indicating the previous value of ``offset``.

        For more information see https://redis.io/commands/setbit
        """
        value = value and 1 or 0
        return self.execute_command("SETBIT", name, offset, value)

    def setex(self, name: KeyT, time: ExpiryT, value: EncodableT) -> ResponseT:
        """
        Set the value of key ``name`` to ``value`` that expires in ``time``
        seconds. ``time`` can be represented by an integer or a Python
        timedelta object.

        For more information see https://redis.io/commands/setex
        """
        if isinstance(time, datetime.timedelta):
            time = int(time.total_seconds())
        return self.execute_command("SETEX", name, time, value)

    def setnx(self, name: KeyT, value: EncodableT) -> ResponseT:
        """
        Set the value of key ``name`` to ``value`` if key doesn't exist

        For more information see https://redis.io/commands/setnx
        """
        return self.execute_command("SETNX", name, value)

    def setrange(
        self,
        name: KeyT,
        offset: int,
        value: EncodableT,
    ) -> ResponseT:
        """
        Overwrite bytes in the value of ``name`` starting at ``offset`` with
        ``value``. If ``offset`` plus the length of ``value`` exceeds the
        length of the original value, the new value will be larger than before.
        If ``offset`` exceeds the length of the original value, null bytes
        will be used to pad between the end of the previous value and the start
        of what's being injected.

        Returns the length of the new string.

        For more information see https://redis.io/commands/setrange
        """
        return self.execute_command("SETRANGE", name, offset, value)

    def stralgo(
        self,
        algo: Literal["LCS"],
        value1: KeyT,
        value2: KeyT,
        specific_argument: Union[Literal["strings"], Literal["keys"]] = "strings",
        len: bool = False,
        idx: bool = False,
        minmatchlen: Union[int, None] = None,
        withmatchlen: bool = False,
        **kwargs,
    ) -> ResponseT:
        """
        Implements complex algorithms that operate on strings.
        Right now the only algorithm implemented is the LCS algorithm
        (longest common substring). However new algorithms could be
        implemented in the future.

        ``algo`` Right now must be LCS
        ``value1`` and ``value2`` Can be two strings or two keys
        ``specific_argument`` Specifying if the arguments to the algorithm
        will be keys or strings. strings is the default.
        ``len`` Returns just the len of the match.
        ``idx`` Returns the match positions in each string.
        ``minmatchlen`` Restrict the list of matches to the ones of a given
        minimal length. Can be provided only when ``idx`` set to True.
        ``withmatchlen`` Returns the matches with the len of the match.
        Can be provided only when ``idx`` set to True.

        For more information see https://redis.io/commands/stralgo
        """
        # check validity
        supported_algo = ["LCS"]
        if algo not in supported_algo:
            supported_algos_str = ", ".join(supported_algo)
            raise DataError(f"The supported algorithms are: {supported_algos_str}")
        if specific_argument not in ["keys", "strings"]:
            raise DataError("specific_argument can be only keys or strings")
        if len and idx:
            raise DataError("len and idx cannot be provided together.")

        pieces: list[EncodableT] = [algo, specific_argument.upper(), value1, value2]
        if len:
            pieces.append(b"LEN")
        if idx:
            pieces.append(b"IDX")
        try:
            int(minmatchlen)
            pieces.extend([b"MINMATCHLEN", minmatchlen])
        except TypeError:
            pass
        if withmatchlen:
            pieces.append(b"WITHMATCHLEN")

        return self.execute_command(
            "STRALGO",
            *pieces,
            len=len,
            idx=idx,
            minmatchlen=minmatchlen,
            withmatchlen=withmatchlen,
            **kwargs,
        )

    def strlen(self, name: KeyT) -> ResponseT:
        """
        Return the number of bytes stored in the value of ``name``

        For more information see https://redis.io/commands/strlen
        """
        return self.execute_command("STRLEN", name)

    def substr(self, name: KeyT, start: int, end: int = -1) -> ResponseT:
        """
        Return a substring of the string at key ``name``. ``start`` and ``end``
        are 0-based integers specifying the portion of the string to return.
        """
        return self.execute_command("SUBSTR", name, start, end)

    def touch(self, *args: KeyT) -> ResponseT:
        """
        Alters the last access time of a key(s) ``*args``. A key is ignored
        if it does not exist.

        For more information see https://redis.io/commands/touch
        """
        return self.execute_command("TOUCH", *args)

    def ttl(self, name: KeyT) -> ResponseT:
        """
        Returns the number of seconds until the key ``name`` will expire

        For more information see https://redis.io/commands/ttl
        """
        return self.execute_command("TTL", name)

    def type(self, name: KeyT) -> ResponseT:
        """
        Returns the type of key ``name``

        For more information see https://redis.io/commands/type
        """
        return self.execute_command("TYPE", name)

    def watch(self, *names: KeyT) -> None:
        """
        Watches the values at keys ``names``, or None if the key doesn't exist

        For more information see https://redis.io/commands/watch
        """
        warnings.warn(DeprecationWarning("Call WATCH from a Pipeline object"))

    def unwatch(self) -> None:
        """
        Unwatches the value at key ``name``, or None of the key doesn't exist

        For more information see https://redis.io/commands/unwatch
        """
        warnings.warn(DeprecationWarning("Call UNWATCH from a Pipeline object"))

    def unlink(self, *names: KeyT) -> ResponseT:
        """
        Unlink one or more keys specified by ``names``

        For more information see https://redis.io/commands/unlink
        """
        return self.execute_command("UNLINK", *names)

    def lcs(
        self,
        key1: str,
        key2: str,
        len: Optional[bool] = False,
        idx: Optional[bool] = False,
        minmatchlen: Optional[int] = 0,
        withmatchlen: Optional[bool] = False,
    ) -> Union[str, int, list]:
        """
        Find the longest common subsequence between ``key1`` and ``key2``.
        If ``len`` is true the length of the match will will be returned.
        If ``idx`` is true the match position in each strings will be returned.
        ``minmatchlen`` restrict the list of matches to the ones of
        the given ``minmatchlen``.
        If ``withmatchlen`` the length of the match also will be returned.
        For more information see https://redis.io/commands/lcs
        """
        pieces = [key1, key2]
        if len:
            pieces.append("LEN")
        if idx:
            pieces.append("IDX")
        if minmatchlen != 0:
            pieces.extend(["MINMATCHLEN", minmatchlen])
        if withmatchlen:
            pieces.append("WITHMATCHLEN")
        return self.execute_command("LCS", *pieces)


class AsyncBasicKeyCommands(BasicKeyCommands):
    def __delitem__(self, name: KeyT):
        raise TypeError("Async Redis client does not support class deletion")

    def __contains__(self, name: KeyT):
        raise TypeError("Async Redis client does not support class inclusion")

    def __getitem__(self, name: KeyT):
        raise TypeError("Async Redis client does not support class retrieval")

    def __setitem__(self, name: KeyT, value: EncodableT):
        raise TypeError("Async Redis client does not support class assignment")

    async def watch(self, *names: KeyT) -> None:
        return super().watch(*names)

    async def unwatch(self) -> None:
        return super().unwatch()


class ListCommands(CommandsProtocol):
    """
    Redis commands for List data type.
    see: https://redis.io/topics/data-types#lists
    """

    def blpop(
        self, keys: List, timeout: Optional[int] = 0
    ) -> Union[Awaitable[list], list]:
        """
        LPOP a value off of the first non-empty list
        named in the ``keys`` list.

        If none of the lists in ``keys`` has a value to LPOP, then block
        for ``timeout`` seconds, or until a value gets pushed on to one
        of the lists.

        If timeout is 0, then block indefinitely.

        For more information see https://redis.io/commands/blpop
        """
        if timeout is None:
            timeout = 0
        keys = list_or_args(keys, None)
        keys.append(timeout)
        return self.execute_command("BLPOP", *keys)

    def brpop(
        self, keys: List, timeout: Optional[int] = 0
    ) -> Union[Awaitable[list], list]:
        """
        RPOP a value off of the first non-empty list
        named in the ``keys`` list.

        If none of the lists in ``keys`` has a value to RPOP, then block
        for ``timeout`` seconds, or until a value gets pushed on to one
        of the lists.

        If timeout is 0, then block indefinitely.

        For more information see https://redis.io/commands/brpop
        """
        if timeout is None:
            timeout = 0
        keys = list_or_args(keys, None)
        keys.append(timeout)
        return self.execute_command("BRPOP", *keys)

    def brpoplpush(
        self, src: str, dst: str, timeout: Optional[int] = 0
    ) -> Union[Awaitable[Optional[str]], Optional[str]]:
        """
        Pop a value off the tail of ``src``, push it on the head of ``dst``
        and then return it.

        This command blocks until a value is in ``src`` or until ``timeout``
        seconds elapse, whichever is first. A ``timeout`` value of 0 blocks
        forever.

        For more information see https://redis.io/commands/brpoplpush
        """
        if timeout is None:
            timeout = 0
        return self.execute_command("BRPOPLPUSH", src, dst, timeout)

    def blmpop(
        self,
        timeout: float,
        numkeys: int,
        *args: List[str],
        direction: str,
        count: Optional[int] = 1,
    ) -> Optional[list]:
        """
        Pop ``count`` values (default 1) from first non-empty in the list
        of provided key names.

        When all lists are empty this command blocks the connection until another
        client pushes to it or until the timeout, timeout of 0 blocks indefinitely

        For more information see https://redis.io/commands/blmpop
        """
        args = [timeout, numkeys, *args, direction, "COUNT", count]

        return self.execute_command("BLMPOP", *args)

    def lmpop(
        self,
        num_keys: int,
        *args: List[str],
        direction: str = None,
        count: Optional[int] = 1,
    ) -> Union[Awaitable[list], list]:
        """
        Pop ``count`` values (default 1) first non-empty list key from the list
        of args provided key names.

        For more information see https://redis.io/commands/lmpop
        """
        args = [num_keys] + list(args) + [direction]
        if count != 1:
            args.extend(["COUNT", count])

        return self.execute_command("LMPOP", *args)

    def lindex(
        self, name: str, index: int
    ) -> Union[Awaitable[Optional[str]], Optional[str]]:
        """
        Return the item from list ``name`` at position ``index``

        Negative indexes are supported and will return an item at the
        end of the list

        For more information see https://redis.io/commands/lindex
        """
        return self.execute_command("LINDEX", name, index)

    def linsert(
        self, name: str, where: str, refvalue: str, value: str
    ) -> Union[Awaitable[int], int]:
        """
        Insert ``value`` in list ``name`` either immediately before or after
        [``where``] ``refvalue``

        Returns the new length of the list on success or -1 if ``refvalue``
        is not in the list.

        For more information see https://redis.io/commands/linsert
        """
        return self.execute_command("LINSERT", name, where, refvalue, value)

    def llen(self, name: str) -> Union[Awaitable[int], int]:
        """
        Return the length of the list ``name``

        For more information see https://redis.io/commands/llen
        """
        return self.execute_command("LLEN", name)

    def lpop(self, name: str, count: Optional[int] = None) -> Union[str, List, None]:
        """
        Removes and returns the first elements of the list ``name``.

        By default, the command pops a single element from the beginning of
        the list. When provided with the optional ``count`` argument, the reply
        will consist of up to count elements, depending on the list's length.

        For more information see https://redis.io/commands/lpop
        """
        if count is not None:
            return self.execute_command("LPOP", name, count)
        else:
            return self.execute_command("LPOP", name)

    def lpush(self, name: str, *values: List) -> Union[Awaitable[int], int]:
        """
        Push ``values`` onto the head of the list ``name``

        For more information see https://redis.io/commands/lpush
        """
        return self.execute_command("LPUSH", name, *values)

    def lpushx(self, name: str, *values: List) -> Union[Awaitable[int], int]:
        """
        Push ``value`` onto the head of the list ``name`` if ``name`` exists

        For more information see https://redis.io/commands/lpushx
        """
        return self.execute_command("LPUSHX", name, *values)

    def lrange(self, name: str, start: int, end: int) -> Union[Awaitable[list], list]:
        """
        Return a slice of the list ``name`` between
        position ``start`` and ``end``

        ``start`` and ``end`` can be negative numbers just like
        Python slicing notation

        For more information see https://redis.io/commands/lrange
        """
        return self.execute_command("LRANGE", name, start, end)

    def lrem(self, name: str, count: int, value: str) -> Union[Awaitable[int], int]:
        """
        Remove the first ``count`` occurrences of elements equal to ``value``
        from the list stored at ``name``.

        The count argument influences the operation in the following ways:
            count > 0: Remove elements equal to value moving from head to tail.
            count < 0: Remove elements equal to value moving from tail to head.
            count = 0: Remove all elements equal to value.

            For more information see https://redis.io/commands/lrem
        """
        return self.execute_command("LREM", name, count, value)

    def lset(self, name: str, index: int, value: str) -> Union[Awaitable[str], str]:
        """
        Set element at ``index`` of list ``name`` to ``value``

        For more information see https://redis.io/commands/lset
        """
        return self.execute_command("LSET", name, index, value)

    def ltrim(self, name: str, start: int, end: int) -> Union[Awaitable[str], str]:
        """
        Trim the list ``name``, removing all values not within the slice
        between ``start`` and ``end``

        ``start`` and ``end`` can be negative numbers just like
        Python slicing notation

        For more information see https://redis.io/commands/ltrim
        """
        return self.execute_command("LTRIM", name, start, end)

    def rpop(self, name: str, count: Optional[int] = None) -> Union[str, List, None]:
        """
        Removes and returns the last elements of the list ``name``.

        By default, the command pops a single element from the end of the list.
        When provided with the optional ``count`` argument, the reply will
        consist of up to count elements, depending on the list's length.

        For more information see https://redis.io/commands/rpop
        """
        if count is not None:
            return self.execute_command("RPOP", name, count)
        else:
            return self.execute_command("RPOP", name)

    def rpoplpush(self, src: str, dst: str) -> Union[Awaitable[str], str]:
        """
        RPOP a value off of the ``src`` list and atomically LPUSH it
        on to the ``dst`` list.  Returns the value.

        For more information see https://redis.io/commands/rpoplpush
        """
        return self.execute_command("RPOPLPUSH", src, dst)

    def rpush(self, name: str, *values: List) -> Union[Awaitable[int], int]:
        """
        Push ``values`` onto the tail of the list ``name``

        For more information see https://redis.io/commands/rpush
        """
        return self.execute_command("RPUSH", name, *values)

    def rpushx(self, name: str, value: str) -> Union[Awaitable[int], int]:
        """
        Push ``value`` onto the tail of the list ``name`` if ``name`` exists

        For more information see https://redis.io/commands/rpushx
        """
        return self.execute_command("RPUSHX", name, value)

    def lpos(
        self,
        name: str,
        value: str,
        rank: Optional[int] = None,
        count: Optional[int] = None,
        maxlen: Optional[int] = None,
    ) -> Union[str, List, None]:
        """
        Get position of ``value`` within the list ``name``

         If specified, ``rank`` indicates the "rank" of the first element to
         return in case there are multiple copies of ``value`` in the list.
         By default, LPOS returns the position of the first occurrence of
         ``value`` in the list. When ``rank`` 2, LPOS returns the position of
         the second ``value`` in the list. If ``rank`` is negative, LPOS
         searches the list in reverse. For example, -1 would return the
         position of the last occurrence of ``value`` and -2 would return the
         position of the next to last occurrence of ``value``.

         If specified, ``count`` indicates that LPOS should return a list of
         up to ``count`` positions. A ``count`` of 2 would return a list of
         up to 2 positions. A ``count`` of 0 returns a list of all positions
         matching ``value``. When ``count`` is specified and but ``value``
         does not exist in the list, an empty list is returned.

         If specified, ``maxlen`` indicates the maximum number of list
         elements to scan. A ``maxlen`` of 1000 will only return the
         position(s) of items within the first 1000 entries in the list.
         A ``maxlen`` of 0 (the default) will scan the entire list.

         For more information see https://redis.io/commands/lpos
        """
        pieces: list[EncodableT] = [name, value]
        if rank is not None:
            pieces.extend(["RANK", rank])

        if count is not None:
            pieces.extend(["COUNT", count])

        if maxlen is not None:
            pieces.extend(["MAXLEN", maxlen])

        return self.execute_command("LPOS", *pieces)

    def sort(
        self,
        name: str,
        start: Optional[int] = None,
        num: Optional[int] = None,
        by: Optional[str] = None,
        get: Optional[List[str]] = None,
        desc: bool = False,
        alpha: bool = False,
        store: Optional[str] = None,
        groups: Optional[bool] = False,
    ) -> Union[List, int]:
        """
        Sort and return the list, set or sorted set at ``name``.

        ``start`` and ``num`` allow for paging through the sorted data

        ``by`` allows using an external key to weight and sort the items.
            Use an "*" to indicate where in the key the item value is located

        ``get`` allows for returning items from external keys rather than the
            sorted data itself.  Use an "*" to indicate where in the key
            the item value is located

        ``desc`` allows for reversing the sort

        ``alpha`` allows for sorting lexicographically rather than numerically

        ``store`` allows for storing the result of the sort into
            the key ``store``

        ``groups`` if set to True and if ``get`` contains at least two
            elements, sort will return a list of tuples, each containing the
            values fetched from the arguments to ``get``.

        For more information see https://redis.io/commands/sort
        """
        if (start is not None and num is None) or (num is not None and start is None):
            raise DataError("``start`` and ``num`` must both be specified")

        pieces: list[EncodableT] = [name]
        if by is not None:
            pieces.extend([b"BY", by])
        if start is not None and num is not None:
            pieces.extend([b"LIMIT", start, num])
        if get is not None:
            # If get is a string assume we want to get a single value.
            # Otherwise assume it's an interable and we want to get multiple
            # values. We can't just iterate blindly because strings are
            # iterable.
            if isinstance(get, (bytes, str)):
                pieces.extend([b"GET", get])
            else:
                for g in get:
                    pieces.extend([b"GET", g])
        if desc:
            pieces.append(b"DESC")
        if alpha:
            pieces.append(b"ALPHA")
        if store is not None:
            pieces.extend([b"STORE", store])
        if groups:
            if not get or isinstance(get, (bytes, str)) or len(get) < 2:
                raise DataError(
                    'when using "groups" the "get" argument '
                    "must be specified and contain at least "
                    "two keys"
                )

        options = {"groups": len(get) if groups else None}
        return self.execute_command("SORT", *pieces, **options)

    def sort_ro(
        self,
        key: str,
        start: Optional[int] = None,
        num: Optional[int] = None,
        by: Optional[str] = None,
        get: Optional[List[str]] = None,
        desc: bool = False,
        alpha: bool = False,
    ) -> list:
        """
        Returns the elements contained in the list, set or sorted set at key.
        (read-only variant of the SORT command)

        ``start`` and ``num`` allow for paging through the sorted data

        ``by`` allows using an external key to weight and sort the items.
            Use an "*" to indicate where in the key the item value is located

        ``get`` allows for returning items from external keys rather than the
            sorted data itself.  Use an "*" to indicate where in the key
            the item value is located

        ``desc`` allows for reversing the sort

        ``alpha`` allows for sorting lexicographically rather than numerically

        For more information see https://redis.io/commands/sort_ro
        """
        return self.sort(
            key, start=start, num=num, by=by, get=get, desc=desc, alpha=alpha
        )


AsyncListCommands = ListCommands


class ScanCommands(CommandsProtocol):
    """
    Redis SCAN commands.
    see: https://redis.io/commands/scan
    """

    def scan(
        self,
        cursor: int = 0,
        match: Union[PatternT, None] = None,
        count: Union[int, None] = None,
        _type: Union[str, None] = None,
        **kwargs,
    ) -> ResponseT:
        """
        Incrementally return lists of key names. Also return a cursor
        indicating the scan position.

        ``match`` allows for filtering the keys by pattern

        ``count`` provides a hint to Redis about the number of keys to
            return per batch.

        ``_type`` filters the returned values by a particular Redis type.
            Stock Redis instances allow for the following types:
            HASH, LIST, SET, STREAM, STRING, ZSET
            Additionally, Redis modules can expose other types as well.

        For more information see https://redis.io/commands/scan
        """
        pieces: list[EncodableT] = [cursor]
        if match is not None:
            pieces.extend([b"MATCH", match])
        if count is not None:
            pieces.extend([b"COUNT", count])
        if _type is not None:
            pieces.extend([b"TYPE", _type])
        return self.execute_command("SCAN", *pieces, **kwargs)

    def scan_iter(
        self,
        match: Union[PatternT, None] = None,
        count: Union[int, None] = None,
        _type: Union[str, None] = None,
        **kwargs,
    ) -> Iterator:
        """
        Make an iterator using the SCAN command so that the client doesn't
        need to remember the cursor position.

        ``match`` allows for filtering the keys by pattern

        ``count`` provides a hint to Redis about the number of keys to
            return per batch.

        ``_type`` filters the returned values by a particular Redis type.
            Stock Redis instances allow for the following types:
            HASH, LIST, SET, STREAM, STRING, ZSET
            Additionally, Redis modules can expose other types as well.
        """
        cursor = "0"
        while cursor != 0:
            cursor, data = self.scan(
                cursor=cursor, match=match, count=count, _type=_type, **kwargs
            )
            yield from data

    def sscan(
        self,
        name: KeyT,
        cursor: int = 0,
        match: Union[PatternT, None] = None,
        count: Union[int, None] = None,
    ) -> ResponseT:
        """
        Incrementally return lists of elements in a set. Also return a cursor
        indicating the scan position.

        ``match`` allows for filtering the keys by pattern

        ``count`` allows for hint the minimum number of returns

        For more information see https://redis.io/commands/sscan
        """
        pieces: list[EncodableT] = [name, cursor]
        if match is not None:
            pieces.extend([b"MATCH", match])
        if count is not None:
            pieces.extend([b"COUNT", count])
        return self.execute_command("SSCAN", *pieces)

    def sscan_iter(
        self,
        name: KeyT,
        match: Union[PatternT, None] = None,
        count: Union[int, None] = None,
    ) -> Iterator:
        """
        Make an iterator using the SSCAN command so that the client doesn't
        need to remember the cursor position.

        ``match`` allows for filtering the keys by pattern

        ``count`` allows for hint the minimum number of returns
        """
        cursor = "0"
        while cursor != 0:
            cursor, data = self.sscan(name, cursor=cursor, match=match, count=count)
            yield from data

    def hscan(
        self,
        name: KeyT,
        cursor: int = 0,
        match: Union[PatternT, None] = None,
        count: Union[int, None] = None,
    ) -> ResponseT:
        """
        Incrementally return key/value slices in a hash. Also return a cursor
        indicating the scan position.

        ``match`` allows for filtering the keys by pattern

        ``count`` allows for hint the minimum number of returns

        For more information see https://redis.io/commands/hscan
        """
        pieces: list[EncodableT] = [name, cursor]
        if match is not None:
            pieces.extend([b"MATCH", match])
        if count is not None:
            pieces.extend([b"COUNT", count])
        return self.execute_command("HSCAN", *pieces)

    def hscan_iter(
        self,
        name: str,
        match: Union[PatternT, None] = None,
        count: Union[int, None] = None,
    ) -> Iterator:
        """
        Make an iterator using the HSCAN command so that the client doesn't
        need to remember the cursor position.

        ``match`` allows for filtering the keys by pattern

        ``count`` allows for hint the minimum number of returns
        """
        cursor = "0"
        while cursor != 0:
            cursor, data = self.hscan(name, cursor=cursor, match=match, count=count)
            yield from data.items()

    def zscan(
        self,
        name: KeyT,
        cursor: int = 0,
        match: Union[PatternT, None] = None,
        count: Union[int, None] = None,
        score_cast_func: Union[type, Callable] = float,
    ) -> ResponseT:
        """
        Incrementally return lists of elements in a sorted set. Also return a
        cursor indicating the scan position.

        ``match`` allows for filtering the keys by pattern

        ``count`` allows for hint the minimum number of returns

        ``score_cast_func`` a callable used to cast the score return value

        For more information see https://redis.io/commands/zscan
        """
        pieces = [name, cursor]
        if match is not None:
            pieces.extend([b"MATCH", match])
        if count is not None:
            pieces.extend([b"COUNT", count])
        options = {"score_cast_func": score_cast_func}
        return self.execute_command("ZSCAN", *pieces, **options)

    def zscan_iter(
        self,
        name: KeyT,
        match: Union[PatternT, None] = None,
        count: Union[int, None] = None,
        score_cast_func: Union[type, Callable] = float,
    ) -> Iterator:
        """
        Make an iterator using the ZSCAN command so that the client doesn't
        need to remember the cursor position.

        ``match`` allows for filtering the keys by pattern

        ``count`` allows for hint the minimum number of returns

        ``score_cast_func`` a callable used to cast the score return value
        """
        cursor = "0"
        while cursor != 0:
            cursor, data = self.zscan(
                name,
                cursor=cursor,
                match=match,
                count=count,
                score_cast_func=score_cast_func,
            )
            yield from data


class AsyncScanCommands(ScanCommands):
    async def scan_iter(
        self,
        match: Union[PatternT, None] = None,
        count: Union[int, None] = None,
        _type: Union[str, None] = None,
        **kwargs,
    ) -> AsyncIterator:
        """
        Make an iterator using the SCAN command so that the client doesn't
        need to remember the cursor position.

        ``match`` allows for filtering the keys by pattern

        ``count`` provides a hint to Redis about the number of keys to
            return per batch.

        ``_type`` filters the returned values by a particular Redis type.
            Stock Redis instances allow for the following types:
            HASH, LIST, SET, STREAM, STRING, ZSET
            Additionally, Redis modules can expose other types as well.
        """
        cursor = "0"
        while cursor != 0:
            cursor, data = await self.scan(
                cursor=cursor, match=match, count=count, _type=_type, **kwargs
            )
            for d in data:
                yield d

    async def sscan_iter(
        self,
        name: KeyT,
        match: Union[PatternT, None] = None,
        count: Union[int, None] = None,
    ) -> AsyncIterator:
        """
        Make an iterator using the SSCAN command so that the client doesn't
        need to remember the cursor position.

        ``match`` allows for filtering the keys by pattern

        ``count`` allows for hint the minimum number of returns
        """
        cursor = "0"
        while cursor != 0:
            cursor, data = await self.sscan(
                name, cursor=cursor, match=match, count=count
            )
            for d in data:
                yield d

    async def hscan_iter(
        self,
        name: str,
        match: Union[PatternT, None] = None,
        count: Union[int, None] = None,
    ) -> AsyncIterator:
        """
        Make an iterator using the HSCAN command so that the client doesn't
        need to remember the cursor position.

        ``match`` allows for filtering the keys by pattern

        ``count`` allows for hint the minimum number of returns
        """
        cursor = "0"
        while cursor != 0:
            cursor, data = await self.hscan(
                name, cursor=cursor, match=match, count=count
            )
            for it in data.items():
                yield it

    async def zscan_iter(
        self,
        name: KeyT,
        match: Union[PatternT, None] = None,
        count: Union[int, None] = None,
        score_cast_func: Union[type, Callable] = float,
    ) -> AsyncIterator:
        """
        Make an iterator using the ZSCAN command so that the client doesn't
        need to remember the cursor position.

        ``match`` allows for filtering the keys by pattern

        ``count`` allows for hint the minimum number of returns

        ``score_cast_func`` a callable used to cast the score return value
        """
        cursor = "0"
        while cursor != 0:
            cursor, data = await self.zscan(
                name,
                cursor=cursor,
                match=match,
                count=count,
                score_cast_func=score_cast_func,
            )
            for d in data:
                yield d


class SetCommands(CommandsProtocol):
    """
    Redis commands for Set data type.
    see: https://redis.io/topics/data-types#sets
    """

    def sadd(self, name: str, *values: List) -> Union[Awaitable[int], int]:
        """
        Add ``value(s)`` to set ``name``

        For more information see https://redis.io/commands/sadd
        """
        return self.execute_command("SADD", name, *values)

    def scard(self, name: str) -> Union[Awaitable[int], int]:
        """
        Return the number of elements in set ``name``

        For more information see https://redis.io/commands/scard
        """
        return self.execute_command("SCARD", name)

    def sdiff(self, keys: List, *args: List) -> Union[Awaitable[list], list]:
        """
        Return the difference of sets specified by ``keys``

        For more information see https://redis.io/commands/sdiff
        """
        args = list_or_args(keys, args)
        return self.execute_command("SDIFF", *args)

    def sdiffstore(
        self, dest: str, keys: List, *args: List
    ) -> Union[Awaitable[int], int]:
        """
        Store the difference of sets specified by ``keys`` into a new
        set named ``dest``.  Returns the number of keys in the new set.

        For more information see https://redis.io/commands/sdiffstore
        """
        args = list_or_args(keys, args)
        return self.execute_command("SDIFFSTORE", dest, *args)

    def sinter(self, keys: List, *args: List) -> Union[Awaitable[list], list]:
        """
        Return the intersection of sets specified by ``keys``

        For more information see https://redis.io/commands/sinter
        """
        args = list_or_args(keys, args)
        return self.execute_command("SINTER", *args)

    def sintercard(
        self, numkeys: int, keys: List[str], limit: int = 0
    ) -> Union[Awaitable[int], int]:
        """
        Return the cardinality of the intersect of multiple sets specified by ``keys`.

        When LIMIT provided (defaults to 0 and means unlimited), if the intersection
        cardinality reaches limit partway through the computation, the algorithm will
        exit and yield limit as the cardinality

        For more information see https://redis.io/commands/sintercard
        """
        args = [numkeys, *keys, "LIMIT", limit]
        return self.execute_command("SINTERCARD", *args)

    def sinterstore(
        self, dest: str, keys: List, *args: List
    ) -> Union[Awaitable[int], int]:
        """
        Store the intersection of sets specified by ``keys`` into a new
        set named ``dest``.  Returns the number of keys in the new set.

        For more information see https://redis.io/commands/sinterstore
        """
        args = list_or_args(keys, args)
        return self.execute_command("SINTERSTORE", dest, *args)

    def sismember(self, name: str, value: str) -> Union[Awaitable[bool], bool]:
        """
        Return a boolean indicating if ``value`` is a member of set ``name``

        For more information see https://redis.io/commands/sismember
        """
        return self.execute_command("SISMEMBER", name, value)

    def smembers(self, name: str) -> Union[Awaitable[list], list]:
        """
        Return all members of the set ``name``

        For more information see https://redis.io/commands/smembers
        """
        return self.execute_command("SMEMBERS", name)

    def smismember(
        self,
        name: str,
        values: List,
        *args: List,
    ) -> Union[Awaitable[List[bool]], List[bool]]:
        """
        Return whether each value in ``values`` is a member of the set ``name``
        as a list of ``bool`` in the order of ``values``

        For more information see https://redis.io/commands/smismember
        """
        args = list_or_args(values, args)
        return self.execute_command("SMISMEMBER", name, *args)

    def smove(self, src: str, dst: str, value: str) -> Union[Awaitable[bool], bool]:
        """
        Move ``value`` from set ``src`` to set ``dst`` atomically

        For more information see https://redis.io/commands/smove
        """
        return self.execute_command("SMOVE", src, dst, value)

    def spop(self, name: str, count: Optional[int] = None) -> Union[str, List, None]:
        """
        Remove and return a random member of set ``name``

        For more information see https://redis.io/commands/spop
        """
        args = (count is not None) and [count] or []
        return self.execute_command("SPOP", name, *args)

    def srandmember(
        self,
        name: str,
        number: Optional[int] = None,
    ) -> Union[str, List, None]:
        """
        If ``number`` is None, returns a random member of set ``name``.

        If ``number`` is supplied, returns a list of ``number`` random
        members of set ``name``. Note this is only available when running
        Redis 2.6+.

        For more information see https://redis.io/commands/srandmember
        """
        args = (number is not None) and [number] or []
        return self.execute_command("SRANDMEMBER", name, *args)

    def srem(self, name: str, *values: List) -> Union[Awaitable[int], int]:
        """
        Remove ``values`` from set ``name``

        For more information see https://redis.io/commands/srem
        """
        return self.execute_command("SREM", name, *values)

    def sunion(self, keys: List, *args: List) -> Union[Awaitable[List], List]:
        """
        Return the union of sets specified by ``keys``

        For more information see https://redis.io/commands/sunion
        """
        args = list_or_args(keys, args)
        return self.execute_command("SUNION", *args)

    def sunionstore(
        self, dest: str, keys: List, *args: List
    ) -> Union[Awaitable[int], int]:
        """
        Store the union of sets specified by ``keys`` into a new
        set named ``dest``.  Returns the number of keys in the new set.

        For more information see https://redis.io/commands/sunionstore
        """
        args = list_or_args(keys, args)
        return self.execute_command("SUNIONSTORE", dest, *args)


AsyncSetCommands = SetCommands


class StreamCommands(CommandsProtocol):
    """
    Redis commands for Stream data type.
    see: https://redis.io/topics/streams-intro
    """

    def xack(
        self,
        name: KeyT,
        groupname: GroupT,
        *ids: StreamIdT,
    ) -> ResponseT:
        """
        Acknowledges the successful processing of one or more messages.
        name: name of the stream.
        groupname: name of the consumer group.
        *ids: message ids to acknowledge.

        For more information see https://redis.io/commands/xack
        """
        return self.execute_command("XACK", name, groupname, *ids)

    def xadd(
        self,
        name: KeyT,
        fields: Dict[FieldT, EncodableT],
        id: StreamIdT = "*",
        maxlen: Union[int, None] = None,
        approximate: bool = True,
        nomkstream: bool = False,
        minid: Union[StreamIdT, None] = None,
        limit: Union[int, None] = None,
    ) -> ResponseT:
        """
        Add to a stream.
        name: name of the stream
        fields: dict of field/value pairs to insert into the stream
        id: Location to insert this record. By default it is appended.
        maxlen: truncate old stream members beyond this size.
        Can't be specified with minid.
        approximate: actual stream length may be slightly more than maxlen
        nomkstream: When set to true, do not make a stream
        minid: the minimum id in the stream to query.
        Can't be specified with maxlen.
        limit: specifies the maximum number of entries to retrieve

        For more information see https://redis.io/commands/xadd
        """
        pieces: list[EncodableT] = []
        if maxlen is not None and minid is not None:
            raise DataError(
                "Only one of ```maxlen``` or ```minid``` " "may be specified"
            )

        if maxlen is not None:
            if not isinstance(maxlen, int) or maxlen < 1:
                raise DataError("XADD maxlen must be a positive integer")
            pieces.append(b"MAXLEN")
            if approximate:
                pieces.append(b"~")
            pieces.append(str(maxlen))
        if minid is not None:
            pieces.append(b"MINID")
            if approximate:
                pieces.append(b"~")
            pieces.append(minid)
        if limit is not None:
            pieces.extend([b"LIMIT", limit])
        if nomkstream:
            pieces.append(b"NOMKSTREAM")
        pieces.append(id)
        if not isinstance(fields, dict) or len(fields) == 0:
            raise DataError("XADD fields must be a non-empty dict")
        for pair in fields.items():
            pieces.extend(pair)
        return self.execute_command("XADD", name, *pieces)

    def xautoclaim(
        self,
        name: KeyT,
        groupname: GroupT,
        consumername: ConsumerT,
        min_idle_time: int,
        start_id: int = 0,
        count: Union[int, None] = None,
        justid: bool = False,
    ) -> ResponseT:
        """
        Transfers ownership of pending stream entries that match the specified
        criteria. Conceptually, equivalent to calling XPENDING and then XCLAIM,
        but provides a more straightforward way to deal with message delivery
        failures via SCAN-like semantics.
        name: name of the stream.
        groupname: name of the consumer group.
        consumername: name of a consumer that claims the message.
        min_idle_time: filter messages that were idle less than this amount of
        milliseconds.
        start_id: filter messages with equal or greater ID.
        count: optional integer, upper limit of the number of entries that the
        command attempts to claim. Set to 100 by default.
        justid: optional boolean, false by default. Return just an array of IDs
        of messages successfully claimed, without returning the actual message

        For more information see https://redis.io/commands/xautoclaim
        """
        try:
            if int(min_idle_time) < 0:
                raise DataError(
                    "XAUTOCLAIM min_idle_time must be a non" "negative integer"
                )
        except TypeError:
            pass

        kwargs = {}
        pieces = [name, groupname, consumername, min_idle_time, start_id]

        try:
            if int(count) < 0:
                raise DataError("XPENDING count must be a integer >= 0")
            pieces.extend([b"COUNT", count])
        except TypeError:
            pass
        if justid:
            pieces.append(b"JUSTID")
            kwargs["parse_justid"] = True

        return self.execute_command("XAUTOCLAIM", *pieces, **kwargs)

    def xclaim(
        self,
        name: KeyT,
        groupname: GroupT,
        consumername: ConsumerT,
        min_idle_time: int,
        message_ids: [List[StreamIdT], Tuple[StreamIdT]],
        idle: Union[int, None] = None,
        time: Union[int, None] = None,
        retrycount: Union[int, None] = None,
        force: bool = False,
        justid: bool = False,
    ) -> ResponseT:
        """
        Changes the ownership of a pending message.
        name: name of the stream.
        groupname: name of the consumer group.
        consumername: name of a consumer that claims the message.
        min_idle_time: filter messages that were idle less than this amount of
        milliseconds
        message_ids: non-empty list or tuple of message IDs to claim
        idle: optional. Set the idle time (last time it was delivered) of the
         message in ms
        time: optional integer. This is the same as idle but instead of a
         relative amount of milliseconds, it sets the idle time to a specific
         Unix time (in milliseconds).
        retrycount: optional integer. set the retry counter to the specified
         value. This counter is incremented every time a message is delivered
         again.
        force: optional boolean, false by default. Creates the pending message
         entry in the PEL even if certain specified IDs are not already in the
         PEL assigned to a different client.
        justid: optional boolean, false by default. Return just an array of IDs
         of messages successfully claimed, without returning the actual message

         For more information see https://redis.io/commands/xclaim
        """
        if not isinstance(min_idle_time, int) or min_idle_time < 0:
            raise DataError("XCLAIM min_idle_time must be a non negative " "integer")
        if not isinstance(message_ids, (list, tuple)) or not message_ids:
            raise DataError(
                "XCLAIM message_ids must be a non empty list or "
                "tuple of message IDs to claim"
            )

        kwargs = {}
        pieces: list[EncodableT] = [name, groupname, consumername, str(min_idle_time)]
        pieces.extend(list(message_ids))

        if idle is not None:
            if not isinstance(idle, int):
                raise DataError("XCLAIM idle must be an integer")
            pieces.extend((b"IDLE", str(idle)))
        if time is not None:
            if not isinstance(time, int):
                raise DataError("XCLAIM time must be an integer")
            pieces.extend((b"TIME", str(time)))
        if retrycount is not None:
            if not isinstance(retrycount, int):
                raise DataError("XCLAIM retrycount must be an integer")
            pieces.extend((b"RETRYCOUNT", str(retrycount)))

        if force:
            if not isinstance(force, bool):
                raise DataError("XCLAIM force must be a boolean")
            pieces.append(b"FORCE")
        if justid:
            if not isinstance(justid, bool):
                raise DataError("XCLAIM justid must be a boolean")
            pieces.append(b"JUSTID")
            kwargs["parse_justid"] = True
        return self.execute_command("XCLAIM", *pieces, **kwargs)

    def xdel(self, name: KeyT, *ids: StreamIdT) -> ResponseT:
        """
        Deletes one or more messages from a stream.
        name: name of the stream.
        *ids: message ids to delete.

        For more information see https://redis.io/commands/xdel
        """
        return self.execute_command("XDEL", name, *ids)

    def xgroup_create(
        self,
        name: KeyT,
        groupname: GroupT,
        id: StreamIdT = "$",
        mkstream: bool = False,
    ) -> ResponseT:
        """
        Create a new consumer group associated with a stream.
        name: name of the stream.
        groupname: name of the consumer group.
        id: ID of the last item in the stream to consider already delivered.

        For more information see https://redis.io/commands/xgroup-create
        """
        pieces: list[EncodableT] = ["XGROUP CREATE", name, groupname, id]
        if mkstream:
            pieces.append(b"MKSTREAM")
        return self.execute_command(*pieces)

    def xgroup_delconsumer(
        self,
        name: KeyT,
        groupname: GroupT,
        consumername: ConsumerT,
    ) -> ResponseT:
        """
        Remove a specific consumer from a consumer group.
        Returns the number of pending messages that the consumer had before it
        was deleted.
        name: name of the stream.
        groupname: name of the consumer group.
        consumername: name of consumer to delete

        For more information see https://redis.io/commands/xgroup-delconsumer
        """
        return self.execute_command("XGROUP DELCONSUMER", name, groupname, consumername)

    def xgroup_destroy(self, name: KeyT, groupname: GroupT) -> ResponseT:
        """
        Destroy a consumer group.
        name: name of the stream.
        groupname: name of the consumer group.

        For more information see https://redis.io/commands/xgroup-destroy
        """
        return self.execute_command("XGROUP DESTROY", name, groupname)

    def xgroup_createconsumer(
        self,
        name: KeyT,
        groupname: GroupT,
        consumername: ConsumerT,
    ) -> ResponseT:
        """
        Consumers in a consumer group are auto-created every time a new
        consumer name is mentioned by some command.
        They can be explicitly created by using this command.
        name: name of the stream.
        groupname: name of the consumer group.
        consumername: name of consumer to create.

        See: https://redis.io/commands/xgroup-createconsumer
        """
        return self.execute_command(
            "XGROUP CREATECONSUMER", name, groupname, consumername
        )

    def xgroup_setid(
        self,
        name: KeyT,
        groupname: GroupT,
        id: StreamIdT,
    ) -> ResponseT:
        """
        Set the consumer group last delivered ID to something else.
        name: name of the stream.
        groupname: name of the consumer group.
        id: ID of the last item in the stream to consider already delivered.

        For more information see https://redis.io/commands/xgroup-setid
        """
        return self.execute_command("XGROUP SETID", name, groupname, id)

    def xinfo_consumers(self, name: KeyT, groupname: GroupT) -> ResponseT:
        """
        Returns general information about the consumers in the group.
        name: name of the stream.
        groupname: name of the consumer group.

        For more information see https://redis.io/commands/xinfo-consumers
        """
        return self.execute_command("XINFO CONSUMERS", name, groupname)

    def xinfo_groups(self, name: KeyT) -> ResponseT:
        """
        Returns general information about the consumer groups of the stream.
        name: name of the stream.

        For more information see https://redis.io/commands/xinfo-groups
        """
        return self.execute_command("XINFO GROUPS", name)

    def xinfo_stream(self, name: KeyT, full: bool = False) -> ResponseT:
        """
        Returns general information about the stream.
        name: name of the stream.
        full: optional boolean, false by default. Return full summary

        For more information see https://redis.io/commands/xinfo-stream
        """
        pieces = [name]
        options = {}
        if full:
            pieces.append(b"FULL")
            options = {"full": full}
        return self.execute_command("XINFO STREAM", *pieces, **options)

    def xlen(self, name: KeyT) -> ResponseT:
        """
        Returns the number of elements in a given stream.

        For more information see https://redis.io/commands/xlen
        """
        return self.execute_command("XLEN", name)

    def xpending(self, name: KeyT, groupname: GroupT) -> ResponseT:
        """
        Returns information about pending messages of a group.
        name: name of the stream.
        groupname: name of the consumer group.

        For more information see https://redis.io/commands/xpending
        """
        return self.execute_command("XPENDING", name, groupname)

    def xpending_range(
        self,
        name: KeyT,
        groupname: GroupT,
        min: StreamIdT,
        max: StreamIdT,
        count: int,
        consumername: Union[ConsumerT, None] = None,
        idle: Union[int, None] = None,
    ) -> ResponseT:
        """
        Returns information about pending messages, in a range.

        name: name of the stream.
        groupname: name of the consumer group.
        idle: available from  version 6.2. filter entries by their
        idle-time, given in milliseconds (optional).
        min: minimum stream ID.
        max: maximum stream ID.
        count: number of messages to return
        consumername: name of a consumer to filter by (optional).
        """
        if {min, max, count} == {None}:
            if idle is not None or consumername is not None:
                raise DataError(
                    "if XPENDING is provided with idle time"
                    " or consumername, it must be provided"
                    " with min, max and count parameters"
                )
            return self.xpending(name, groupname)

        pieces = [name, groupname]
        if min is None or max is None or count is None:
            raise DataError(
                "XPENDING must be provided with min, max "
                "and count parameters, or none of them."
            )
        # idle
        try:
            if int(idle) < 0:
                raise DataError("XPENDING idle must be a integer >= 0")
            pieces.extend(["IDLE", idle])
        except TypeError:
            pass
        # count
        try:
            if int(count) < 0:
                raise DataError("XPENDING count must be a integer >= 0")
            pieces.extend([min, max, count])
        except TypeError:
            pass
        # consumername
        if consumername:
            pieces.append(consumername)

        return self.execute_command("XPENDING", *pieces, parse_detail=True)

    def xrange(
        self,
        name: KeyT,
        min: StreamIdT = "-",
        max: StreamIdT = "+",
        count: Union[int, None] = None,
    ) -> ResponseT:
        """
        Read stream values within an interval.
        name: name of the stream.
        start: first stream ID. defaults to '-',
               meaning the earliest available.
        finish: last stream ID. defaults to '+',
                meaning the latest available.
        count: if set, only return this many items, beginning with the
               earliest available.

        For more information see https://redis.io/commands/xrange
        """
        pieces = [min, max]
        if count is not None:
            if not isinstance(count, int) or count < 1:
                raise DataError("XRANGE count must be a positive integer")
            pieces.append(b"COUNT")
            pieces.append(str(count))

        return self.execute_command("XRANGE", name, *pieces)

    def xread(
        self,
        streams: Dict[KeyT, StreamIdT],
        count: Union[int, None] = None,
        block: Union[int, None] = None,
    ) -> ResponseT:
        """
        Block and monitor multiple streams for new data.
        streams: a dict of stream names to stream IDs, where
                   IDs indicate the last ID already seen.
        count: if set, only return this many items, beginning with the
               earliest available.
        block: number of milliseconds to wait, if nothing already present.

        For more information see https://redis.io/commands/xread
        """
        pieces = []
        if block is not None:
            if not isinstance(block, int) or block < 0:
                raise DataError("XREAD block must be a non-negative integer")
            pieces.append(b"BLOCK")
            pieces.append(str(block))
        if count is not None:
            if not isinstance(count, int) or count < 1:
                raise DataError("XREAD count must be a positive integer")
            pieces.append(b"COUNT")
            pieces.append(str(count))
        if not isinstance(streams, dict) or len(streams) == 0:
            raise DataError("XREAD streams must be a non empty dict")
        pieces.append(b"STREAMS")
        keys, values = zip(*streams.items())
        pieces.extend(keys)
        pieces.extend(values)
        return self.execute_command("XREAD", *pieces)

    def xreadgroup(
        self,
        groupname: str,
        consumername: str,
        streams: Dict[KeyT, StreamIdT],
        count: Union[int, None] = None,
        block: Union[int, None] = None,
        noack: bool = False,
    ) -> ResponseT:
        """
        Read from a stream via a consumer group.
        groupname: name of the consumer group.
        consumername: name of the requesting consumer.
        streams: a dict of stream names to stream IDs, where
               IDs indicate the last ID already seen.
        count: if set, only return this many items, beginning with the
               earliest available.
        block: number of milliseconds to wait, if nothing already present.
        noack: do not add messages to the PEL

        For more information see https://redis.io/commands/xreadgroup
        """
        pieces: list[EncodableT] = [b"GROUP", groupname, consumername]
        if count is not None:
            if not isinstance(count, int) or count < 1:
                raise DataError("XREADGROUP count must be a positive integer")
            pieces.append(b"COUNT")
            pieces.append(str(count))
        if block is not None:
            if not isinstance(block, int) or block < 0:
                raise DataError("XREADGROUP block must be a non-negative " "integer")
            pieces.append(b"BLOCK")
            pieces.append(str(block))
        if noack:
            pieces.append(b"NOACK")
        if not isinstance(streams, dict) or len(streams) == 0:
            raise DataError("XREADGROUP streams must be a non empty dict")
        pieces.append(b"STREAMS")
        pieces.extend(streams.keys())
        pieces.extend(streams.values())
        return self.execute_command("XREADGROUP", *pieces)

    def xrevrange(
        self,
        name: KeyT,
        max: StreamIdT = "+",
        min: StreamIdT = "-",
        count: Union[int, None] = None,
    ) -> ResponseT:
        """
        Read stream values within an interval, in reverse order.
        name: name of the stream
        start: first stream ID. defaults to '+',
               meaning the latest available.
        finish: last stream ID. defaults to '-',
                meaning the earliest available.
        count: if set, only return this many items, beginning with the
               latest available.

        For more information see https://redis.io/commands/xrevrange
        """
        pieces: list[EncodableT] = [max, min]
        if count is not None:
            if not isinstance(count, int) or count < 1:
                raise DataError("XREVRANGE count must be a positive integer")
            pieces.append(b"COUNT")
            pieces.append(str(count))

        return self.execute_command("XREVRANGE", name, *pieces)

    def xtrim(
        self,
        name: KeyT,
        maxlen: int,
        approximate: bool = True,
        minid: Union[StreamIdT, None] = None,
        limit: Union[int, None] = None,
    ) -> ResponseT:
        """
        Trims old messages from a stream.
        name: name of the stream.
        maxlen: truncate old stream messages beyond this size
        Can't be specified with minid.
        approximate: actual stream length may be slightly more than maxlen
        minid: the minimum id in the stream to query
        Can't be specified with maxlen.
        limit: specifies the maximum number of entries to retrieve

        For more information see https://redis.io/commands/xtrim
        """
        pieces: list[EncodableT] = []
        if maxlen is not None and minid is not None:
            raise DataError("Only one of ``maxlen`` or ``minid`` " "may be specified")

        if maxlen is not None:
            pieces.append(b"MAXLEN")
        if minid is not None:
            pieces.append(b"MINID")
        if approximate:
            pieces.append(b"~")
        if maxlen is not None:
            pieces.append(maxlen)
        if minid is not None:
            pieces.append(minid)
        if limit is not None:
            pieces.append(b"LIMIT")
            pieces.append(limit)

        return self.execute_command("XTRIM", name, *pieces)


AsyncStreamCommands = StreamCommands


class SortedSetCommands(CommandsProtocol):
    """
    Redis commands for Sorted Sets data type.
    see: https://redis.io/topics/data-types-intro#redis-sorted-sets
    """

    def zadd(
        self,
        name: KeyT,
        mapping: Mapping[AnyKeyT, EncodableT],
        nx: bool = False,
        xx: bool = False,
        ch: bool = False,
        incr: bool = False,
        gt: bool = None,
        lt: bool = None,
    ) -> ResponseT:
        """
        Set any number of element-name, score pairs to the key ``name``. Pairs
        are specified as a dict of element-names keys to score values.

        ``nx`` forces ZADD to only create new elements and not to update
        scores for elements that already exist.

        ``xx`` forces ZADD to only update scores of elements that already
        exist. New elements will not be added.

        ``ch`` modifies the return value to be the numbers of elements changed.
        Changed elements include new elements that were added and elements
        whose scores changed.

        ``incr`` modifies ZADD to behave like ZINCRBY. In this mode only a
        single element/score pair can be specified and the score is the amount
        the existing score will be incremented by. When using this mode the
        return value of ZADD will be the new score of the element.

        ``LT`` Only update existing elements if the new score is less than
        the current score. This flag doesn't prevent adding new elements.

        ``GT`` Only update existing elements if the new score is greater than
        the current score. This flag doesn't prevent adding new elements.

        The return value of ZADD varies based on the mode specified. With no
        options, ZADD returns the number of new elements added to the sorted
        set.

        ``NX``, ``LT``, and ``GT`` are mutually exclusive options.

        See: https://redis.io/commands/ZADD
        """
        if not mapping:
            raise DataError("ZADD requires at least one element/score pair")
        if nx and xx:
            raise DataError("ZADD allows either 'nx' or 'xx', not both")
        if incr and len(mapping) != 1:
            raise DataError(
                "ZADD option 'incr' only works when passing a "
                "single element/score pair"
            )
        if nx is True and (gt is not None or lt is not None):
            raise DataError("Only one of 'nx', 'lt', or 'gr' may be defined.")

        pieces: list[EncodableT] = []
        options = {}
        if nx:
            pieces.append(b"NX")
        if xx:
            pieces.append(b"XX")
        if ch:
            pieces.append(b"CH")
        if incr:
            pieces.append(b"INCR")
            options["as_score"] = True
        if gt:
            pieces.append(b"GT")
        if lt:
            pieces.append(b"LT")
        for pair in mapping.items():
            pieces.append(pair[1])
            pieces.append(pair[0])
        return self.execute_command("ZADD", name, *pieces, **options)

    def zcard(self, name: KeyT) -> ResponseT:
        """
        Return the number of elements in the sorted set ``name``

        For more information see https://redis.io/commands/zcard
        """
        return self.execute_command("ZCARD", name)

    def zcount(self, name: KeyT, min: ZScoreBoundT, max: ZScoreBoundT) -> ResponseT:
        """
        Returns the number of elements in the sorted set at key ``name`` with
        a score between ``min`` and ``max``.

        For more information see https://redis.io/commands/zcount
        """
        return self.execute_command("ZCOUNT", name, min, max)

    def zdiff(self, keys: KeysT, withscores: bool = False) -> ResponseT:
        """
        Returns the difference between the first and all successive input
        sorted sets provided in ``keys``.

        For more information see https://redis.io/commands/zdiff
        """
        pieces = [len(keys), *keys]
        if withscores:
            pieces.append("WITHSCORES")
        return self.execute_command("ZDIFF", *pieces)

    def zdiffstore(self, dest: KeyT, keys: KeysT) -> ResponseT:
        """
        Computes the difference between the first and all successive input
        sorted sets provided in ``keys`` and stores the result in ``dest``.

        For more information see https://redis.io/commands/zdiffstore
        """
        pieces = [len(keys), *keys]
        return self.execute_command("ZDIFFSTORE", dest, *pieces)

    def zincrby(
        self,
        name: KeyT,
        amount: float,
        value: EncodableT,
    ) -> ResponseT:
        """
        Increment the score of ``value`` in sorted set ``name`` by ``amount``

        For more information see https://redis.io/commands/zincrby
        """
        return self.execute_command("ZINCRBY", name, amount, value)

    def zinter(
        self,
        keys: KeysT,
        aggregate: Union[str, None] = None,
        withscores: bool = False,
    ) -> ResponseT:
        """
        Return the intersect of multiple sorted sets specified by ``keys``.
        With the ``aggregate`` option, it is possible to specify how the
        results of the union are aggregated. This option defaults to SUM,
        where the score of an element is summed across the inputs where it
        exists. When this option is set to either MIN or MAX, the resulting
        set will contain the minimum or maximum score of an element across
        the inputs where it exists.

        For more information see https://redis.io/commands/zinter
        """
        return self._zaggregate("ZINTER", None, keys, aggregate, withscores=withscores)

    def zinterstore(
        self,
        dest: KeyT,
        keys: Union[Sequence[KeyT], Mapping[AnyKeyT, float]],
        aggregate: Union[str, None] = None,
    ) -> ResponseT:
        """
        Intersect multiple sorted sets specified by ``keys`` into a new
        sorted set, ``dest``. Scores in the destination will be aggregated
        based on the ``aggregate``. This option defaults to SUM, where the
        score of an element is summed across the inputs where it exists.
        When this option is set to either MIN or MAX, the resulting set will
        contain the minimum or maximum score of an element across the inputs
        where it exists.

        For more information see https://redis.io/commands/zinterstore
        """
        return self._zaggregate("ZINTERSTORE", dest, keys, aggregate)

    def zintercard(
        self, numkeys: int, keys: List[str], limit: int = 0
    ) -> Union[Awaitable[int], int]:
        """
        Return the cardinality of the intersect of multiple sorted sets
        specified by ``keys`.
        When LIMIT provided (defaults to 0 and means unlimited), if the intersection
        cardinality reaches limit partway through the computation, the algorithm will
        exit and yield limit as the cardinality

        For more information see https://redis.io/commands/zintercard
        """
        args = [numkeys, *keys, "LIMIT", limit]
        return self.execute_command("ZINTERCARD", *args)

    def zlexcount(self, name, min, max):
        """
        Return the number of items in the sorted set ``name`` between the
        lexicographical range ``min`` and ``max``.

        For more information see https://redis.io/commands/zlexcount
        """
        return self.execute_command("ZLEXCOUNT", name, min, max)

    def zpopmax(
        self,
        name: KeyT,
        count: Union[int, None] = None,
    ) -> ResponseT:
        """
        Remove and return up to ``count`` members with the highest scores
        from the sorted set ``name``.

        For more information see https://redis.io/commands/zpopmax
        """
        args = (count is not None) and [count] or []
        options = {"withscores": True}
        return self.execute_command("ZPOPMAX", name, *args, **options)

    def zpopmin(
        self,
        name: KeyT,
        count: Union[int, None] = None,
    ) -> ResponseT:
        """
        Remove and return up to ``count`` members with the lowest scores
        from the sorted set ``name``.

        For more information see https://redis.io/commands/zpopmin
        """
        args = (count is not None) and [count] or []
        options = {"withscores": True}
        return self.execute_command("ZPOPMIN", name, *args, **options)

    def zrandmember(
        self,
        key: KeyT,
        count: int = None,
        withscores: bool = False,
    ) -> ResponseT:
        """
        Return a random element from the sorted set value stored at key.

        ``count`` if the argument is positive, return an array of distinct
        fields. If called with a negative count, the behavior changes and
        the command is allowed to return the same field multiple times.
        In this case, the number of returned fields is the absolute value
        of the specified count.

        ``withscores`` The optional WITHSCORES modifier changes the reply so it
        includes the respective scores of the randomly selected elements from
        the sorted set.

        For more information see https://redis.io/commands/zrandmember
        """
        params = []
        if count is not None:
            params.append(count)
        if withscores:
            params.append("WITHSCORES")

        return self.execute_command("ZRANDMEMBER", key, *params)

    def bzpopmax(self, keys: KeysT, timeout: TimeoutSecT = 0) -> ResponseT:
        """
        ZPOPMAX a value off of the first non-empty sorted set
        named in the ``keys`` list.

        If none of the sorted sets in ``keys`` has a value to ZPOPMAX,
        then block for ``timeout`` seconds, or until a member gets added
        to one of the sorted sets.

        If timeout is 0, then block indefinitely.

        For more information see https://redis.io/commands/bzpopmax
        """
        if timeout is None:
            timeout = 0
        keys = list_or_args(keys, None)
        keys.append(timeout)
        return self.execute_command("BZPOPMAX", *keys)

    def bzpopmin(self, keys: KeysT, timeout: TimeoutSecT = 0) -> ResponseT:
        """
        ZPOPMIN a value off of the first non-empty sorted set
        named in the ``keys`` list.

        If none of the sorted sets in ``keys`` has a value to ZPOPMIN,
        then block for ``timeout`` seconds, or until a member gets added
        to one of the sorted sets.

        If timeout is 0, then block indefinitely.

        For more information see https://redis.io/commands/bzpopmin
        """
        if timeout is None:
            timeout = 0
        keys: list[EncodableT] = list_or_args(keys, None)
        keys.append(timeout)
        return self.execute_command("BZPOPMIN", *keys)

    def zmpop(
        self,
        num_keys: int,
        keys: List[str],
        min: Optional[bool] = False,
        max: Optional[bool] = False,
        count: Optional[int] = 1,
    ) -> Union[Awaitable[list], list]:
        """
        Pop ``count`` values (default 1) off of the first non-empty sorted set
        named in the ``keys`` list.
        For more information see https://redis.io/commands/zmpop
        """
        args = [num_keys] + keys
        if (min and max) or (not min and not max):
            raise DataError
        elif min:
            args.append("MIN")
        else:
            args.append("MAX")
        if count != 1:
            args.extend(["COUNT", count])

        return self.execute_command("ZMPOP", *args)

    def bzmpop(
        self,
        timeout: float,
        numkeys: int,
        keys: List[str],
        min: Optional[bool] = False,
        max: Optional[bool] = False,
        count: Optional[int] = 1,
    ) -> Optional[list]:
        """
        Pop ``count`` values (default 1) off of the first non-empty sorted set
        named in the ``keys`` list.

        If none of the sorted sets in ``keys`` has a value to pop,
        then block for ``timeout`` seconds, or until a member gets added
        to one of the sorted sets.

        If timeout is 0, then block indefinitely.

        For more information see https://redis.io/commands/bzmpop
        """
        args = [timeout, numkeys, *keys]
        if (min and max) or (not min and not max):
            raise DataError("Either min or max, but not both must be set")
        elif min:
            args.append("MIN")
        else:
            args.append("MAX")
        args.extend(["COUNT", count])

        return self.execute_command("BZMPOP", *args)

    def _zrange(
        self,
        command,
        dest: Union[KeyT, None],
        name: KeyT,
        start: int,
        end: int,
        desc: bool = False,
        byscore: bool = False,
        bylex: bool = False,
        withscores: bool = False,
        score_cast_func: Union[type, Callable, None] = float,
        offset: Union[int, None] = None,
        num: Union[int, None] = None,
    ) -> ResponseT:
        if byscore and bylex:
            raise DataError(
                "``byscore`` and ``bylex`` can not be " "specified together."
            )
        if (offset is not None and num is None) or (num is not None and offset is None):
            raise DataError("``offset`` and ``num`` must both be specified.")
        if bylex and withscores:
            raise DataError(
                "``withscores`` not supported in combination " "with ``bylex``."
            )
        pieces = [command]
        if dest:
            pieces.append(dest)
        pieces.extend([name, start, end])
        if byscore:
            pieces.append("BYSCORE")
        if bylex:
            pieces.append("BYLEX")
        if desc:
            pieces.append("REV")
        if offset is not None and num is not None:
            pieces.extend(["LIMIT", offset, num])
        if withscores:
            pieces.append("WITHSCORES")
        options = {"withscores": withscores, "score_cast_func": score_cast_func}
        return self.execute_command(*pieces, **options)

    def zrange(
        self,
        name: KeyT,
        start: int,
        end: int,
        desc: bool = False,
        withscores: bool = False,
        score_cast_func: Union[type, Callable] = float,
        byscore: bool = False,
        bylex: bool = False,
        offset: int = None,
        num: int = None,
    ) -> ResponseT:
        """
        Return a range of values from sorted set ``name`` between
        ``start`` and ``end`` sorted in ascending order.

        ``start`` and ``end`` can be negative, indicating the end of the range.

        ``desc`` a boolean indicating whether to sort the results in reversed
        order.

        ``withscores`` indicates to return the scores along with the values.
        The return type is a list of (value, score) pairs.

        ``score_cast_func`` a callable used to cast the score return value.

        ``byscore`` when set to True, returns the range of elements from the
        sorted set having scores equal or between ``start`` and ``end``.

        ``bylex`` when set to True, returns the range of elements from the
        sorted set between the ``start`` and ``end`` lexicographical closed
        range intervals.
        Valid ``start`` and ``end`` must start with ( or [, in order to specify
        whether the range interval is exclusive or inclusive, respectively.

        ``offset`` and ``num`` are specified, then return a slice of the range.
        Can't be provided when using ``bylex``.

        For more information see https://redis.io/commands/zrange
        """
        # Need to support ``desc`` also when using old redis version
        # because it was supported in 3.5.3 (of redis-py)
        if not byscore and not bylex and (offset is None and num is None) and desc:
            return self.zrevrange(name, start, end, withscores, score_cast_func)

        return self._zrange(
            "ZRANGE",
            None,
            name,
            start,
            end,
            desc,
            byscore,
            bylex,
            withscores,
            score_cast_func,
            offset,
            num,
        )

    def zrevrange(
        self,
        name: KeyT,
        start: int,
        end: int,
        withscores: bool = False,
        score_cast_func: Union[type, Callable] = float,
    ) -> ResponseT:
        """
        Return a range of values from sorted set ``name`` between
        ``start`` and ``end`` sorted in descending order.

        ``start`` and ``end`` can be negative, indicating the end of the range.

        ``withscores`` indicates to return the scores along with the values
        The return type is a list of (value, score) pairs

        ``score_cast_func`` a callable used to cast the score return value

        For more information see https://redis.io/commands/zrevrange
        """
        pieces = ["ZREVRANGE", name, start, end]
        if withscores:
            pieces.append(b"WITHSCORES")
        options = {"withscores": withscores, "score_cast_func": score_cast_func}
        return self.execute_command(*pieces, **options)

    def zrangestore(
        self,
        dest: KeyT,
        name: KeyT,
        start: int,
        end: int,
        byscore: bool = False,
        bylex: bool = False,
        desc: bool = False,
        offset: Union[int, None] = None,
        num: Union[int, None] = None,
    ) -> ResponseT:
        """
        Stores in ``dest`` the result of a range of values from sorted set
        ``name`` between ``start`` and ``end`` sorted in ascending order.

        ``start`` and ``end`` can be negative, indicating the end of the range.

        ``byscore`` when set to True, returns the range of elements from the
        sorted set having scores equal or between ``start`` and ``end``.

        ``bylex`` when set to True, returns the range of elements from the
        sorted set between the ``start`` and ``end`` lexicographical closed
        range intervals.
        Valid ``start`` and ``end`` must start with ( or [, in order to specify
        whether the range interval is exclusive or inclusive, respectively.

        ``desc`` a boolean indicating whether to sort the results in reversed
        order.

        ``offset`` and ``num`` are specified, then return a slice of the range.
        Can't be provided when using ``bylex``.

        For more information see https://redis.io/commands/zrangestore
        """
        return self._zrange(
            "ZRANGESTORE",
            dest,
            name,
            start,
            end,
            desc,
            byscore,
            bylex,
            False,
            None,
            offset,
            num,
        )

    def zrangebylex(
        self,
        name: KeyT,
        min: EncodableT,
        max: EncodableT,
        start: Union[int, None] = None,
        num: Union[int, None] = None,
    ) -> ResponseT:
        """
        Return the lexicographical range of values from sorted set ``name``
        between ``min`` and ``max``.

        If ``start`` and ``num`` are specified, then return a slice of the
        range.

        For more information see https://redis.io/commands/zrangebylex
        """
        if (start is not None and num is None) or (num is not None and start is None):
            raise DataError("``start`` and ``num`` must both be specified")
        pieces = ["ZRANGEBYLEX", name, min, max]
        if start is not None and num is not None:
            pieces.extend([b"LIMIT", start, num])
        return self.execute_command(*pieces)

    def zrevrangebylex(
        self,
        name: KeyT,
        max: EncodableT,
        min: EncodableT,
        start: Union[int, None] = None,
        num: Union[int, None] = None,
    ) -> ResponseT:
        """
        Return the reversed lexicographical range of values from sorted set
        ``name`` between ``max`` and ``min``.

        If ``start`` and ``num`` are specified, then return a slice of the
        range.

        For more information see https://redis.io/commands/zrevrangebylex
        """
        if (start is not None and num is None) or (num is not None and start is None):
            raise DataError("``start`` and ``num`` must both be specified")
        pieces = ["ZREVRANGEBYLEX", name, max, min]
        if start is not None and num is not None:
            pieces.extend(["LIMIT", start, num])
        return self.execute_command(*pieces)

    def zrangebyscore(
        self,
        name: KeyT,
        min: ZScoreBoundT,
        max: ZScoreBoundT,
        start: Union[int, None] = None,
        num: Union[int, None] = None,
        withscores: bool = False,
        score_cast_func: Union[type, Callable] = float,
    ) -> ResponseT:
        """
        Return a range of values from the sorted set ``name`` with scores
        between ``min`` and ``max``.

        If ``start`` and ``num`` are specified, then return a slice
        of the range.

        ``withscores`` indicates to return the scores along with the values.
        The return type is a list of (value, score) pairs

        `score_cast_func`` a callable used to cast the score return value

        For more information see https://redis.io/commands/zrangebyscore
        """
        if (start is not None and num is None) or (num is not None and start is None):
            raise DataError("``start`` and ``num`` must both be specified")
        pieces = ["ZRANGEBYSCORE", name, min, max]
        if start is not None and num is not None:
            pieces.extend(["LIMIT", start, num])
        if withscores:
            pieces.append("WITHSCORES")
        options = {"withscores": withscores, "score_cast_func": score_cast_func}
        return self.execute_command(*pieces, **options)

    def zrevrangebyscore(
        self,
        name: KeyT,
        max: ZScoreBoundT,
        min: ZScoreBoundT,
        start: Union[int, None] = None,
        num: Union[int, None] = None,
        withscores: bool = False,
        score_cast_func: Union[type, Callable] = float,
    ):
        """
        Return a range of values from the sorted set ``name`` with scores
        between ``min`` and ``max`` in descending order.

        If ``start`` and ``num`` are specified, then return a slice
        of the range.

        ``withscores`` indicates to return the scores along with the values.
        The return type is a list of (value, score) pairs

        ``score_cast_func`` a callable used to cast the score return value

        For more information see https://redis.io/commands/zrevrangebyscore
        """
        if (start is not None and num is None) or (num is not None and start is None):
            raise DataError("``start`` and ``num`` must both be specified")
        pieces = ["ZREVRANGEBYSCORE", name, max, min]
        if start is not None and num is not None:
            pieces.extend(["LIMIT", start, num])
        if withscores:
            pieces.append("WITHSCORES")
        options = {"withscores": withscores, "score_cast_func": score_cast_func}
        return self.execute_command(*pieces, **options)

    def zrank(self, name: KeyT, value: EncodableT) -> ResponseT:
        """
        Returns a 0-based value indicating the rank of ``value`` in sorted set
        ``name``

        For more information see https://redis.io/commands/zrank
        """
        return self.execute_command("ZRANK", name, value)

    def zrem(self, name: KeyT, *values: EncodableT) -> ResponseT:
        """
        Remove member ``values`` from sorted set ``name``

        For more information see https://redis.io/commands/zrem
        """
        return self.execute_command("ZREM", name, *values)

    def zremrangebylex(self, name: KeyT, min: EncodableT, max: EncodableT) -> ResponseT:
        """
        Remove all elements in the sorted set ``name`` between the
        lexicographical range specified by ``min`` and ``max``.

        Returns the number of elements removed.

        For more information see https://redis.io/commands/zremrangebylex
        """
        return self.execute_command("ZREMRANGEBYLEX", name, min, max)

    def zremrangebyrank(self, name: KeyT, min: int, max: int) -> ResponseT:
        """
        Remove all elements in the sorted set ``name`` with ranks between
        ``min`` and ``max``. Values are 0-based, ordered from smallest score
        to largest. Values can be negative indicating the highest scores.
        Returns the number of elements removed

        For more information see https://redis.io/commands/zremrangebyrank
        """
        return self.execute_command("ZREMRANGEBYRANK", name, min, max)

    def zremrangebyscore(
        self, name: KeyT, min: ZScoreBoundT, max: ZScoreBoundT
    ) -> ResponseT:
        """
        Remove all elements in the sorted set ``name`` with scores
        between ``min`` and ``max``. Returns the number of elements removed.

        For more information see https://redis.io/commands/zremrangebyscore
        """
        return self.execute_command("ZREMRANGEBYSCORE", name, min, max)

    def zrevrank(self, name: KeyT, value: EncodableT) -> ResponseT:
        """
        Returns a 0-based value indicating the descending rank of
        ``value`` in sorted set ``name``

        For more information see https://redis.io/commands/zrevrank
        """
        return self.execute_command("ZREVRANK", name, value)

    def zscore(self, name: KeyT, value: EncodableT) -> ResponseT:
        """
        Return the score of element ``value`` in sorted set ``name``

        For more information see https://redis.io/commands/zscore
        """
        return self.execute_command("ZSCORE", name, value)

    def zunion(
        self,
        keys: Union[Sequence[KeyT], Mapping[AnyKeyT, float]],
        aggregate: Union[str, None] = None,
        withscores: bool = False,
    ) -> ResponseT:
        """
        Return the union of multiple sorted sets specified by ``keys``.
        ``keys`` can be provided as dictionary of keys and their weights.
        Scores will be aggregated based on the ``aggregate``, or SUM if
        none is provided.

        For more information see https://redis.io/commands/zunion
        """
        return self._zaggregate("ZUNION", None, keys, aggregate, withscores=withscores)

    def zunionstore(
        self,
        dest: KeyT,
        keys: Union[Sequence[KeyT], Mapping[AnyKeyT, float]],
        aggregate: Union[str, None] = None,
    ) -> ResponseT:
        """
        Union multiple sorted sets specified by ``keys`` into
        a new sorted set, ``dest``. Scores in the destination will be
        aggregated based on the ``aggregate``, or SUM if none is provided.

        For more information see https://redis.io/commands/zunionstore
        """
        return self._zaggregate("ZUNIONSTORE", dest, keys, aggregate)

    def zmscore(
        self,
        key: KeyT,
        members: List[str],
    ) -> ResponseT:
        """
        Returns the scores associated with the specified members
        in the sorted set stored at key.
        ``members`` should be a list of the member name.
        Return type is a list of score.
        If the member does not exist, a None will be returned
        in corresponding position.

        For more information see https://redis.io/commands/zmscore
        """
        if not members:
            raise DataError("ZMSCORE members must be a non-empty list")
        pieces = [key] + members
        return self.execute_command("ZMSCORE", *pieces)

    def _zaggregate(
        self,
        command: str,
        dest: Union[KeyT, None],
        keys: Union[Sequence[KeyT], Mapping[AnyKeyT, float]],
        aggregate: Union[str, None] = None,
        **options,
    ) -> ResponseT:
        pieces: list[EncodableT] = [command]
        if dest is not None:
            pieces.append(dest)
        pieces.append(len(keys))
        if isinstance(keys, dict):
            keys, weights = keys.keys(), keys.values()
        else:
            weights = None
        pieces.extend(keys)
        if weights:
            pieces.append(b"WEIGHTS")
            pieces.extend(weights)
        if aggregate:
            if aggregate.upper() in ["SUM", "MIN", "MAX"]:
                pieces.append(b"AGGREGATE")
                pieces.append(aggregate)
            else:
                raise DataError("aggregate can be sum, min or max.")
        if options.get("withscores", False):
            pieces.append(b"WITHSCORES")
        return self.execute_command(*pieces, **options)


AsyncSortedSetCommands = SortedSetCommands


class HyperlogCommands(CommandsProtocol):
    """
    Redis commands of HyperLogLogs data type.
    see: https://redis.io/topics/data-types-intro#hyperloglogs
    """

    def pfadd(self, name: KeyT, *values: EncodableT) -> ResponseT:
        """
        Adds the specified elements to the specified HyperLogLog.

        For more information see https://redis.io/commands/pfadd
        """
        return self.execute_command("PFADD", name, *values)

    def pfcount(self, *sources: KeyT) -> ResponseT:
        """
        Return the approximated cardinality of
        the set observed by the HyperLogLog at key(s).

        For more information see https://redis.io/commands/pfcount
        """
        return self.execute_command("PFCOUNT", *sources)

    def pfmerge(self, dest: KeyT, *sources: KeyT) -> ResponseT:
        """
        Merge N different HyperLogLogs into a single one.

        For more information see https://redis.io/commands/pfmerge
        """
        return self.execute_command("PFMERGE", dest, *sources)


AsyncHyperlogCommands = HyperlogCommands


class HashCommands(CommandsProtocol):
    """
    Redis commands for Hash data type.
    see: https://redis.io/topics/data-types-intro#redis-hashes
    """

    def hdel(self, name: str, *keys: List) -> Union[Awaitable[int], int]:
        """
        Delete ``keys`` from hash ``name``

        For more information see https://redis.io/commands/hdel
        """
        return self.execute_command("HDEL", name, *keys)

    def hexists(self, name: str, key: str) -> Union[Awaitable[bool], bool]:
        """
        Returns a boolean indicating if ``key`` exists within hash ``name``

        For more information see https://redis.io/commands/hexists
        """
        return self.execute_command("HEXISTS", name, key)

    def hget(
        self, name: str, key: str
    ) -> Union[Awaitable[Optional[str]], Optional[str]]:
        """
        Return the value of ``key`` within the hash ``name``

        For more information see https://redis.io/commands/hget
        """
        return self.execute_command("HGET", name, key)

    def hgetall(self, name: str) -> Union[Awaitable[dict], dict]:
        """
        Return a Python dict of the hash's name/value pairs

        For more information see https://redis.io/commands/hgetall
        """
        return self.execute_command("HGETALL", name)

    def hincrby(
        self, name: str, key: str, amount: int = 1
    ) -> Union[Awaitable[int], int]:
        """
        Increment the value of ``key`` in hash ``name`` by ``amount``

        For more information see https://redis.io/commands/hincrby
        """
        return self.execute_command("HINCRBY", name, key, amount)

    def hincrbyfloat(
        self, name: str, key: str, amount: float = 1.0
    ) -> Union[Awaitable[float], float]:
        """
        Increment the value of ``key`` in hash ``name`` by floating ``amount``

        For more information see https://redis.io/commands/hincrbyfloat
        """
        return self.execute_command("HINCRBYFLOAT", name, key, amount)

    def hkeys(self, name: str) -> Union[Awaitable[List], List]:
        """
        Return the list of keys within hash ``name``

        For more information see https://redis.io/commands/hkeys
        """
        return self.execute_command("HKEYS", name)

    def hlen(self, name: str) -> Union[Awaitable[int], int]:
        """
        Return the number of elements in hash ``name``

        For more information see https://redis.io/commands/hlen
        """
        return self.execute_command("HLEN", name)

    def hset(
        self,
        name: str,
        key: Optional[str] = None,
        value: Optional[str] = None,
        mapping: Optional[dict] = None,
        items: Optional[list] = None,
    ) -> Union[Awaitable[int], int]:
        """
        Set ``key`` to ``value`` within hash ``name``,
        ``mapping`` accepts a dict of key/value pairs that will be
        added to hash ``name``.
        ``items`` accepts a list of key/value pairs that will be
        added to hash ``name``.
        Returns the number of fields that were added.

        For more information see https://redis.io/commands/hset
        """
        if key is None and not mapping and not items:
            raise DataError("'hset' with no key value pairs")
        items = items or []
        if key is not None:
            items.extend((key, value))
        if mapping:
            for pair in mapping.items():
                items.extend(pair)

        return self.execute_command("HSET", name, *items)

    def hsetnx(self, name: str, key: str, value: str) -> Union[Awaitable[bool], bool]:
        """
        Set ``key`` to ``value`` within hash ``name`` if ``key`` does not
        exist.  Returns 1 if HSETNX created a field, otherwise 0.

        For more information see https://redis.io/commands/hsetnx
        """
        return self.execute_command("HSETNX", name, key, value)

    def hmset(self, name: str, mapping: dict) -> Union[Awaitable[str], str]:
        """
        Set key to value within hash ``name`` for each corresponding
        key and value from the ``mapping`` dict.

        For more information see https://redis.io/commands/hmset
        """
        warnings.warn(
            f"{self.__class__.__name__}.hmset() is deprecated. "
            f"Use {self.__class__.__name__}.hset() instead.",
            DeprecationWarning,
            stacklevel=2,
        )
        if not mapping:
            raise DataError("'hmset' with 'mapping' of length 0")
        items = []
        for pair in mapping.items():
            items.extend(pair)
        return self.execute_command("HMSET", name, *items)

    def hmget(self, name: str, keys: List, *args: List) -> Union[Awaitable[List], List]:
        """
        Returns a list of values ordered identically to ``keys``

        For more information see https://redis.io/commands/hmget
        """
        args = list_or_args(keys, args)
        return self.execute_command("HMGET", name, *args)

    def hvals(self, name: str) -> Union[Awaitable[List], List]:
        """
        Return the list of values within hash ``name``

        For more information see https://redis.io/commands/hvals
        """
        return self.execute_command("HVALS", name)

    def hstrlen(self, name: str, key: str) -> Union[Awaitable[int], int]:
        """
        Return the number of bytes stored in the value of ``key``
        within hash ``name``

        For more information see https://redis.io/commands/hstrlen
        """
        return self.execute_command("HSTRLEN", name, key)


AsyncHashCommands = HashCommands


class Script:
    """
    An executable Lua script object returned by ``register_script``
    """

    def __init__(self, registered_client: "Redis", script: ScriptTextT):
        self.registered_client = registered_client
        self.script = script
        # Precalculate and store the SHA1 hex digest of the script.

        if isinstance(script, str):
            # We need the encoding from the client in order to generate an
            # accurate byte representation of the script
            encoder = registered_client.connection_pool.get_encoder()
            script = encoder.encode(script)
        self.sha = hashlib.sha1(script).hexdigest()

    def __call__(
        self,
        keys: Union[Sequence[KeyT], None] = None,
        args: Union[Iterable[EncodableT], None] = None,
        client: Union["Redis", None] = None,
    ):
        """Execute the script, passing any required ``args``"""
        keys = keys or []
        args = args or []
        if client is None:
            client = self.registered_client
        args = tuple(keys) + tuple(args)
        # make sure the Redis server knows about the script
        from redis.client import Pipeline

        if isinstance(client, Pipeline):
            # Make sure the pipeline can register the script before executing.
            client.scripts.add(self)
        try:
            return client.evalsha(self.sha, len(keys), *args)
        except NoScriptError:
            # Maybe the client is pointed to a different server than the client
            # that created this instance?
            # Overwrite the sha just in case there was a discrepancy.
            self.sha = client.script_load(self.script)
            return client.evalsha(self.sha, len(keys), *args)


class AsyncScript:
    """
    An executable Lua script object returned by ``register_script``
    """

    def __init__(self, registered_client: "AsyncRedis", script: ScriptTextT):
        self.registered_client = registered_client
        self.script = script
        # Precalculate and store the SHA1 hex digest of the script.

        if isinstance(script, str):
            # We need the encoding from the client in order to generate an
            # accurate byte representation of the script
            encoder = registered_client.connection_pool.get_encoder()
            script = encoder.encode(script)
        self.sha = hashlib.sha1(script).hexdigest()

    async def __call__(
        self,
        keys: Union[Sequence[KeyT], None] = None,
        args: Union[Iterable[EncodableT], None] = None,
        client: Union["AsyncRedis", None] = None,
    ):
        """Execute the script, passing any required ``args``"""
        keys = keys or []
        args = args or []
        if client is None:
            client = self.registered_client
        args = tuple(keys) + tuple(args)
        # make sure the Redis server knows about the script
        from redis.asyncio.client import Pipeline

        if isinstance(client, Pipeline):
            # Make sure the pipeline can register the script before executing.
            client.scripts.add(self)
        try:
            return await client.evalsha(self.sha, len(keys), *args)
        except NoScriptError:
            # Maybe the client is pointed to a different server than the client
            # that created this instance?
            # Overwrite the sha just in case there was a discrepancy.
            self.sha = await client.script_load(self.script)
            return await client.evalsha(self.sha, len(keys), *args)


class PubSubCommands(CommandsProtocol):
    """
    Redis PubSub commands.
    see https://redis.io/topics/pubsub
    """

    def publish(self, channel: ChannelT, message: EncodableT, **kwargs) -> ResponseT:
        """
        Publish ``message`` on ``channel``.
        Returns the number of subscribers the message was delivered to.

        For more information see https://redis.io/commands/publish
        """
        return self.execute_command("PUBLISH", channel, message, **kwargs)

    def pubsub_channels(self, pattern: PatternT = "*", **kwargs) -> ResponseT:
        """
        Return a list of channels that have at least one subscriber

        For more information see https://redis.io/commands/pubsub-channels
        """
        return self.execute_command("PUBSUB CHANNELS", pattern, **kwargs)

    def pubsub_numpat(self, **kwargs) -> ResponseT:
        """
        Returns the number of subscriptions to patterns

        For more information see https://redis.io/commands/pubsub-numpat
        """
        return self.execute_command("PUBSUB NUMPAT", **kwargs)

    def pubsub_numsub(self, *args: ChannelT, **kwargs) -> ResponseT:
        """
        Return a list of (channel, number of subscribers) tuples
        for each channel given in ``*args``

        For more information see https://redis.io/commands/pubsub-numsub
        """
        return self.execute_command("PUBSUB NUMSUB", *args, **kwargs)


AsyncPubSubCommands = PubSubCommands


class ScriptCommands(CommandsProtocol):
    """
    Redis Lua script commands. see:
    https://redis.com/ebook/part-3-next-steps/chapter-11-scripting-redis-with-lua/
    """

    def _eval(
        self, command: str, script: str, numkeys: int, *keys_and_args: list
    ) -> Union[Awaitable[str], str]:
        return self.execute_command(command, script, numkeys, *keys_and_args)

    def eval(
        self, script: str, numkeys: int, *keys_and_args: list
    ) -> Union[Awaitable[str], str]:
        """
        Execute the Lua ``script``, specifying the ``numkeys`` the script
        will touch and the key names and argument values in ``keys_and_args``.
        Returns the result of the script.

        In practice, use the object returned by ``register_script``. This
        function exists purely for Redis API completion.

        For more information see  https://redis.io/commands/eval
        """
        return self._eval("EVAL", script, numkeys, *keys_and_args)

    def eval_ro(
        self, script: str, numkeys: int, *keys_and_args: list
    ) -> Union[Awaitable[str], str]:
        """
        The read-only variant of the EVAL command

        Execute the read-only Lue ``script`` specifying the ``numkeys`` the script
        will touch and the key names and argument values in ``keys_and_args``.
        Returns the result of the script.

        For more information see  https://redis.io/commands/eval_ro
        """
        return self._eval("EVAL_RO", script, numkeys, *keys_and_args)

    def _evalsha(
        self, command: str, sha: str, numkeys: int, *keys_and_args: list
    ) -> Union[Awaitable[str], str]:
        return self.execute_command(command, sha, numkeys, *keys_and_args)

    def evalsha(
        self, sha: str, numkeys: int, *keys_and_args: list
    ) -> Union[Awaitable[str], str]:
        """
        Use the ``sha`` to execute a Lua script already registered via EVAL
        or SCRIPT LOAD. Specify the ``numkeys`` the script will touch and the
        key names and argument values in ``keys_and_args``. Returns the result
        of the script.

        In practice, use the object returned by ``register_script``. This
        function exists purely for Redis API completion.

        For more information see  https://redis.io/commands/evalsha
        """
        return self._evalsha("EVALSHA", sha, numkeys, *keys_and_args)

    def evalsha_ro(
        self, sha: str, numkeys: int, *keys_and_args: list
    ) -> Union[Awaitable[str], str]:
        """
        The read-only variant of the EVALSHA command

        Use the ``sha`` to execute a read-only Lua script already registered via EVAL
        or SCRIPT LOAD. Specify the ``numkeys`` the script will touch and the
        key names and argument values in ``keys_and_args``. Returns the result
        of the script.

        For more information see  https://redis.io/commands/evalsha_ro
        """
        return self._evalsha("EVALSHA_RO", sha, numkeys, *keys_and_args)

    def script_exists(self, *args: str) -> ResponseT:
        """
        Check if a script exists in the script cache by specifying the SHAs of
        each script as ``args``. Returns a list of boolean values indicating if
        if each already script exists in the cache.

        For more information see  https://redis.io/commands/script-exists
        """
        return self.execute_command("SCRIPT EXISTS", *args)

    def script_debug(self, *args) -> None:
        raise NotImplementedError(
            "SCRIPT DEBUG is intentionally not implemented in the client."
        )

    def script_flush(
        self, sync_type: Union[Literal["SYNC"], Literal["ASYNC"]] = None
    ) -> ResponseT:
        """Flush all scripts from the script cache.
        ``sync_type`` is by default SYNC (synchronous) but it can also be
                      ASYNC.
        For more information see  https://redis.io/commands/script-flush
        """

        # Redis pre 6 had no sync_type.
        if sync_type not in ["SYNC", "ASYNC", None]:
            raise DataError(
                "SCRIPT FLUSH defaults to SYNC in redis > 6.2, or "
                "accepts SYNC/ASYNC. For older versions, "
                "of redis leave as None."
            )
        if sync_type is None:
            pieces = []
        else:
            pieces = [sync_type]
        return self.execute_command("SCRIPT FLUSH", *pieces)

    def script_kill(self) -> ResponseT:
        """
        Kill the currently executing Lua script

        For more information see https://redis.io/commands/script-kill
        """
        return self.execute_command("SCRIPT KILL")

    def script_load(self, script: ScriptTextT) -> ResponseT:
        """
        Load a Lua ``script`` into the script cache. Returns the SHA.

        For more information see https://redis.io/commands/script-load
        """
        return self.execute_command("SCRIPT LOAD", script)

    def register_script(self: "Redis", script: ScriptTextT) -> Script:
        """
        Register a Lua ``script`` specifying the ``keys`` it will touch.
        Returns a Script object that is callable and hides the complexity of
        deal with scripts, keys, and shas. This is the preferred way to work
        with Lua scripts.
        """
        return Script(self, script)


class AsyncScriptCommands(ScriptCommands):
    async def script_debug(self, *args) -> None:
        return super().script_debug()

    def register_script(self: "AsyncRedis", script: ScriptTextT) -> AsyncScript:
        """
        Register a Lua ``script`` specifying the ``keys`` it will touch.
        Returns a Script object that is callable and hides the complexity of
        deal with scripts, keys, and shas. This is the preferred way to work
        with Lua scripts.
        """
        return AsyncScript(self, script)


class GeoCommands(CommandsProtocol):
    """
    Redis Geospatial commands.
    see: https://redis.com/redis-best-practices/indexing-patterns/geospatial/
    """

    def geoadd(
        self,
        name: KeyT,
        values: Sequence[EncodableT],
        nx: bool = False,
        xx: bool = False,
        ch: bool = False,
    ) -> ResponseT:
        """
        Add the specified geospatial items to the specified key identified
        by the ``name`` argument. The Geospatial items are given as ordered
        members of the ``values`` argument, each item or place is formed by
        the triad longitude, latitude and name.

        Note: You can use ZREM to remove elements.

        ``nx`` forces ZADD to only create new elements and not to update
        scores for elements that already exist.

        ``xx`` forces ZADD to only update scores of elements that already
        exist. New elements will not be added.

        ``ch`` modifies the return value to be the numbers of elements changed.
        Changed elements include new elements that were added and elements
        whose scores changed.

        For more information see https://redis.io/commands/geoadd
        """
        if nx and xx:
            raise DataError("GEOADD allows either 'nx' or 'xx', not both")
        if len(values) % 3 != 0:
            raise DataError("GEOADD requires places with lon, lat and name" " values")
        pieces = [name]
        if nx:
            pieces.append("NX")
        if xx:
            pieces.append("XX")
        if ch:
            pieces.append("CH")
        pieces.extend(values)
        return self.execute_command("GEOADD", *pieces)

    def geodist(
        self,
        name: KeyT,
        place1: FieldT,
        place2: FieldT,
        unit: Union[str, None] = None,
    ) -> ResponseT:
        """
        Return the distance between ``place1`` and ``place2`` members of the
        ``name`` key.
        The units must be one of the following : m, km mi, ft. By default
        meters are used.

        For more information see https://redis.io/commands/geodist
        """
        pieces: list[EncodableT] = [name, place1, place2]
        if unit and unit not in ("m", "km", "mi", "ft"):
            raise DataError("GEODIST invalid unit")
        elif unit:
            pieces.append(unit)
        return self.execute_command("GEODIST", *pieces)

    def geohash(self, name: KeyT, *values: FieldT) -> ResponseT:
        """
        Return the geo hash string for each item of ``values`` members of
        the specified key identified by the ``name`` argument.

        For more information see https://redis.io/commands/geohash
        """
        return self.execute_command("GEOHASH", name, *values)

    def geopos(self, name: KeyT, *values: FieldT) -> ResponseT:
        """
        Return the positions of each item of ``values`` as members of
        the specified key identified by the ``name`` argument. Each position
        is represented by the pairs lon and lat.

        For more information see https://redis.io/commands/geopos
        """
        return self.execute_command("GEOPOS", name, *values)

    def georadius(
        self,
        name: KeyT,
        longitude: float,
        latitude: float,
        radius: float,
        unit: Union[str, None] = None,
        withdist: bool = False,
        withcoord: bool = False,
        withhash: bool = False,
        count: Union[int, None] = None,
        sort: Union[str, None] = None,
        store: Union[KeyT, None] = None,
        store_dist: Union[KeyT, None] = None,
        any: bool = False,
    ) -> ResponseT:
        """
        Return the members of the specified key identified by the
        ``name`` argument which are within the borders of the area specified
        with the ``latitude`` and ``longitude`` location and the maximum
        distance from the center specified by the ``radius`` value.

        The units must be one of the following : m, km mi, ft. By default

        ``withdist`` indicates to return the distances of each place.

        ``withcoord`` indicates to return the latitude and longitude of
        each place.

        ``withhash`` indicates to return the geohash string of each place.

        ``count`` indicates to return the number of elements up to N.

        ``sort`` indicates to return the places in a sorted way, ASC for
        nearest to fairest and DESC for fairest to nearest.

        ``store`` indicates to save the places names in a sorted set named
        with a specific key, each element of the destination sorted set is
        populated with the score got from the original geo sorted set.

        ``store_dist`` indicates to save the places names in a sorted set
        named with a specific key, instead of ``store`` the sorted set
        destination score is set with the distance.

        For more information see https://redis.io/commands/georadius
        """
        return self._georadiusgeneric(
            "GEORADIUS",
            name,
            longitude,
            latitude,
            radius,
            unit=unit,
            withdist=withdist,
            withcoord=withcoord,
            withhash=withhash,
            count=count,
            sort=sort,
            store=store,
            store_dist=store_dist,
            any=any,
        )

    def georadiusbymember(
        self,
        name: KeyT,
        member: FieldT,
        radius: float,
        unit: Union[str, None] = None,
        withdist: bool = False,
        withcoord: bool = False,
        withhash: bool = False,
        count: Union[int, None] = None,
        sort: Union[str, None] = None,
        store: Union[KeyT, None] = None,
        store_dist: Union[KeyT, None] = None,
        any: bool = False,
    ) -> ResponseT:
        """
        This command is exactly like ``georadius`` with the sole difference
        that instead of taking, as the center of the area to query, a longitude
        and latitude value, it takes the name of a member already existing
        inside the geospatial index represented by the sorted set.

        For more information see https://redis.io/commands/georadiusbymember
        """
        return self._georadiusgeneric(
            "GEORADIUSBYMEMBER",
            name,
            member,
            radius,
            unit=unit,
            withdist=withdist,
            withcoord=withcoord,
            withhash=withhash,
            count=count,
            sort=sort,
            store=store,
            store_dist=store_dist,
            any=any,
        )

    def _georadiusgeneric(
        self,
        command: str,
        *args: EncodableT,
        **kwargs: Union[EncodableT, None],
    ) -> ResponseT:
        pieces = list(args)
        if kwargs["unit"] and kwargs["unit"] not in ("m", "km", "mi", "ft"):
            raise DataError("GEORADIUS invalid unit")
        elif kwargs["unit"]:
            pieces.append(kwargs["unit"])
        else:
            pieces.append(
                "m",
            )

        if kwargs["any"] and kwargs["count"] is None:
            raise DataError("``any`` can't be provided without ``count``")

        for arg_name, byte_repr in (
            ("withdist", "WITHDIST"),
            ("withcoord", "WITHCOORD"),
            ("withhash", "WITHHASH"),
        ):
            if kwargs[arg_name]:
                pieces.append(byte_repr)

        if kwargs["count"] is not None:
            pieces.extend(["COUNT", kwargs["count"]])
            if kwargs["any"]:
                pieces.append("ANY")

        if kwargs["sort"]:
            if kwargs["sort"] == "ASC":
                pieces.append("ASC")
            elif kwargs["sort"] == "DESC":
                pieces.append("DESC")
            else:
                raise DataError("GEORADIUS invalid sort")

        if kwargs["store"] and kwargs["store_dist"]:
            raise DataError("GEORADIUS store and store_dist cant be set" " together")

        if kwargs["store"]:
            pieces.extend([b"STORE", kwargs["store"]])

        if kwargs["store_dist"]:
            pieces.extend([b"STOREDIST", kwargs["store_dist"]])

        return self.execute_command(command, *pieces, **kwargs)

    def geosearch(
        self,
        name: KeyT,
        member: Union[FieldT, None] = None,
        longitude: Union[float, None] = None,
        latitude: Union[float, None] = None,
        unit: str = "m",
        radius: Union[float, None] = None,
        width: Union[float, None] = None,
        height: Union[float, None] = None,
        sort: Union[str, None] = None,
        count: Union[int, None] = None,
        any: bool = False,
        withcoord: bool = False,
        withdist: bool = False,
        withhash: bool = False,
    ) -> ResponseT:
        """
        Return the members of specified key identified by the
        ``name`` argument, which are within the borders of the
        area specified by a given shape. This command extends the
        GEORADIUS command, so in addition to searching within circular
        areas, it supports searching within rectangular areas.
        This command should be used in place of the deprecated
        GEORADIUS and GEORADIUSBYMEMBER commands.
        ``member`` Use the position of the given existing
         member in the sorted set. Can't be given with ``longitude``
         and ``latitude``.
        ``longitude`` and ``latitude`` Use the position given by
        this coordinates. Can't be given with ``member``
        ``radius`` Similar to GEORADIUS, search inside circular
        area according the given radius. Can't be given with
        ``height`` and ``width``.
        ``height`` and ``width`` Search inside an axis-aligned
        rectangle, determined by the given height and width.
        Can't be given with ``radius``
        ``unit`` must be one of the following : m, km, mi, ft.
        `m` for meters (the default value), `km` for kilometers,
        `mi` for miles and `ft` for feet.
        ``sort`` indicates to return the places in a sorted way,
        ASC for nearest to farest and DESC for farest to nearest.
        ``count`` limit the results to the first count matching items.
        ``any`` is set to True, the command will return as soon as
        enough matches are found. Can't be provided without ``count``
        ``withdist`` indicates to return the distances of each place.
        ``withcoord`` indicates to return the latitude and longitude of
        each place.
        ``withhash`` indicates to return the geohash string of each place.

        For more information see https://redis.io/commands/geosearch
        """

        return self._geosearchgeneric(
            "GEOSEARCH",
            name,
            member=member,
            longitude=longitude,
            latitude=latitude,
            unit=unit,
            radius=radius,
            width=width,
            height=height,
            sort=sort,
            count=count,
            any=any,
            withcoord=withcoord,
            withdist=withdist,
            withhash=withhash,
            store=None,
            store_dist=None,
        )

    def geosearchstore(
        self,
        dest: KeyT,
        name: KeyT,
        member: Union[FieldT, None] = None,
        longitude: Union[float, None] = None,
        latitude: Union[float, None] = None,
        unit: str = "m",
        radius: Union[float, None] = None,
        width: Union[float, None] = None,
        height: Union[float, None] = None,
        sort: Union[str, None] = None,
        count: Union[int, None] = None,
        any: bool = False,
        storedist: bool = False,
    ) -> ResponseT:
        """
        This command is like GEOSEARCH, but stores the result in
        ``dest``. By default, it stores the results in the destination
        sorted set with their geospatial information.
        if ``store_dist`` set to True, the command will stores the
        items in a sorted set populated with their distance from the
        center of the circle or box, as a floating-point number.

        For more information see https://redis.io/commands/geosearchstore
        """
        return self._geosearchgeneric(
            "GEOSEARCHSTORE",
            dest,
            name,
            member=member,
            longitude=longitude,
            latitude=latitude,
            unit=unit,
            radius=radius,
            width=width,
            height=height,
            sort=sort,
            count=count,
            any=any,
            withcoord=None,
            withdist=None,
            withhash=None,
            store=None,
            store_dist=storedist,
        )

    def _geosearchgeneric(
        self,
        command: str,
        *args: EncodableT,
        **kwargs: Union[EncodableT, None],
    ) -> ResponseT:
        pieces = list(args)

        # FROMMEMBER or FROMLONLAT
        if kwargs["member"] is None:
            if kwargs["longitude"] is None or kwargs["latitude"] is None:
                raise DataError(
                    "GEOSEARCH must have member or" " longitude and latitude"
                )
        if kwargs["member"]:
            if kwargs["longitude"] or kwargs["latitude"]:
                raise DataError(
                    "GEOSEARCH member and longitude or latitude" " cant be set together"
                )
            pieces.extend([b"FROMMEMBER", kwargs["member"]])
        if kwargs["longitude"] and kwargs["latitude"]:
            pieces.extend([b"FROMLONLAT", kwargs["longitude"], kwargs["latitude"]])

        # BYRADIUS or BYBOX
        if kwargs["radius"] is None:
            if kwargs["width"] is None or kwargs["height"] is None:
                raise DataError("GEOSEARCH must have radius or" " width and height")
        if kwargs["unit"] is None:
            raise DataError("GEOSEARCH must have unit")
        if kwargs["unit"].lower() not in ("m", "km", "mi", "ft"):
            raise DataError("GEOSEARCH invalid unit")
        if kwargs["radius"]:
            if kwargs["width"] or kwargs["height"]:
                raise DataError(
                    "GEOSEARCH radius and width or height" " cant be set together"
                )
            pieces.extend([b"BYRADIUS", kwargs["radius"], kwargs["unit"]])
        if kwargs["width"] and kwargs["height"]:
            pieces.extend([b"BYBOX", kwargs["width"], kwargs["height"], kwargs["unit"]])

        # sort
        if kwargs["sort"]:
            if kwargs["sort"].upper() == "ASC":
                pieces.append(b"ASC")
            elif kwargs["sort"].upper() == "DESC":
                pieces.append(b"DESC")
            else:
                raise DataError("GEOSEARCH invalid sort")

        # count any
        if kwargs["count"]:
            pieces.extend([b"COUNT", kwargs["count"]])
            if kwargs["any"]:
                pieces.append(b"ANY")
        elif kwargs["any"]:
            raise DataError("GEOSEARCH ``any`` can't be provided " "without count")

        # other properties
        for arg_name, byte_repr in (
            ("withdist", b"WITHDIST"),
            ("withcoord", b"WITHCOORD"),
            ("withhash", b"WITHHASH"),
            ("store_dist", b"STOREDIST"),
        ):
            if kwargs[arg_name]:
                pieces.append(byte_repr)

        return self.execute_command(command, *pieces, **kwargs)


AsyncGeoCommands = GeoCommands


class ModuleCommands(CommandsProtocol):
    """
    Redis Module commands.
    see: https://redis.io/topics/modules-intro
    """

    def module_load(self, path, *args) -> ResponseT:
        """
        Loads the module from ``path``.
        Passes all ``*args`` to the module, during loading.
        Raises ``ModuleError`` if a module is not found at ``path``.

        For more information see https://redis.io/commands/module-load
        """
        return self.execute_command("MODULE LOAD", path, *args)

    def module_loadex(
        self,
        path: str,
        options: Optional[List[str]] = None,
        args: Optional[List[str]] = None,
    ) -> ResponseT:
        """
        Loads a module from a dynamic library at runtime with configuration directives.

        For more information see https://redis.io/commands/module-loadex
        """
        pieces = []
        if options is not None:
            pieces.append("CONFIG")
            pieces.extend(options)
        if args is not None:
            pieces.append("ARGS")
            pieces.extend(args)

        return self.execute_command("MODULE LOADEX", path, *pieces)

    def module_unload(self, name) -> ResponseT:
        """
        Unloads the module ``name``.
        Raises ``ModuleError`` if ``name`` is not in loaded modules.

        For more information see https://redis.io/commands/module-unload
        """
        return self.execute_command("MODULE UNLOAD", name)

    def module_list(self) -> ResponseT:
        """
        Returns a list of dictionaries containing the name and version of
        all loaded modules.

        For more information see https://redis.io/commands/module-list
        """
        return self.execute_command("MODULE LIST")

    def command_info(self) -> None:
        raise NotImplementedError(
            "COMMAND INFO is intentionally not implemented in the client."
        )

    def command_count(self) -> ResponseT:
        return self.execute_command("COMMAND COUNT")

    def command_getkeys(self, *args) -> ResponseT:
        return self.execute_command("COMMAND GETKEYS", *args)

    def command(self) -> ResponseT:
        return self.execute_command("COMMAND")


class Script:
    """
    An executable Lua script object returned by ``register_script``
    """

    def __init__(self, registered_client, script):
        self.registered_client = registered_client
        self.script = script
        # Precalculate and store the SHA1 hex digest of the script.

        if isinstance(script, str):
            # We need the encoding from the client in order to generate an
            # accurate byte representation of the script
            encoder = self.get_encoder()
            script = encoder.encode(script)
        self.sha = hashlib.sha1(script).hexdigest()

    def __call__(self, keys=[], args=[], client=None):
        "Execute the script, passing any required ``args``"
        if client is None:
            client = self.registered_client
        args = tuple(keys) + tuple(args)
        # make sure the Redis server knows about the script
        from redis.client import Pipeline

        if isinstance(client, Pipeline):
            # Make sure the pipeline can register the script before executing.
            client.scripts.add(self)
        try:
            return client.evalsha(self.sha, len(keys), *args)
        except NoScriptError:
            # Maybe the client is pointed to a different server than the client
            # that created this instance?
            # Overwrite the sha just in case there was a discrepancy.
            self.sha = client.script_load(self.script)
            return client.evalsha(self.sha, len(keys), *args)

    def get_encoder(self):
        """Get the encoder to encode string scripts into bytes."""
        try:
            return self.registered_client.get_encoder()
        except AttributeError:
            # DEPRECATED
            # In version <=4.1.2, this was the code we used to get the encoder.
            # However, after 4.1.2 we added support for scripting in clustered
            # redis. ClusteredRedis doesn't have a `.connection_pool` attribute
            # so we changed the Script class to use
            # `self.registered_client.get_encoder` (see above).
            # However, that is technically a breaking change, as consumers who
            # use Scripts directly might inject a `registered_client` that
            # doesn't have a `.get_encoder` field. This try/except prevents us
            # from breaking backward-compatibility. Ideally, it would be
            # removed in the next major release.
            return self.registered_client.connection_pool.get_encoder()


class AsyncModuleCommands(ModuleCommands):
    async def command_info(self) -> None:
        return super().command_info()


class ClusterCommands(CommandsProtocol):
    """
    Class for Redis Cluster commands
    """

    def cluster(self, cluster_arg, *args, **kwargs) -> ResponseT:
        return self.execute_command(f"CLUSTER {cluster_arg.upper()}", *args, **kwargs)

    def readwrite(self, **kwargs) -> ResponseT:
        """
        Disables read queries for a connection to a Redis Cluster slave node.

        For more information see https://redis.io/commands/readwrite
        """
        return self.execute_command("READWRITE", **kwargs)

    def readonly(self, **kwargs) -> ResponseT:
        """
        Enables read queries for a connection to a Redis Cluster replica node.

        For more information see https://redis.io/commands/readonly
        """
        return self.execute_command("READONLY", **kwargs)


AsyncClusterCommands = ClusterCommands


class FunctionCommands:
    """
    Redis Function commands
    """

    def function_load(
        self,
        code: str,
        replace: Optional[bool] = False,
    ) -> Union[Awaitable[str], str]:
        """
        Load a library to Redis.
        :param code: the source code (must start with
        Shebang statement that provides a metadata about the library)
        :param replace: changes the behavior to overwrite the existing library
        with the new contents.
        Return the library name that was loaded.

        For more information see https://redis.io/commands/function-load
        """
        pieces = ["REPLACE"] if replace else []
        pieces.append(code)
        return self.execute_command("FUNCTION LOAD", *pieces)

    def function_delete(self, library: str) -> Union[Awaitable[str], str]:
        """
        Delete the library called ``library`` and all its functions.

        For more information see https://redis.io/commands/function-delete
        """
        return self.execute_command("FUNCTION DELETE", library)

    def function_flush(self, mode: str = "SYNC") -> Union[Awaitable[str], str]:
        """
        Deletes all the libraries.

        For more information see https://redis.io/commands/function-flush
        """
        return self.execute_command("FUNCTION FLUSH", mode)

    def function_list(
        self, library: Optional[str] = "*", withcode: Optional[bool] = False
    ) -> Union[Awaitable[List], List]:
        """
        Return information about the functions and libraries.
        :param library: pecify a pattern for matching library names
        :param withcode: cause the server to include the libraries source
         implementation in the reply
        """
        args = ["LIBRARYNAME", library]
        if withcode:
            args.append("WITHCODE")
        return self.execute_command("FUNCTION LIST", *args)

    def _fcall(
        self, command: str, function, numkeys: int, *keys_and_args: Optional[List]
    ) -> Union[Awaitable[str], str]:
        return self.execute_command(command, function, numkeys, *keys_and_args)

    def fcall(
        self, function, numkeys: int, *keys_and_args: Optional[List]
    ) -> Union[Awaitable[str], str]:
        """
        Invoke a function.

        For more information see https://redis.io/commands/fcall
        """
        return self._fcall("FCALL", function, numkeys, *keys_and_args)

    def fcall_ro(
        self, function, numkeys: int, *keys_and_args: Optional[List]
    ) -> Union[Awaitable[str], str]:
        """
        This is a read-only variant of the FCALL command that cannot
        execute commands that modify data.

        For more information see https://redis.io/commands/fcal_ro
        """
        return self._fcall("FCALL_RO", function, numkeys, *keys_and_args)

    def function_dump(self) -> Union[Awaitable[str], str]:
        """
        Return the serialized payload of loaded libraries.

        For more information see https://redis.io/commands/function-dump
        """
        from redis.client import NEVER_DECODE

        options = {}
        options[NEVER_DECODE] = []

        return self.execute_command("FUNCTION DUMP", **options)

    def function_restore(
        self, payload: str, policy: Optional[str] = "APPEND"
    ) -> Union[Awaitable[str], str]:
        """
        Restore libraries from the serialized ``payload``.
        You can use the optional policy argument to provide a policy
        for handling existing libraries.

        For more information see https://redis.io/commands/function-restore
        """
        return self.execute_command("FUNCTION RESTORE", payload, policy)

    def function_kill(self) -> Union[Awaitable[str], str]:
        """
        Kill a function that is currently executing.

        For more information see https://redis.io/commands/function-kill
        """
        return self.execute_command("FUNCTION KILL")

    def function_stats(self) -> Union[Awaitable[List], List]:
        """
        Return information about the function that's currently running
        and information about the available execution engines.

        For more information see https://redis.io/commands/function-stats
        """
        return self.execute_command("FUNCTION STATS")


AsyncFunctionCommands = FunctionCommands


class DataAccessCommands(
    BasicKeyCommands,
    HyperlogCommands,
    HashCommands,
    GeoCommands,
    ListCommands,
    ScanCommands,
    SetCommands,
    StreamCommands,
    SortedSetCommands,
):
    """
    A class containing all of the implemented data access redis commands.
    This class is to be used as a mixin for synchronous Redis clients.
    """


class AsyncDataAccessCommands(
    AsyncBasicKeyCommands,
    AsyncHyperlogCommands,
    AsyncHashCommands,
    AsyncGeoCommands,
    AsyncListCommands,
    AsyncScanCommands,
    AsyncSetCommands,
    AsyncStreamCommands,
    AsyncSortedSetCommands,
):
    """
    A class containing all of the implemented data access redis commands.
    This class is to be used as a mixin for asynchronous Redis clients.
    """


class CoreCommands(
    ACLCommands,
    ClusterCommands,
    DataAccessCommands,
    ManagementCommands,
    ModuleCommands,
    PubSubCommands,
    ScriptCommands,
    FunctionCommands,
):
    """
    A class containing all of the implemented redis commands. This class is
    to be used as a mixin for synchronous Redis clients.
    """


class AsyncCoreCommands(
    AsyncACLCommands,
    AsyncClusterCommands,
    AsyncDataAccessCommands,
    AsyncManagementCommands,
    AsyncModuleCommands,
    AsyncPubSubCommands,
    AsyncScriptCommands,
    AsyncFunctionCommands,
):
    """
    A class containing all of the implemented redis commands. This class is
    to be used as a mixin for asynchronous Redis clients.
    """<|MERGE_RESOLUTION|>--- conflicted
+++ resolved
@@ -743,7 +743,6 @@
     def command_count(self, **kwargs) -> ResponseT:
         return self.execute_command("COMMAND COUNT", **kwargs)
 
-<<<<<<< HEAD
     def command_list(
         self,
         module: Optional[str] = None,
@@ -771,7 +770,7 @@
             return self.execute_command("COMMAND LIST", *pieces)
 
         return self.execute_command("COMMAND LIST")
-=======
+
     def command_getkeysandflags(self, *args: List[str]) -> List[Union[str, List[str]]]:
         """
         Returns array of keys from a full Redis command and their usage flags.
@@ -779,7 +778,6 @@
         For more information see https://redis.io/commands/command-getkeysandflags
         """
         return self.execute_command("COMMAND GETKEYSANDFLAGS", *args)
->>>>>>> 1f046ac2
 
     def command_docs(self, *args):
         """
