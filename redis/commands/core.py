# from __future__ import annotations

import datetime
import hashlib
import time
import warnings
from typing import (
    TYPE_CHECKING,
    Any,
    AsyncIterator,
    Awaitable,
    Callable,
    Dict,
    Iterable,
    Iterator,
    List,
    Mapping,
    Optional,
    Sequence,
    Tuple,
    Union,
)

from redis.compat import Literal
from redis.exceptions import ConnectionError, DataError, NoScriptError, RedisError
from redis.typing import (
    AbsExpiryT,
    AnyKeyT,
    BitfieldOffsetT,
    ChannelT,
    CommandsProtocol,
    ConsumerT,
    EncodableT,
    ExpiryT,
    FieldT,
    GroupT,
    KeysT,
    KeyT,
    PatternT,
    ScriptTextT,
    StreamIdT,
    TimeoutSecT,
    ZScoreBoundT,
)

from .helpers import list_or_args

if TYPE_CHECKING:
    from redis.asyncio.client import Redis as AsyncRedis
    from redis.client import Redis

ResponseT = Union[Awaitable, Any]


class ACLCommands(CommandsProtocol):
    """
    Redis Access Control List (ACL) commands.
    see: https://redis.io/topics/acl
    """

    def acl_cat(self, category: Union[str, None] = None, **kwargs) -> ResponseT:
        """
        Returns a list of categories or commands within a category.

        If ``category`` is not supplied, returns a list of all categories.
        If ``category`` is supplied, returns a list of all commands within
        that category.

        For more information check https://redis.io/commands/acl-cat
        """
        pieces: list[EncodableT] = [category] if category else []
        return self.execute_command("ACL CAT", *pieces, **kwargs)

    def acl_dryrun(self, username, *args, **kwargs):
        """
        Simulate the execution of a given command by a given ``username``.

        For more information check https://redis.io/commands/acl-dryrun
        """
        return self.execute_command("ACL DRYRUN", username, *args, **kwargs)

    def acl_deluser(self, *username: str, **kwargs) -> ResponseT:
        """
        Delete the ACL for the specified ``username``s

        For more information check https://redis.io/commands/acl-deluser
        """
        return self.execute_command("ACL DELUSER", *username, **kwargs)

    def acl_genpass(self, bits: Union[int, None] = None, **kwargs) -> ResponseT:
        """Generate a random password value.
        If ``bits`` is supplied then use this number of bits, rounded to
        the next multiple of 4.
        See: https://redis.io/commands/acl-genpass
        """
        pieces = []
        if bits is not None:
            try:
                b = int(bits)
                if b < 0 or b > 4096:
                    raise ValueError
            except ValueError:
                raise DataError(
                    "genpass optionally accepts a bits argument, " "between 0 and 4096."
                )
        return self.execute_command("ACL GENPASS", *pieces, **kwargs)

    def acl_getuser(self, username: str, **kwargs) -> ResponseT:
        """
        Get the ACL details for the specified ``username``.

        If ``username`` does not exist, return None

        For more information check https://redis.io/commands/acl-getuser
        """
        return self.execute_command("ACL GETUSER", username, **kwargs)

    def acl_help(self, **kwargs) -> ResponseT:
        """The ACL HELP command returns helpful text describing
        the different subcommands.

        For more information check https://redis.io/commands/acl-help
        """
        return self.execute_command("ACL HELP", **kwargs)

    def acl_list(self, **kwargs) -> ResponseT:
        """
        Return a list of all ACLs on the server

        For more information check https://redis.io/commands/acl-list
        """
        return self.execute_command("ACL LIST", **kwargs)

    def acl_log(self, count: Union[int, None] = None, **kwargs) -> ResponseT:
        """
        Get ACL logs as a list.
        :param int count: Get logs[0:count].
        :rtype: List.

        For more information check https://redis.io/commands/acl-log
        """
        args = []
        if count is not None:
            if not isinstance(count, int):
                raise DataError("ACL LOG count must be an " "integer")
            args.append(count)

        return self.execute_command("ACL LOG", *args, **kwargs)

    def acl_log_reset(self, **kwargs) -> ResponseT:
        """
        Reset ACL logs.
        :rtype: Boolean.

        For more information check https://redis.io/commands/acl-log
        """
        args = [b"RESET"]
        return self.execute_command("ACL LOG", *args, **kwargs)

    def acl_load(self, **kwargs) -> ResponseT:
        """
        Load ACL rules from the configured ``aclfile``.

        Note that the server must be configured with the ``aclfile``
        directive to be able to load ACL rules from an aclfile.

        For more information check https://redis.io/commands/acl-load
        """
        return self.execute_command("ACL LOAD", **kwargs)

    def acl_save(self, **kwargs) -> ResponseT:
        """
        Save ACL rules to the configured ``aclfile``.

        Note that the server must be configured with the ``aclfile``
        directive to be able to save ACL rules to an aclfile.

        For more information check https://redis.io/commands/acl-save
        """
        return self.execute_command("ACL SAVE", **kwargs)

    def acl_setuser(
        self,
        username: str,
        enabled: bool = False,
        nopass: bool = False,
        passwords: Union[str, Iterable[str], None] = None,
        hashed_passwords: Union[str, Iterable[str], None] = None,
        categories: Union[Iterable[str], None] = None,
        commands: Union[Iterable[str], None] = None,
        keys: Union[Iterable[KeyT], None] = None,
        reset: bool = False,
        reset_keys: bool = False,
        reset_passwords: bool = False,
        **kwargs,
    ) -> ResponseT:
        """
        Create or update an ACL user.

        Create or update the ACL for ``username``. If the user already exists,
        the existing ACL is completely overwritten and replaced with the
        specified values.

        ``enabled`` is a boolean indicating whether the user should be allowed
        to authenticate or not. Defaults to ``False``.

        ``nopass`` is a boolean indicating whether the can authenticate without
        a password. This cannot be True if ``passwords`` are also specified.

        ``passwords`` if specified is a list of plain text passwords
        to add to or remove from the user. Each password must be prefixed with
        a '+' to add or a '-' to remove. For convenience, the value of
        ``passwords`` can be a simple prefixed string when adding or
        removing a single password.

        ``hashed_passwords`` if specified is a list of SHA-256 hashed passwords
        to add to or remove from the user. Each hashed password must be
        prefixed with a '+' to add or a '-' to remove. For convenience,
        the value of ``hashed_passwords`` can be a simple prefixed string when
        adding or removing a single password.

        ``categories`` if specified is a list of strings representing category
        permissions. Each string must be prefixed with either a '+' to add the
        category permission or a '-' to remove the category permission.

        ``commands`` if specified is a list of strings representing command
        permissions. Each string must be prefixed with either a '+' to add the
        command permission or a '-' to remove the command permission.

        ``keys`` if specified is a list of key patterns to grant the user
        access to. Keys patterns allow '*' to support wildcard matching. For
        example, '*' grants access to all keys while 'cache:*' grants access
        to all keys that are prefixed with 'cache:'. ``keys`` should not be
        prefixed with a '~'.

        ``reset`` is a boolean indicating whether the user should be fully
        reset prior to applying the new ACL. Setting this to True will
        remove all existing passwords, flags and privileges from the user and
        then apply the specified rules. If this is False, the user's existing
        passwords, flags and privileges will be kept and any new specified
        rules will be applied on top.

        ``reset_keys`` is a boolean indicating whether the user's key
        permissions should be reset prior to applying any new key permissions
        specified in ``keys``. If this is False, the user's existing
        key permissions will be kept and any new specified key permissions
        will be applied on top.

        ``reset_passwords`` is a boolean indicating whether to remove all
        existing passwords and the 'nopass' flag from the user prior to
        applying any new passwords specified in 'passwords' or
        'hashed_passwords'. If this is False, the user's existing passwords
        and 'nopass' status will be kept and any new specified passwords
        or hashed_passwords will be applied on top.

        For more information check https://redis.io/commands/acl-setuser
        """
        encoder = self.get_encoder()
        pieces: list[str | bytes] = [username]

        if reset:
            pieces.append(b"reset")

        if reset_keys:
            pieces.append(b"resetkeys")

        if reset_passwords:
            pieces.append(b"resetpass")

        if enabled:
            pieces.append(b"on")
        else:
            pieces.append(b"off")

        if (passwords or hashed_passwords) and nopass:
            raise DataError(
                "Cannot set 'nopass' and supply " "'passwords' or 'hashed_passwords'"
            )

        if passwords:
            # as most users will have only one password, allow remove_passwords
            # to be specified as a simple string or a list
            passwords = list_or_args(passwords, [])
            for i, password in enumerate(passwords):
                password = encoder.encode(password)
                if password.startswith(b"+"):
                    pieces.append(b">%s" % password[1:])
                elif password.startswith(b"-"):
                    pieces.append(b"<%s" % password[1:])
                else:
                    raise DataError(
                        f"Password {i} must be prefixed with a "
                        f'"+" to add or a "-" to remove'
                    )

        if hashed_passwords:
            # as most users will have only one password, allow remove_passwords
            # to be specified as a simple string or a list
            hashed_passwords = list_or_args(hashed_passwords, [])
            for i, hashed_password in enumerate(hashed_passwords):
                hashed_password = encoder.encode(hashed_password)
                if hashed_password.startswith(b"+"):
                    pieces.append(b"#%s" % hashed_password[1:])
                elif hashed_password.startswith(b"-"):
                    pieces.append(b"!%s" % hashed_password[1:])
                else:
                    raise DataError(
                        f"Hashed password {i} must be prefixed with a "
                        f'"+" to add or a "-" to remove'
                    )

        if nopass:
            pieces.append(b"nopass")

        if categories:
            for category in categories:
                category = encoder.encode(category)
                # categories can be prefixed with one of (+@, +, -@, -)
                if category.startswith(b"+@"):
                    pieces.append(category)
                elif category.startswith(b"+"):
                    pieces.append(b"+@%s" % category[1:])
                elif category.startswith(b"-@"):
                    pieces.append(category)
                elif category.startswith(b"-"):
                    pieces.append(b"-@%s" % category[1:])
                else:
                    raise DataError(
                        f'Category "{encoder.decode(category, force=True)}" '
                        'must be prefixed with "+" or "-"'
                    )
        if commands:
            for cmd in commands:
                cmd = encoder.encode(cmd)
                if not cmd.startswith(b"+") and not cmd.startswith(b"-"):
                    raise DataError(
                        f'Command "{encoder.decode(cmd, force=True)}" '
                        'must be prefixed with "+" or "-"'
                    )
                pieces.append(cmd)

        if keys:
            for key in keys:
                key = encoder.encode(key)
                pieces.append(b"~%s" % key)

        return self.execute_command("ACL SETUSER", *pieces, **kwargs)

    def acl_users(self, **kwargs) -> ResponseT:
        """Returns a list of all registered users on the server.

        For more information check https://redis.io/commands/acl-users
        """
        return self.execute_command("ACL USERS", **kwargs)

    def acl_whoami(self, **kwargs) -> ResponseT:
        """Get the username for the current connection

        For more information check https://redis.io/commands/acl-whoami
        """
        return self.execute_command("ACL WHOAMI", **kwargs)


AsyncACLCommands = ACLCommands


class ManagementCommands(CommandsProtocol):
    """
    Redis management commands
    """

    def auth(self):
        """
        This function throws a NotImplementedError since it is intentionally
        not supported.
        """
        raise NotImplementedError(
            "AUTH is intentionally not implemented in the client."
        )

    def bgrewriteaof(self, **kwargs):
        """Tell the Redis server to rewrite the AOF file from data in memory.

        For more information check https://redis.io/commands/bgrewriteaof
        """
        return self.execute_command("BGREWRITEAOF", **kwargs)

    def bgsave(self, schedule: bool = True, **kwargs) -> ResponseT:
        """
        Tell the Redis server to save its data to disk.  Unlike save(),
        this method is asynchronous and returns immediately.

        For more information check https://redis.io/commands/bgsave
        """
        pieces = []
        if schedule:
            pieces.append("SCHEDULE")
        return self.execute_command("BGSAVE", *pieces, **kwargs)

    def role(self) -> ResponseT:
        """
        Provide information on the role of a Redis instance in
        the context of replication, by returning if the instance
        is currently a master, slave, or sentinel.

        For more information check https://redis.io/commands/role
        """
        return self.execute_command("ROLE")

    def client_kill(self, address: str, **kwargs) -> ResponseT:
        """Disconnects the client at ``address`` (ip:port)

        For more information check https://redis.io/commands/client-kill
        """
        return self.execute_command("CLIENT KILL", address, **kwargs)

    def client_kill_filter(
        self,
        _id: Union[str, None] = None,
        _type: Union[str, None] = None,
        addr: Union[str, None] = None,
        skipme: Union[bool, None] = None,
        laddr: Union[bool, None] = None,
        user: str = None,
        **kwargs,
    ) -> ResponseT:
        """
        Disconnects client(s) using a variety of filter options
        :param _id: Kills a client by its unique ID field
        :param _type: Kills a client by type where type is one of 'normal',
        'master', 'slave' or 'pubsub'
        :param addr: Kills a client by its 'address:port'
        :param skipme: If True, then the client calling the command
        will not get killed even if it is identified by one of the filter
        options. If skipme is not provided, the server defaults to skipme=True
        :param laddr: Kills a client by its 'local (bind) address:port'
        :param user: Kills a client for a specific user name
        """
        args = []
        if _type is not None:
            client_types = ("normal", "master", "slave", "pubsub")
            if str(_type).lower() not in client_types:
                raise DataError(f"CLIENT KILL type must be one of {client_types!r}")
            args.extend((b"TYPE", _type))
        if skipme is not None:
            if not isinstance(skipme, bool):
                raise DataError("CLIENT KILL skipme must be a bool")
            if skipme:
                args.extend((b"SKIPME", b"YES"))
            else:
                args.extend((b"SKIPME", b"NO"))
        if _id is not None:
            args.extend((b"ID", _id))
        if addr is not None:
            args.extend((b"ADDR", addr))
        if laddr is not None:
            args.extend((b"LADDR", laddr))
        if user is not None:
            args.extend((b"USER", user))
        if not args:
            raise DataError(
                "CLIENT KILL <filter> <value> ... ... <filter> "
                "<value> must specify at least one filter"
            )
        return self.execute_command("CLIENT KILL", *args, **kwargs)

    def client_info(self, **kwargs) -> ResponseT:
        """
        Returns information and statistics about the current
        client connection.

        For more information check https://redis.io/commands/client-info
        """
        return self.execute_command("CLIENT INFO", **kwargs)

    def client_list(
        self,
        _type: Union[str, None] = None,
        client_id: List[EncodableT] = [],
        **kwargs,
    ) -> ResponseT:
        """
        Returns a list of currently connected clients.
        If type of client specified, only that type will be returned.
        :param _type: optional. one of the client types (normal, master,
         replica, pubsub)
        :param client_id: optional. a list of client ids

        For more information check https://redis.io/commands/client-list
        """
        args = []
        if _type is not None:
            client_types = ("normal", "master", "replica", "pubsub")
            if str(_type).lower() not in client_types:
                raise DataError(f"CLIENT LIST _type must be one of {client_types!r}")
            args.append(b"TYPE")
            args.append(_type)
        if not isinstance(client_id, list):
            raise DataError("client_id must be a list")
        if client_id:
            args.append(b"ID")
            args.append(" ".join(client_id))
        return self.execute_command("CLIENT LIST", *args, **kwargs)

    def client_getname(self, **kwargs) -> ResponseT:
        """
        Returns the current connection name

        For more information check https://redis.io/commands/client-getname
        """
        return self.execute_command("CLIENT GETNAME", **kwargs)

    def client_getredir(self, **kwargs) -> ResponseT:
        """
        Returns the ID (an integer) of the client to whom we are
        redirecting tracking notifications.

        see: https://redis.io/commands/client-getredir
        """
        return self.execute_command("CLIENT GETREDIR", **kwargs)

    def client_reply(
        self,
        reply: Union[Literal["ON"], Literal["OFF"], Literal["SKIP"]],
        **kwargs,
    ) -> ResponseT:
        """
        Enable and disable redis server replies.
        ``reply`` Must be ON OFF or SKIP,
            ON - The default most with server replies to commands
            OFF - Disable server responses to commands
            SKIP - Skip the response of the immediately following command.

        Note: When setting OFF or SKIP replies, you will need a client object
        with a timeout specified in seconds, and will need to catch the
        TimeoutError.
              The test_client_reply unit test illustrates this, and
              conftest.py has a client with a timeout.

        See https://redis.io/commands/client-reply
        """
        replies = ["ON", "OFF", "SKIP"]
        if reply not in replies:
            raise DataError(f"CLIENT REPLY must be one of {replies!r}")
        return self.execute_command("CLIENT REPLY", reply, **kwargs)

    def client_id(self, **kwargs) -> ResponseT:
        """
        Returns the current connection id

        For more information check https://redis.io/commands/client-id
        """
        return self.execute_command("CLIENT ID", **kwargs)

    def client_tracking_on(
        self,
        clientid: Union[int, None] = None,
        prefix: Sequence[KeyT] = [],
        bcast: bool = False,
        optin: bool = False,
        optout: bool = False,
        noloop: bool = False,
    ) -> ResponseT:
        """
        Turn on the tracking mode.
        For more information about the options look at client_tracking func.

        See https://redis.io/commands/client-tracking
        """
        return self.client_tracking(
            True, clientid, prefix, bcast, optin, optout, noloop
        )

    def client_tracking_off(
        self,
        clientid: Union[int, None] = None,
        prefix: Sequence[KeyT] = [],
        bcast: bool = False,
        optin: bool = False,
        optout: bool = False,
        noloop: bool = False,
    ) -> ResponseT:
        """
        Turn off the tracking mode.
        For more information about the options look at client_tracking func.

        See https://redis.io/commands/client-tracking
        """
        return self.client_tracking(
            False, clientid, prefix, bcast, optin, optout, noloop
        )

    def client_tracking(
        self,
        on: bool = True,
        clientid: Union[int, None] = None,
        prefix: Sequence[KeyT] = [],
        bcast: bool = False,
        optin: bool = False,
        optout: bool = False,
        noloop: bool = False,
        **kwargs,
    ) -> ResponseT:
        """
        Enables the tracking feature of the Redis server, that is used
        for server assisted client side caching.

        ``on`` indicate for tracking on or tracking off. The dafualt is on.

        ``clientid`` send invalidation messages to the connection with
        the specified ID.

        ``bcast`` enable tracking in broadcasting mode. In this mode
        invalidation messages are reported for all the prefixes
        specified, regardless of the keys requested by the connection.

        ``optin``  when broadcasting is NOT active, normally don't track
        keys in read only commands, unless they are called immediately
        after a CLIENT CACHING yes command.

        ``optout`` when broadcasting is NOT active, normally track keys in
        read only commands, unless they are called immediately after a
        CLIENT CACHING no command.

        ``noloop`` don't send notifications about keys modified by this
        connection itself.

        ``prefix``  for broadcasting, register a given key prefix, so that
        notifications will be provided only for keys starting with this string.

        See https://redis.io/commands/client-tracking
        """

        if len(prefix) != 0 and bcast is False:
            raise DataError("Prefix can only be used with bcast")

        pieces = ["ON"] if on else ["OFF"]
        if clientid is not None:
            pieces.extend(["REDIRECT", clientid])
        for p in prefix:
            pieces.extend(["PREFIX", p])
        if bcast:
            pieces.append("BCAST")
        if optin:
            pieces.append("OPTIN")
        if optout:
            pieces.append("OPTOUT")
        if noloop:
            pieces.append("NOLOOP")

        return self.execute_command("CLIENT TRACKING", *pieces)

    def client_trackinginfo(self, **kwargs) -> ResponseT:
        """
        Returns the information about the current client connection's
        use of the server assisted client side cache.

        See https://redis.io/commands/client-trackinginfo
        """
        return self.execute_command("CLIENT TRACKINGINFO", **kwargs)

    def client_setname(self, name: str, **kwargs) -> ResponseT:
        """
        Sets the current connection name

        For more information check https://redis.io/commands/client-setname
        """
        return self.execute_command("CLIENT SETNAME", name, **kwargs)

    def client_unblock(
        self,
        client_id: int,
        error: bool = False,
        **kwargs,
    ) -> ResponseT:
        """
        Unblocks a connection by its client id.
        If ``error`` is True, unblocks the client with a special error message.
        If ``error`` is False (default), the client is unblocked using the
        regular timeout mechanism.

        For more information check https://redis.io/commands/client-unblock
        """
        args = ["CLIENT UNBLOCK", int(client_id)]
        if error:
            args.append(b"ERROR")
        return self.execute_command(*args, **kwargs)

    def client_pause(self, timeout: int, all: bool = True, **kwargs) -> ResponseT:
        """
        Suspend all the Redis clients for the specified amount of time
        :param timeout: milliseconds to pause clients

        For more information check https://redis.io/commands/client-pause
        :param all: If true (default) all client commands are blocked.
             otherwise, clients are only blocked if they attempt to execute
             a write command.
             For the WRITE mode, some commands have special behavior:
                 EVAL/EVALSHA: Will block client for all scripts.
                 PUBLISH: Will block client.
                 PFCOUNT: Will block client.
                 WAIT: Acknowledgments will be delayed, so this command will
                 appear blocked.
        """
        args = ["CLIENT PAUSE", str(timeout)]
        if not isinstance(timeout, int):
            raise DataError("CLIENT PAUSE timeout must be an integer")
        if not all:
            args.append("WRITE")
        return self.execute_command(*args, **kwargs)

    def client_unpause(self, **kwargs) -> ResponseT:
        """
        Unpause all redis clients

        For more information check https://redis.io/commands/client-unpause
        """
        return self.execute_command("CLIENT UNPAUSE", **kwargs)

    def client_no_evict(self, mode: str) -> str:
        """
        Sets the client eviction mode for the current connection.

        For more information check https://redis.io/commands/client-no-evict
        """
        return self.execute_command("CLIENT NO-EVICT", mode)

    def command(self, **kwargs):
        """
        Returns dict reply of details about all Redis commands.

        For more information check https://redis.io/commands/command
        """
        return self.execute_command("COMMAND", **kwargs)

    def command_info(self, **kwargs) -> None:
        raise NotImplementedError(
            "COMMAND INFO is intentionally not implemented in the client."
        )

    def command_count(self, **kwargs) -> ResponseT:
        return self.execute_command("COMMAND COUNT", **kwargs)

    def config_get(self, pattern: PatternT = "*", **kwargs) -> ResponseT:
        """
        Return a dictionary of configuration based on the ``pattern``

        For more information check https://redis.io/commands/config-get
        """
        return self.execute_command("CONFIG GET", pattern, **kwargs)

    def config_set(self, name: KeyT, value: EncodableT, **kwargs) -> ResponseT:
        """Set config item ``name`` with ``value``

        For more information check https://redis.io/commands/config-set
        """
        return self.execute_command("CONFIG SET", name, value, **kwargs)

    def config_resetstat(self, **kwargs) -> ResponseT:
        """
        Reset runtime statistics

        For more information check https://redis.io/commands/config-resetstat
        """
        return self.execute_command("CONFIG RESETSTAT", **kwargs)

    def config_rewrite(self, **kwargs) -> ResponseT:
        """
        Rewrite config file with the minimal change to reflect running config.

        For more information check https://redis.io/commands/config-rewrite
        """
        return self.execute_command("CONFIG REWRITE", **kwargs)

    def dbsize(self, **kwargs) -> ResponseT:
        """
        Returns the number of keys in the current database

        For more information check https://redis.io/commands/dbsize
        """
        return self.execute_command("DBSIZE", **kwargs)

    def debug_object(self, key: KeyT, **kwargs) -> ResponseT:
        """
        Returns version specific meta information about a given key

        For more information check https://redis.io/commands/debug-object
        """
        return self.execute_command("DEBUG OBJECT", key, **kwargs)

    def debug_segfault(self, **kwargs) -> None:
        raise NotImplementedError(
            """
            DEBUG SEGFAULT is intentionally not implemented in the client.

            For more information check https://redis.io/commands/debug-segfault
            """
        )

    def echo(self, value: EncodableT, **kwargs) -> ResponseT:
        """
        Echo the string back from the server

        For more information check https://redis.io/commands/echo
        """
        return self.execute_command("ECHO", value, **kwargs)

    def flushall(self, asynchronous: bool = False, **kwargs) -> ResponseT:
        """
        Delete all keys in all databases on the current host.

        ``asynchronous`` indicates whether the operation is
        executed asynchronously by the server.

        For more information check https://redis.io/commands/flushall
        """
        args = []
        if asynchronous:
            args.append(b"ASYNC")
        return self.execute_command("FLUSHALL", *args, **kwargs)

    def flushdb(self, asynchronous: bool = False, **kwargs) -> ResponseT:
        """
        Delete all keys in the current database.

        ``asynchronous`` indicates whether the operation is
        executed asynchronously by the server.

        For more information check https://redis.io/commands/flushdb
        """
        args = []
        if asynchronous:
            args.append(b"ASYNC")
        return self.execute_command("FLUSHDB", *args, **kwargs)

    def sync(self) -> ResponseT:
        """
        Initiates a replication stream from the master.

        For more information check https://redis.io/commands/sync
        """
        from redis.client import NEVER_DECODE

        options = {}
        options[NEVER_DECODE] = []
        return self.execute_command("SYNC", **options)

    def psync(self, replicationid: str, offset: int):
        """
        Initiates a replication stream from the master.
        Newer version for `sync`.

        For more information check https://redis.io/commands/sync
        """
        from redis.client import NEVER_DECODE

        options = {}
        options[NEVER_DECODE] = []
        return self.execute_command("PSYNC", replicationid, offset, **options)

    def swapdb(self, first: int, second: int, **kwargs) -> ResponseT:
        """
        Swap two databases

        For more information check https://redis.io/commands/swapdb
        """
        return self.execute_command("SWAPDB", first, second, **kwargs)

    def select(self, index: int, **kwargs) -> ResponseT:
        """Select the Redis logical database at index.

        See: https://redis.io/commands/select
        """
        return self.execute_command("SELECT", index, **kwargs)

    def info(self, section: Union[str, None] = None, **kwargs) -> ResponseT:
        """
        Returns a dictionary containing information about the Redis server

        The ``section`` option can be used to select a specific section
        of information

        The section option is not supported by older versions of Redis Server,
        and will generate ResponseError

        For more information check https://redis.io/commands/info
        """
        if section is None:
            return self.execute_command("INFO", **kwargs)
        else:
            return self.execute_command("INFO", section, **kwargs)

    def lastsave(self, **kwargs) -> ResponseT:
        """
        Return a Python datetime object representing the last time the
        Redis database was saved to disk

        For more information check https://redis.io/commands/lastsave
        """
        return self.execute_command("LASTSAVE", **kwargs)

    def lolwut(self, *version_numbers: Union[str, float], **kwargs) -> ResponseT:
        """
        Get the Redis version and a piece of generative computer art

        See: https://redis.io/commands/lolwut
        """
        if version_numbers:
            return self.execute_command("LOLWUT VERSION", *version_numbers, **kwargs)
        else:
            return self.execute_command("LOLWUT", **kwargs)

    def reset(self) -> ResponseT:
        """Perform a full reset on the connection's server side contenxt.

        See: https://redis.io/commands/reset
        """
        return self.execute_command("RESET")

    def migrate(
        self,
        host: str,
        port: int,
        keys: KeysT,
        destination_db: int,
        timeout: int,
        copy: bool = False,
        replace: bool = False,
        auth: Union[str, None] = None,
        **kwargs,
    ) -> ResponseT:
        """
        Migrate 1 or more keys from the current Redis server to a different
        server specified by the ``host``, ``port`` and ``destination_db``.

        The ``timeout``, specified in milliseconds, indicates the maximum
        time the connection between the two servers can be idle before the
        command is interrupted.

        If ``copy`` is True, the specified ``keys`` are NOT deleted from
        the source server.

        If ``replace`` is True, this operation will overwrite the keys
        on the destination server if they exist.

        If ``auth`` is specified, authenticate to the destination server with
        the password provided.

        For more information check https://redis.io/commands/migrate
        """
        keys = list_or_args(keys, [])
        if not keys:
            raise DataError("MIGRATE requires at least one key")
        pieces = []
        if copy:
            pieces.append(b"COPY")
        if replace:
            pieces.append(b"REPLACE")
        if auth:
            pieces.append(b"AUTH")
            pieces.append(auth)
        pieces.append(b"KEYS")
        pieces.extend(keys)
        return self.execute_command(
            "MIGRATE", host, port, "", destination_db, timeout, *pieces, **kwargs
        )

    def object(self, infotype: str, key: KeyT, **kwargs) -> ResponseT:
        """
        Return the encoding, idletime, or refcount about the key
        """
        return self.execute_command(
            "OBJECT", infotype, key, infotype=infotype, **kwargs
        )

    def memory_doctor(self, **kwargs) -> None:
        raise NotImplementedError(
            """
            MEMORY DOCTOR is intentionally not implemented in the client.

            For more information check https://redis.io/commands/memory-doctor
            """
        )

    def memory_help(self, **kwargs) -> None:
        raise NotImplementedError(
            """
            MEMORY HELP is intentionally not implemented in the client.

            For more information check https://redis.io/commands/memory-help
            """
        )

    def memory_stats(self, **kwargs) -> ResponseT:
        """
        Return a dictionary of memory stats

        For more information check https://redis.io/commands/memory-stats
        """
        return self.execute_command("MEMORY STATS", **kwargs)

    def memory_malloc_stats(self, **kwargs) -> ResponseT:
        """
        Return an internal statistics report from the memory allocator.

        See: https://redis.io/commands/memory-malloc-stats
        """
        return self.execute_command("MEMORY MALLOC-STATS", **kwargs)

    def memory_usage(
        self, key: KeyT, samples: Union[int, None] = None, **kwargs
    ) -> ResponseT:
        """
        Return the total memory usage for key, its value and associated
        administrative overheads.

        For nested data structures, ``samples`` is the number of elements to
        sample. If left unspecified, the server's default is 5. Use 0 to sample
        all elements.

        For more information check https://redis.io/commands/memory-usage
        """
        args = []
        if isinstance(samples, int):
            args.extend([b"SAMPLES", samples])
        return self.execute_command("MEMORY USAGE", key, *args, **kwargs)

    def memory_purge(self, **kwargs) -> ResponseT:
        """
        Attempts to purge dirty pages for reclamation by allocator

        For more information check https://redis.io/commands/memory-purge
        """
        return self.execute_command("MEMORY PURGE", **kwargs)

    def ping(self, **kwargs) -> ResponseT:
        """
        Ping the Redis server

        For more information check https://redis.io/commands/ping
        """
        return self.execute_command("PING", **kwargs)

    def quit(self, **kwargs) -> ResponseT:
        """
        Ask the server to close the connection.

        For more information check https://redis.io/commands/quit
        """
        return self.execute_command("QUIT", **kwargs)

    def replicaof(self, *args, **kwargs) -> ResponseT:
        """
        Update the replication settings of a redis replica, on the fly.
        Examples of valid arguments include:
            NO ONE (set no replication)
            host port (set to the host and port of a redis server)

        For more information check  https://redis.io/commands/replicaof
        """
        return self.execute_command("REPLICAOF", *args, **kwargs)

    def save(self, **kwargs) -> ResponseT:
        """
        Tell the Redis server to save its data to disk,
        blocking until the save is complete

        For more information check https://redis.io/commands/save
        """
        return self.execute_command("SAVE", **kwargs)

    def shutdown(self, save: bool = False, nosave: bool = False, **kwargs) -> None:
        """Shutdown the Redis server.  If Redis has persistence configured,
        data will be flushed before shutdown.  If the "save" option is set,
        a data flush will be attempted even if there is no persistence
        configured.  If the "nosave" option is set, no data flush will be
        attempted.  The "save" and "nosave" options cannot both be set.

        For more information check https://redis.io/commands/shutdown
        """
        if save and nosave:
            raise DataError("SHUTDOWN save and nosave cannot both be set")
        args = ["SHUTDOWN"]
        if save:
            args.append("SAVE")
        if nosave:
            args.append("NOSAVE")
        try:
            self.execute_command(*args, **kwargs)
        except ConnectionError:
            # a ConnectionError here is expected
            return
        raise RedisError("SHUTDOWN seems to have failed.")

    def slaveof(
        self, host: Union[str, None] = None, port: Union[int, None] = None, **kwargs
    ) -> ResponseT:
        """
        Set the server to be a replicated slave of the instance identified
        by the ``host`` and ``port``. If called without arguments, the
        instance is promoted to a master instead.

        For more information check https://redis.io/commands/slaveof
        """
        if host is None and port is None:
            return self.execute_command("SLAVEOF", b"NO", b"ONE", **kwargs)
        return self.execute_command("SLAVEOF", host, port, **kwargs)

    def slowlog_get(self, num: Union[int, None] = None, **kwargs) -> ResponseT:
        """
        Get the entries from the slowlog. If ``num`` is specified, get the
        most recent ``num`` items.

        For more information check https://redis.io/commands/slowlog-get
        """
        from redis.client import NEVER_DECODE

        args = ["SLOWLOG GET"]
        if num is not None:
            args.append(num)
        decode_responses = self.get_connection_kwargs().get("decode_responses", False)
        if decode_responses is True:
            kwargs[NEVER_DECODE] = []
        return self.execute_command(*args, **kwargs)

    def slowlog_len(self, **kwargs) -> ResponseT:
        """
        Get the number of items in the slowlog

        For more information check https://redis.io/commands/slowlog-len
        """
        return self.execute_command("SLOWLOG LEN", **kwargs)

    def slowlog_reset(self, **kwargs) -> ResponseT:
        """
        Remove all items in the slowlog

        For more information check https://redis.io/commands/slowlog-reset
        """
        return self.execute_command("SLOWLOG RESET", **kwargs)

    def time(self, **kwargs) -> ResponseT:
        """
        Returns the server time as a 2-item tuple of ints:
        (seconds since epoch, microseconds into this second).

        For more information check https://redis.io/commands/time
        """
        return self.execute_command("TIME", **kwargs)

    def wait(self, num_replicas: int, timeout: int, **kwargs) -> ResponseT:
        """
        Redis synchronous replication
        That returns the number of replicas that processed the query when
        we finally have at least ``num_replicas``, or when the ``timeout`` was
        reached.

        For more information check https://redis.io/commands/wait
        """
        return self.execute_command("WAIT", num_replicas, timeout, **kwargs)

    def hello(self):
        """
        This function throws a NotImplementedError since it is intentionally
        not supported.
        """
        raise NotImplementedError(
            "HELLO is intentionally not implemented in the client."
        )

    def failover(self):
        """
        This function throws a NotImplementedError since it is intentionally
        not supported.
        """
        raise NotImplementedError(
            "FAILOVER is intentionally not implemented in the client."
        )


AsyncManagementCommands = ManagementCommands


class AsyncManagementCommands(ManagementCommands):
    async def command_info(self, **kwargs) -> None:
        return super().command_info(**kwargs)

    async def debug_segfault(self, **kwargs) -> None:
        return super().debug_segfault(**kwargs)

    async def memory_doctor(self, **kwargs) -> None:
        return super().memory_doctor(**kwargs)

    async def memory_help(self, **kwargs) -> None:
        return super().memory_help(**kwargs)

    async def shutdown(
        self, save: bool = False, nosave: bool = False, **kwargs
    ) -> None:
        """Shutdown the Redis server.  If Redis has persistence configured,
        data will be flushed before shutdown.  If the "save" option is set,
        a data flush will be attempted even if there is no persistence
        configured.  If the "nosave" option is set, no data flush will be
        attempted.  The "save" and "nosave" options cannot both be set.

        For more information check https://redis.io/commands/shutdown
        """
        if save and nosave:
            raise DataError("SHUTDOWN save and nosave cannot both be set")
        args = ["SHUTDOWN"]
        if save:
            args.append("SAVE")
        if nosave:
            args.append("NOSAVE")
        try:
            await self.execute_command(*args, **kwargs)
        except ConnectionError:
            # a ConnectionError here is expected
            return
        raise RedisError("SHUTDOWN seems to have failed.")


class BitFieldOperation:
    """
    Command builder for BITFIELD commands.
    """

    def __init__(
        self,
        client: Union["Redis", "AsyncRedis"],
        key: str,
        default_overflow: Union[str, None] = None,
    ):
        self.client = client
        self.key = key
        self._default_overflow = default_overflow
        # for typing purposes, run the following in constructor and in reset()
        self.operations: list[tuple[EncodableT, ...]] = []
        self._last_overflow = "WRAP"
        self.reset()

    def reset(self):
        """
        Reset the state of the instance to when it was constructed
        """
        self.operations = []
        self._last_overflow = "WRAP"
        self.overflow(self._default_overflow or self._last_overflow)

    def overflow(self, overflow: str):
        """
        Update the overflow algorithm of successive INCRBY operations
        :param overflow: Overflow algorithm, one of WRAP, SAT, FAIL. See the
            Redis docs for descriptions of these algorithmsself.
        :returns: a :py:class:`BitFieldOperation` instance.
        """
        overflow = overflow.upper()
        if overflow != self._last_overflow:
            self._last_overflow = overflow
            self.operations.append(("OVERFLOW", overflow))
        return self

    def incrby(
        self,
        fmt: str,
        offset: BitfieldOffsetT,
        increment: int,
        overflow: Union[str, None] = None,
    ):
        """
        Increment a bitfield by a given amount.
        :param fmt: format-string for the bitfield being updated, e.g. 'u8'
            for an unsigned 8-bit integer.
        :param offset: offset (in number of bits). If prefixed with a
            '#', this is an offset multiplier, e.g. given the arguments
            fmt='u8', offset='#2', the offset will be 16.
        :param int increment: value to increment the bitfield by.
        :param str overflow: overflow algorithm. Defaults to WRAP, but other
            acceptable values are SAT and FAIL. See the Redis docs for
            descriptions of these algorithms.
        :returns: a :py:class:`BitFieldOperation` instance.
        """
        if overflow is not None:
            self.overflow(overflow)

        self.operations.append(("INCRBY", fmt, offset, increment))
        return self

    def get(self, fmt: str, offset: BitfieldOffsetT):
        """
        Get the value of a given bitfield.
        :param fmt: format-string for the bitfield being read, e.g. 'u8' for
            an unsigned 8-bit integer.
        :param offset: offset (in number of bits). If prefixed with a
            '#', this is an offset multiplier, e.g. given the arguments
            fmt='u8', offset='#2', the offset will be 16.
        :returns: a :py:class:`BitFieldOperation` instance.
        """
        self.operations.append(("GET", fmt, offset))
        return self

    def set(self, fmt: str, offset: BitfieldOffsetT, value: int):
        """
        Set the value of a given bitfield.
        :param fmt: format-string for the bitfield being read, e.g. 'u8' for
            an unsigned 8-bit integer.
        :param offset: offset (in number of bits). If prefixed with a
            '#', this is an offset multiplier, e.g. given the arguments
            fmt='u8', offset='#2', the offset will be 16.
        :param int value: value to set at the given position.
        :returns: a :py:class:`BitFieldOperation` instance.
        """
        self.operations.append(("SET", fmt, offset, value))
        return self

    @property
    def command(self):
        cmd = ["BITFIELD", self.key]
        for ops in self.operations:
            cmd.extend(ops)
        return cmd

    def execute(self) -> ResponseT:
        """
        Execute the operation(s) in a single BITFIELD command. The return value
        is a list of values corresponding to each operation. If the client
        used to create this instance was a pipeline, the list of values
        will be present within the pipeline's execute.
        """
        command = self.command
        self.reset()
        return self.client.execute_command(*command)


class BasicKeyCommands(CommandsProtocol):
    """
    Redis basic key-based commands
    """

    def append(self, key: KeyT, value: EncodableT) -> ResponseT:
        """
        Appends the string ``value`` to the value at ``key``. If ``key``
        doesn't already exist, create it with a value of ``value``.
        Returns the new length of the value at ``key``.

        For more information check https://redis.io/commands/append
        """
        return self.execute_command("APPEND", key, value)

    def bitcount(
        self,
        key: KeyT,
        start: Union[int, None] = None,
        end: Union[int, None] = None,
    ) -> ResponseT:
        """
        Returns the count of set bits in the value of ``key``.  Optional
        ``start`` and ``end`` parameters indicate which bytes to consider

        For more information check https://redis.io/commands/bitcount
        """
        params = [key]
        if start is not None and end is not None:
            params.append(start)
            params.append(end)
        elif (start is not None and end is None) or (end is not None and start is None):
            raise DataError("Both start and end must be specified")
        return self.execute_command("BITCOUNT", *params)

    def bitfield(
        self: Union["Redis", "AsyncRedis"],
        key: KeyT,
        default_overflow: Union[str, None] = None,
    ) -> BitFieldOperation:
        """
        Return a BitFieldOperation instance to conveniently construct one or
        more bitfield operations on ``key``.

        For more information check https://redis.io/commands/bitfield
        """
        return BitFieldOperation(self, key, default_overflow=default_overflow)

    def bitop(
        self,
        operation: str,
        dest: KeyT,
        *keys: KeyT,
    ) -> ResponseT:
        """
        Perform a bitwise operation using ``operation`` between ``keys`` and
        store the result in ``dest``.

        For more information check https://redis.io/commands/bitop
        """
        return self.execute_command("BITOP", operation, dest, *keys)

    def bitpos(
        self,
        key: KeyT,
        bit: int,
        start: Union[int, None] = None,
        end: Union[int, None] = None,
    ) -> ResponseT:
        """
        Return the position of the first bit set to 1 or 0 in a string.
        ``start`` and ``end`` defines search range. The range is interpreted
        as a range of bytes and not a range of bits, so start=0 and end=2
        means to look at the first three bytes.

        For more information check https://redis.io/commands/bitpos
        """
        if bit not in (0, 1):
            raise DataError("bit must be 0 or 1")
        params = [key, bit]

        start is not None and params.append(start)

        if start is not None and end is not None:
            params.append(end)
        elif start is None and end is not None:
            raise DataError("start argument is not set, " "when end is specified")
        return self.execute_command("BITPOS", *params)

    def copy(
        self,
        source: str,
        destination: str,
        destination_db: Union[str, None] = None,
        replace: bool = False,
    ) -> ResponseT:
        """
        Copy the value stored in the ``source`` key to the ``destination`` key.

        ``destination_db`` an alternative destination database. By default,
        the ``destination`` key is created in the source Redis database.

        ``replace`` whether the ``destination`` key should be removed before
        copying the value to it. By default, the value is not copied if
        the ``destination`` key already exists.

        For more information check https://redis.io/commands/copy
        """
        params = [source, destination]
        if destination_db is not None:
            params.extend(["DB", destination_db])
        if replace:
            params.append("REPLACE")
        return self.execute_command("COPY", *params)

    def decrby(self, name: KeyT, amount: int = 1) -> ResponseT:
        """
        Decrements the value of ``key`` by ``amount``.  If no key exists,
        the value will be initialized as 0 - ``amount``

        For more information check https://redis.io/commands/decrby
        """
        return self.execute_command("DECRBY", name, amount)

    decr = decrby

    def delete(self, *names: KeyT) -> ResponseT:
        """
        Delete one or more keys specified by ``names``
        """
        return self.execute_command("DEL", *names)

    def __delitem__(self, name: KeyT):
        self.delete(name)

    def dump(self, name: KeyT) -> ResponseT:
        """
        Return a serialized version of the value stored at the specified key.
        If key does not exist a nil bulk reply is returned.

        For more information check https://redis.io/commands/dump
        """
        from redis.client import NEVER_DECODE

        options = {}
        options[NEVER_DECODE] = []
        return self.execute_command("DUMP", name, **options)

    def exists(self, *names: KeyT) -> ResponseT:
        """
        Returns the number of ``names`` that exist

        For more information check https://redis.io/commands/exists
        """
        return self.execute_command("EXISTS", *names)

    __contains__ = exists

<<<<<<< HEAD
    def expire(self, name, time, option=None):
=======
    def expire(self, name: KeyT, time: ExpiryT) -> ResponseT:
>>>>>>> fa76ac49
        """
        Set an expire flag on key ``name`` for ``time`` seconds with the given
        ``option``. ``time`` can be represented by an integer or a Python timedelta
        object.

        Valid options are:
            NX -> Set expiry only when the key has no expiry
            XX -> Set expiry only when the key has an existing expiry
            GT -> Set expiry only when the new expiry is greater than current one
            LT -> Set expiry only when the new expiry is less than current one

        For more information check https://redis.io/commands/expire
        """
        if isinstance(time, datetime.timedelta):
            time = int(time.total_seconds())

        if option is None:
            return self.execute_command("EXPIRE", name, time)
        return self.execute_command("EXPIRE", name, time, option)

    def expireat(self, name: KeyT, when: AbsExpiryT) -> ResponseT:
        """
        Set an expire flag on key ``name``. ``when`` can be represented
        as an integer indicating unix time or a Python datetime object.

        For more information check https://redis.io/commands/expireat
        """
        if isinstance(when, datetime.datetime):
            when = int(time.mktime(when.timetuple()))
        return self.execute_command("EXPIREAT", name, when)

    def get(self, name: KeyT) -> ResponseT:
        """
        Return the value at key ``name``, or None if the key doesn't exist

        For more information check https://redis.io/commands/get
        """
        return self.execute_command("GET", name)

    def getdel(self, name: KeyT) -> ResponseT:
        """
        Get the value at key ``name`` and delete the key. This command
        is similar to GET, except for the fact that it also deletes
        the key on success (if and only if the key's value type
        is a string).

        For more information check https://redis.io/commands/getdel
        """
        return self.execute_command("GETDEL", name)

    def getex(
        self,
        name: KeyT,
        ex: Union[ExpiryT, None] = None,
        px: Union[ExpiryT, None] = None,
        exat: Union[AbsExpiryT, None] = None,
        pxat: Union[AbsExpiryT, None] = None,
        persist: bool = False,
    ) -> ResponseT:
        """
        Get the value of key and optionally set its expiration.
        GETEX is similar to GET, but is a write command with
        additional options. All time parameters can be given as
        datetime.timedelta or integers.

        ``ex`` sets an expire flag on key ``name`` for ``ex`` seconds.

        ``px`` sets an expire flag on key ``name`` for ``px`` milliseconds.

        ``exat`` sets an expire flag on key ``name`` for ``ex`` seconds,
        specified in unix time.

        ``pxat`` sets an expire flag on key ``name`` for ``ex`` milliseconds,
        specified in unix time.

        ``persist`` remove the time to live associated with ``name``.

        For more information check https://redis.io/commands/getex
        """

        opset = {ex, px, exat, pxat}
        if len(opset) > 2 or len(opset) > 1 and persist:
            raise DataError(
                "``ex``, ``px``, ``exat``, ``pxat``, "
                "and ``persist`` are mutually exclusive."
            )

        pieces: list[EncodableT] = []
        # similar to set command
        if ex is not None:
            pieces.append("EX")
            if isinstance(ex, datetime.timedelta):
                ex = int(ex.total_seconds())
            pieces.append(ex)
        if px is not None:
            pieces.append("PX")
            if isinstance(px, datetime.timedelta):
                px = int(px.total_seconds() * 1000)
            pieces.append(px)
        # similar to pexpireat command
        if exat is not None:
            pieces.append("EXAT")
            if isinstance(exat, datetime.datetime):
                s = int(exat.microsecond / 1000000)
                exat = int(time.mktime(exat.timetuple())) + s
            pieces.append(exat)
        if pxat is not None:
            pieces.append("PXAT")
            if isinstance(pxat, datetime.datetime):
                ms = int(pxat.microsecond / 1000)
                pxat = int(time.mktime(pxat.timetuple())) * 1000 + ms
            pieces.append(pxat)
        if persist:
            pieces.append("PERSIST")

        return self.execute_command("GETEX", name, *pieces)

    def __getitem__(self, name: KeyT):
        """
        Return the value at key ``name``, raises a KeyError if the key
        doesn't exist.
        """
        value = self.get(name)
        if value is not None:
            return value
        raise KeyError(name)

    def getbit(self, name: KeyT, offset: int) -> ResponseT:
        """
        Returns a boolean indicating the value of ``offset`` in ``name``

        For more information check https://redis.io/commands/getbit
        """
        return self.execute_command("GETBIT", name, offset)

    def getrange(self, key: KeyT, start: int, end: int) -> ResponseT:
        """
        Returns the substring of the string value stored at ``key``,
        determined by the offsets ``start`` and ``end`` (both are inclusive)

        For more information check https://redis.io/commands/getrange
        """
        return self.execute_command("GETRANGE", key, start, end)

    def getset(self, name: KeyT, value: EncodableT) -> ResponseT:
        """
        Sets the value at key ``name`` to ``value``
        and returns the old value at key ``name`` atomically.

        As per Redis 6.2, GETSET is considered deprecated.
        Please use SET with GET parameter in new code.

        For more information check https://redis.io/commands/getset
        """
        return self.execute_command("GETSET", name, value)

    def incrby(self, name: KeyT, amount: int = 1) -> ResponseT:
        """
        Increments the value of ``key`` by ``amount``.  If no key exists,
        the value will be initialized as ``amount``

        For more information check https://redis.io/commands/incrby
        """
        return self.execute_command("INCRBY", name, amount)

    incr = incrby

    def incrbyfloat(self, name: KeyT, amount: float = 1.0) -> ResponseT:
        """
        Increments the value at key ``name`` by floating ``amount``.
        If no key exists, the value will be initialized as ``amount``

        For more information check https://redis.io/commands/incrbyfloat
        """
        return self.execute_command("INCRBYFLOAT", name, amount)

    def keys(self, pattern: PatternT = "*", **kwargs) -> ResponseT:
        """
        Returns a list of keys matching ``pattern``

        For more information check https://redis.io/commands/keys
        """
        return self.execute_command("KEYS", pattern, **kwargs)

    def lmove(
        self,
        first_list: str,
        second_list: str,
        src: str = "LEFT",
        dest: str = "RIGHT",
    ) -> ResponseT:
        """
        Atomically returns and removes the first/last element of a list,
        pushing it as the first/last element on the destination list.
        Returns the element being popped and pushed.

        For more information check https://redis.io/commands/lmove
        """
        params = [first_list, second_list, src, dest]
        return self.execute_command("LMOVE", *params)

    def blmove(
        self,
        first_list: str,
        second_list: str,
        timeout: int,
        src: str = "LEFT",
        dest: str = "RIGHT",
    ) -> ResponseT:
        """
        Blocking version of lmove.

        For more information check https://redis.io/commands/blmove
        """
        params = [first_list, second_list, src, dest, timeout]
        return self.execute_command("BLMOVE", *params)

    def mget(self, keys: KeysT, *args: EncodableT) -> ResponseT:
        """
        Returns a list of values ordered identically to ``keys``

        For more information check https://redis.io/commands/mget
        """
        from redis.client import EMPTY_RESPONSE

        args = list_or_args(keys, args)
        options = {}
        if not args:
            options[EMPTY_RESPONSE] = []
        return self.execute_command("MGET", *args, **options)

    def mset(self, mapping: Mapping[AnyKeyT, EncodableT]) -> ResponseT:
        """
        Sets key/values based on a mapping. Mapping is a dictionary of
        key/value pairs. Both keys and values should be strings or types that
        can be cast to a string via str().

        For more information check https://redis.io/commands/mset
        """
        items = []
        for pair in mapping.items():
            items.extend(pair)
        return self.execute_command("MSET", *items)

    def msetnx(self, mapping: Mapping[AnyKeyT, EncodableT]) -> ResponseT:
        """
        Sets key/values based on a mapping if none of the keys are already set.
        Mapping is a dictionary of key/value pairs. Both keys and values
        should be strings or types that can be cast to a string via str().
        Returns a boolean indicating if the operation was successful.

        For more information check https://redis.io/commands/msetnx
        """
        items = []
        for pair in mapping.items():
            items.extend(pair)
        return self.execute_command("MSETNX", *items)

    def move(self, name: KeyT, db: int) -> ResponseT:
        """
        Moves the key ``name`` to a different Redis database ``db``

        For more information check https://redis.io/commands/move
        """
        return self.execute_command("MOVE", name, db)

    def persist(self, name: KeyT) -> ResponseT:
        """
        Removes an expiration on ``name``

        For more information check https://redis.io/commands/persist
        """
        return self.execute_command("PERSIST", name)

    def pexpire(self, name: KeyT, time: ExpiryT) -> ResponseT:
        """
        Set an expire flag on key ``name`` for ``time`` milliseconds.
        ``time`` can be represented by an integer or a Python timedelta
        object.

        For more information check https://redis.io/commands/pexpire
        """
        if isinstance(time, datetime.timedelta):
            time = int(time.total_seconds() * 1000)
        return self.execute_command("PEXPIRE", name, time)

    def pexpireat(self, name: KeyT, when: AbsExpiryT) -> ResponseT:
        """
        Set an expire flag on key ``name``. ``when`` can be represented
        as an integer representing unix time in milliseconds (unix time * 1000)
        or a Python datetime object.

        For more information check https://redis.io/commands/pexpireat
        """
        if isinstance(when, datetime.datetime):
            ms = int(when.microsecond / 1000)
            when = int(time.mktime(when.timetuple())) * 1000 + ms
        return self.execute_command("PEXPIREAT", name, when)

    def psetex(
        self,
        name: KeyT,
        time_ms: ExpiryT,
        value: EncodableT,
    ):
        """
        Set the value of key ``name`` to ``value`` that expires in ``time_ms``
        milliseconds. ``time_ms`` can be represented by an integer or a Python
        timedelta object

        For more information check https://redis.io/commands/psetex
        """
        if isinstance(time_ms, datetime.timedelta):
            time_ms = int(time_ms.total_seconds() * 1000)
        return self.execute_command("PSETEX", name, time_ms, value)

    def pttl(self, name: KeyT) -> ResponseT:
        """
        Returns the number of milliseconds until the key ``name`` will expire

        For more information check https://redis.io/commands/pttl
        """
        return self.execute_command("PTTL", name)

    def hrandfield(
        self,
        key: str,
        count: int = None,
        withvalues: bool = False,
    ) -> ResponseT:
        """
        Return a random field from the hash value stored at key.

        count: if the argument is positive, return an array of distinct fields.
        If called with a negative count, the behavior changes and the command
        is allowed to return the same field multiple times. In this case,
        the number of returned fields is the absolute value of the
        specified count.
        withvalues: The optional WITHVALUES modifier changes the reply so it
        includes the respective values of the randomly selected hash fields.

        For more information check https://redis.io/commands/hrandfield
        """
        params = []
        if count is not None:
            params.append(count)
        if withvalues:
            params.append("WITHVALUES")

        return self.execute_command("HRANDFIELD", key, *params)

    def randomkey(self, **kwargs) -> ResponseT:
        """
        Returns the name of a random key

        For more information check https://redis.io/commands/randomkey
        """
        return self.execute_command("RANDOMKEY", **kwargs)

    def rename(self, src: KeyT, dst: KeyT) -> ResponseT:
        """
        Rename key ``src`` to ``dst``

        For more information check https://redis.io/commands/rename
        """
        return self.execute_command("RENAME", src, dst)

    def renamenx(self, src: KeyT, dst: KeyT):
        """
        Rename key ``src`` to ``dst`` if ``dst`` doesn't already exist

        For more information check https://redis.io/commands/renamenx
        """
        return self.execute_command("RENAMENX", src, dst)

    def restore(
        self,
        name: KeyT,
        ttl: float,
        value: EncodableT,
        replace: bool = False,
        absttl: bool = False,
        idletime: Union[int, None] = None,
        frequency: Union[int, None] = None,
    ) -> ResponseT:
        """
        Create a key using the provided serialized value, previously obtained
        using DUMP.

        ``replace`` allows an existing key on ``name`` to be overridden. If
        it's not specified an error is raised on collision.

        ``absttl`` if True, specified ``ttl`` should represent an absolute Unix
        timestamp in milliseconds in which the key will expire. (Redis 5.0 or
        greater).

        ``idletime`` Used for eviction, this is the number of seconds the
        key must be idle, prior to execution.

        ``frequency`` Used for eviction, this is the frequency counter of
        the object stored at the key, prior to execution.

        For more information check https://redis.io/commands/restore
        """
        params = [name, ttl, value]
        if replace:
            params.append("REPLACE")
        if absttl:
            params.append("ABSTTL")
        if idletime is not None:
            params.append("IDLETIME")
            try:
                params.append(int(idletime))
            except ValueError:
                raise DataError("idletimemust be an integer")

        if frequency is not None:
            params.append("FREQ")
            try:
                params.append(int(frequency))
            except ValueError:
                raise DataError("frequency must be an integer")

        return self.execute_command("RESTORE", *params)

    def set(
        self,
        name: KeyT,
        value: EncodableT,
        ex: Union[ExpiryT, None] = None,
        px: Union[ExpiryT, None] = None,
        nx: bool = False,
        xx: bool = False,
        keepttl: bool = False,
        get: bool = False,
        exat: Union[AbsExpiryT, None] = None,
        pxat: Union[AbsExpiryT, None] = None,
    ) -> ResponseT:
        """
        Set the value at key ``name`` to ``value``

        ``ex`` sets an expire flag on key ``name`` for ``ex`` seconds.

        ``px`` sets an expire flag on key ``name`` for ``px`` milliseconds.

        ``nx`` if set to True, set the value at key ``name`` to ``value`` only
            if it does not exist.

        ``xx`` if set to True, set the value at key ``name`` to ``value`` only
            if it already exists.

        ``keepttl`` if True, retain the time to live associated with the key.
            (Available since Redis 6.0)

        ``get`` if True, set the value at key ``name`` to ``value`` and return
            the old value stored at key, or None if the key did not exist.
            (Available since Redis 6.2)

        ``exat`` sets an expire flag on key ``name`` for ``ex`` seconds,
            specified in unix time.

        ``pxat`` sets an expire flag on key ``name`` for ``ex`` milliseconds,
            specified in unix time.

        For more information check https://redis.io/commands/set
        """
        pieces: list[EncodableT] = [name, value]
        options = {}
        if ex is not None:
            pieces.append("EX")
            if isinstance(ex, datetime.timedelta):
                pieces.append(int(ex.total_seconds()))
            elif isinstance(ex, int):
                pieces.append(ex)
            else:
                raise DataError("ex must be datetime.timedelta or int")
        if px is not None:
            pieces.append("PX")
            if isinstance(px, datetime.timedelta):
                pieces.append(int(px.total_seconds() * 1000))
            elif isinstance(px, int):
                pieces.append(px)
            else:
                raise DataError("px must be datetime.timedelta or int")
        if exat is not None:
            pieces.append("EXAT")
            if isinstance(exat, datetime.datetime):
                s = int(exat.microsecond / 1000000)
                exat = int(time.mktime(exat.timetuple())) + s
            pieces.append(exat)
        if pxat is not None:
            pieces.append("PXAT")
            if isinstance(pxat, datetime.datetime):
                ms = int(pxat.microsecond / 1000)
                pxat = int(time.mktime(pxat.timetuple())) * 1000 + ms
            pieces.append(pxat)
        if keepttl:
            pieces.append("KEEPTTL")

        if nx:
            pieces.append("NX")
        if xx:
            pieces.append("XX")

        if get:
            pieces.append("GET")
            options["get"] = True

        return self.execute_command("SET", *pieces, **options)

    def __setitem__(self, name: KeyT, value: EncodableT):
        self.set(name, value)

    def setbit(self, name: KeyT, offset: int, value: int) -> ResponseT:
        """
        Flag the ``offset`` in ``name`` as ``value``. Returns a boolean
        indicating the previous value of ``offset``.

        For more information check https://redis.io/commands/setbit
        """
        value = value and 1 or 0
        return self.execute_command("SETBIT", name, offset, value)

    def setex(self, name: KeyT, time: ExpiryT, value: EncodableT) -> ResponseT:
        """
        Set the value of key ``name`` to ``value`` that expires in ``time``
        seconds. ``time`` can be represented by an integer or a Python
        timedelta object.

        For more information check https://redis.io/commands/setex
        """
        if isinstance(time, datetime.timedelta):
            time = int(time.total_seconds())
        return self.execute_command("SETEX", name, time, value)

    def setnx(self, name: KeyT, value: EncodableT) -> ResponseT:
        """
        Set the value of key ``name`` to ``value`` if key doesn't exist

        For more information check https://redis.io/commands/setnx
        """
        return self.execute_command("SETNX", name, value)

    def setrange(
        self,
        name: KeyT,
        offset: int,
        value: EncodableT,
    ) -> ResponseT:
        """
        Overwrite bytes in the value of ``name`` starting at ``offset`` with
        ``value``. If ``offset`` plus the length of ``value`` exceeds the
        length of the original value, the new value will be larger than before.
        If ``offset`` exceeds the length of the original value, null bytes
        will be used to pad between the end of the previous value and the start
        of what's being injected.

        Returns the length of the new string.

        For more information check https://redis.io/commands/setrange
        """
        return self.execute_command("SETRANGE", name, offset, value)

    def stralgo(
        self,
        algo: Literal["LCS"],
        value1: KeyT,
        value2: KeyT,
        specific_argument: Union[Literal["strings"], Literal["keys"]] = "strings",
        len: bool = False,
        idx: bool = False,
        minmatchlen: Union[int, None] = None,
        withmatchlen: bool = False,
        **kwargs,
    ) -> ResponseT:
        """
        Implements complex algorithms that operate on strings.
        Right now the only algorithm implemented is the LCS algorithm
        (longest common substring). However new algorithms could be
        implemented in the future.

        ``algo`` Right now must be LCS
        ``value1`` and ``value2`` Can be two strings or two keys
        ``specific_argument`` Specifying if the arguments to the algorithm
        will be keys or strings. strings is the default.
        ``len`` Returns just the len of the match.
        ``idx`` Returns the match positions in each string.
        ``minmatchlen`` Restrict the list of matches to the ones of a given
        minimal length. Can be provided only when ``idx`` set to True.
        ``withmatchlen`` Returns the matches with the len of the match.
        Can be provided only when ``idx`` set to True.

        For more information check https://redis.io/commands/stralgo
        """
        # check validity
        supported_algo = ["LCS"]
        if algo not in supported_algo:
            supported_algos_str = ", ".join(supported_algo)
            raise DataError(f"The supported algorithms are: {supported_algos_str}")
        if specific_argument not in ["keys", "strings"]:
            raise DataError("specific_argument can be only keys or strings")
        if len and idx:
            raise DataError("len and idx cannot be provided together.")

        pieces: list[EncodableT] = [algo, specific_argument.upper(), value1, value2]
        if len:
            pieces.append(b"LEN")
        if idx:
            pieces.append(b"IDX")
        try:
            int(minmatchlen)
            pieces.extend([b"MINMATCHLEN", minmatchlen])
        except TypeError:
            pass
        if withmatchlen:
            pieces.append(b"WITHMATCHLEN")

        return self.execute_command(
            "STRALGO",
            *pieces,
            len=len,
            idx=idx,
            minmatchlen=minmatchlen,
            withmatchlen=withmatchlen,
            **kwargs,
        )

    def strlen(self, name: KeyT) -> ResponseT:
        """
        Return the number of bytes stored in the value of ``name``

        For more information check https://redis.io/commands/strlen
        """
        return self.execute_command("STRLEN", name)

    def substr(self, name: KeyT, start: int, end: int = -1) -> ResponseT:
        """
        Return a substring of the string at key ``name``. ``start`` and ``end``
        are 0-based integers specifying the portion of the string to return.
        """
        return self.execute_command("SUBSTR", name, start, end)

    def touch(self, *args: KeyT) -> ResponseT:
        """
        Alters the last access time of a key(s) ``*args``. A key is ignored
        if it does not exist.

        For more information check https://redis.io/commands/touch
        """
        return self.execute_command("TOUCH", *args)

    def ttl(self, name: KeyT) -> ResponseT:
        """
        Returns the number of seconds until the key ``name`` will expire

        For more information check https://redis.io/commands/ttl
        """
        return self.execute_command("TTL", name)

    def type(self, name: KeyT) -> ResponseT:
        """
        Returns the type of key ``name``

        For more information check https://redis.io/commands/type
        """
        return self.execute_command("TYPE", name)

    def watch(self, *names: KeyT) -> None:
        """
        Watches the values at keys ``names``, or None if the key doesn't exist

        For more information check https://redis.io/commands/watch
        """
        warnings.warn(DeprecationWarning("Call WATCH from a Pipeline object"))

    def unwatch(self) -> None:
        """
        Unwatches the value at key ``name``, or None of the key doesn't exist

        For more information check https://redis.io/commands/unwatch
        """
        warnings.warn(DeprecationWarning("Call UNWATCH from a Pipeline object"))

    def unlink(self, *names: KeyT) -> ResponseT:
        """
        Unlink one or more keys specified by ``names``

        For more information check https://redis.io/commands/unlink
        """
        return self.execute_command("UNLINK", *names)

    def lcs(
        self,
        key1: str,
        key2: str,
        len: Optional[bool] = False,
        idx: Optional[bool] = False,
        minmatchlen: Optional[int] = 0,
        withmatchlen: Optional[bool] = False,
    ) -> Union[str, int, list]:
        """
        Find the longest common subsequence between ``key1`` and ``key2``.
        If ``len`` is true the length of the match will will be returned.
        If ``idx`` is true the match position in each strings will be returned.
        ``minmatchlen`` restrict the list of matches to the ones of
        the given ``minmatchlen``.
        If ``withmatchlen`` the length of the match also will be returned.
        For more information check https://redis.io/commands/lcs
        """
        pieces = [key1, key2]
        if len:
            pieces.append("LEN")
        if idx:
            pieces.append("IDX")
        if minmatchlen != 0:
            pieces.extend(["MINMATCHLEN", minmatchlen])
        if withmatchlen:
            pieces.append("WITHMATCHLEN")
        return self.execute_command("LCS", *pieces)


class AsyncBasicKeyCommands(BasicKeyCommands):
    def __delitem__(self, name: KeyT):
        raise TypeError("Async Redis client does not support class deletion")

    def __contains__(self, name: KeyT):
        raise TypeError("Async Redis client does not support class inclusion")

    def __getitem__(self, name: KeyT):
        raise TypeError("Async Redis client does not support class retrieval")

    def __setitem__(self, name: KeyT, value: EncodableT):
        raise TypeError("Async Redis client does not support class assignment")

    async def watch(self, *names: KeyT) -> None:
        return super().watch(*names)

    async def unwatch(self) -> None:
        return super().unwatch()


class ListCommands(CommandsProtocol):
    """
    Redis commands for List data type.
    see: https://redis.io/topics/data-types#lists
    """

    def blpop(self, keys: List, timeout: Optional[int] = 0) -> List:
        """
        LPOP a value off of the first non-empty list
        named in the ``keys`` list.

        If none of the lists in ``keys`` has a value to LPOP, then block
        for ``timeout`` seconds, or until a value gets pushed on to one
        of the lists.

        If timeout is 0, then block indefinitely.

        For more information check https://redis.io/commands/blpop
        """
        if timeout is None:
            timeout = 0
        keys = list_or_args(keys, None)
        keys.append(timeout)
        return self.execute_command("BLPOP", *keys)

    def brpop(self, keys: List, timeout: Optional[int] = 0) -> List:
        """
        RPOP a value off of the first non-empty list
        named in the ``keys`` list.

        If none of the lists in ``keys`` has a value to RPOP, then block
        for ``timeout`` seconds, or until a value gets pushed on to one
        of the lists.

        If timeout is 0, then block indefinitely.

        For more information check https://redis.io/commands/brpop
        """
        if timeout is None:
            timeout = 0
        keys = list_or_args(keys, None)
        keys.append(timeout)
        return self.execute_command("BRPOP", *keys)

    def brpoplpush(
        self, src: str, dst: str, timeout: Optional[int] = 0
    ) -> Optional[str]:
        """
        Pop a value off the tail of ``src``, push it on the head of ``dst``
        and then return it.

        This command blocks until a value is in ``src`` or until ``timeout``
        seconds elapse, whichever is first. A ``timeout`` value of 0 blocks
        forever.

        For more information check https://redis.io/commands/brpoplpush
        """
        if timeout is None:
            timeout = 0
        return self.execute_command("BRPOPLPUSH", src, dst, timeout)

    def blmpop(
        self,
        timeout: float,
        numkeys: int,
        *args: List[str],
        direction: str,
        count: Optional[int] = 1,
    ) -> Optional[list]:
        """
        Pop ``count`` values (default 1) from first non-empty in the list
        of provided key names.

        When all lists are empty this command blocks the connection until another
        client pushes to it or until the timeout, timeout of 0 blocks indefinitely

        For more information check https://redis.io/commands/blmpop
        """
        args = [timeout, numkeys, *args, direction, "COUNT", count]

        return self.execute_command("BLMPOP", *args)

    def lmpop(
        self,
        num_keys: int,
        *args: List[str],
        direction: str = None,
        count: Optional[int] = 1,
    ) -> List:
        """
        Pop ``count`` values (default 1) first non-empty list key from the list
        of args provided key names.

        For more information check https://redis.io/commands/lmpop
        """
        args = [num_keys] + list(args) + [direction]
        if count != 1:
            args.extend(["COUNT", count])

        return self.execute_command("LMPOP", *args)

    def lindex(self, name: str, index: int) -> Optional[str]:
        """
        Return the item from list ``name`` at position ``index``

        Negative indexes are supported and will return an item at the
        end of the list

        For more information check https://redis.io/commands/lindex
        """
        return self.execute_command("LINDEX", name, index)

    def linsert(self, name: str, where: str, refvalue: str, value: str) -> int:
        """
        Insert ``value`` in list ``name`` either immediately before or after
        [``where``] ``refvalue``

        Returns the new length of the list on success or -1 if ``refvalue``
        is not in the list.

        For more information check https://redis.io/commands/linsert
        """
        return self.execute_command("LINSERT", name, where, refvalue, value)

    def llen(self, name: str) -> int:
        """
        Return the length of the list ``name``

        For more information check https://redis.io/commands/llen
        """
        return self.execute_command("LLEN", name)

    def lpop(self, name: str, count: Optional[int] = None) -> Union[str, List, None]:
        """
        Removes and returns the first elements of the list ``name``.

        By default, the command pops a single element from the beginning of
        the list. When provided with the optional ``count`` argument, the reply
        will consist of up to count elements, depending on the list's length.

        For more information check https://redis.io/commands/lpop
        """
        if count is not None:
            return self.execute_command("LPOP", name, count)
        else:
            return self.execute_command("LPOP", name)

    def lpush(self, name: str, *values: List) -> int:
        """
        Push ``values`` onto the head of the list ``name``

        For more information check https://redis.io/commands/lpush
        """
        return self.execute_command("LPUSH", name, *values)

    def lpushx(self, name: str, *values: List) -> int:
        """
        Push ``value`` onto the head of the list ``name`` if ``name`` exists

        For more information check https://redis.io/commands/lpushx
        """
        return self.execute_command("LPUSHX", name, *values)

    def lrange(self, name: str, start: int, end: int) -> List:
        """
        Return a slice of the list ``name`` between
        position ``start`` and ``end``

        ``start`` and ``end`` can be negative numbers just like
        Python slicing notation

        For more information check https://redis.io/commands/lrange
        """
        return self.execute_command("LRANGE", name, start, end)

    def lrem(self, name: str, count: int, value: str) -> int:
        """
        Remove the first ``count`` occurrences of elements equal to ``value``
        from the list stored at ``name``.

        The count argument influences the operation in the following ways:
            count > 0: Remove elements equal to value moving from head to tail.
            count < 0: Remove elements equal to value moving from tail to head.
            count = 0: Remove all elements equal to value.

            For more information check https://redis.io/commands/lrem
        """
        return self.execute_command("LREM", name, count, value)

    def lset(self, name: str, index: int, value: str) -> str:
        """
        Set element at ``index`` of list ``name`` to ``value``

        For more information check https://redis.io/commands/lset
        """
        return self.execute_command("LSET", name, index, value)

    def ltrim(self, name: str, start: int, end: int) -> str:
        """
        Trim the list ``name``, removing all values not within the slice
        between ``start`` and ``end``

        ``start`` and ``end`` can be negative numbers just like
        Python slicing notation

        For more information check https://redis.io/commands/ltrim
        """
        return self.execute_command("LTRIM", name, start, end)

    def rpop(self, name: str, count: Optional[int] = None) -> Union[str, List, None]:
        """
        Removes and returns the last elements of the list ``name``.

        By default, the command pops a single element from the end of the list.
        When provided with the optional ``count`` argument, the reply will
        consist of up to count elements, depending on the list's length.

        For more information check https://redis.io/commands/rpop
        """
        if count is not None:
            return self.execute_command("RPOP", name, count)
        else:
            return self.execute_command("RPOP", name)

    def rpoplpush(self, src: str, dst: str) -> str:
        """
        RPOP a value off of the ``src`` list and atomically LPUSH it
        on to the ``dst`` list.  Returns the value.

        For more information check https://redis.io/commands/rpoplpush
        """
        return self.execute_command("RPOPLPUSH", src, dst)

    def rpush(self, name: str, *values: List) -> int:
        """
        Push ``values`` onto the tail of the list ``name``

        For more information check https://redis.io/commands/rpush
        """
        return self.execute_command("RPUSH", name, *values)

    def rpushx(self, name: str, value: str) -> int:
        """
        Push ``value`` onto the tail of the list ``name`` if ``name`` exists

        For more information check https://redis.io/commands/rpushx
        """
        return self.execute_command("RPUSHX", name, value)

    def lpos(
        self,
        name: str,
        value: str,
        rank: Optional[int] = None,
        count: Optional[int] = None,
        maxlen: Optional[int] = None,
    ) -> Union[str, List, None]:
        """
        Get position of ``value`` within the list ``name``

         If specified, ``rank`` indicates the "rank" of the first element to
         return in case there are multiple copies of ``value`` in the list.
         By default, LPOS returns the position of the first occurrence of
         ``value`` in the list. When ``rank`` 2, LPOS returns the position of
         the second ``value`` in the list. If ``rank`` is negative, LPOS
         searches the list in reverse. For example, -1 would return the
         position of the last occurrence of ``value`` and -2 would return the
         position of the next to last occurrence of ``value``.

         If specified, ``count`` indicates that LPOS should return a list of
         up to ``count`` positions. A ``count`` of 2 would return a list of
         up to 2 positions. A ``count`` of 0 returns a list of all positions
         matching ``value``. When ``count`` is specified and but ``value``
         does not exist in the list, an empty list is returned.

         If specified, ``maxlen`` indicates the maximum number of list
         elements to scan. A ``maxlen`` of 1000 will only return the
         position(s) of items within the first 1000 entries in the list.
         A ``maxlen`` of 0 (the default) will scan the entire list.

         For more information check https://redis.io/commands/lpos
        """
        pieces: list[EncodableT] = [name, value]
        if rank is not None:
            pieces.extend(["RANK", rank])

        if count is not None:
            pieces.extend(["COUNT", count])

        if maxlen is not None:
            pieces.extend(["MAXLEN", maxlen])

        return self.execute_command("LPOS", *pieces)

    def sort(
        self,
        name: str,
        start: Optional[int] = None,
        num: Optional[int] = None,
        by: Optional[str] = None,
        get: Optional[List[str]] = None,
        desc: bool = False,
        alpha: bool = False,
        store: Optional[str] = None,
        groups: Optional[bool] = False,
    ) -> Union[List, int]:
        """
        Sort and return the list, set or sorted set at ``name``.

        ``start`` and ``num`` allow for paging through the sorted data

        ``by`` allows using an external key to weight and sort the items.
            Use an "*" to indicate where in the key the item value is located

        ``get`` allows for returning items from external keys rather than the
            sorted data itself.  Use an "*" to indicate where in the key
            the item value is located

        ``desc`` allows for reversing the sort

        ``alpha`` allows for sorting lexicographically rather than numerically

        ``store`` allows for storing the result of the sort into
            the key ``store``

        ``groups`` if set to True and if ``get`` contains at least two
            elements, sort will return a list of tuples, each containing the
            values fetched from the arguments to ``get``.

        For more information check https://redis.io/commands/sort
        """
        if (start is not None and num is None) or (num is not None and start is None):
            raise DataError("``start`` and ``num`` must both be specified")

        pieces: list[EncodableT] = [name]
        if by is not None:
            pieces.extend([b"BY", by])
        if start is not None and num is not None:
            pieces.extend([b"LIMIT", start, num])
        if get is not None:
            # If get is a string assume we want to get a single value.
            # Otherwise assume it's an interable and we want to get multiple
            # values. We can't just iterate blindly because strings are
            # iterable.
            if isinstance(get, (bytes, str)):
                pieces.extend([b"GET", get])
            else:
                for g in get:
                    pieces.extend([b"GET", g])
        if desc:
            pieces.append(b"DESC")
        if alpha:
            pieces.append(b"ALPHA")
        if store is not None:
            pieces.extend([b"STORE", store])
        if groups:
            if not get or isinstance(get, (bytes, str)) or len(get) < 2:
                raise DataError(
                    'when using "groups" the "get" argument '
                    "must be specified and contain at least "
                    "two keys"
                )

        options = {"groups": len(get) if groups else None}
        return self.execute_command("SORT", *pieces, **options)


AsyncListCommands = ListCommands


class ScanCommands(CommandsProtocol):
    """
    Redis SCAN commands.
    see: https://redis.io/commands/scan
    """

    def scan(
        self,
        cursor: int = 0,
        match: Union[PatternT, None] = None,
        count: Union[int, None] = None,
        _type: Union[str, None] = None,
        **kwargs,
    ) -> ResponseT:
        """
        Incrementally return lists of key names. Also return a cursor
        indicating the scan position.

        ``match`` allows for filtering the keys by pattern

        ``count`` provides a hint to Redis about the number of keys to
            return per batch.

        ``_type`` filters the returned values by a particular Redis type.
            Stock Redis instances allow for the following types:
            HASH, LIST, SET, STREAM, STRING, ZSET
            Additionally, Redis modules can expose other types as well.

        For more information check https://redis.io/commands/scan
        """
        pieces: list[EncodableT] = [cursor]
        if match is not None:
            pieces.extend([b"MATCH", match])
        if count is not None:
            pieces.extend([b"COUNT", count])
        if _type is not None:
            pieces.extend([b"TYPE", _type])
        return self.execute_command("SCAN", *pieces, **kwargs)

    def scan_iter(
        self,
        match: Union[PatternT, None] = None,
        count: Union[int, None] = None,
        _type: Union[str, None] = None,
        **kwargs,
    ) -> Iterator:
        """
        Make an iterator using the SCAN command so that the client doesn't
        need to remember the cursor position.

        ``match`` allows for filtering the keys by pattern

        ``count`` provides a hint to Redis about the number of keys to
            return per batch.

        ``_type`` filters the returned values by a particular Redis type.
            Stock Redis instances allow for the following types:
            HASH, LIST, SET, STREAM, STRING, ZSET
            Additionally, Redis modules can expose other types as well.
        """
        cursor = "0"
        while cursor != 0:
            cursor, data = self.scan(
                cursor=cursor, match=match, count=count, _type=_type, **kwargs
            )
            yield from data

    def sscan(
        self,
        name: KeyT,
        cursor: int = 0,
        match: Union[PatternT, None] = None,
        count: Union[int, None] = None,
    ) -> ResponseT:
        """
        Incrementally return lists of elements in a set. Also return a cursor
        indicating the scan position.

        ``match`` allows for filtering the keys by pattern

        ``count`` allows for hint the minimum number of returns

        For more information check https://redis.io/commands/sscan
        """
        pieces: list[EncodableT] = [name, cursor]
        if match is not None:
            pieces.extend([b"MATCH", match])
        if count is not None:
            pieces.extend([b"COUNT", count])
        return self.execute_command("SSCAN", *pieces)

    def sscan_iter(
        self,
        name: KeyT,
        match: Union[PatternT, None] = None,
        count: Union[int, None] = None,
    ) -> Iterator:
        """
        Make an iterator using the SSCAN command so that the client doesn't
        need to remember the cursor position.

        ``match`` allows for filtering the keys by pattern

        ``count`` allows for hint the minimum number of returns
        """
        cursor = "0"
        while cursor != 0:
            cursor, data = self.sscan(name, cursor=cursor, match=match, count=count)
            yield from data

    def hscan(
        self,
        name: KeyT,
        cursor: int = 0,
        match: Union[PatternT, None] = None,
        count: Union[int, None] = None,
    ) -> ResponseT:
        """
        Incrementally return key/value slices in a hash. Also return a cursor
        indicating the scan position.

        ``match`` allows for filtering the keys by pattern

        ``count`` allows for hint the minimum number of returns

        For more information check https://redis.io/commands/hscan
        """
        pieces: list[EncodableT] = [name, cursor]
        if match is not None:
            pieces.extend([b"MATCH", match])
        if count is not None:
            pieces.extend([b"COUNT", count])
        return self.execute_command("HSCAN", *pieces)

    def hscan_iter(
        self,
        name: str,
        match: Union[PatternT, None] = None,
        count: Union[int, None] = None,
    ) -> Iterator:
        """
        Make an iterator using the HSCAN command so that the client doesn't
        need to remember the cursor position.

        ``match`` allows for filtering the keys by pattern

        ``count`` allows for hint the minimum number of returns
        """
        cursor = "0"
        while cursor != 0:
            cursor, data = self.hscan(name, cursor=cursor, match=match, count=count)
            yield from data.items()

    def zscan(
        self,
        name: KeyT,
        cursor: int = 0,
        match: Union[PatternT, None] = None,
        count: Union[int, None] = None,
        score_cast_func: Union[type, Callable] = float,
    ) -> ResponseT:
        """
        Incrementally return lists of elements in a sorted set. Also return a
        cursor indicating the scan position.

        ``match`` allows for filtering the keys by pattern

        ``count`` allows for hint the minimum number of returns

        ``score_cast_func`` a callable used to cast the score return value

        For more information check https://redis.io/commands/zscan
        """
        pieces = [name, cursor]
        if match is not None:
            pieces.extend([b"MATCH", match])
        if count is not None:
            pieces.extend([b"COUNT", count])
        options = {"score_cast_func": score_cast_func}
        return self.execute_command("ZSCAN", *pieces, **options)

    def zscan_iter(
        self,
        name: KeyT,
        match: Union[PatternT, None] = None,
        count: Union[int, None] = None,
        score_cast_func: Union[type, Callable] = float,
    ) -> Iterator:
        """
        Make an iterator using the ZSCAN command so that the client doesn't
        need to remember the cursor position.

        ``match`` allows for filtering the keys by pattern

        ``count`` allows for hint the minimum number of returns

        ``score_cast_func`` a callable used to cast the score return value
        """
        cursor = "0"
        while cursor != 0:
            cursor, data = self.zscan(
                name,
                cursor=cursor,
                match=match,
                count=count,
                score_cast_func=score_cast_func,
            )
            yield from data


class AsyncScanCommands(ScanCommands):
    async def scan_iter(
        self,
        match: Union[PatternT, None] = None,
        count: Union[int, None] = None,
        _type: Union[str, None] = None,
        **kwargs,
    ) -> AsyncIterator:
        """
        Make an iterator using the SCAN command so that the client doesn't
        need to remember the cursor position.

        ``match`` allows for filtering the keys by pattern

        ``count`` provides a hint to Redis about the number of keys to
            return per batch.

        ``_type`` filters the returned values by a particular Redis type.
            Stock Redis instances allow for the following types:
            HASH, LIST, SET, STREAM, STRING, ZSET
            Additionally, Redis modules can expose other types as well.
        """
        cursor = "0"
        while cursor != 0:
            cursor, data = await self.scan(
                cursor=cursor, match=match, count=count, _type=_type, **kwargs
            )
            for d in data:
                yield d

    async def sscan_iter(
        self,
        name: KeyT,
        match: Union[PatternT, None] = None,
        count: Union[int, None] = None,
    ) -> AsyncIterator:
        """
        Make an iterator using the SSCAN command so that the client doesn't
        need to remember the cursor position.

        ``match`` allows for filtering the keys by pattern

        ``count`` allows for hint the minimum number of returns
        """
        cursor = "0"
        while cursor != 0:
            cursor, data = await self.sscan(
                name, cursor=cursor, match=match, count=count
            )
            for d in data:
                yield d

    async def hscan_iter(
        self,
        name: str,
        match: Union[PatternT, None] = None,
        count: Union[int, None] = None,
    ) -> AsyncIterator:
        """
        Make an iterator using the HSCAN command so that the client doesn't
        need to remember the cursor position.

        ``match`` allows for filtering the keys by pattern

        ``count`` allows for hint the minimum number of returns
        """
        cursor = "0"
        while cursor != 0:
            cursor, data = await self.hscan(
                name, cursor=cursor, match=match, count=count
            )
            for it in data.items():
                yield it

    async def zscan_iter(
        self,
        name: KeyT,
        match: Union[PatternT, None] = None,
        count: Union[int, None] = None,
        score_cast_func: Union[type, Callable] = float,
    ) -> AsyncIterator:
        """
        Make an iterator using the ZSCAN command so that the client doesn't
        need to remember the cursor position.

        ``match`` allows for filtering the keys by pattern

        ``count`` allows for hint the minimum number of returns

        ``score_cast_func`` a callable used to cast the score return value
        """
        cursor = "0"
        while cursor != 0:
            cursor, data = await self.zscan(
                name,
                cursor=cursor,
                match=match,
                count=count,
                score_cast_func=score_cast_func,
            )
            for d in data:
                yield d


class SetCommands(CommandsProtocol):
    """
    Redis commands for Set data type.
    see: https://redis.io/topics/data-types#sets
    """

    def sadd(self, name: str, *values: List) -> int:
        """
        Add ``value(s)`` to set ``name``

        For more information check https://redis.io/commands/sadd
        """
        return self.execute_command("SADD", name, *values)

    def scard(self, name: str) -> int:
        """
        Return the number of elements in set ``name``

        For more information check https://redis.io/commands/scard
        """
        return self.execute_command("SCARD", name)

    def sdiff(self, keys: List, *args: List) -> List:
        """
        Return the difference of sets specified by ``keys``

        For more information check https://redis.io/commands/sdiff
        """
        args = list_or_args(keys, args)
        return self.execute_command("SDIFF", *args)

    def sdiffstore(self, dest: str, keys: List, *args: List) -> int:
        """
        Store the difference of sets specified by ``keys`` into a new
        set named ``dest``.  Returns the number of keys in the new set.

        For more information check https://redis.io/commands/sdiffstore
        """
        args = list_or_args(keys, args)
        return self.execute_command("SDIFFSTORE", dest, *args)

    def sinter(self, keys: List, *args: List) -> List:
        """
        Return the intersection of sets specified by ``keys``

        For more information check https://redis.io/commands/sinter
        """
        args = list_or_args(keys, args)
        return self.execute_command("SINTER", *args)

    def sintercard(self, numkeys: int, keys: List[str], limit: int = 0) -> int:
        """
        Return the cardinality of the intersect of multiple sets specified by ``keys`.

        When LIMIT provided (defaults to 0 and means unlimited), if the intersection
        cardinality reaches limit partway through the computation, the algorithm will
        exit and yield limit as the cardinality

        For more information check https://redis.io/commands/sintercard
        """
        args = [numkeys, *keys, "LIMIT", limit]
        return self.execute_command("SINTERCARD", *args)

    def sinterstore(self, dest: str, keys: List, *args: List) -> int:
        """
        Store the intersection of sets specified by ``keys`` into a new
        set named ``dest``.  Returns the number of keys in the new set.

        For more information check https://redis.io/commands/sinterstore
        """
        args = list_or_args(keys, args)
        return self.execute_command("SINTERSTORE", dest, *args)

    def sismember(self, name: str, value: str) -> bool:
        """
        Return a boolean indicating if ``value`` is a member of set ``name``

        For more information check https://redis.io/commands/sismember
        """
        return self.execute_command("SISMEMBER", name, value)

    def smembers(self, name: str) -> List:
        """
        Return all members of the set ``name``

        For more information check https://redis.io/commands/smembers
        """
        return self.execute_command("SMEMBERS", name)

    def smismember(self, name: str, values: List, *args: List) -> List[bool]:
        """
        Return whether each value in ``values`` is a member of the set ``name``
        as a list of ``bool`` in the order of ``values``

        For more information check https://redis.io/commands/smismember
        """
        args = list_or_args(values, args)
        return self.execute_command("SMISMEMBER", name, *args)

    def smove(self, src: str, dst: str, value: str) -> bool:
        """
        Move ``value`` from set ``src`` to set ``dst`` atomically

        For more information check https://redis.io/commands/smove
        """
        return self.execute_command("SMOVE", src, dst, value)

    def spop(self, name: str, count: Optional[int] = None) -> Union[str, List, None]:
        """
        Remove and return a random member of set ``name``

        For more information check https://redis.io/commands/spop
        """
        args = (count is not None) and [count] or []
        return self.execute_command("SPOP", name, *args)

    def srandmember(
        self,
        name: str,
        number: Optional[int] = None,
    ) -> Union[str, List, None]:
        """
        If ``number`` is None, returns a random member of set ``name``.

        If ``number`` is supplied, returns a list of ``number`` random
        members of set ``name``. Note this is only available when running
        Redis 2.6+.

        For more information check https://redis.io/commands/srandmember
        """
        args = (number is not None) and [number] or []
        return self.execute_command("SRANDMEMBER", name, *args)

    def srem(self, name: str, *values: List) -> int:
        """
        Remove ``values`` from set ``name``

        For more information check https://redis.io/commands/srem
        """
        return self.execute_command("SREM", name, *values)

    def sunion(self, keys: List, *args: List) -> List:
        """
        Return the union of sets specified by ``keys``

        For more information check https://redis.io/commands/sunion
        """
        args = list_or_args(keys, args)
        return self.execute_command("SUNION", *args)

    def sunionstore(self, dest: str, keys: List, *args: List) -> int:
        """
        Store the union of sets specified by ``keys`` into a new
        set named ``dest``.  Returns the number of keys in the new set.

        For more information check https://redis.io/commands/sunionstore
        """
        args = list_or_args(keys, args)
        return self.execute_command("SUNIONSTORE", dest, *args)


AsyncSetCommands = SetCommands


class StreamCommands(CommandsProtocol):
    """
    Redis commands for Stream data type.
    see: https://redis.io/topics/streams-intro
    """

    def xack(
        self,
        name: KeyT,
        groupname: GroupT,
        *ids: StreamIdT,
    ) -> ResponseT:
        """
        Acknowledges the successful processing of one or more messages.
        name: name of the stream.
        groupname: name of the consumer group.
        *ids: message ids to acknowledge.

        For more information check https://redis.io/commands/xack
        """
        return self.execute_command("XACK", name, groupname, *ids)

    def xadd(
        self,
        name: KeyT,
        fields: Dict[FieldT, EncodableT],
        id: StreamIdT = "*",
        maxlen: Union[int, None] = None,
        approximate: bool = True,
        nomkstream: bool = False,
        minid: Union[StreamIdT, None] = None,
        limit: Union[int, None] = None,
    ) -> ResponseT:
        """
        Add to a stream.
        name: name of the stream
        fields: dict of field/value pairs to insert into the stream
        id: Location to insert this record. By default it is appended.
        maxlen: truncate old stream members beyond this size.
        Can't be specified with minid.
        approximate: actual stream length may be slightly more than maxlen
        nomkstream: When set to true, do not make a stream
        minid: the minimum id in the stream to query.
        Can't be specified with maxlen.
        limit: specifies the maximum number of entries to retrieve

        For more information check https://redis.io/commands/xadd
        """
        pieces: list[EncodableT] = []
        if maxlen is not None and minid is not None:
            raise DataError(
                "Only one of ```maxlen``` or ```minid``` " "may be specified"
            )

        if maxlen is not None:
            if not isinstance(maxlen, int) or maxlen < 1:
                raise DataError("XADD maxlen must be a positive integer")
            pieces.append(b"MAXLEN")
            if approximate:
                pieces.append(b"~")
            pieces.append(str(maxlen))
        if minid is not None:
            pieces.append(b"MINID")
            if approximate:
                pieces.append(b"~")
            pieces.append(minid)
        if limit is not None:
            pieces.extend([b"LIMIT", limit])
        if nomkstream:
            pieces.append(b"NOMKSTREAM")
        pieces.append(id)
        if not isinstance(fields, dict) or len(fields) == 0:
            raise DataError("XADD fields must be a non-empty dict")
        for pair in fields.items():
            pieces.extend(pair)
        return self.execute_command("XADD", name, *pieces)

    def xautoclaim(
        self,
        name: KeyT,
        groupname: GroupT,
        consumername: ConsumerT,
        min_idle_time: int,
        start_id: int = 0,
        count: Union[int, None] = None,
        justid: bool = False,
    ) -> ResponseT:
        """
        Transfers ownership of pending stream entries that match the specified
        criteria. Conceptually, equivalent to calling XPENDING and then XCLAIM,
        but provides a more straightforward way to deal with message delivery
        failures via SCAN-like semantics.
        name: name of the stream.
        groupname: name of the consumer group.
        consumername: name of a consumer that claims the message.
        min_idle_time: filter messages that were idle less than this amount of
        milliseconds.
        start_id: filter messages with equal or greater ID.
        count: optional integer, upper limit of the number of entries that the
        command attempts to claim. Set to 100 by default.
        justid: optional boolean, false by default. Return just an array of IDs
        of messages successfully claimed, without returning the actual message

        For more information check https://redis.io/commands/xautoclaim
        """
        try:
            if int(min_idle_time) < 0:
                raise DataError(
                    "XAUTOCLAIM min_idle_time must be a non" "negative integer"
                )
        except TypeError:
            pass

        kwargs = {}
        pieces = [name, groupname, consumername, min_idle_time, start_id]

        try:
            if int(count) < 0:
                raise DataError("XPENDING count must be a integer >= 0")
            pieces.extend([b"COUNT", count])
        except TypeError:
            pass
        if justid:
            pieces.append(b"JUSTID")
            kwargs["parse_justid"] = True

        return self.execute_command("XAUTOCLAIM", *pieces, **kwargs)

    def xclaim(
        self,
        name: KeyT,
        groupname: GroupT,
        consumername: ConsumerT,
        min_idle_time: int,
        message_ids: [List[StreamIdT], Tuple[StreamIdT]],
        idle: Union[int, None] = None,
        time: Union[int, None] = None,
        retrycount: Union[int, None] = None,
        force: bool = False,
        justid: bool = False,
    ) -> ResponseT:
        """
        Changes the ownership of a pending message.
        name: name of the stream.
        groupname: name of the consumer group.
        consumername: name of a consumer that claims the message.
        min_idle_time: filter messages that were idle less than this amount of
        milliseconds
        message_ids: non-empty list or tuple of message IDs to claim
        idle: optional. Set the idle time (last time it was delivered) of the
         message in ms
        time: optional integer. This is the same as idle but instead of a
         relative amount of milliseconds, it sets the idle time to a specific
         Unix time (in milliseconds).
        retrycount: optional integer. set the retry counter to the specified
         value. This counter is incremented every time a message is delivered
         again.
        force: optional boolean, false by default. Creates the pending message
         entry in the PEL even if certain specified IDs are not already in the
         PEL assigned to a different client.
        justid: optional boolean, false by default. Return just an array of IDs
         of messages successfully claimed, without returning the actual message

         For more information check https://redis.io/commands/xclaim
        """
        if not isinstance(min_idle_time, int) or min_idle_time < 0:
            raise DataError("XCLAIM min_idle_time must be a non negative " "integer")
        if not isinstance(message_ids, (list, tuple)) or not message_ids:
            raise DataError(
                "XCLAIM message_ids must be a non empty list or "
                "tuple of message IDs to claim"
            )

        kwargs = {}
        pieces: list[EncodableT] = [name, groupname, consumername, str(min_idle_time)]
        pieces.extend(list(message_ids))

        if idle is not None:
            if not isinstance(idle, int):
                raise DataError("XCLAIM idle must be an integer")
            pieces.extend((b"IDLE", str(idle)))
        if time is not None:
            if not isinstance(time, int):
                raise DataError("XCLAIM time must be an integer")
            pieces.extend((b"TIME", str(time)))
        if retrycount is not None:
            if not isinstance(retrycount, int):
                raise DataError("XCLAIM retrycount must be an integer")
            pieces.extend((b"RETRYCOUNT", str(retrycount)))

        if force:
            if not isinstance(force, bool):
                raise DataError("XCLAIM force must be a boolean")
            pieces.append(b"FORCE")
        if justid:
            if not isinstance(justid, bool):
                raise DataError("XCLAIM justid must be a boolean")
            pieces.append(b"JUSTID")
            kwargs["parse_justid"] = True
        return self.execute_command("XCLAIM", *pieces, **kwargs)

    def xdel(self, name: KeyT, *ids: StreamIdT) -> ResponseT:
        """
        Deletes one or more messages from a stream.
        name: name of the stream.
        *ids: message ids to delete.

        For more information check https://redis.io/commands/xdel
        """
        return self.execute_command("XDEL", name, *ids)

    def xgroup_create(
        self,
        name: KeyT,
        groupname: GroupT,
        id: StreamIdT = "$",
        mkstream: bool = False,
    ) -> ResponseT:
        """
        Create a new consumer group associated with a stream.
        name: name of the stream.
        groupname: name of the consumer group.
        id: ID of the last item in the stream to consider already delivered.

        For more information check https://redis.io/commands/xgroup-create
        """
        pieces: list[EncodableT] = ["XGROUP CREATE", name, groupname, id]
        if mkstream:
            pieces.append(b"MKSTREAM")
        return self.execute_command(*pieces)

    def xgroup_delconsumer(
        self,
        name: KeyT,
        groupname: GroupT,
        consumername: ConsumerT,
    ) -> ResponseT:
        """
        Remove a specific consumer from a consumer group.
        Returns the number of pending messages that the consumer had before it
        was deleted.
        name: name of the stream.
        groupname: name of the consumer group.
        consumername: name of consumer to delete

        For more information check https://redis.io/commands/xgroup-delconsumer
        """
        return self.execute_command("XGROUP DELCONSUMER", name, groupname, consumername)

    def xgroup_destroy(self, name: KeyT, groupname: GroupT) -> ResponseT:
        """
        Destroy a consumer group.
        name: name of the stream.
        groupname: name of the consumer group.

        For more information check https://redis.io/commands/xgroup-destroy
        """
        return self.execute_command("XGROUP DESTROY", name, groupname)

    def xgroup_createconsumer(
        self,
        name: KeyT,
        groupname: GroupT,
        consumername: ConsumerT,
    ) -> ResponseT:
        """
        Consumers in a consumer group are auto-created every time a new
        consumer name is mentioned by some command.
        They can be explicitly created by using this command.
        name: name of the stream.
        groupname: name of the consumer group.
        consumername: name of consumer to create.

        See: https://redis.io/commands/xgroup-createconsumer
        """
        return self.execute_command(
            "XGROUP CREATECONSUMER", name, groupname, consumername
        )

    def xgroup_setid(
        self,
        name: KeyT,
        groupname: GroupT,
        id: StreamIdT,
    ) -> ResponseT:
        """
        Set the consumer group last delivered ID to something else.
        name: name of the stream.
        groupname: name of the consumer group.
        id: ID of the last item in the stream to consider already delivered.

        For more information check https://redis.io/commands/xgroup-setid
        """
        return self.execute_command("XGROUP SETID", name, groupname, id)

    def xinfo_consumers(self, name: KeyT, groupname: GroupT) -> ResponseT:
        """
        Returns general information about the consumers in the group.
        name: name of the stream.
        groupname: name of the consumer group.

        For more information check https://redis.io/commands/xinfo-consumers
        """
        return self.execute_command("XINFO CONSUMERS", name, groupname)

    def xinfo_groups(self, name: KeyT) -> ResponseT:
        """
        Returns general information about the consumer groups of the stream.
        name: name of the stream.

        For more information check https://redis.io/commands/xinfo-groups
        """
        return self.execute_command("XINFO GROUPS", name)

    def xinfo_stream(self, name: KeyT, full: bool = False) -> ResponseT:
        """
        Returns general information about the stream.
        name: name of the stream.
        full: optional boolean, false by default. Return full summary

        For more information check https://redis.io/commands/xinfo-stream
        """
        pieces = [name]
        options = {}
        if full:
            pieces.append(b"FULL")
            options = {"full": full}
        return self.execute_command("XINFO STREAM", *pieces, **options)

    def xlen(self, name: KeyT) -> ResponseT:
        """
        Returns the number of elements in a given stream.

        For more information check https://redis.io/commands/xlen
        """
        return self.execute_command("XLEN", name)

    def xpending(self, name: KeyT, groupname: GroupT) -> ResponseT:
        """
        Returns information about pending messages of a group.
        name: name of the stream.
        groupname: name of the consumer group.

        For more information check https://redis.io/commands/xpending
        """
        return self.execute_command("XPENDING", name, groupname)

    def xpending_range(
        self,
        name: KeyT,
        groupname: GroupT,
        min: StreamIdT,
        max: StreamIdT,
        count: int,
        consumername: Union[ConsumerT, None] = None,
        idle: Union[int, None] = None,
    ) -> ResponseT:
        """
        Returns information about pending messages, in a range.

        name: name of the stream.
        groupname: name of the consumer group.
        idle: available from  version 6.2. filter entries by their
        idle-time, given in milliseconds (optional).
        min: minimum stream ID.
        max: maximum stream ID.
        count: number of messages to return
        consumername: name of a consumer to filter by (optional).
        """
        if {min, max, count} == {None}:
            if idle is not None or consumername is not None:
                raise DataError(
                    "if XPENDING is provided with idle time"
                    " or consumername, it must be provided"
                    " with min, max and count parameters"
                )
            return self.xpending(name, groupname)

        pieces = [name, groupname]
        if min is None or max is None or count is None:
            raise DataError(
                "XPENDING must be provided with min, max "
                "and count parameters, or none of them."
            )
        # idle
        try:
            if int(idle) < 0:
                raise DataError("XPENDING idle must be a integer >= 0")
            pieces.extend(["IDLE", idle])
        except TypeError:
            pass
        # count
        try:
            if int(count) < 0:
                raise DataError("XPENDING count must be a integer >= 0")
            pieces.extend([min, max, count])
        except TypeError:
            pass
        # consumername
        if consumername:
            pieces.append(consumername)

        return self.execute_command("XPENDING", *pieces, parse_detail=True)

    def xrange(
        self,
        name: KeyT,
        min: StreamIdT = "-",
        max: StreamIdT = "+",
        count: Union[int, None] = None,
    ) -> ResponseT:
        """
        Read stream values within an interval.
        name: name of the stream.
        start: first stream ID. defaults to '-',
               meaning the earliest available.
        finish: last stream ID. defaults to '+',
                meaning the latest available.
        count: if set, only return this many items, beginning with the
               earliest available.

        For more information check https://redis.io/commands/xrange
        """
        pieces = [min, max]
        if count is not None:
            if not isinstance(count, int) or count < 1:
                raise DataError("XRANGE count must be a positive integer")
            pieces.append(b"COUNT")
            pieces.append(str(count))

        return self.execute_command("XRANGE", name, *pieces)

    def xread(
        self,
        streams: Dict[KeyT, StreamIdT],
        count: Union[int, None] = None,
        block: Union[int, None] = None,
    ) -> ResponseT:
        """
        Block and monitor multiple streams for new data.
        streams: a dict of stream names to stream IDs, where
                   IDs indicate the last ID already seen.
        count: if set, only return this many items, beginning with the
               earliest available.
        block: number of milliseconds to wait, if nothing already present.

        For more information check https://redis.io/commands/xread
        """
        pieces = []
        if block is not None:
            if not isinstance(block, int) or block < 0:
                raise DataError("XREAD block must be a non-negative integer")
            pieces.append(b"BLOCK")
            pieces.append(str(block))
        if count is not None:
            if not isinstance(count, int) or count < 1:
                raise DataError("XREAD count must be a positive integer")
            pieces.append(b"COUNT")
            pieces.append(str(count))
        if not isinstance(streams, dict) or len(streams) == 0:
            raise DataError("XREAD streams must be a non empty dict")
        pieces.append(b"STREAMS")
        keys, values = zip(*streams.items())
        pieces.extend(keys)
        pieces.extend(values)
        return self.execute_command("XREAD", *pieces)

    def xreadgroup(
        self,
        groupname: str,
        consumername: str,
        streams: Dict[KeyT, StreamIdT],
        count: Union[int, None] = None,
        block: Union[int, None] = None,
        noack: bool = False,
    ) -> ResponseT:
        """
        Read from a stream via a consumer group.
        groupname: name of the consumer group.
        consumername: name of the requesting consumer.
        streams: a dict of stream names to stream IDs, where
               IDs indicate the last ID already seen.
        count: if set, only return this many items, beginning with the
               earliest available.
        block: number of milliseconds to wait, if nothing already present.
        noack: do not add messages to the PEL

        For more information check https://redis.io/commands/xreadgroup
        """
        pieces: list[EncodableT] = [b"GROUP", groupname, consumername]
        if count is not None:
            if not isinstance(count, int) or count < 1:
                raise DataError("XREADGROUP count must be a positive integer")
            pieces.append(b"COUNT")
            pieces.append(str(count))
        if block is not None:
            if not isinstance(block, int) or block < 0:
                raise DataError("XREADGROUP block must be a non-negative " "integer")
            pieces.append(b"BLOCK")
            pieces.append(str(block))
        if noack:
            pieces.append(b"NOACK")
        if not isinstance(streams, dict) or len(streams) == 0:
            raise DataError("XREADGROUP streams must be a non empty dict")
        pieces.append(b"STREAMS")
        pieces.extend(streams.keys())
        pieces.extend(streams.values())
        return self.execute_command("XREADGROUP", *pieces)

    def xrevrange(
        self,
        name: KeyT,
        max: StreamIdT = "+",
        min: StreamIdT = "-",
        count: Union[int, None] = None,
    ) -> ResponseT:
        """
        Read stream values within an interval, in reverse order.
        name: name of the stream
        start: first stream ID. defaults to '+',
               meaning the latest available.
        finish: last stream ID. defaults to '-',
                meaning the earliest available.
        count: if set, only return this many items, beginning with the
               latest available.

        For more information check https://redis.io/commands/xrevrange
        """
        pieces: list[EncodableT] = [max, min]
        if count is not None:
            if not isinstance(count, int) or count < 1:
                raise DataError("XREVRANGE count must be a positive integer")
            pieces.append(b"COUNT")
            pieces.append(str(count))

        return self.execute_command("XREVRANGE", name, *pieces)

    def xtrim(
        self,
        name: KeyT,
        maxlen: int,
        approximate: bool = True,
        minid: Union[StreamIdT, None] = None,
        limit: Union[int, None] = None,
    ) -> ResponseT:
        """
        Trims old messages from a stream.
        name: name of the stream.
        maxlen: truncate old stream messages beyond this size
        Can't be specified with minid.
        approximate: actual stream length may be slightly more than maxlen
        minid: the minimum id in the stream to query
        Can't be specified with maxlen.
        limit: specifies the maximum number of entries to retrieve

        For more information check https://redis.io/commands/xtrim
        """
        pieces: list[EncodableT] = []
        if maxlen is not None and minid is not None:
            raise DataError("Only one of ``maxlen`` or ``minid`` " "may be specified")

        if maxlen is not None:
            pieces.append(b"MAXLEN")
        if minid is not None:
            pieces.append(b"MINID")
        if approximate:
            pieces.append(b"~")
        if maxlen is not None:
            pieces.append(maxlen)
        if minid is not None:
            pieces.append(minid)
        if limit is not None:
            pieces.append(b"LIMIT")
            pieces.append(limit)

        return self.execute_command("XTRIM", name, *pieces)


AsyncStreamCommands = StreamCommands


class SortedSetCommands(CommandsProtocol):
    """
    Redis commands for Sorted Sets data type.
    see: https://redis.io/topics/data-types-intro#redis-sorted-sets
    """

    def zadd(
        self,
        name: KeyT,
        mapping: Mapping[AnyKeyT, EncodableT],
        nx: bool = False,
        xx: bool = False,
        ch: bool = False,
        incr: bool = False,
        gt: bool = None,
        lt: bool = None,
    ) -> ResponseT:
        """
        Set any number of element-name, score pairs to the key ``name``. Pairs
        are specified as a dict of element-names keys to score values.

        ``nx`` forces ZADD to only create new elements and not to update
        scores for elements that already exist.

        ``xx`` forces ZADD to only update scores of elements that already
        exist. New elements will not be added.

        ``ch`` modifies the return value to be the numbers of elements changed.
        Changed elements include new elements that were added and elements
        whose scores changed.

        ``incr`` modifies ZADD to behave like ZINCRBY. In this mode only a
        single element/score pair can be specified and the score is the amount
        the existing score will be incremented by. When using this mode the
        return value of ZADD will be the new score of the element.

        ``LT`` Only update existing elements if the new score is less than
        the current score. This flag doesn't prevent adding new elements.

        ``GT`` Only update existing elements if the new score is greater than
        the current score. This flag doesn't prevent adding new elements.

        The return value of ZADD varies based on the mode specified. With no
        options, ZADD returns the number of new elements added to the sorted
        set.

        ``NX``, ``LT``, and ``GT`` are mutually exclusive options.

        See: https://redis.io/commands/ZADD
        """
        if not mapping:
            raise DataError("ZADD requires at least one element/score pair")
        if nx and xx:
            raise DataError("ZADD allows either 'nx' or 'xx', not both")
        if incr and len(mapping) != 1:
            raise DataError(
                "ZADD option 'incr' only works when passing a "
                "single element/score pair"
            )
        if nx is True and (gt is not None or lt is not None):
            raise DataError("Only one of 'nx', 'lt', or 'gr' may be defined.")

        pieces: list[EncodableT] = []
        options = {}
        if nx:
            pieces.append(b"NX")
        if xx:
            pieces.append(b"XX")
        if ch:
            pieces.append(b"CH")
        if incr:
            pieces.append(b"INCR")
            options["as_score"] = True
        if gt:
            pieces.append(b"GT")
        if lt:
            pieces.append(b"LT")
        for pair in mapping.items():
            pieces.append(pair[1])
            pieces.append(pair[0])
        return self.execute_command("ZADD", name, *pieces, **options)

    def zcard(self, name: KeyT):
        """
        Return the number of elements in the sorted set ``name``

        For more information check https://redis.io/commands/zcard
        """
        return self.execute_command("ZCARD", name)

    def zcount(self, name: KeyT, min: ZScoreBoundT, max: ZScoreBoundT) -> ResponseT:
        """
        Returns the number of elements in the sorted set at key ``name`` with
        a score between ``min`` and ``max``.

        For more information check https://redis.io/commands/zcount
        """
        return self.execute_command("ZCOUNT", name, min, max)

    def zdiff(self, keys: KeysT, withscores: bool = False) -> ResponseT:
        """
        Returns the difference between the first and all successive input
        sorted sets provided in ``keys``.

        For more information check https://redis.io/commands/zdiff
        """
        pieces = [len(keys), *keys]
        if withscores:
            pieces.append("WITHSCORES")
        return self.execute_command("ZDIFF", *pieces)

    def zdiffstore(self, dest: KeyT, keys: KeysT) -> ResponseT:
        """
        Computes the difference between the first and all successive input
        sorted sets provided in ``keys`` and stores the result in ``dest``.

        For more information check https://redis.io/commands/zdiffstore
        """
        pieces = [len(keys), *keys]
        return self.execute_command("ZDIFFSTORE", dest, *pieces)

    def zincrby(
        self,
        name: KeyT,
        amount: float,
        value: EncodableT,
    ) -> ResponseT:
        """
        Increment the score of ``value`` in sorted set ``name`` by ``amount``

        For more information check https://redis.io/commands/zincrby
        """
        return self.execute_command("ZINCRBY", name, amount, value)

    def zinter(
        self,
        keys: KeysT,
        aggregate: Union[str, None] = None,
        withscores: bool = False,
    ) -> ResponseT:
        """
        Return the intersect of multiple sorted sets specified by ``keys``.
        With the ``aggregate`` option, it is possible to specify how the
        results of the union are aggregated. This option defaults to SUM,
        where the score of an element is summed across the inputs where it
        exists. When this option is set to either MIN or MAX, the resulting
        set will contain the minimum or maximum score of an element across
        the inputs where it exists.

        For more information check https://redis.io/commands/zinter
        """
        return self._zaggregate("ZINTER", None, keys, aggregate, withscores=withscores)

    def zinterstore(
        self,
        dest: KeyT,
        keys: Union[Sequence[KeyT], Mapping[AnyKeyT, float]],
        aggregate: Union[str, None] = None,
    ) -> ResponseT:
        """
        Intersect multiple sorted sets specified by ``keys`` into a new
        sorted set, ``dest``. Scores in the destination will be aggregated
        based on the ``aggregate``. This option defaults to SUM, where the
        score of an element is summed across the inputs where it exists.
        When this option is set to either MIN or MAX, the resulting set will
        contain the minimum or maximum score of an element across the inputs
        where it exists.

        For more information check https://redis.io/commands/zinterstore
        """
        return self._zaggregate("ZINTERSTORE", dest, keys, aggregate)

    def zintercard(self, numkeys: int, keys: List[str], limit: int = 0) -> int:
        """
        Return the cardinality of the intersect of multiple sorted sets
        specified by ``keys`.
        When LIMIT provided (defaults to 0 and means unlimited), if the intersection
        cardinality reaches limit partway through the computation, the algorithm will
        exit and yield limit as the cardinality

        For more information check https://redis.io/commands/zintercard
        """
        args = [numkeys, *keys, "LIMIT", limit]
        return self.execute_command("ZINTERCARD", *args)

    def zlexcount(self, name, min, max):
        """
        Return the number of items in the sorted set ``name`` between the
        lexicographical range ``min`` and ``max``.

        For more information check https://redis.io/commands/zlexcount
        """
        return self.execute_command("ZLEXCOUNT", name, min, max)

    def zpopmax(
        self,
        name: KeyT,
        count: Union[int, None] = None,
    ) -> ResponseT:
        """
        Remove and return up to ``count`` members with the highest scores
        from the sorted set ``name``.

        For more information check https://redis.io/commands/zpopmax
        """
        args = (count is not None) and [count] or []
        options = {"withscores": True}
        return self.execute_command("ZPOPMAX", name, *args, **options)

    def zpopmin(
        self,
        name: KeyT,
        count: Union[int, None] = None,
    ) -> ResponseT:
        """
        Remove and return up to ``count`` members with the lowest scores
        from the sorted set ``name``.

        For more information check https://redis.io/commands/zpopmin
        """
        args = (count is not None) and [count] or []
        options = {"withscores": True}
        return self.execute_command("ZPOPMIN", name, *args, **options)

    def zrandmember(
        self,
        key: KeyT,
        count: int = None,
        withscores: bool = False,
    ) -> ResponseT:
        """
        Return a random element from the sorted set value stored at key.

        ``count`` if the argument is positive, return an array of distinct
        fields. If called with a negative count, the behavior changes and
        the command is allowed to return the same field multiple times.
        In this case, the number of returned fields is the absolute value
        of the specified count.

        ``withscores`` The optional WITHSCORES modifier changes the reply so it
        includes the respective scores of the randomly selected elements from
        the sorted set.

        For more information check https://redis.io/commands/zrandmember
        """
        params = []
        if count is not None:
            params.append(count)
        if withscores:
            params.append("WITHSCORES")

        return self.execute_command("ZRANDMEMBER", key, *params)

    def bzpopmax(self, keys: KeysT, timeout: TimeoutSecT = 0) -> ResponseT:
        """
        ZPOPMAX a value off of the first non-empty sorted set
        named in the ``keys`` list.

        If none of the sorted sets in ``keys`` has a value to ZPOPMAX,
        then block for ``timeout`` seconds, or until a member gets added
        to one of the sorted sets.

        If timeout is 0, then block indefinitely.

        For more information check https://redis.io/commands/bzpopmax
        """
        if timeout is None:
            timeout = 0
        keys = list_or_args(keys, None)
        keys.append(timeout)
        return self.execute_command("BZPOPMAX", *keys)

    def bzpopmin(self, keys: KeysT, timeout: TimeoutSecT = 0) -> ResponseT:
        """
        ZPOPMIN a value off of the first non-empty sorted set
        named in the ``keys`` list.

        If none of the sorted sets in ``keys`` has a value to ZPOPMIN,
        then block for ``timeout`` seconds, or until a member gets added
        to one of the sorted sets.

        If timeout is 0, then block indefinitely.

        For more information check https://redis.io/commands/bzpopmin
        """
        if timeout is None:
            timeout = 0
        keys: list[EncodableT] = list_or_args(keys, None)
        keys.append(timeout)
        return self.execute_command("BZPOPMIN", *keys)

    def zmpop(
        self,
        num_keys: int,
        keys: List[str],
        min: Optional[bool] = False,
        max: Optional[bool] = False,
        count: Optional[int] = 1,
    ) -> list:
        """
        Pop ``count`` values (default 1) off of the first non-empty sorted set
        named in the ``keys`` list.
        For more information check https://redis.io/commands/zmpop
        """
        args = [num_keys] + keys
        if (min and max) or (not min and not max):
            raise DataError
        elif min:
            args.append("MIN")
        else:
            args.append("MAX")
        if count != 1:
            args.extend(["COUNT", count])

        return self.execute_command("ZMPOP", *args)

    def bzmpop(
        self,
        timeout: float,
        numkeys: int,
        keys: List[str],
        min: Optional[bool] = False,
        max: Optional[bool] = False,
        count: Optional[int] = 1,
    ) -> Optional[list]:
        """
        Pop ``count`` values (default 1) off of the first non-empty sorted set
        named in the ``keys`` list.

        If none of the sorted sets in ``keys`` has a value to pop,
        then block for ``timeout`` seconds, or until a member gets added
        to one of the sorted sets.

        If timeout is 0, then block indefinitely.

        For more information check https://redis.io/commands/bzmpop
        """
        args = [timeout, numkeys, *keys]
        if (min and max) or (not min and not max):
            raise DataError("Either min or max, but not both must be set")
        elif min:
            args.append("MIN")
        else:
            args.append("MAX")
        args.extend(["COUNT", count])

        return self.execute_command("BZMPOP", *args)

    def _zrange(
        self,
        command,
        dest: Union[KeyT, None],
        name: KeyT,
        start: int,
        end: int,
        desc: bool = False,
        byscore: bool = False,
        bylex: bool = False,
        withscores: bool = False,
        score_cast_func: Union[type, Callable, None] = float,
        offset: Union[int, None] = None,
        num: Union[int, None] = None,
    ) -> ResponseT:
        if byscore and bylex:
            raise DataError(
                "``byscore`` and ``bylex`` can not be " "specified together."
            )
        if (offset is not None and num is None) or (num is not None and offset is None):
            raise DataError("``offset`` and ``num`` must both be specified.")
        if bylex and withscores:
            raise DataError(
                "``withscores`` not supported in combination " "with ``bylex``."
            )
        pieces = [command]
        if dest:
            pieces.append(dest)
        pieces.extend([name, start, end])
        if byscore:
            pieces.append("BYSCORE")
        if bylex:
            pieces.append("BYLEX")
        if desc:
            pieces.append("REV")
        if offset is not None and num is not None:
            pieces.extend(["LIMIT", offset, num])
        if withscores:
            pieces.append("WITHSCORES")
        options = {"withscores": withscores, "score_cast_func": score_cast_func}
        return self.execute_command(*pieces, **options)

    def zrange(
        self,
        name: KeyT,
        start: int,
        end: int,
        desc: bool = False,
        withscores: bool = False,
        score_cast_func: Union[type, Callable] = float,
        byscore: bool = False,
        bylex: bool = False,
        offset: int = None,
        num: int = None,
    ) -> ResponseT:
        """
        Return a range of values from sorted set ``name`` between
        ``start`` and ``end`` sorted in ascending order.

        ``start`` and ``end`` can be negative, indicating the end of the range.

        ``desc`` a boolean indicating whether to sort the results in reversed
        order.

        ``withscores`` indicates to return the scores along with the values.
        The return type is a list of (value, score) pairs.

        ``score_cast_func`` a callable used to cast the score return value.

        ``byscore`` when set to True, returns the range of elements from the
        sorted set having scores equal or between ``start`` and ``end``.

        ``bylex`` when set to True, returns the range of elements from the
        sorted set between the ``start`` and ``end`` lexicographical closed
        range intervals.
        Valid ``start`` and ``end`` must start with ( or [, in order to specify
        whether the range interval is exclusive or inclusive, respectively.

        ``offset`` and ``num`` are specified, then return a slice of the range.
        Can't be provided when using ``bylex``.

        For more information check https://redis.io/commands/zrange
        """
        # Need to support ``desc`` also when using old redis version
        # because it was supported in 3.5.3 (of redis-py)
        if not byscore and not bylex and (offset is None and num is None) and desc:
            return self.zrevrange(name, start, end, withscores, score_cast_func)

        return self._zrange(
            "ZRANGE",
            None,
            name,
            start,
            end,
            desc,
            byscore,
            bylex,
            withscores,
            score_cast_func,
            offset,
            num,
        )

    def zrevrange(
        self,
        name: KeyT,
        start: int,
        end: int,
        withscores: bool = False,
        score_cast_func: Union[type, Callable] = float,
    ) -> ResponseT:
        """
        Return a range of values from sorted set ``name`` between
        ``start`` and ``end`` sorted in descending order.

        ``start`` and ``end`` can be negative, indicating the end of the range.

        ``withscores`` indicates to return the scores along with the values
        The return type is a list of (value, score) pairs

        ``score_cast_func`` a callable used to cast the score return value

        For more information check https://redis.io/commands/zrevrange
        """
        pieces = ["ZREVRANGE", name, start, end]
        if withscores:
            pieces.append(b"WITHSCORES")
        options = {"withscores": withscores, "score_cast_func": score_cast_func}
        return self.execute_command(*pieces, **options)

    def zrangestore(
        self,
        dest: KeyT,
        name: KeyT,
        start: int,
        end: int,
        byscore: bool = False,
        bylex: bool = False,
        desc: bool = False,
        offset: Union[int, None] = None,
        num: Union[int, None] = None,
    ) -> ResponseT:
        """
        Stores in ``dest`` the result of a range of values from sorted set
        ``name`` between ``start`` and ``end`` sorted in ascending order.

        ``start`` and ``end`` can be negative, indicating the end of the range.

        ``byscore`` when set to True, returns the range of elements from the
        sorted set having scores equal or between ``start`` and ``end``.

        ``bylex`` when set to True, returns the range of elements from the
        sorted set between the ``start`` and ``end`` lexicographical closed
        range intervals.
        Valid ``start`` and ``end`` must start with ( or [, in order to specify
        whether the range interval is exclusive or inclusive, respectively.

        ``desc`` a boolean indicating whether to sort the results in reversed
        order.

        ``offset`` and ``num`` are specified, then return a slice of the range.
        Can't be provided when using ``bylex``.

        For more information check https://redis.io/commands/zrangestore
        """
        return self._zrange(
            "ZRANGESTORE",
            dest,
            name,
            start,
            end,
            desc,
            byscore,
            bylex,
            False,
            None,
            offset,
            num,
        )

    def zrangebylex(
        self,
        name: KeyT,
        min: EncodableT,
        max: EncodableT,
        start: Union[int, None] = None,
        num: Union[int, None] = None,
    ) -> ResponseT:
        """
        Return the lexicographical range of values from sorted set ``name``
        between ``min`` and ``max``.

        If ``start`` and ``num`` are specified, then return a slice of the
        range.

        For more information check https://redis.io/commands/zrangebylex
        """
        if (start is not None and num is None) or (num is not None and start is None):
            raise DataError("``start`` and ``num`` must both be specified")
        pieces = ["ZRANGEBYLEX", name, min, max]
        if start is not None and num is not None:
            pieces.extend([b"LIMIT", start, num])
        return self.execute_command(*pieces)

    def zrevrangebylex(
        self,
        name: KeyT,
        max: EncodableT,
        min: EncodableT,
        start: Union[int, None] = None,
        num: Union[int, None] = None,
    ) -> ResponseT:
        """
        Return the reversed lexicographical range of values from sorted set
        ``name`` between ``max`` and ``min``.

        If ``start`` and ``num`` are specified, then return a slice of the
        range.

        For more information check https://redis.io/commands/zrevrangebylex
        """
        if (start is not None and num is None) or (num is not None and start is None):
            raise DataError("``start`` and ``num`` must both be specified")
        pieces = ["ZREVRANGEBYLEX", name, max, min]
        if start is not None and num is not None:
            pieces.extend(["LIMIT", start, num])
        return self.execute_command(*pieces)

    def zrangebyscore(
        self,
        name: KeyT,
        min: ZScoreBoundT,
        max: ZScoreBoundT,
        start: Union[int, None] = None,
        num: Union[int, None] = None,
        withscores: bool = False,
        score_cast_func: Union[type, Callable] = float,
    ) -> ResponseT:
        """
        Return a range of values from the sorted set ``name`` with scores
        between ``min`` and ``max``.

        If ``start`` and ``num`` are specified, then return a slice
        of the range.

        ``withscores`` indicates to return the scores along with the values.
        The return type is a list of (value, score) pairs

        `score_cast_func`` a callable used to cast the score return value

        For more information check https://redis.io/commands/zrangebyscore
        """
        if (start is not None and num is None) or (num is not None and start is None):
            raise DataError("``start`` and ``num`` must both be specified")
        pieces = ["ZRANGEBYSCORE", name, min, max]
        if start is not None and num is not None:
            pieces.extend(["LIMIT", start, num])
        if withscores:
            pieces.append("WITHSCORES")
        options = {"withscores": withscores, "score_cast_func": score_cast_func}
        return self.execute_command(*pieces, **options)

    def zrevrangebyscore(
        self,
        name: KeyT,
        max: ZScoreBoundT,
        min: ZScoreBoundT,
        start: Union[int, None] = None,
        num: Union[int, None] = None,
        withscores: bool = False,
        score_cast_func: Union[type, Callable] = float,
    ):
        """
        Return a range of values from the sorted set ``name`` with scores
        between ``min`` and ``max`` in descending order.

        If ``start`` and ``num`` are specified, then return a slice
        of the range.

        ``withscores`` indicates to return the scores along with the values.
        The return type is a list of (value, score) pairs

        ``score_cast_func`` a callable used to cast the score return value

        For more information check https://redis.io/commands/zrevrangebyscore
        """
        if (start is not None and num is None) or (num is not None and start is None):
            raise DataError("``start`` and ``num`` must both be specified")
        pieces = ["ZREVRANGEBYSCORE", name, max, min]
        if start is not None and num is not None:
            pieces.extend(["LIMIT", start, num])
        if withscores:
            pieces.append("WITHSCORES")
        options = {"withscores": withscores, "score_cast_func": score_cast_func}
        return self.execute_command(*pieces, **options)

    def zrank(self, name: KeyT, value: EncodableT) -> ResponseT:
        """
        Returns a 0-based value indicating the rank of ``value`` in sorted set
        ``name``

        For more information check https://redis.io/commands/zrank
        """
        return self.execute_command("ZRANK", name, value)

    def zrem(self, name: KeyT, *values: EncodableT) -> ResponseT:
        """
        Remove member ``values`` from sorted set ``name``

        For more information check https://redis.io/commands/zrem
        """
        return self.execute_command("ZREM", name, *values)

    def zremrangebylex(self, name: KeyT, min: EncodableT, max: EncodableT) -> ResponseT:
        """
        Remove all elements in the sorted set ``name`` between the
        lexicographical range specified by ``min`` and ``max``.

        Returns the number of elements removed.

        For more information check https://redis.io/commands/zremrangebylex
        """
        return self.execute_command("ZREMRANGEBYLEX", name, min, max)

    def zremrangebyrank(self, name: KeyT, min: int, max: int) -> ResponseT:
        """
        Remove all elements in the sorted set ``name`` with ranks between
        ``min`` and ``max``. Values are 0-based, ordered from smallest score
        to largest. Values can be negative indicating the highest scores.
        Returns the number of elements removed

        For more information check https://redis.io/commands/zremrangebyrank
        """
        return self.execute_command("ZREMRANGEBYRANK", name, min, max)

    def zremrangebyscore(
        self, name: KeyT, min: ZScoreBoundT, max: ZScoreBoundT
    ) -> ResponseT:
        """
        Remove all elements in the sorted set ``name`` with scores
        between ``min`` and ``max``. Returns the number of elements removed.

        For more information check https://redis.io/commands/zremrangebyscore
        """
        return self.execute_command("ZREMRANGEBYSCORE", name, min, max)

    def zrevrank(self, name: KeyT, value: EncodableT) -> ResponseT:
        """
        Returns a 0-based value indicating the descending rank of
        ``value`` in sorted set ``name``

        For more information check https://redis.io/commands/zrevrank
        """
        return self.execute_command("ZREVRANK", name, value)

    def zscore(self, name: KeyT, value: EncodableT) -> ResponseT:
        """
        Return the score of element ``value`` in sorted set ``name``

        For more information check https://redis.io/commands/zscore
        """
        return self.execute_command("ZSCORE", name, value)

    def zunion(
        self,
        keys: Union[Sequence[KeyT], Mapping[AnyKeyT, float]],
        aggregate: Union[str, None] = None,
        withscores: bool = False,
    ) -> ResponseT:
        """
        Return the union of multiple sorted sets specified by ``keys``.
        ``keys`` can be provided as dictionary of keys and their weights.
        Scores will be aggregated based on the ``aggregate``, or SUM if
        none is provided.

        For more information check https://redis.io/commands/zunion
        """
        return self._zaggregate("ZUNION", None, keys, aggregate, withscores=withscores)

    def zunionstore(
        self,
        dest: KeyT,
        keys: Union[Sequence[KeyT], Mapping[AnyKeyT, float]],
        aggregate: Union[str, None] = None,
    ) -> ResponseT:
        """
        Union multiple sorted sets specified by ``keys`` into
        a new sorted set, ``dest``. Scores in the destination will be
        aggregated based on the ``aggregate``, or SUM if none is provided.

        For more information check https://redis.io/commands/zunionstore
        """
        return self._zaggregate("ZUNIONSTORE", dest, keys, aggregate)

    def zmscore(
        self,
        key: KeyT,
        members: List[str],
    ) -> ResponseT:
        """
        Returns the scores associated with the specified members
        in the sorted set stored at key.
        ``members`` should be a list of the member name.
        Return type is a list of score.
        If the member does not exist, a None will be returned
        in corresponding position.

        For more information check https://redis.io/commands/zmscore
        """
        if not members:
            raise DataError("ZMSCORE members must be a non-empty list")
        pieces = [key] + members
        return self.execute_command("ZMSCORE", *pieces)

    def _zaggregate(
        self,
        command: str,
        dest: Union[KeyT, None],
        keys: Union[Sequence[KeyT], Mapping[AnyKeyT, float]],
        aggregate: Union[str, None] = None,
        **options,
    ) -> ResponseT:
        pieces: list[EncodableT] = [command]
        if dest is not None:
            pieces.append(dest)
        pieces.append(len(keys))
        if isinstance(keys, dict):
            keys, weights = keys.keys(), keys.values()
        else:
            weights = None
        pieces.extend(keys)
        if weights:
            pieces.append(b"WEIGHTS")
            pieces.extend(weights)
        if aggregate:
            if aggregate.upper() in ["SUM", "MIN", "MAX"]:
                pieces.append(b"AGGREGATE")
                pieces.append(aggregate)
            else:
                raise DataError("aggregate can be sum, min or max.")
        if options.get("withscores", False):
            pieces.append(b"WITHSCORES")
        return self.execute_command(*pieces, **options)


AsyncSortedSetCommands = SortedSetCommands


class HyperlogCommands(CommandsProtocol):
    """
    Redis commands of HyperLogLogs data type.
    see: https://redis.io/topics/data-types-intro#hyperloglogs
    """

    def pfadd(self, name: KeyT, *values: EncodableT) -> ResponseT:
        """
        Adds the specified elements to the specified HyperLogLog.

        For more information check https://redis.io/commands/pfadd
        """
        return self.execute_command("PFADD", name, *values)

    def pfcount(self, *sources: KeyT) -> ResponseT:
        """
        Return the approximated cardinality of
        the set observed by the HyperLogLog at key(s).

        For more information check https://redis.io/commands/pfcount
        """
        return self.execute_command("PFCOUNT", *sources)

    def pfmerge(self, dest: KeyT, *sources: KeyT) -> ResponseT:
        """
        Merge N different HyperLogLogs into a single one.

        For more information check https://redis.io/commands/pfmerge
        """
        return self.execute_command("PFMERGE", dest, *sources)


AsyncHyperlogCommands = HyperlogCommands


class HashCommands(CommandsProtocol):
    """
    Redis commands for Hash data type.
    see: https://redis.io/topics/data-types-intro#redis-hashes
    """

    def hdel(self, name: str, *keys: List) -> int:
        """
        Delete ``keys`` from hash ``name``

        For more information check https://redis.io/commands/hdel
        """
        return self.execute_command("HDEL", name, *keys)

    def hexists(self, name: str, key: str) -> bool:
        """
        Returns a boolean indicating if ``key`` exists within hash ``name``

        For more information check https://redis.io/commands/hexists
        """
        return self.execute_command("HEXISTS", name, key)

    def hget(self, name: str, key: str) -> Optional[str]:
        """
        Return the value of ``key`` within the hash ``name``

        For more information check https://redis.io/commands/hget
        """
        return self.execute_command("HGET", name, key)

    def hgetall(self, name: str) -> dict:
        """
        Return a Python dict of the hash's name/value pairs

        For more information check https://redis.io/commands/hgetall
        """
        return self.execute_command("HGETALL", name)

    def hincrby(self, name: str, key: str, amount: int = 1) -> int:
        """
        Increment the value of ``key`` in hash ``name`` by ``amount``

        For more information check https://redis.io/commands/hincrby
        """
        return self.execute_command("HINCRBY", name, key, amount)

    def hincrbyfloat(self, name: str, key: str, amount: float = 1.0) -> float:
        """
        Increment the value of ``key`` in hash ``name`` by floating ``amount``

        For more information check https://redis.io/commands/hincrbyfloat
        """
        return self.execute_command("HINCRBYFLOAT", name, key, amount)

    def hkeys(self, name: str) -> List:
        """
        Return the list of keys within hash ``name``

        For more information check https://redis.io/commands/hkeys
        """
        return self.execute_command("HKEYS", name)

    def hlen(self, name: str) -> int:
        """
        Return the number of elements in hash ``name``

        For more information check https://redis.io/commands/hlen
        """
        return self.execute_command("HLEN", name)

    def hset(
        self,
        name: str,
        key: Optional[str] = None,
        value: Optional[str] = None,
        mapping: Optional[dict] = None,
    ) -> int:
        """
        Set ``key`` to ``value`` within hash ``name``,
        ``mapping`` accepts a dict of key/value pairs that will be
        added to hash ``name``.
        Returns the number of fields that were added.

        For more information check https://redis.io/commands/hset
        """
        if key is None and not mapping:
            raise DataError("'hset' with no key value pairs")
        items = []
        if key is not None:
            items.extend((key, value))
        if mapping:
            for pair in mapping.items():
                items.extend(pair)

        return self.execute_command("HSET", name, *items)

    def hsetnx(self, name: str, key: str, value: str) -> bool:
        """
        Set ``key`` to ``value`` within hash ``name`` if ``key`` does not
        exist.  Returns 1 if HSETNX created a field, otherwise 0.

        For more information check https://redis.io/commands/hsetnx
        """
        return self.execute_command("HSETNX", name, key, value)

    def hmset(self, name: str, mapping: dict) -> str:
        """
        Set key to value within hash ``name`` for each corresponding
        key and value from the ``mapping`` dict.

        For more information check https://redis.io/commands/hmset
        """
        warnings.warn(
            f"{self.__class__.__name__}.hmset() is deprecated. "
            f"Use {self.__class__.__name__}.hset() instead.",
            DeprecationWarning,
            stacklevel=2,
        )
        if not mapping:
            raise DataError("'hmset' with 'mapping' of length 0")
        items = []
        for pair in mapping.items():
            items.extend(pair)
        return self.execute_command("HMSET", name, *items)

    def hmget(self, name: str, keys: List, *args: List) -> List:
        """
        Returns a list of values ordered identically to ``keys``

        For more information check https://redis.io/commands/hmget
        """
        args = list_or_args(keys, args)
        return self.execute_command("HMGET", name, *args)

    def hvals(self, name: str) -> List:
        """
        Return the list of values within hash ``name``

        For more information check https://redis.io/commands/hvals
        """
        return self.execute_command("HVALS", name)

    def hstrlen(self, name: str, key: str) -> int:
        """
        Return the number of bytes stored in the value of ``key``
        within hash ``name``

        For more information check https://redis.io/commands/hstrlen
        """
        return self.execute_command("HSTRLEN", name, key)


AsyncHashCommands = HashCommands


class Script:
    """
    An executable Lua script object returned by ``register_script``
    """

    def __init__(self, registered_client: "Redis", script: ScriptTextT):
        self.registered_client = registered_client
        self.script = script
        # Precalculate and store the SHA1 hex digest of the script.

        if isinstance(script, str):
            # We need the encoding from the client in order to generate an
            # accurate byte representation of the script
            encoder = registered_client.connection_pool.get_encoder()
            script = encoder.encode(script)
        self.sha = hashlib.sha1(script).hexdigest()

    def __call__(
        self,
        keys: Union[Sequence[KeyT], None] = None,
        args: Union[Iterable[EncodableT], None] = None,
        client: Union["Redis", None] = None,
    ):
        """Execute the script, passing any required ``args``"""
        keys = keys or []
        args = args or []
        if client is None:
            client = self.registered_client
        args = tuple(keys) + tuple(args)
        # make sure the Redis server knows about the script
        from redis.client import Pipeline

        if isinstance(client, Pipeline):
            # Make sure the pipeline can register the script before executing.
            client.scripts.add(self)
        try:
            return client.evalsha(self.sha, len(keys), *args)
        except NoScriptError:
            # Maybe the client is pointed to a different server than the client
            # that created this instance?
            # Overwrite the sha just in case there was a discrepancy.
            self.sha = client.script_load(self.script)
            return client.evalsha(self.sha, len(keys), *args)


class AsyncScript:
    """
    An executable Lua script object returned by ``register_script``
    """

    def __init__(self, registered_client: "AsyncRedis", script: ScriptTextT):
        self.registered_client = registered_client
        self.script = script
        # Precalculate and store the SHA1 hex digest of the script.

        if isinstance(script, str):
            # We need the encoding from the client in order to generate an
            # accurate byte representation of the script
            encoder = registered_client.connection_pool.get_encoder()
            script = encoder.encode(script)
        self.sha = hashlib.sha1(script).hexdigest()

    async def __call__(
        self,
        keys: Union[Sequence[KeyT], None] = None,
        args: Union[Iterable[EncodableT], None] = None,
        client: Union["AsyncRedis", None] = None,
    ):
        """Execute the script, passing any required ``args``"""
        keys = keys or []
        args = args or []
        if client is None:
            client = self.registered_client
        args = tuple(keys) + tuple(args)
        # make sure the Redis server knows about the script
        from redis.asyncio.client import Pipeline

        if isinstance(client, Pipeline):
            # Make sure the pipeline can register the script before executing.
            client.scripts.add(self)
        try:
            return await client.evalsha(self.sha, len(keys), *args)
        except NoScriptError:
            # Maybe the client is pointed to a different server than the client
            # that created this instance?
            # Overwrite the sha just in case there was a discrepancy.
            self.sha = await client.script_load(self.script)
            return await client.evalsha(self.sha, len(keys), *args)


class PubSubCommands(CommandsProtocol):
    """
    Redis PubSub commands.
    see https://redis.io/topics/pubsub
    """

    def publish(self, channel: ChannelT, message: EncodableT, **kwargs) -> ResponseT:
        """
        Publish ``message`` on ``channel``.
        Returns the number of subscribers the message was delivered to.

        For more information check https://redis.io/commands/publish
        """
        return self.execute_command("PUBLISH", channel, message, **kwargs)

    def pubsub_channels(self, pattern: PatternT = "*", **kwargs) -> ResponseT:
        """
        Return a list of channels that have at least one subscriber

        For more information check https://redis.io/commands/pubsub-channels
        """
        return self.execute_command("PUBSUB CHANNELS", pattern, **kwargs)

    def pubsub_numpat(self, **kwargs) -> ResponseT:
        """
        Returns the number of subscriptions to patterns

        For more information check https://redis.io/commands/pubsub-numpat
        """
        return self.execute_command("PUBSUB NUMPAT", **kwargs)

    def pubsub_numsub(self, *args: ChannelT, **kwargs) -> ResponseT:
        """
        Return a list of (channel, number of subscribers) tuples
        for each channel given in ``*args``

        For more information check https://redis.io/commands/pubsub-numsub
        """
        return self.execute_command("PUBSUB NUMSUB", *args, **kwargs)


AsyncPubSubCommands = PubSubCommands


class ScriptCommands(CommandsProtocol):
    """
    Redis Lua script commands. see:
    https://redis.com/ebook/part-3-next-steps/chapter-11-scripting-redis-with-lua/
    """

    def _eval(
        self, command: str, script: str, numkeys: int, *keys_and_args: list
    ) -> str:
        return self.execute_command(command, script, numkeys, *keys_and_args)

    def eval(self, script: str, numkeys: int, *keys_and_args: list) -> str:
        """
        Execute the Lua ``script``, specifying the ``numkeys`` the script
        will touch and the key names and argument values in ``keys_and_args``.
        Returns the result of the script.

        In practice, use the object returned by ``register_script``. This
        function exists purely for Redis API completion.

        For more information check  https://redis.io/commands/eval
        """
        return self._eval("EVAL", script, numkeys, *keys_and_args)

    def eval_ro(self, script: str, numkeys: int, *keys_and_args: list) -> str:
        """
        The read-only variant of the EVAL command

        Execute the read-only Lue ``script`` specifying the ``numkeys`` the script
        will touch and the key names and argument values in ``keys_and_args``.
        Returns the result of the script.

        For more information check  https://redis.io/commands/eval_ro
        """
        return self._eval("EVAL_RO", script, numkeys, *keys_and_args)

    def _evalsha(
        self, command: str, sha: str, numkeys: int, *keys_and_args: list
    ) -> str:
        return self.execute_command(command, sha, numkeys, *keys_and_args)

    def evalsha(self, sha: str, numkeys: int, *keys_and_args: list) -> str:
        """
        Use the ``sha`` to execute a Lua script already registered via EVAL
        or SCRIPT LOAD. Specify the ``numkeys`` the script will touch and the
        key names and argument values in ``keys_and_args``. Returns the result
        of the script.

        In practice, use the object returned by ``register_script``. This
        function exists purely for Redis API completion.

        For more information check  https://redis.io/commands/evalsha
        """
        return self._evalsha("EVALSHA", sha, numkeys, *keys_and_args)

    def evalsha_ro(self, sha: str, numkeys: int, *keys_and_args: list) -> str:
        """
        The read-only variant of the EVALSHA command

        Use the ``sha`` to execute a read-only Lua script already registered via EVAL
        or SCRIPT LOAD. Specify the ``numkeys`` the script will touch and the
        key names and argument values in ``keys_and_args``. Returns the result
        of the script.

        For more information check  https://redis.io/commands/evalsha_ro
        """
        return self._evalsha("EVALSHA_RO", sha, numkeys, *keys_and_args)

    def script_exists(self, *args: str):
        """
        Check if a script exists in the script cache by specifying the SHAs of
        each script as ``args``. Returns a list of boolean values indicating if
        if each already script exists in the cache.

        For more information check  https://redis.io/commands/script-exists
        """
        return self.execute_command("SCRIPT EXISTS", *args)

    def script_debug(self, *args) -> None:
        raise NotImplementedError(
            "SCRIPT DEBUG is intentionally not implemented in the client."
        )

    def script_flush(
        self, sync_type: Union[Literal["SYNC"], Literal["ASYNC"]] = None
    ) -> ResponseT:
        """Flush all scripts from the script cache.
        ``sync_type`` is by default SYNC (synchronous) but it can also be
                      ASYNC.
        For more information check  https://redis.io/commands/script-flush
        """

        # Redis pre 6 had no sync_type.
        if sync_type not in ["SYNC", "ASYNC", None]:
            raise DataError(
                "SCRIPT FLUSH defaults to SYNC in redis > 6.2, or "
                "accepts SYNC/ASYNC. For older versions, "
                "of redis leave as None."
            )
        if sync_type is None:
            pieces = []
        else:
            pieces = [sync_type]
        return self.execute_command("SCRIPT FLUSH", *pieces)

    def script_kill(self) -> ResponseT:
        """
        Kill the currently executing Lua script

        For more information check https://redis.io/commands/script-kill
        """
        return self.execute_command("SCRIPT KILL")

    def script_load(self, script: ScriptTextT) -> ResponseT:
        """
        Load a Lua ``script`` into the script cache. Returns the SHA.

        For more information check https://redis.io/commands/script-load
        """
        return self.execute_command("SCRIPT LOAD", script)

    def register_script(self: "Redis", script: ScriptTextT) -> Script:
        """
        Register a Lua ``script`` specifying the ``keys`` it will touch.
        Returns a Script object that is callable and hides the complexity of
        deal with scripts, keys, and shas. This is the preferred way to work
        with Lua scripts.
        """
        return Script(self, script)


class AsyncScriptCommands(ScriptCommands):
    async def script_debug(self, *args) -> None:
        return super().script_debug()

    def register_script(self: "AsyncRedis", script: ScriptTextT) -> AsyncScript:
        """
        Register a Lua ``script`` specifying the ``keys`` it will touch.
        Returns a Script object that is callable and hides the complexity of
        deal with scripts, keys, and shas. This is the preferred way to work
        with Lua scripts.
        """
        return AsyncScript(self, script)


class GeoCommands(CommandsProtocol):
    """
    Redis Geospatial commands.
    see: https://redis.com/redis-best-practices/indexing-patterns/geospatial/
    """

    def geoadd(
        self,
        name: KeyT,
        values: Sequence[EncodableT],
        nx: bool = False,
        xx: bool = False,
        ch: bool = False,
    ) -> ResponseT:
        """
        Add the specified geospatial items to the specified key identified
        by the ``name`` argument. The Geospatial items are given as ordered
        members of the ``values`` argument, each item or place is formed by
        the triad longitude, latitude and name.

        Note: You can use ZREM to remove elements.

        ``nx`` forces ZADD to only create new elements and not to update
        scores for elements that already exist.

        ``xx`` forces ZADD to only update scores of elements that already
        exist. New elements will not be added.

        ``ch`` modifies the return value to be the numbers of elements changed.
        Changed elements include new elements that were added and elements
        whose scores changed.

        For more information check https://redis.io/commands/geoadd
        """
        if nx and xx:
            raise DataError("GEOADD allows either 'nx' or 'xx', not both")
        if len(values) % 3 != 0:
            raise DataError("GEOADD requires places with lon, lat and name" " values")
        pieces = [name]
        if nx:
            pieces.append("NX")
        if xx:
            pieces.append("XX")
        if ch:
            pieces.append("CH")
        pieces.extend(values)
        return self.execute_command("GEOADD", *pieces)

    def geodist(
        self,
        name: KeyT,
        place1: FieldT,
        place2: FieldT,
        unit: Union[str, None] = None,
    ) -> ResponseT:
        """
        Return the distance between ``place1`` and ``place2`` members of the
        ``name`` key.
        The units must be one of the following : m, km mi, ft. By default
        meters are used.

        For more information check https://redis.io/commands/geodist
        """
        pieces: list[EncodableT] = [name, place1, place2]
        if unit and unit not in ("m", "km", "mi", "ft"):
            raise DataError("GEODIST invalid unit")
        elif unit:
            pieces.append(unit)
        return self.execute_command("GEODIST", *pieces)

    def geohash(self, name: KeyT, *values: FieldT) -> ResponseT:
        """
        Return the geo hash string for each item of ``values`` members of
        the specified key identified by the ``name`` argument.

        For more information check https://redis.io/commands/geohash
        """
        return self.execute_command("GEOHASH", name, *values)

    def geopos(self, name: KeyT, *values: FieldT) -> ResponseT:
        """
        Return the positions of each item of ``values`` as members of
        the specified key identified by the ``name`` argument. Each position
        is represented by the pairs lon and lat.

        For more information check https://redis.io/commands/geopos
        """
        return self.execute_command("GEOPOS", name, *values)

    def georadius(
        self,
        name: KeyT,
        longitude: float,
        latitude: float,
        radius: float,
        unit: Union[str, None] = None,
        withdist: bool = False,
        withcoord: bool = False,
        withhash: bool = False,
        count: Union[int, None] = None,
        sort: Union[str, None] = None,
        store: Union[KeyT, None] = None,
        store_dist: Union[KeyT, None] = None,
        any: bool = False,
    ) -> ResponseT:
        """
        Return the members of the specified key identified by the
        ``name`` argument which are within the borders of the area specified
        with the ``latitude`` and ``longitude`` location and the maximum
        distance from the center specified by the ``radius`` value.

        The units must be one of the following : m, km mi, ft. By default

        ``withdist`` indicates to return the distances of each place.

        ``withcoord`` indicates to return the latitude and longitude of
        each place.

        ``withhash`` indicates to return the geohash string of each place.

        ``count`` indicates to return the number of elements up to N.

        ``sort`` indicates to return the places in a sorted way, ASC for
        nearest to fairest and DESC for fairest to nearest.

        ``store`` indicates to save the places names in a sorted set named
        with a specific key, each element of the destination sorted set is
        populated with the score got from the original geo sorted set.

        ``store_dist`` indicates to save the places names in a sorted set
        named with a specific key, instead of ``store`` the sorted set
        destination score is set with the distance.

        For more information check https://redis.io/commands/georadius
        """
        return self._georadiusgeneric(
            "GEORADIUS",
            name,
            longitude,
            latitude,
            radius,
            unit=unit,
            withdist=withdist,
            withcoord=withcoord,
            withhash=withhash,
            count=count,
            sort=sort,
            store=store,
            store_dist=store_dist,
            any=any,
        )

    def georadiusbymember(
        self,
        name: KeyT,
        member: FieldT,
        radius: float,
        unit: Union[str, None] = None,
        withdist: bool = False,
        withcoord: bool = False,
        withhash: bool = False,
        count: Union[int, None] = None,
        sort: Union[str, None] = None,
        store: Union[KeyT, None] = None,
        store_dist: Union[KeyT, None] = None,
        any: bool = False,
    ) -> ResponseT:
        """
        This command is exactly like ``georadius`` with the sole difference
        that instead of taking, as the center of the area to query, a longitude
        and latitude value, it takes the name of a member already existing
        inside the geospatial index represented by the sorted set.

        For more information check https://redis.io/commands/georadiusbymember
        """
        return self._georadiusgeneric(
            "GEORADIUSBYMEMBER",
            name,
            member,
            radius,
            unit=unit,
            withdist=withdist,
            withcoord=withcoord,
            withhash=withhash,
            count=count,
            sort=sort,
            store=store,
            store_dist=store_dist,
            any=any,
        )

    def _georadiusgeneric(
        self,
        command: str,
        *args: EncodableT,
        **kwargs: Union[EncodableT, None],
    ) -> ResponseT:
        pieces = list(args)
        if kwargs["unit"] and kwargs["unit"] not in ("m", "km", "mi", "ft"):
            raise DataError("GEORADIUS invalid unit")
        elif kwargs["unit"]:
            pieces.append(kwargs["unit"])
        else:
            pieces.append(
                "m",
            )

        if kwargs["any"] and kwargs["count"] is None:
            raise DataError("``any`` can't be provided without ``count``")

        for arg_name, byte_repr in (
            ("withdist", "WITHDIST"),
            ("withcoord", "WITHCOORD"),
            ("withhash", "WITHHASH"),
        ):
            if kwargs[arg_name]:
                pieces.append(byte_repr)

        if kwargs["count"] is not None:
            pieces.extend(["COUNT", kwargs["count"]])
            if kwargs["any"]:
                pieces.append("ANY")

        if kwargs["sort"]:
            if kwargs["sort"] == "ASC":
                pieces.append("ASC")
            elif kwargs["sort"] == "DESC":
                pieces.append("DESC")
            else:
                raise DataError("GEORADIUS invalid sort")

        if kwargs["store"] and kwargs["store_dist"]:
            raise DataError("GEORADIUS store and store_dist cant be set" " together")

        if kwargs["store"]:
            pieces.extend([b"STORE", kwargs["store"]])

        if kwargs["store_dist"]:
            pieces.extend([b"STOREDIST", kwargs["store_dist"]])

        return self.execute_command(command, *pieces, **kwargs)

    def geosearch(
        self,
        name: KeyT,
        member: Union[FieldT, None] = None,
        longitude: Union[float, None] = None,
        latitude: Union[float, None] = None,
        unit: str = "m",
        radius: Union[float, None] = None,
        width: Union[float, None] = None,
        height: Union[float, None] = None,
        sort: Union[str, None] = None,
        count: Union[int, None] = None,
        any: bool = False,
        withcoord: bool = False,
        withdist: bool = False,
        withhash: bool = False,
    ) -> ResponseT:
        """
        Return the members of specified key identified by the
        ``name`` argument, which are within the borders of the
        area specified by a given shape. This command extends the
        GEORADIUS command, so in addition to searching within circular
        areas, it supports searching within rectangular areas.
        This command should be used in place of the deprecated
        GEORADIUS and GEORADIUSBYMEMBER commands.
        ``member`` Use the position of the given existing
         member in the sorted set. Can't be given with ``longitude``
         and ``latitude``.
        ``longitude`` and ``latitude`` Use the position given by
        this coordinates. Can't be given with ``member``
        ``radius`` Similar to GEORADIUS, search inside circular
        area according the given radius. Can't be given with
        ``height`` and ``width``.
        ``height`` and ``width`` Search inside an axis-aligned
        rectangle, determined by the given height and width.
        Can't be given with ``radius``
        ``unit`` must be one of the following : m, km, mi, ft.
        `m` for meters (the default value), `km` for kilometers,
        `mi` for miles and `ft` for feet.
        ``sort`` indicates to return the places in a sorted way,
        ASC for nearest to farest and DESC for farest to nearest.
        ``count`` limit the results to the first count matching items.
        ``any`` is set to True, the command will return as soon as
        enough matches are found. Can't be provided without ``count``
        ``withdist`` indicates to return the distances of each place.
        ``withcoord`` indicates to return the latitude and longitude of
        each place.
        ``withhash`` indicates to return the geohash string of each place.

        For more information check https://redis.io/commands/geosearch
        """

        return self._geosearchgeneric(
            "GEOSEARCH",
            name,
            member=member,
            longitude=longitude,
            latitude=latitude,
            unit=unit,
            radius=radius,
            width=width,
            height=height,
            sort=sort,
            count=count,
            any=any,
            withcoord=withcoord,
            withdist=withdist,
            withhash=withhash,
            store=None,
            store_dist=None,
        )

    def geosearchstore(
        self,
        dest: KeyT,
        name: KeyT,
        member: Union[FieldT, None] = None,
        longitude: Union[float, None] = None,
        latitude: Union[float, None] = None,
        unit: str = "m",
        radius: Union[float, None] = None,
        width: Union[float, None] = None,
        height: Union[float, None] = None,
        sort: Union[str, None] = None,
        count: Union[int, None] = None,
        any: bool = False,
        storedist: bool = False,
    ) -> ResponseT:
        """
        This command is like GEOSEARCH, but stores the result in
        ``dest``. By default, it stores the results in the destination
        sorted set with their geospatial information.
        if ``store_dist`` set to True, the command will stores the
        items in a sorted set populated with their distance from the
        center of the circle or box, as a floating-point number.

        For more information check https://redis.io/commands/geosearchstore
        """
        return self._geosearchgeneric(
            "GEOSEARCHSTORE",
            dest,
            name,
            member=member,
            longitude=longitude,
            latitude=latitude,
            unit=unit,
            radius=radius,
            width=width,
            height=height,
            sort=sort,
            count=count,
            any=any,
            withcoord=None,
            withdist=None,
            withhash=None,
            store=None,
            store_dist=storedist,
        )

    def _geosearchgeneric(
        self,
        command: str,
        *args: EncodableT,
        **kwargs: Union[EncodableT, None],
    ) -> ResponseT:
        pieces = list(args)

        # FROMMEMBER or FROMLONLAT
        if kwargs["member"] is None:
            if kwargs["longitude"] is None or kwargs["latitude"] is None:
                raise DataError(
                    "GEOSEARCH must have member or" " longitude and latitude"
                )
        if kwargs["member"]:
            if kwargs["longitude"] or kwargs["latitude"]:
                raise DataError(
                    "GEOSEARCH member and longitude or latitude" " cant be set together"
                )
            pieces.extend([b"FROMMEMBER", kwargs["member"]])
        if kwargs["longitude"] and kwargs["latitude"]:
            pieces.extend([b"FROMLONLAT", kwargs["longitude"], kwargs["latitude"]])

        # BYRADIUS or BYBOX
        if kwargs["radius"] is None:
            if kwargs["width"] is None or kwargs["height"] is None:
                raise DataError("GEOSEARCH must have radius or" " width and height")
        if kwargs["unit"] is None:
            raise DataError("GEOSEARCH must have unit")
        if kwargs["unit"].lower() not in ("m", "km", "mi", "ft"):
            raise DataError("GEOSEARCH invalid unit")
        if kwargs["radius"]:
            if kwargs["width"] or kwargs["height"]:
                raise DataError(
                    "GEOSEARCH radius and width or height" " cant be set together"
                )
            pieces.extend([b"BYRADIUS", kwargs["radius"], kwargs["unit"]])
        if kwargs["width"] and kwargs["height"]:
            pieces.extend([b"BYBOX", kwargs["width"], kwargs["height"], kwargs["unit"]])

        # sort
        if kwargs["sort"]:
            if kwargs["sort"].upper() == "ASC":
                pieces.append(b"ASC")
            elif kwargs["sort"].upper() == "DESC":
                pieces.append(b"DESC")
            else:
                raise DataError("GEOSEARCH invalid sort")

        # count any
        if kwargs["count"]:
            pieces.extend([b"COUNT", kwargs["count"]])
            if kwargs["any"]:
                pieces.append(b"ANY")
        elif kwargs["any"]:
            raise DataError("GEOSEARCH ``any`` can't be provided " "without count")

        # other properties
        for arg_name, byte_repr in (
            ("withdist", b"WITHDIST"),
            ("withcoord", b"WITHCOORD"),
            ("withhash", b"WITHHASH"),
            ("store_dist", b"STOREDIST"),
        ):
            if kwargs[arg_name]:
                pieces.append(byte_repr)

        return self.execute_command(command, *pieces, **kwargs)


AsyncGeoCommands = GeoCommands


class ModuleCommands(CommandsProtocol):
    """
    Redis Module commands.
    see: https://redis.io/topics/modules-intro
    """

    def module_load(self, path, *args) -> ResponseT:
        """
        Loads the module from ``path``.
        Passes all ``*args`` to the module, during loading.
        Raises ``ModuleError`` if a module is not found at ``path``.

        For more information check https://redis.io/commands/module-load
        """
        return self.execute_command("MODULE LOAD", path, *args)

    def module_unload(self, name) -> ResponseT:
        """
        Unloads the module ``name``.
        Raises ``ModuleError`` if ``name`` is not in loaded modules.

        For more information check https://redis.io/commands/module-unload
        """
        return self.execute_command("MODULE UNLOAD", name)

    def module_list(self) -> ResponseT:
        """
        Returns a list of dictionaries containing the name and version of
        all loaded modules.

        For more information check https://redis.io/commands/module-list
        """
        return self.execute_command("MODULE LIST")

    def command_info(self) -> None:
        raise NotImplementedError(
            "COMMAND INFO is intentionally not implemented in the client."
        )

    def command_count(self) -> ResponseT:
        return self.execute_command("COMMAND COUNT")

    def command_getkeys(self, *args) -> ResponseT:
        return self.execute_command("COMMAND GETKEYS", *args)

    def command(self) -> ResponseT:
        return self.execute_command("COMMAND")


class AsyncModuleCommands(ModuleCommands):
    async def command_info(self) -> None:
        return super().command_info()


class ClusterCommands(CommandsProtocol):
    """
    Class for Redis Cluster commands
    """

    def cluster(self, cluster_arg, *args, **kwargs) -> ResponseT:
        return self.execute_command(f"CLUSTER {cluster_arg.upper()}", *args, **kwargs)

    def readwrite(self, **kwargs) -> ResponseT:
        """
        Disables read queries for a connection to a Redis Cluster slave node.

        For more information check https://redis.io/commands/readwrite
        """
        return self.execute_command("READWRITE", **kwargs)

    def readonly(self, **kwargs) -> ResponseT:
        """
        Enables read queries for a connection to a Redis Cluster replica node.

        For more information check https://redis.io/commands/readonly
        """
        return self.execute_command("READONLY", **kwargs)


class FunctionCommands:
    """
    Redis Function commands
    """

    def function_load(
        self,
        engine: str,
        library: str,
        code: str,
        replace: Optional[bool] = False,
        description: Optional[str] = None,
    ) -> str:
        """
        Load a library to Redis.
        :param engine: the name of the execution engine for the library
        :param library: the unique name of the library
        :param code: the source code
        :param replace: changes the behavior to replace the library if a library called
         ``library`` already exists
        :param description: description to the library

        For more information check https://redis.io/commands/function-load
        """
        pieces = [engine, library]
        if replace:
            pieces.append("REPLACE")
        if description is not None:
            pieces.append(description)
        pieces.append(code)
        return self.execute_command("FUNCTION LOAD", *pieces)

    def function_delete(self, library: str) -> str:
        """
        Delete the library called ``library`` and all its functions.

        For more information check https://redis.io/commands/function-delete
        """
        return self.execute_command("FUNCTION DELETE", library)

    def function_flush(self, mode: str = "SYNC") -> str:
        """
        Deletes all the libraries.

        For more information check https://redis.io/commands/function-flush
        """
        return self.execute_command("FUNCTION FLUSH", mode)

    def function_list(
        self, library: Optional[str] = "*", withcode: Optional[bool] = False
    ) -> List:
        """
        Return information about the functions and libraries.
        :param library: pecify a pattern for matching library names
        :param withcode: cause the server to include the libraries source
         implementation in the reply
        """
        args = ["LIBRARYNAME", library]
        if withcode:
            args.append("WITHCODE")
        return self.execute_command("FUNCTION LIST", *args)

    def _fcall(
        self, command: str, function, numkeys: int, *keys_and_args: Optional[List]
    ) -> str:
        return self.execute_command(command, function, numkeys, *keys_and_args)

    def fcall(self, function, numkeys: int, *keys_and_args: Optional[List]) -> str:
        """
        Invoke a function.

        For more information check https://redis.io/commands/fcall
        """
        return self._fcall("FCALL", function, numkeys, *keys_and_args)

    def fcall_ro(self, function, numkeys: int, *keys_and_args: Optional[List]) -> str:
        """
        This is a read-only variant of the FCALL command that cannot
        execute commands that modify data.

        For more information check https://redis.io/commands/fcal_ro
        """
        return self._fcall("FCALL_RO", function, numkeys, *keys_and_args)

    def function_dump(self) -> str:
        """
        Return the serialized payload of loaded libraries.

        For more information check https://redis.io/commands/function-dump
        """
        from redis.client import NEVER_DECODE

        options = {}
        options[NEVER_DECODE] = []

        return self.execute_command("FUNCTION DUMP", **options)

    def function_restore(self, payload: str, policy: Optional[str] = "APPEND") -> str:
        """
        Restore libraries from the serialized ``payload``.
        You can use the optional policy argument to provide a policy
        for handling existing libraries.

        For more information check https://redis.io/commands/function-restore
        """
        return self.execute_command("FUNCTION RESTORE", payload, policy)

    def function_kill(self) -> str:
        """
        Kill a function that is currently executing.

        For more information check https://redis.io/commands/function-kill
        """
        return self.execute_command("FUNCTION KILL")

    def function_stats(self) -> list:
        """
        Return information about the function that's currently running
        and information about the available execution engines.

        For more information check https://redis.io/commands/function-stats
        """
        return self.execute_command("FUNCTION STATS")


AsyncClusterCommands = ClusterCommands


class DataAccessCommands(
    BasicKeyCommands,
    HyperlogCommands,
    HashCommands,
    GeoCommands,
    ListCommands,
    ScanCommands,
    SetCommands,
    StreamCommands,
    SortedSetCommands,
):
    """
    A class containing all of the implemented data access redis commands.
    This class is to be used as a mixin for synchronous Redis clients.
    """


class AsyncDataAccessCommands(
    AsyncBasicKeyCommands,
    AsyncHyperlogCommands,
    AsyncHashCommands,
    AsyncGeoCommands,
    AsyncListCommands,
    AsyncScanCommands,
    AsyncSetCommands,
    AsyncStreamCommands,
    AsyncSortedSetCommands,
):
    """
    A class containing all of the implemented data access redis commands.
    This class is to be used as a mixin for asynchronous Redis clients.
    """


class CoreCommands(
    ACLCommands,
    ClusterCommands,
    DataAccessCommands,
    ManagementCommands,
    ModuleCommands,
    PubSubCommands,
    ScriptCommands,
    FunctionCommands,
):
    """
    A class containing all of the implemented redis commands. This class is
    to be used as a mixin for synchronous Redis clients.
    """


class AsyncCoreCommands(
    AsyncACLCommands,
    AsyncClusterCommands,
    AsyncDataAccessCommands,
    AsyncManagementCommands,
    AsyncModuleCommands,
    AsyncPubSubCommands,
    AsyncScriptCommands,
):
    """
    A class containing all of the implemented redis commands. This class is
    to be used as a mixin for asynchronous Redis clients.
    """<|MERGE_RESOLUTION|>--- conflicted
+++ resolved
@@ -1490,11 +1490,7 @@
 
     __contains__ = exists
 
-<<<<<<< HEAD
     def expire(self, name, time, option=None):
-=======
-    def expire(self, name: KeyT, time: ExpiryT) -> ResponseT:
->>>>>>> fa76ac49
         """
         Set an expire flag on key ``name`` for ``time`` seconds with the given
         ``option``. ``time`` can be represented by an integer or a Python timedelta
