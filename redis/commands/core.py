import datetime
import hashlib
import time
import warnings
from typing import List, Optional

from redis.exceptions import ConnectionError, DataError, NoScriptError, RedisError

from .helpers import list_or_args


class ACLCommands:
    """
    Redis Access Control List (ACL) commands.
    see: https://redis.io/topics/acl
    """

    def acl_cat(self, category=None, **kwargs):
        """
        Returns a list of categories or commands within a category.

        If ``category`` is not supplied, returns a list of all categories.
        If ``category`` is supplied, returns a list of all commands within
        that category.

        For more information check https://redis.io/commands/acl-cat
        """
        pieces = [category] if category else []
        return self.execute_command("ACL CAT", *pieces, **kwargs)

    def acl_deluser(self, *username, **kwargs):
        """
        Delete the ACL for the specified ``username``s

        For more information check https://redis.io/commands/acl-deluser
        """
        return self.execute_command("ACL DELUSER", *username, **kwargs)

    def acl_genpass(self, bits=None, **kwargs):
        """Generate a random password value.
        If ``bits`` is supplied then use this number of bits, rounded to
        the next multiple of 4.
        See: https://redis.io/commands/acl-genpass
        """
        pieces = []
        if bits is not None:
            try:
                b = int(bits)
                if b < 0 or b > 4096:
                    raise ValueError
            except ValueError:
                raise DataError(
                    "genpass optionally accepts a bits argument, " "between 0 and 4096."
                )
        return self.execute_command("ACL GENPASS", *pieces, **kwargs)

    def acl_getuser(self, username, **kwargs):
        """
        Get the ACL details for the specified ``username``.

        If ``username`` does not exist, return None

        For more information check https://redis.io/commands/acl-getuser
        """
        return self.execute_command("ACL GETUSER", username, **kwargs)

    def acl_help(self, **kwargs):
        """The ACL HELP command returns helpful text describing
        the different subcommands.

        For more information check https://redis.io/commands/acl-help
        """
        return self.execute_command("ACL HELP", **kwargs)

    def acl_list(self, **kwargs):
        """
        Return a list of all ACLs on the server

        For more information check https://redis.io/commands/acl-list
        """
        return self.execute_command("ACL LIST", **kwargs)

    def acl_log(self, count=None, **kwargs):
        """
        Get ACL logs as a list.
        :param int count: Get logs[0:count].
        :rtype: List.

        For more information check https://redis.io/commands/acl-log
        """
        args = []
        if count is not None:
            if not isinstance(count, int):
                raise DataError("ACL LOG count must be an " "integer")
            args.append(count)

        return self.execute_command("ACL LOG", *args, **kwargs)

    def acl_log_reset(self, **kwargs):
        """
        Reset ACL logs.
        :rtype: Boolean.

        For more information check https://redis.io/commands/acl-log
        """
        args = [b"RESET"]
        return self.execute_command("ACL LOG", *args, **kwargs)

    def acl_load(self, **kwargs):
        """
        Load ACL rules from the configured ``aclfile``.

        Note that the server must be configured with the ``aclfile``
        directive to be able to load ACL rules from an aclfile.

        For more information check https://redis.io/commands/acl-load
        """
        return self.execute_command("ACL LOAD", **kwargs)

    def acl_save(self, **kwargs):
        """
        Save ACL rules to the configured ``aclfile``.

        Note that the server must be configured with the ``aclfile``
        directive to be able to save ACL rules to an aclfile.

        For more information check https://redis.io/commands/acl-save
        """
        return self.execute_command("ACL SAVE", **kwargs)

    def acl_setuser(
        self,
        username,
        enabled=False,
        nopass=False,
        passwords=None,
        hashed_passwords=None,
        categories=None,
        commands=None,
        keys=None,
        reset=False,
        reset_keys=False,
        reset_passwords=False,
        **kwargs,
    ):
        """
        Create or update an ACL user.

        Create or update the ACL for ``username``. If the user already exists,
        the existing ACL is completely overwritten and replaced with the
        specified values.

        ``enabled`` is a boolean indicating whether the user should be allowed
        to authenticate or not. Defaults to ``False``.

        ``nopass`` is a boolean indicating whether the can authenticate without
        a password. This cannot be True if ``passwords`` are also specified.

        ``passwords`` if specified is a list of plain text passwords
        to add to or remove from the user. Each password must be prefixed with
        a '+' to add or a '-' to remove. For convenience, the value of
        ``passwords`` can be a simple prefixed string when adding or
        removing a single password.

        ``hashed_passwords`` if specified is a list of SHA-256 hashed passwords
        to add to or remove from the user. Each hashed password must be
        prefixed with a '+' to add or a '-' to remove. For convenience,
        the value of ``hashed_passwords`` can be a simple prefixed string when
        adding or removing a single password.

        ``categories`` if specified is a list of strings representing category
        permissions. Each string must be prefixed with either a '+' to add the
        category permission or a '-' to remove the category permission.

        ``commands`` if specified is a list of strings representing command
        permissions. Each string must be prefixed with either a '+' to add the
        command permission or a '-' to remove the command permission.

        ``keys`` if specified is a list of key patterns to grant the user
        access to. Keys patterns allow '*' to support wildcard matching. For
        example, '*' grants access to all keys while 'cache:*' grants access
        to all keys that are prefixed with 'cache:'. ``keys`` should not be
        prefixed with a '~'.

        ``reset`` is a boolean indicating whether the user should be fully
        reset prior to applying the new ACL. Setting this to True will
        remove all existing passwords, flags and privileges from the user and
        then apply the specified rules. If this is False, the user's existing
        passwords, flags and privileges will be kept and any new specified
        rules will be applied on top.

        ``reset_keys`` is a boolean indicating whether the user's key
        permissions should be reset prior to applying any new key permissions
        specified in ``keys``. If this is False, the user's existing
        key permissions will be kept and any new specified key permissions
        will be applied on top.

        ``reset_passwords`` is a boolean indicating whether to remove all
        existing passwords and the 'nopass' flag from the user prior to
        applying any new passwords specified in 'passwords' or
        'hashed_passwords'. If this is False, the user's existing passwords
        and 'nopass' status will be kept and any new specified passwords
        or hashed_passwords will be applied on top.

        For more information check https://redis.io/commands/acl-setuser
        """
        encoder = self.get_encoder()
        pieces = [username]

        if reset:
            pieces.append(b"reset")

        if reset_keys:
            pieces.append(b"resetkeys")

        if reset_passwords:
            pieces.append(b"resetpass")

        if enabled:
            pieces.append(b"on")
        else:
            pieces.append(b"off")

        if (passwords or hashed_passwords) and nopass:
            raise DataError(
                "Cannot set 'nopass' and supply " "'passwords' or 'hashed_passwords'"
            )

        if passwords:
            # as most users will have only one password, allow remove_passwords
            # to be specified as a simple string or a list
            passwords = list_or_args(passwords, [])
            for i, password in enumerate(passwords):
                password = encoder.encode(password)
                if password.startswith(b"+"):
                    pieces.append(b">%s" % password[1:])
                elif password.startswith(b"-"):
                    pieces.append(b"<%s" % password[1:])
                else:
                    raise DataError(
                        f"Password {i} must be prefixed with a "
                        f'"+" to add or a "-" to remove'
                    )

        if hashed_passwords:
            # as most users will have only one password, allow remove_passwords
            # to be specified as a simple string or a list
            hashed_passwords = list_or_args(hashed_passwords, [])
            for i, hashed_password in enumerate(hashed_passwords):
                hashed_password = encoder.encode(hashed_password)
                if hashed_password.startswith(b"+"):
                    pieces.append(b"#%s" % hashed_password[1:])
                elif hashed_password.startswith(b"-"):
                    pieces.append(b"!%s" % hashed_password[1:])
                else:
                    raise DataError(
                        f"Hashed password {i} must be prefixed with a "
                        f'"+" to add or a "-" to remove'
                    )

        if nopass:
            pieces.append(b"nopass")

        if categories:
            for category in categories:
                category = encoder.encode(category)
                # categories can be prefixed with one of (+@, +, -@, -)
                if category.startswith(b"+@"):
                    pieces.append(category)
                elif category.startswith(b"+"):
                    pieces.append(b"+@%s" % category[1:])
                elif category.startswith(b"-@"):
                    pieces.append(category)
                elif category.startswith(b"-"):
                    pieces.append(b"-@%s" % category[1:])
                else:
                    raise DataError(
                        f'Category "{encoder.decode(category, force=True)}" '
                        'must be prefixed with "+" or "-"'
                    )
        if commands:
            for cmd in commands:
                cmd = encoder.encode(cmd)
                if not cmd.startswith(b"+") and not cmd.startswith(b"-"):
                    raise DataError(
                        f'Command "{encoder.decode(cmd, force=True)}" '
                        'must be prefixed with "+" or "-"'
                    )
                pieces.append(cmd)

        if keys:
            for key in keys:
                key = encoder.encode(key)
                pieces.append(b"~%s" % key)

        return self.execute_command("ACL SETUSER", *pieces, **kwargs)

    def acl_users(self, **kwargs):
        """Returns a list of all registered users on the server.

        For more information check https://redis.io/commands/acl-users
        """
        return self.execute_command("ACL USERS", **kwargs)

    def acl_whoami(self, **kwargs):
        """Get the username for the current connection

        For more information check https://redis.io/commands/acl-whoami
        """
        return self.execute_command("ACL WHOAMI", **kwargs)


class ManagementCommands:
    """
    Redis management commands
    """

    def bgrewriteaof(self, **kwargs):
        """Tell the Redis server to rewrite the AOF file from data in memory.

        For more information check https://redis.io/commands/bgrewriteaof
        """
        return self.execute_command("BGREWRITEAOF", **kwargs)

    def bgsave(self, schedule=True, **kwargs):
        """
        Tell the Redis server to save its data to disk.  Unlike save(),
        this method is asynchronous and returns immediately.

        For more information check https://redis.io/commands/bgsave
        """
        pieces = []
        if schedule:
            pieces.append("SCHEDULE")
        return self.execute_command("BGSAVE", *pieces, **kwargs)

    def role(self):
        """
        Provide information on the role of a Redis instance in
        the context of replication, by returning if the instance
        is currently a master, slave, or sentinel.

        For more information check https://redis.io/commands/role
        """
        return self.execute_command("ROLE")

    def client_kill(self, address, **kwargs):
        """Disconnects the client at ``address`` (ip:port)

        For more information check https://redis.io/commands/client-kill
        """
        return self.execute_command("CLIENT KILL", address, **kwargs)

    def client_kill_filter(
        self,
        _id=None,
        _type=None,
        addr=None,
        skipme=None,
        laddr=None,
        user=None,
        **kwargs,
    ):
        """
        Disconnects client(s) using a variety of filter options
        :param id: Kills a client by its unique ID field
        :param type: Kills a client by type where type is one of 'normal',
        'master', 'slave' or 'pubsub'
        :param addr: Kills a client by its 'address:port'
        :param skipme: If True, then the client calling the command
        will not get killed even if it is identified by one of the filter
        options. If skipme is not provided, the server defaults to skipme=True
        :param laddr: Kills a client by its 'local (bind) address:port'
        :param user: Kills a client for a specific user name
        """
        args = []
        if _type is not None:
            client_types = ("normal", "master", "slave", "pubsub")
            if str(_type).lower() not in client_types:
                raise DataError(f"CLIENT KILL type must be one of {client_types!r}")
            args.extend((b"TYPE", _type))
        if skipme is not None:
            if not isinstance(skipme, bool):
                raise DataError("CLIENT KILL skipme must be a bool")
            if skipme:
                args.extend((b"SKIPME", b"YES"))
            else:
                args.extend((b"SKIPME", b"NO"))
        if _id is not None:
            args.extend((b"ID", _id))
        if addr is not None:
            args.extend((b"ADDR", addr))
        if laddr is not None:
            args.extend((b"LADDR", laddr))
        if user is not None:
            args.extend((b"USER", user))
        if not args:
            raise DataError(
                "CLIENT KILL <filter> <value> ... ... <filter> "
                "<value> must specify at least one filter"
            )
        return self.execute_command("CLIENT KILL", *args, **kwargs)

    def client_info(self, **kwargs):
        """
        Returns information and statistics about the current
        client connection.

        For more information check https://redis.io/commands/client-info
        """
        return self.execute_command("CLIENT INFO", **kwargs)

    def client_list(self, _type=None, client_id=[], **kwargs):
        """
        Returns a list of currently connected clients.
        If type of client specified, only that type will be returned.
        :param _type: optional. one of the client types (normal, master,
         replica, pubsub)
        :param client_id: optional. a list of client ids

        For more information check https://redis.io/commands/client-list
        """
        args = []
        if _type is not None:
            client_types = ("normal", "master", "replica", "pubsub")
            if str(_type).lower() not in client_types:
                raise DataError(f"CLIENT LIST _type must be one of {client_types!r}")
            args.append(b"TYPE")
            args.append(_type)
        if not isinstance(client_id, list):
            raise DataError("client_id must be a list")
        if client_id != []:
            args.append(b"ID")
            args.append(" ".join(client_id))
        return self.execute_command("CLIENT LIST", *args, **kwargs)

    def client_getname(self, **kwargs):
        """
        Returns the current connection name

        For more information check https://redis.io/commands/client-getname
        """
        return self.execute_command("CLIENT GETNAME", **kwargs)

    def client_getredir(self, **kwargs):
        """
        Returns the ID (an integer) of the client to whom we are
        redirecting tracking notifications.

        see: https://redis.io/commands/client-getredir
        """
        return self.execute_command("CLIENT GETREDIR", **kwargs)

    def client_reply(self, reply, **kwargs):
        """
        Enable and disable redis server replies.
        ``reply`` Must be ON OFF or SKIP,
            ON - The default most with server replies to commands
            OFF - Disable server responses to commands
            SKIP - Skip the response of the immediately following command.

        Note: When setting OFF or SKIP replies, you will need a client object
        with a timeout specified in seconds, and will need to catch the
        TimeoutError.
              The test_client_reply unit test illustrates this, and
              conftest.py has a client with a timeout.

        See https://redis.io/commands/client-reply
        """
        replies = ["ON", "OFF", "SKIP"]
        if reply not in replies:
            raise DataError(f"CLIENT REPLY must be one of {replies!r}")
        return self.execute_command("CLIENT REPLY", reply, **kwargs)

    def client_id(self, **kwargs):
        """
        Returns the current connection id

        For more information check https://redis.io/commands/client-id
        """
        return self.execute_command("CLIENT ID", **kwargs)

    def client_tracking_on(
        self,
        clientid=None,
        prefix=[],
        bcast=False,
        optin=False,
        optout=False,
        noloop=False,
    ):
        """
        Turn on the tracking mode.
        For more information about the options look at client_tracking func.

        See https://redis.io/commands/client-tracking
        """
        return self.client_tracking(
            True, clientid, prefix, bcast, optin, optout, noloop
        )

    def client_tracking_off(
        self,
        clientid=None,
        prefix=[],
        bcast=False,
        optin=False,
        optout=False,
        noloop=False,
    ):
        """
        Turn off the tracking mode.
        For more information about the options look at client_tracking func.

        See https://redis.io/commands/client-tracking
        """
        return self.client_tracking(
            False, clientid, prefix, bcast, optin, optout, noloop
        )

    def client_tracking(
        self,
        on=True,
        clientid=None,
        prefix=[],
        bcast=False,
        optin=False,
        optout=False,
        noloop=False,
        **kwargs,
    ):
        """
        Enables the tracking feature of the Redis server, that is used
        for server assisted client side caching.

        ``on`` indicate for tracking on or tracking off. The dafualt is on.

        ``clientid`` send invalidation messages to the connection with
        the specified ID.

        ``bcast`` enable tracking in broadcasting mode. In this mode
        invalidation messages are reported for all the prefixes
        specified, regardless of the keys requested by the connection.

        ``optin``  when broadcasting is NOT active, normally don't track
        keys in read only commands, unless they are called immediately
        after a CLIENT CACHING yes command.

        ``optout`` when broadcasting is NOT active, normally track keys in
        read only commands, unless they are called immediately after a
        CLIENT CACHING no command.

        ``noloop`` don't send notifications about keys modified by this
        connection itself.

        ``prefix``  for broadcasting, register a given key prefix, so that
        notifications will be provided only for keys starting with this string.

        See https://redis.io/commands/client-tracking
        """

        if len(prefix) != 0 and bcast is False:
            raise DataError("Prefix can only be used with bcast")

        pieces = ["ON"] if on else ["OFF"]
        if clientid is not None:
            pieces.extend(["REDIRECT", clientid])
        for p in prefix:
            pieces.extend(["PREFIX", p])
        if bcast:
            pieces.append("BCAST")
        if optin:
            pieces.append("OPTIN")
        if optout:
            pieces.append("OPTOUT")
        if noloop:
            pieces.append("NOLOOP")

        return self.execute_command("CLIENT TRACKING", *pieces)

    def client_trackinginfo(self, **kwargs):
        """
        Returns the information about the current client connection's
        use of the server assisted client side cache.

        See https://redis.io/commands/client-trackinginfo
        """
        return self.execute_command("CLIENT TRACKINGINFO", **kwargs)

    def client_setname(self, name, **kwargs):
        """
        Sets the current connection name

        For more information check https://redis.io/commands/client-setname
        """
        return self.execute_command("CLIENT SETNAME", name, **kwargs)

    def client_unblock(self, client_id, error=False, **kwargs):
        """
        Unblocks a connection by its client id.
        If ``error`` is True, unblocks the client with a special error message.
        If ``error`` is False (default), the client is unblocked using the
        regular timeout mechanism.

        For more information check https://redis.io/commands/client-unblock
        """
        args = ["CLIENT UNBLOCK", int(client_id)]
        if error:
            args.append(b"ERROR")
        return self.execute_command(*args, **kwargs)

    def client_pause(self, timeout, all=True, **kwargs):
        """
        Suspend all the Redis clients for the specified amount of time
        :param timeout: milliseconds to pause clients

        For more information check https://redis.io/commands/client-pause
        :param all: If true (default) all client commands are blocked.
             otherwise, clients are only blocked if they attempt to execute
             a write command.
             For the WRITE mode, some commands have special behavior:
                 EVAL/EVALSHA: Will block client for all scripts.
                 PUBLISH: Will block client.
                 PFCOUNT: Will block client.
                 WAIT: Acknowledgments will be delayed, so this command will
                 appear blocked.
        """
        args = ["CLIENT PAUSE", str(timeout)]
        if not isinstance(timeout, int):
            raise DataError("CLIENT PAUSE timeout must be an integer")
        if not all:
            args.append("WRITE")
        return self.execute_command(*args, **kwargs)

    def client_unpause(self, **kwargs):
        """
        Unpause all redis clients

        For more information check https://redis.io/commands/client-unpause
        """
        return self.execute_command("CLIENT UNPAUSE", **kwargs)

    def client_no_evict(self, mode: str) -> str:
        """
        Sets the client eviction mode for the current connection.

        For more information check https://redis.io/commands/client-no-evict
        """
        return self.execute_command("CLIENT NO-EVICT", mode)

    def command(self, **kwargs):
        """
        Returns dict reply of details about all Redis commands.

        For more information check https://redis.io/commands/command
        """
        return self.execute_command("COMMAND", **kwargs)

    def command_info(self, **kwargs):
        raise NotImplementedError(
            "COMMAND INFO is intentionally not implemented in the client."
        )

    def command_count(self, **kwargs):
        return self.execute_command("COMMAND COUNT", **kwargs)

    def config_get(self, pattern="*", **kwargs):
        """
        Return a dictionary of configuration based on the ``pattern``

        For more information check https://redis.io/commands/config-get
        """
        return self.execute_command("CONFIG GET", pattern, **kwargs)

    def config_set(self, name, value, **kwargs):
        """Set config item ``name`` with ``value``

        For more information check https://redis.io/commands/config-set
        """
        return self.execute_command("CONFIG SET", name, value, **kwargs)

    def config_resetstat(self, **kwargs):
        """
        Reset runtime statistics

        For more information check https://redis.io/commands/config-resetstat
        """
        return self.execute_command("CONFIG RESETSTAT", **kwargs)

    def config_rewrite(self, **kwargs):
        """
        Rewrite config file with the minimal change to reflect running config.

        For more information check https://redis.io/commands/config-rewrite
        """
        return self.execute_command("CONFIG REWRITE", **kwargs)

    def dbsize(self, **kwargs):
        """
        Returns the number of keys in the current database

        For more information check https://redis.io/commands/dbsize
        """
        return self.execute_command("DBSIZE", **kwargs)

    def debug_object(self, key, **kwargs):
        """
        Returns version specific meta information about a given key

        For more information check https://redis.io/commands/debug-object
        """
        return self.execute_command("DEBUG OBJECT", key, **kwargs)

    def debug_segfault(self, **kwargs):
        raise NotImplementedError(
            """
            DEBUG SEGFAULT is intentionally not implemented in the client.

            For more information check https://redis.io/commands/debug-segfault
            """
        )

    def echo(self, value, **kwargs):
        """
        Echo the string back from the server

        For more information check https://redis.io/commands/echo
        """
        return self.execute_command("ECHO", value, **kwargs)

    def flushall(self, asynchronous=False, **kwargs):
        """
        Delete all keys in all databases on the current host.

        ``asynchronous`` indicates whether the operation is
        executed asynchronously by the server.

        For more information check https://redis.io/commands/flushall
        """
        args = []
        if asynchronous:
            args.append(b"ASYNC")
        return self.execute_command("FLUSHALL", *args, **kwargs)

    def flushdb(self, asynchronous=False, **kwargs):
        """
        Delete all keys in the current database.

        ``asynchronous`` indicates whether the operation is
        executed asynchronously by the server.

        For more information check https://redis.io/commands/flushdb
        """
        args = []
        if asynchronous:
            args.append(b"ASYNC")
        return self.execute_command("FLUSHDB", *args, **kwargs)

    def sync(self):
        """
        Initiates a replication stream from the master.

        For more information check https://redis.io/commands/sync
        """
        from redis.client import NEVER_DECODE

        options = {}
        options[NEVER_DECODE] = []
        return self.execute_command("SYNC", **options)

    def psync(self, replicationid, offset):
        """
        Initiates a replication stream from the master.
        Newer version for `sync`.

        For more information check https://redis.io/commands/sync
        """
        from redis.client import NEVER_DECODE

        options = {}
        options[NEVER_DECODE] = []
        return self.execute_command("PSYNC", replicationid, offset, **options)

    def swapdb(self, first, second, **kwargs):
        """
        Swap two databases

        For more information check https://redis.io/commands/swapdb
        """
        return self.execute_command("SWAPDB", first, second, **kwargs)

    def select(self, index, **kwargs):
        """Select the Redis logical database at index.

        See: https://redis.io/commands/select
        """
        return self.execute_command("SELECT", index, **kwargs)

    def info(self, section=None, **kwargs):
        """
        Returns a dictionary containing information about the Redis server

        The ``section`` option can be used to select a specific section
        of information

        The section option is not supported by older versions of Redis Server,
        and will generate ResponseError

        For more information check https://redis.io/commands/info
        """
        if section is None:
            return self.execute_command("INFO", **kwargs)
        else:
            return self.execute_command("INFO", section, **kwargs)

    def lastsave(self, **kwargs):
        """
        Return a Python datetime object representing the last time the
        Redis database was saved to disk

        For more information check https://redis.io/commands/lastsave
        """
        return self.execute_command("LASTSAVE", **kwargs)

    def lolwut(self, *version_numbers, **kwargs):
        """
        Get the Redis version and a piece of generative computer art

        See: https://redis.io/commands/lolwut
        """
        if version_numbers:
            return self.execute_command("LOLWUT VERSION", *version_numbers, **kwargs)
        else:
            return self.execute_command("LOLWUT", **kwargs)

    def reset(self):
        """Perform a full reset on the connection's server side contenxt.

        See: https://redis.io/commands/reset
        """
        return self.execute_command("RESET")

    def migrate(
        self,
        host,
        port,
        keys,
        destination_db,
        timeout,
        copy=False,
        replace=False,
        auth=None,
        **kwargs,
    ):
        """
        Migrate 1 or more keys from the current Redis server to a different
        server specified by the ``host``, ``port`` and ``destination_db``.

        The ``timeout``, specified in milliseconds, indicates the maximum
        time the connection between the two servers can be idle before the
        command is interrupted.

        If ``copy`` is True, the specified ``keys`` are NOT deleted from
        the source server.

        If ``replace`` is True, this operation will overwrite the keys
        on the destination server if they exist.

        If ``auth`` is specified, authenticate to the destination server with
        the password provided.

        For more information check https://redis.io/commands/migrate
        """
        keys = list_or_args(keys, [])
        if not keys:
            raise DataError("MIGRATE requires at least one key")
        pieces = []
        if copy:
            pieces.append(b"COPY")
        if replace:
            pieces.append(b"REPLACE")
        if auth:
            pieces.append(b"AUTH")
            pieces.append(auth)
        pieces.append(b"KEYS")
        pieces.extend(keys)
        return self.execute_command(
            "MIGRATE", host, port, "", destination_db, timeout, *pieces, **kwargs
        )

    def object(self, infotype, key, **kwargs):
        """
        Return the encoding, idletime, or refcount about the key
        """
        return self.execute_command(
            "OBJECT", infotype, key, infotype=infotype, **kwargs
        )

    def memory_doctor(self, **kwargs):
        raise NotImplementedError(
            """
            MEMORY DOCTOR is intentionally not implemented in the client.

            For more information check https://redis.io/commands/memory-doctor
            """
        )

    def memory_help(self, **kwargs):
        raise NotImplementedError(
            """
            MEMORY HELP is intentionally not implemented in the client.

            For more information check https://redis.io/commands/memory-help
            """
        )

    def memory_stats(self, **kwargs):
        """
        Return a dictionary of memory stats

        For more information check https://redis.io/commands/memory-stats
        """
        return self.execute_command("MEMORY STATS", **kwargs)

    def memory_malloc_stats(self, **kwargs):
        """
        Return an internal statistics report from the memory allocator.

        See: https://redis.io/commands/memory-malloc-stats
        """
        return self.execute_command("MEMORY MALLOC-STATS", **kwargs)

    def memory_usage(self, key, samples=None, **kwargs):
        """
        Return the total memory usage for key, its value and associated
        administrative overheads.

        For nested data structures, ``samples`` is the number of elements to
        sample. If left unspecified, the server's default is 5. Use 0 to sample
        all elements.

        For more information check https://redis.io/commands/memory-usage
        """
        args = []
        if isinstance(samples, int):
            args.extend([b"SAMPLES", samples])
        return self.execute_command("MEMORY USAGE", key, *args, **kwargs)

    def memory_purge(self, **kwargs):
        """
        Attempts to purge dirty pages for reclamation by allocator

        For more information check https://redis.io/commands/memory-purge
        """
        return self.execute_command("MEMORY PURGE", **kwargs)

    def ping(self, **kwargs):
        """
        Ping the Redis server

        For more information check https://redis.io/commands/ping
        """
        return self.execute_command("PING", **kwargs)

    def quit(self, **kwargs):
        """
        Ask the server to close the connection.

        For more information check https://redis.io/commands/quit
        """
        return self.execute_command("QUIT", **kwargs)

    def replicaof(self, *args, **kwargs):
        """
        Update the replication settings of a redis replica, on the fly.
        Examples of valid arguments include:
            NO ONE (set no replication)
            host port (set to the host and port of a redis server)

        For more information check  https://redis.io/commands/replicaof
        """
        return self.execute_command("REPLICAOF", *args, **kwargs)

    def save(self, **kwargs):
        """
        Tell the Redis server to save its data to disk,
        blocking until the save is complete

        For more information check https://redis.io/commands/save
        """
        return self.execute_command("SAVE", **kwargs)

    def shutdown(self, save=False, nosave=False, **kwargs):
        """Shutdown the Redis server.  If Redis has persistence configured,
        data will be flushed before shutdown.  If the "save" option is set,
        a data flush will be attempted even if there is no persistence
        configured.  If the "nosave" option is set, no data flush will be
        attempted.  The "save" and "nosave" options cannot both be set.

        For more information check https://redis.io/commands/shutdown
        """
        if save and nosave:
            raise DataError("SHUTDOWN save and nosave cannot both be set")
        args = ["SHUTDOWN"]
        if save:
            args.append("SAVE")
        if nosave:
            args.append("NOSAVE")
        try:
            self.execute_command(*args, **kwargs)
        except ConnectionError:
            # a ConnectionError here is expected
            return
        raise RedisError("SHUTDOWN seems to have failed.")

    def slaveof(self, host=None, port=None, **kwargs):
        """
        Set the server to be a replicated slave of the instance identified
        by the ``host`` and ``port``. If called without arguments, the
        instance is promoted to a master instead.

        For more information check https://redis.io/commands/slaveof
        """
        if host is None and port is None:
            return self.execute_command("SLAVEOF", b"NO", b"ONE", **kwargs)
        return self.execute_command("SLAVEOF", host, port, **kwargs)

    def slowlog_get(self, num=None, **kwargs):
        """
        Get the entries from the slowlog. If ``num`` is specified, get the
        most recent ``num`` items.

        For more information check https://redis.io/commands/slowlog-get
        """
        from redis.client import NEVER_DECODE

        args = ["SLOWLOG GET"]
        if num is not None:
            args.append(num)
        decode_responses = self.get_connection_kwargs().get("decode_responses", False)
        if decode_responses is True:
            kwargs[NEVER_DECODE] = []
        return self.execute_command(*args, **kwargs)

    def slowlog_len(self, **kwargs):
        """
        Get the number of items in the slowlog

        For more information check https://redis.io/commands/slowlog-len
        """
        return self.execute_command("SLOWLOG LEN", **kwargs)

    def slowlog_reset(self, **kwargs):
        """
        Remove all items in the slowlog

        For more information check https://redis.io/commands/slowlog-reset
        """
        return self.execute_command("SLOWLOG RESET", **kwargs)

    def time(self, **kwargs):
        """
        Returns the server time as a 2-item tuple of ints:
        (seconds since epoch, microseconds into this second).

        For more information check https://redis.io/commands/time
        """
        return self.execute_command("TIME", **kwargs)

    def wait(self, num_replicas, timeout, **kwargs):
        """
        Redis synchronous replication
        That returns the number of replicas that processed the query when
        we finally have at least ``num_replicas``, or when the ``timeout`` was
        reached.

        For more information check https://redis.io/commands/wait
        """
        return self.execute_command("WAIT", num_replicas, timeout, **kwargs)


class BasicKeyCommands:
    """
    Redis basic key-based commands
    """

    def append(self, key, value):
        """
        Appends the string ``value`` to the value at ``key``. If ``key``
        doesn't already exist, create it with a value of ``value``.
        Returns the new length of the value at ``key``.

        For more information check https://redis.io/commands/append
        """
        return self.execute_command("APPEND", key, value)

    def bitcount(self, key, start=None, end=None):
        """
        Returns the count of set bits in the value of ``key``.  Optional
        ``start`` and ``end`` parameters indicate which bytes to consider

        For more information check https://redis.io/commands/bitcount
        """
        params = [key]
        if start is not None and end is not None:
            params.append(start)
            params.append(end)
        elif (start is not None and end is None) or (end is not None and start is None):
            raise DataError("Both start and end must be specified")
        return self.execute_command("BITCOUNT", *params)

    def bitfield(self, key, default_overflow=None):
        """
        Return a BitFieldOperation instance to conveniently construct one or
        more bitfield operations on ``key``.

        For more information check https://redis.io/commands/bitfield
        """
        return BitFieldOperation(self, key, default_overflow=default_overflow)

    def bitop(self, operation, dest, *keys):
        """
        Perform a bitwise operation using ``operation`` between ``keys`` and
        store the result in ``dest``.

        For more information check https://redis.io/commands/bitop
        """
        return self.execute_command("BITOP", operation, dest, *keys)

    def bitpos(self, key, bit, start=None, end=None):
        """
        Return the position of the first bit set to 1 or 0 in a string.
        ``start`` and ``end`` defines search range. The range is interpreted
        as a range of bytes and not a range of bits, so start=0 and end=2
        means to look at the first three bytes.

        For more information check https://redis.io/commands/bitpos
        """
        if bit not in (0, 1):
            raise DataError("bit must be 0 or 1")
        params = [key, bit]

        start is not None and params.append(start)

        if start is not None and end is not None:
            params.append(end)
        elif start is None and end is not None:
            raise DataError("start argument is not set, " "when end is specified")
        return self.execute_command("BITPOS", *params)

    def copy(self, source, destination, destination_db=None, replace=False):
        """
        Copy the value stored in the ``source`` key to the ``destination`` key.

        ``destination_db`` an alternative destination database. By default,
        the ``destination`` key is created in the source Redis database.

        ``replace`` whether the ``destination`` key should be removed before
        copying the value to it. By default, the value is not copied if
        the ``destination`` key already exists.

        For more information check https://redis.io/commands/copy
        """
        params = [source, destination]
        if destination_db is not None:
            params.extend(["DB", destination_db])
        if replace:
            params.append("REPLACE")
        return self.execute_command("COPY", *params)

    def decrby(self, name, amount=1):
        """
        Decrements the value of ``key`` by ``amount``.  If no key exists,
        the value will be initialized as 0 - ``amount``

        For more information check https://redis.io/commands/decrby
        """
        return self.execute_command("DECRBY", name, amount)

    decr = decrby

    def delete(self, *names):
        """
        Delete one or more keys specified by ``names``
        """
        return self.execute_command("DEL", *names)

    def __delitem__(self, name):
        self.delete(name)

    def dump(self, name):
        """
        Return a serialized version of the value stored at the specified key.
        If key does not exist a nil bulk reply is returned.

        For more information check https://redis.io/commands/dump
        """
        from redis.client import NEVER_DECODE

        options = {}
        options[NEVER_DECODE] = []
        return self.execute_command("DUMP", name, **options)

    def exists(self, *names):
        """
        Returns the number of ``names`` that exist

        For more information check https://redis.io/commands/exists
        """
        return self.execute_command("EXISTS", *names)

    __contains__ = exists

    def expire(self, name, time):
        """
        Set an expire flag on key ``name`` for ``time`` seconds. ``time``
        can be represented by an integer or a Python timedelta object.

        For more information check https://redis.io/commands/expire
        """
        if isinstance(time, datetime.timedelta):
            time = int(time.total_seconds())
        return self.execute_command("EXPIRE", name, time)

    def expireat(self, name, when):
        """
        Set an expire flag on key ``name``. ``when`` can be represented
        as an integer indicating unix time or a Python datetime object.

        For more information check https://redis.io/commands/expireat
        """
        if isinstance(when, datetime.datetime):
            when = int(time.mktime(when.timetuple()))
        return self.execute_command("EXPIREAT", name, when)

    def get(self, name):
        """
        Return the value at key ``name``, or None if the key doesn't exist

        For more information check https://redis.io/commands/get
        """
        return self.execute_command("GET", name)

    def getdel(self, name):
        """
        Get the value at key ``name`` and delete the key. This command
        is similar to GET, except for the fact that it also deletes
        the key on success (if and only if the key's value type
        is a string).

        For more information check https://redis.io/commands/getdel
        """
        return self.execute_command("GETDEL", name)

    def getex(self, name, ex=None, px=None, exat=None, pxat=None, persist=False):
        """
        Get the value of key and optionally set its expiration.
        GETEX is similar to GET, but is a write command with
        additional options. All time parameters can be given as
        datetime.timedelta or integers.

        ``ex`` sets an expire flag on key ``name`` for ``ex`` seconds.

        ``px`` sets an expire flag on key ``name`` for ``px`` milliseconds.

        ``exat`` sets an expire flag on key ``name`` for ``ex`` seconds,
        specified in unix time.

        ``pxat`` sets an expire flag on key ``name`` for ``ex`` milliseconds,
        specified in unix time.

        ``persist`` remove the time to live associated with ``name``.

        For more information check https://redis.io/commands/getex
        """

        opset = {ex, px, exat, pxat}
        if len(opset) > 2 or len(opset) > 1 and persist:
            raise DataError(
                "``ex``, ``px``, ``exat``, ``pxat``, "
                "and ``persist`` are mutually exclusive."
            )

        pieces = []
        # similar to set command
        if ex is not None:
            pieces.append("EX")
            if isinstance(ex, datetime.timedelta):
                ex = int(ex.total_seconds())
            pieces.append(ex)
        if px is not None:
            pieces.append("PX")
            if isinstance(px, datetime.timedelta):
                px = int(px.total_seconds() * 1000)
            pieces.append(px)
        # similar to pexpireat command
        if exat is not None:
            pieces.append("EXAT")
            if isinstance(exat, datetime.datetime):
                s = int(exat.microsecond / 1000000)
                exat = int(time.mktime(exat.timetuple())) + s
            pieces.append(exat)
        if pxat is not None:
            pieces.append("PXAT")
            if isinstance(pxat, datetime.datetime):
                ms = int(pxat.microsecond / 1000)
                pxat = int(time.mktime(pxat.timetuple())) * 1000 + ms
            pieces.append(pxat)
        if persist:
            pieces.append("PERSIST")

        return self.execute_command("GETEX", name, *pieces)

    def __getitem__(self, name):
        """
        Return the value at key ``name``, raises a KeyError if the key
        doesn't exist.
        """
        value = self.get(name)
        if value is not None:
            return value
        raise KeyError(name)

    def getbit(self, name, offset):
        """
        Returns a boolean indicating the value of ``offset`` in ``name``

        For more information check https://redis.io/commands/getbit
        """
        return self.execute_command("GETBIT", name, offset)

    def getrange(self, key, start, end):
        """
        Returns the substring of the string value stored at ``key``,
        determined by the offsets ``start`` and ``end`` (both are inclusive)

        For more information check https://redis.io/commands/getrange
        """
        return self.execute_command("GETRANGE", key, start, end)

    def getset(self, name, value):
        """
        Sets the value at key ``name`` to ``value``
        and returns the old value at key ``name`` atomically.

        As per Redis 6.2, GETSET is considered deprecated.
        Please use SET with GET parameter in new code.

        For more information check https://redis.io/commands/getset
        """
        return self.execute_command("GETSET", name, value)

    def incrby(self, name, amount=1):
        """
        Increments the value of ``key`` by ``amount``.  If no key exists,
        the value will be initialized as ``amount``

        For more information check https://redis.io/commands/incrby
        """
        return self.execute_command("INCRBY", name, amount)

    incr = incrby

    def incrbyfloat(self, name, amount=1.0):
        """
        Increments the value at key ``name`` by floating ``amount``.
        If no key exists, the value will be initialized as ``amount``

        For more information check https://redis.io/commands/incrbyfloat
        """
        return self.execute_command("INCRBYFLOAT", name, amount)

    def keys(self, pattern="*", **kwargs):
        """
        Returns a list of keys matching ``pattern``

        For more information check https://redis.io/commands/keys
        """
        return self.execute_command("KEYS", pattern, **kwargs)

    def lmove(self, first_list, second_list, src="LEFT", dest="RIGHT"):
        """
        Atomically returns and removes the first/last element of a list,
        pushing it as the first/last element on the destination list.
        Returns the element being popped and pushed.

        For more information check https://redis.io/commands/lmove
        """
        params = [first_list, second_list, src, dest]
        return self.execute_command("LMOVE", *params)

    def blmove(self, first_list, second_list, timeout, src="LEFT", dest="RIGHT"):
        """
        Blocking version of lmove.

        For more information check https://redis.io/commands/blmove
        """
        params = [first_list, second_list, src, dest, timeout]
        return self.execute_command("BLMOVE", *params)

    def mget(self, keys, *args):
        """
        Returns a list of values ordered identically to ``keys``

        For more information check https://redis.io/commands/mget
        """
        from redis.client import EMPTY_RESPONSE

        args = list_or_args(keys, args)
        options = {}
        if not args:
            options[EMPTY_RESPONSE] = []
        return self.execute_command("MGET", *args, **options)

    def mset(self, mapping):
        """
        Sets key/values based on a mapping. Mapping is a dictionary of
        key/value pairs. Both keys and values should be strings or types that
        can be cast to a string via str().

        For more information check https://redis.io/commands/mset
        """
        items = []
        for pair in mapping.items():
            items.extend(pair)
        return self.execute_command("MSET", *items)

    def msetnx(self, mapping):
        """
        Sets key/values based on a mapping if none of the keys are already set.
        Mapping is a dictionary of key/value pairs. Both keys and values
        should be strings or types that can be cast to a string via str().
        Returns a boolean indicating if the operation was successful.

        For more information check https://redis.io/commands/msetnx
        """
        items = []
        for pair in mapping.items():
            items.extend(pair)
        return self.execute_command("MSETNX", *items)

    def move(self, name, db):
        """
        Moves the key ``name`` to a different Redis database ``db``

        For more information check https://redis.io/commands/move
        """
        return self.execute_command("MOVE", name, db)

    def persist(self, name):
        """
        Removes an expiration on ``name``

        For more information check https://redis.io/commands/persist
        """
        return self.execute_command("PERSIST", name)

    def pexpire(self, name, time):
        """
        Set an expire flag on key ``name`` for ``time`` milliseconds.
        ``time`` can be represented by an integer or a Python timedelta
        object.

        For more information check https://redis.io/commands/pexpire
        """
        if isinstance(time, datetime.timedelta):
            time = int(time.total_seconds() * 1000)
        return self.execute_command("PEXPIRE", name, time)

    def pexpireat(self, name, when):
        """
        Set an expire flag on key ``name``. ``when`` can be represented
        as an integer representing unix time in milliseconds (unix time * 1000)
        or a Python datetime object.

        For more information check https://redis.io/commands/pexpireat
        """
        if isinstance(when, datetime.datetime):
            ms = int(when.microsecond / 1000)
            when = int(time.mktime(when.timetuple())) * 1000 + ms
        return self.execute_command("PEXPIREAT", name, when)

    def psetex(self, name, time_ms, value):
        """
        Set the value of key ``name`` to ``value`` that expires in ``time_ms``
        milliseconds. ``time_ms`` can be represented by an integer or a Python
        timedelta object

        For more information check https://redis.io/commands/psetex
        """
        if isinstance(time_ms, datetime.timedelta):
            time_ms = int(time_ms.total_seconds() * 1000)
        return self.execute_command("PSETEX", name, time_ms, value)

    def pttl(self, name):
        """
        Returns the number of milliseconds until the key ``name`` will expire

        For more information check https://redis.io/commands/pttl
        """
        return self.execute_command("PTTL", name)

    def hrandfield(self, key, count=None, withvalues=False):
        """
        Return a random field from the hash value stored at key.

        count: if the argument is positive, return an array of distinct fields.
        If called with a negative count, the behavior changes and the command
        is allowed to return the same field multiple times. In this case,
        the number of returned fields is the absolute value of the
        specified count.
        withvalues: The optional WITHVALUES modifier changes the reply so it
        includes the respective values of the randomly selected hash fields.

        For more information check https://redis.io/commands/hrandfield
        """
        params = []
        if count is not None:
            params.append(count)
        if withvalues:
            params.append("WITHVALUES")

        return self.execute_command("HRANDFIELD", key, *params)

    def randomkey(self, **kwargs):
        """
        Returns the name of a random key

        For more information check https://redis.io/commands/randomkey
        """
        return self.execute_command("RANDOMKEY", **kwargs)

    def rename(self, src, dst):
        """
        Rename key ``src`` to ``dst``

        For more information check https://redis.io/commands/rename
        """
        return self.execute_command("RENAME", src, dst)

    def renamenx(self, src, dst):
        """
        Rename key ``src`` to ``dst`` if ``dst`` doesn't already exist

        For more information check https://redis.io/commands/renamenx
        """
        return self.execute_command("RENAMENX", src, dst)

    def restore(
        self,
        name,
        ttl,
        value,
        replace=False,
        absttl=False,
        idletime=None,
        frequency=None,
    ):
        """
        Create a key using the provided serialized value, previously obtained
        using DUMP.

        ``replace`` allows an existing key on ``name`` to be overridden. If
        it's not specified an error is raised on collision.

        ``absttl`` if True, specified ``ttl`` should represent an absolute Unix
        timestamp in milliseconds in which the key will expire. (Redis 5.0 or
        greater).

        ``idletime`` Used for eviction, this is the number of seconds the
        key must be idle, prior to execution.

        ``frequency`` Used for eviction, this is the frequency counter of
        the object stored at the key, prior to execution.

        For more information check https://redis.io/commands/restore
        """
        params = [name, ttl, value]
        if replace:
            params.append("REPLACE")
        if absttl:
            params.append("ABSTTL")
        if idletime is not None:
            params.append("IDLETIME")
            try:
                params.append(int(idletime))
            except ValueError:
                raise DataError("idletimemust be an integer")

        if frequency is not None:
            params.append("FREQ")
            try:
                params.append(int(frequency))
            except ValueError:
                raise DataError("frequency must be an integer")

        return self.execute_command("RESTORE", *params)

    def set(
        self,
        name,
        value,
        ex=None,
        px=None,
        nx=False,
        xx=False,
        keepttl=False,
        get=False,
        exat=None,
        pxat=None,
    ):
        """
        Set the value at key ``name`` to ``value``

        ``ex`` sets an expire flag on key ``name`` for ``ex`` seconds.

        ``px`` sets an expire flag on key ``name`` for ``px`` milliseconds.

        ``nx`` if set to True, set the value at key ``name`` to ``value`` only
            if it does not exist.

        ``xx`` if set to True, set the value at key ``name`` to ``value`` only
            if it already exists.

        ``keepttl`` if True, retain the time to live associated with the key.
            (Available since Redis 6.0)

        ``get`` if True, set the value at key ``name`` to ``value`` and return
            the old value stored at key, or None if the key did not exist.
            (Available since Redis 6.2)

        ``exat`` sets an expire flag on key ``name`` for ``ex`` seconds,
            specified in unix time.

        ``pxat`` sets an expire flag on key ``name`` for ``ex`` milliseconds,
            specified in unix time.

        For more information check https://redis.io/commands/set
        """
        pieces = [name, value]
        options = {}
        if ex is not None:
            pieces.append("EX")
            if isinstance(ex, datetime.timedelta):
                pieces.append(int(ex.total_seconds()))
            elif isinstance(ex, int):
                pieces.append(ex)
            else:
                raise DataError("ex must be datetime.timedelta or int")
        if px is not None:
            pieces.append("PX")
            if isinstance(px, datetime.timedelta):
                pieces.append(int(px.total_seconds() * 1000))
            elif isinstance(px, int):
                pieces.append(px)
            else:
                raise DataError("px must be datetime.timedelta or int")
        if exat is not None:
            pieces.append("EXAT")
            if isinstance(exat, datetime.datetime):
                s = int(exat.microsecond / 1000000)
                exat = int(time.mktime(exat.timetuple())) + s
            pieces.append(exat)
        if pxat is not None:
            pieces.append("PXAT")
            if isinstance(pxat, datetime.datetime):
                ms = int(pxat.microsecond / 1000)
                pxat = int(time.mktime(pxat.timetuple())) * 1000 + ms
            pieces.append(pxat)
        if keepttl:
            pieces.append("KEEPTTL")

        if nx:
            pieces.append("NX")
        if xx:
            pieces.append("XX")

        if get:
            pieces.append("GET")
            options["get"] = True

        return self.execute_command("SET", *pieces, **options)

    def __setitem__(self, name, value):
        self.set(name, value)

    def setbit(self, name, offset, value):
        """
        Flag the ``offset`` in ``name`` as ``value``. Returns a boolean
        indicating the previous value of ``offset``.

        For more information check https://redis.io/commands/setbit
        """
        value = value and 1 or 0
        return self.execute_command("SETBIT", name, offset, value)

    def setex(self, name, time, value):
        """
        Set the value of key ``name`` to ``value`` that expires in ``time``
        seconds. ``time`` can be represented by an integer or a Python
        timedelta object.

        For more information check https://redis.io/commands/setex
        """
        if isinstance(time, datetime.timedelta):
            time = int(time.total_seconds())
        return self.execute_command("SETEX", name, time, value)

    def setnx(self, name, value):
        """
        Set the value of key ``name`` to ``value`` if key doesn't exist

        For more information check https://redis.io/commands/setnx
        """
        return self.execute_command("SETNX", name, value)

    def setrange(self, name, offset, value):
        """
        Overwrite bytes in the value of ``name`` starting at ``offset`` with
        ``value``. If ``offset`` plus the length of ``value`` exceeds the
        length of the original value, the new value will be larger than before.
        If ``offset`` exceeds the length of the original value, null bytes
        will be used to pad between the end of the previous value and the start
        of what's being injected.

        Returns the length of the new string.

        For more information check https://redis.io/commands/setrange
        """
        return self.execute_command("SETRANGE", name, offset, value)

    def stralgo(
        self,
        algo,
        value1,
        value2,
        specific_argument="strings",
        len=False,
        idx=False,
        minmatchlen=None,
        withmatchlen=False,
        **kwargs,
    ):
        """
        Implements complex algorithms that operate on strings.
        Right now the only algorithm implemented is the LCS algorithm
        (longest common substring). However new algorithms could be
        implemented in the future.

        ``algo`` Right now must be LCS
        ``value1`` and ``value2`` Can be two strings or two keys
        ``specific_argument`` Specifying if the arguments to the algorithm
        will be keys or strings. strings is the default.
        ``len`` Returns just the len of the match.
        ``idx`` Returns the match positions in each string.
        ``minmatchlen`` Restrict the list of matches to the ones of a given
        minimal length. Can be provided only when ``idx`` set to True.
        ``withmatchlen`` Returns the matches with the len of the match.
        Can be provided only when ``idx`` set to True.

        For more information check https://redis.io/commands/stralgo
        """
        # check validity
        supported_algo = ["LCS"]
        if algo not in supported_algo:
            supported_algos_str = ", ".join(supported_algo)
            raise DataError(f"The supported algorithms are: {supported_algos_str}")
        if specific_argument not in ["keys", "strings"]:
            raise DataError("specific_argument can be only keys or strings")
        if len and idx:
            raise DataError("len and idx cannot be provided together.")

        pieces = [algo, specific_argument.upper(), value1, value2]
        if len:
            pieces.append(b"LEN")
        if idx:
            pieces.append(b"IDX")
        try:
            int(minmatchlen)
            pieces.extend([b"MINMATCHLEN", minmatchlen])
        except TypeError:
            pass
        if withmatchlen:
            pieces.append(b"WITHMATCHLEN")

        return self.execute_command(
            "STRALGO",
            *pieces,
            len=len,
            idx=idx,
            minmatchlen=minmatchlen,
            withmatchlen=withmatchlen,
            **kwargs,
        )

    def strlen(self, name):
        """
        Return the number of bytes stored in the value of ``name``

        For more information check https://redis.io/commands/strlen
        """
        return self.execute_command("STRLEN", name)

    def substr(self, name, start, end=-1):
        """
        Return a substring of the string at key ``name``. ``start`` and ``end``
        are 0-based integers specifying the portion of the string to return.
        """
        return self.execute_command("SUBSTR", name, start, end)

    def touch(self, *args):
        """
        Alters the last access time of a key(s) ``*args``. A key is ignored
        if it does not exist.

        For more information check https://redis.io/commands/touch
        """
        return self.execute_command("TOUCH", *args)

    def ttl(self, name):
        """
        Returns the number of seconds until the key ``name`` will expire

        For more information check https://redis.io/commands/ttl
        """
        return self.execute_command("TTL", name)

    def type(self, name):
        """
        Returns the type of key ``name``

        For more information check https://redis.io/commands/type
        """
        return self.execute_command("TYPE", name)

    def watch(self, *names):
        """
        Watches the values at keys ``names``, or None if the key doesn't exist

        For more information check https://redis.io/commands/type
        """
        warnings.warn(DeprecationWarning("Call WATCH from a Pipeline object"))

    def unwatch(self):
        """
        Unwatches the value at key ``name``, or None of the key doesn't exist

        For more information check https://redis.io/commands/unwatch
        """
        warnings.warn(DeprecationWarning("Call UNWATCH from a Pipeline object"))

    def unlink(self, *names):
        """
        Unlink one or more keys specified by ``names``

        For more information check https://redis.io/commands/unlink
        """
        return self.execute_command("UNLINK", *names)


class ListCommands:
    """
    Redis commands for List data type.
    see: https://redis.io/topics/data-types#lists
    """

    def blpop(self, keys, timeout=0):
        """
        LPOP a value off of the first non-empty list
        named in the ``keys`` list.

        If none of the lists in ``keys`` has a value to LPOP, then block
        for ``timeout`` seconds, or until a value gets pushed on to one
        of the lists.

        If timeout is 0, then block indefinitely.

        For more information check https://redis.io/commands/blpop
        """
        if timeout is None:
            timeout = 0
        keys = list_or_args(keys, None)
        keys.append(timeout)
        return self.execute_command("BLPOP", *keys)

    def brpop(self, keys, timeout=0):
        """
        RPOP a value off of the first non-empty list
        named in the ``keys`` list.

        If none of the lists in ``keys`` has a value to RPOP, then block
        for ``timeout`` seconds, or until a value gets pushed on to one
        of the lists.

        If timeout is 0, then block indefinitely.

        For more information check https://redis.io/commands/brpop
        """
        if timeout is None:
            timeout = 0
        keys = list_or_args(keys, None)
        keys.append(timeout)
        return self.execute_command("BRPOP", *keys)

    def brpoplpush(self, src, dst, timeout=0):
        """
        Pop a value off the tail of ``src``, push it on the head of ``dst``
        and then return it.

        This command blocks until a value is in ``src`` or until ``timeout``
        seconds elapse, whichever is first. A ``timeout`` value of 0 blocks
        forever.

        For more information check https://redis.io/commands/brpoplpush
        """
        if timeout is None:
            timeout = 0
        return self.execute_command("BRPOPLPUSH", src, dst, timeout)

    def blmpop(
        self,
        timeout: float,
        numkeys: int,
        *args: List[str],
        direction: str,
        count: Optional[int] = 1,
    ) -> Optional[list]:
        """
        Pop ``count`` values (default 1) from first non-empty in the list
        of provided key names.

        When all lists are empty this command blocks the connection until another
        client pushes to it or until the timeout, timeout of 0 blocks indefinitely

        For more information check https://redis.io/commands/blmpop
        """
        args = [timeout, numkeys, *args, direction, "COUNT", count]

        return self.execute_command("BLMPOP", *args)

    def lmpop(
        self,
        num_keys: int,
        *args: List[str],
        direction: str = None,
        count: Optional[int] = 1,
    ) -> List:
        """
        Pop ``count`` values (default 1) first non-empty list key from the list
        of args provided key names.

        For more information check https://redis.io/commands/lmpop
        """
        args = [num_keys] + list(args) + [direction]
        if count != 1:
            args.extend(["COUNT", count])

        return self.execute_command("LMPOP", *args)

    def lindex(self, name, index):
        """
        Return the item from list ``name`` at position ``index``

        Negative indexes are supported and will return an item at the
        end of the list

        For more information check https://redis.io/commands/lindex
        """
        return self.execute_command("LINDEX", name, index)

    def linsert(self, name, where, refvalue, value):
        """
        Insert ``value`` in list ``name`` either immediately before or after
        [``where``] ``refvalue``

        Returns the new length of the list on success or -1 if ``refvalue``
        is not in the list.

        For more information check https://redis.io/commands/linsert
        """
        return self.execute_command("LINSERT", name, where, refvalue, value)

    def llen(self, name):
        """
        Return the length of the list ``name``

        For more information check https://redis.io/commands/llen
        """
        return self.execute_command("LLEN", name)

    def lpop(self, name, count=None):
        """
        Removes and returns the first elements of the list ``name``.

        By default, the command pops a single element from the beginning of
        the list. When provided with the optional ``count`` argument, the reply
        will consist of up to count elements, depending on the list's length.

        For more information check https://redis.io/commands/lpop
        """
        if count is not None:
            return self.execute_command("LPOP", name, count)
        else:
            return self.execute_command("LPOP", name)

    def lpush(self, name, *values):
        """
        Push ``values`` onto the head of the list ``name``

        For more information check https://redis.io/commands/lpush
        """
        return self.execute_command("LPUSH", name, *values)

    def lpushx(self, name, *values):
        """
        Push ``value`` onto the head of the list ``name`` if ``name`` exists

        For more information check https://redis.io/commands/lpushx
        """
        return self.execute_command("LPUSHX", name, *values)

    def lrange(self, name, start, end):
        """
        Return a slice of the list ``name`` between
        position ``start`` and ``end``

        ``start`` and ``end`` can be negative numbers just like
        Python slicing notation

        For more information check https://redis.io/commands/lrange
        """
        return self.execute_command("LRANGE", name, start, end)

    def lrem(self, name, count, value):
        """
        Remove the first ``count`` occurrences of elements equal to ``value``
        from the list stored at ``name``.

        The count argument influences the operation in the following ways:
            count > 0: Remove elements equal to value moving from head to tail.
            count < 0: Remove elements equal to value moving from tail to head.
            count = 0: Remove all elements equal to value.

            For more information check https://redis.io/commands/lrem
        """
        return self.execute_command("LREM", name, count, value)

    def lset(self, name, index, value):
        """
        Set ``position`` of list ``name`` to ``value``

        For more information check https://redis.io/commands/lset
        """
        return self.execute_command("LSET", name, index, value)

    def ltrim(self, name, start, end):
        """
        Trim the list ``name``, removing all values not within the slice
        between ``start`` and ``end``

        ``start`` and ``end`` can be negative numbers just like
        Python slicing notation

        For more information check https://redis.io/commands/ltrim
        """
        return self.execute_command("LTRIM", name, start, end)

    def rpop(self, name, count=None):
        """
        Removes and returns the last elements of the list ``name``.

        By default, the command pops a single element from the end of the list.
        When provided with the optional ``count`` argument, the reply will
        consist of up to count elements, depending on the list's length.

        For more information check https://redis.io/commands/rpop
        """
        if count is not None:
            return self.execute_command("RPOP", name, count)
        else:
            return self.execute_command("RPOP", name)

    def rpoplpush(self, src, dst):
        """
        RPOP a value off of the ``src`` list and atomically LPUSH it
        on to the ``dst`` list.  Returns the value.

        For more information check https://redis.io/commands/rpoplpush
        """
        return self.execute_command("RPOPLPUSH", src, dst)

    def rpush(self, name, *values):
        """
        Push ``values`` onto the tail of the list ``name``

        For more information check https://redis.io/commands/rpush
        """
        return self.execute_command("RPUSH", name, *values)

    def rpushx(self, name, value):
        """
        Push ``value`` onto the tail of the list ``name`` if ``name`` exists

        For more information check https://redis.io/commands/rpushx
        """
        return self.execute_command("RPUSHX", name, value)

    def lpos(self, name, value, rank=None, count=None, maxlen=None):
        """
        Get position of ``value`` within the list ``name``

         If specified, ``rank`` indicates the "rank" of the first element to
         return in case there are multiple copies of ``value`` in the list.
         By default, LPOS returns the position of the first occurrence of
         ``value`` in the list. When ``rank`` 2, LPOS returns the position of
         the second ``value`` in the list. If ``rank`` is negative, LPOS
         searches the list in reverse. For example, -1 would return the
         position of the last occurrence of ``value`` and -2 would return the
         position of the next to last occurrence of ``value``.

         If specified, ``count`` indicates that LPOS should return a list of
         up to ``count`` positions. A ``count`` of 2 would return a list of
         up to 2 positions. A ``count`` of 0 returns a list of all positions
         matching ``value``. When ``count`` is specified and but ``value``
         does not exist in the list, an empty list is returned.

         If specified, ``maxlen`` indicates the maximum number of list
         elements to scan. A ``maxlen`` of 1000 will only return the
         position(s) of items within the first 1000 entries in the list.
         A ``maxlen`` of 0 (the default) will scan the entire list.

         For more information check https://redis.io/commands/lpos
        """
        pieces = [name, value]
        if rank is not None:
            pieces.extend(["RANK", rank])

        if count is not None:
            pieces.extend(["COUNT", count])

        if maxlen is not None:
            pieces.extend(["MAXLEN", maxlen])

        return self.execute_command("LPOS", *pieces)

    def sort(
        self,
        name,
        start=None,
        num=None,
        by=None,
        get=None,
        desc=False,
        alpha=False,
        store=None,
        groups=False,
    ):
        """
        Sort and return the list, set or sorted set at ``name``.

        ``start`` and ``num`` allow for paging through the sorted data

        ``by`` allows using an external key to weight and sort the items.
            Use an "*" to indicate where in the key the item value is located

        ``get`` allows for returning items from external keys rather than the
            sorted data itself.  Use an "*" to indicate where in the key
            the item value is located

        ``desc`` allows for reversing the sort

        ``alpha`` allows for sorting lexicographically rather than numerically

        ``store`` allows for storing the result of the sort into
            the key ``store``

        ``groups`` if set to True and if ``get`` contains at least two
            elements, sort will return a list of tuples, each containing the
            values fetched from the arguments to ``get``.

        For more information check https://redis.io/commands/sort
        """
        if (start is not None and num is None) or (num is not None and start is None):
            raise DataError("``start`` and ``num`` must both be specified")

        pieces = [name]
        if by is not None:
            pieces.extend([b"BY", by])
        if start is not None and num is not None:
            pieces.extend([b"LIMIT", start, num])
        if get is not None:
            # If get is a string assume we want to get a single value.
            # Otherwise assume it's an interable and we want to get multiple
            # values. We can't just iterate blindly because strings are
            # iterable.
            if isinstance(get, (bytes, str)):
                pieces.extend([b"GET", get])
            else:
                for g in get:
                    pieces.extend([b"GET", g])
        if desc:
            pieces.append(b"DESC")
        if alpha:
            pieces.append(b"ALPHA")
        if store is not None:
            pieces.extend([b"STORE", store])
        if groups:
            if not get or isinstance(get, (bytes, str)) or len(get) < 2:
                raise DataError(
                    'when using "groups" the "get" argument '
                    "must be specified and contain at least "
                    "two keys"
                )

        options = {"groups": len(get) if groups else None}
        return self.execute_command("SORT", *pieces, **options)


class ScanCommands:
    """
    Redis SCAN commands.
    see: https://redis.io/commands/scan
    """

    def scan(self, cursor=0, match=None, count=None, _type=None, **kwargs):
        """
        Incrementally return lists of key names. Also return a cursor
        indicating the scan position.

        ``match`` allows for filtering the keys by pattern

        ``count`` provides a hint to Redis about the number of keys to
            return per batch.

        ``_type`` filters the returned values by a particular Redis type.
            Stock Redis instances allow for the following types:
            HASH, LIST, SET, STREAM, STRING, ZSET
            Additionally, Redis modules can expose other types as well.

        For more information check https://redis.io/commands/scan
        """
        pieces = [cursor]
        if match is not None:
            pieces.extend([b"MATCH", match])
        if count is not None:
            pieces.extend([b"COUNT", count])
        if _type is not None:
            pieces.extend([b"TYPE", _type])
        return self.execute_command("SCAN", *pieces, **kwargs)

    def scan_iter(self, match=None, count=None, _type=None, **kwargs):
        """
        Make an iterator using the SCAN command so that the client doesn't
        need to remember the cursor position.

        ``match`` allows for filtering the keys by pattern

        ``count`` provides a hint to Redis about the number of keys to
            return per batch.

        ``_type`` filters the returned values by a particular Redis type.
            Stock Redis instances allow for the following types:
            HASH, LIST, SET, STREAM, STRING, ZSET
            Additionally, Redis modules can expose other types as well.
        """
        cursor = "0"
        while cursor != 0:
            cursor, data = self.scan(
                cursor=cursor, match=match, count=count, _type=_type, **kwargs
            )
            yield from data

    def sscan(self, name, cursor=0, match=None, count=None):
        """
        Incrementally return lists of elements in a set. Also return a cursor
        indicating the scan position.

        ``match`` allows for filtering the keys by pattern

        ``count`` allows for hint the minimum number of returns

        For more information check https://redis.io/commands/sscan
        """
        pieces = [name, cursor]
        if match is not None:
            pieces.extend([b"MATCH", match])
        if count is not None:
            pieces.extend([b"COUNT", count])
        return self.execute_command("SSCAN", *pieces)

    def sscan_iter(self, name, match=None, count=None):
        """
        Make an iterator using the SSCAN command so that the client doesn't
        need to remember the cursor position.

        ``match`` allows for filtering the keys by pattern

        ``count`` allows for hint the minimum number of returns
        """
        cursor = "0"
        while cursor != 0:
            cursor, data = self.sscan(name, cursor=cursor, match=match, count=count)
            yield from data

    def hscan(self, name, cursor=0, match=None, count=None):
        """
        Incrementally return key/value slices in a hash. Also return a cursor
        indicating the scan position.

        ``match`` allows for filtering the keys by pattern

        ``count`` allows for hint the minimum number of returns

        For more information check https://redis.io/commands/hscan
        """
        pieces = [name, cursor]
        if match is not None:
            pieces.extend([b"MATCH", match])
        if count is not None:
            pieces.extend([b"COUNT", count])
        return self.execute_command("HSCAN", *pieces)

    def hscan_iter(self, name, match=None, count=None):
        """
        Make an iterator using the HSCAN command so that the client doesn't
        need to remember the cursor position.

        ``match`` allows for filtering the keys by pattern

        ``count`` allows for hint the minimum number of returns
        """
        cursor = "0"
        while cursor != 0:
            cursor, data = self.hscan(name, cursor=cursor, match=match, count=count)
            yield from data.items()

    def zscan(self, name, cursor=0, match=None, count=None, score_cast_func=float):
        """
        Incrementally return lists of elements in a sorted set. Also return a
        cursor indicating the scan position.

        ``match`` allows for filtering the keys by pattern

        ``count`` allows for hint the minimum number of returns

        ``score_cast_func`` a callable used to cast the score return value

        For more information check https://redis.io/commands/zscan
        """
        pieces = [name, cursor]
        if match is not None:
            pieces.extend([b"MATCH", match])
        if count is not None:
            pieces.extend([b"COUNT", count])
        options = {"score_cast_func": score_cast_func}
        return self.execute_command("ZSCAN", *pieces, **options)

    def zscan_iter(self, name, match=None, count=None, score_cast_func=float):
        """
        Make an iterator using the ZSCAN command so that the client doesn't
        need to remember the cursor position.

        ``match`` allows for filtering the keys by pattern

        ``count`` allows for hint the minimum number of returns

        ``score_cast_func`` a callable used to cast the score return value
        """
        cursor = "0"
        while cursor != 0:
            cursor, data = self.zscan(
                name,
                cursor=cursor,
                match=match,
                count=count,
                score_cast_func=score_cast_func,
            )
            yield from data


class SetCommands:
    """
    Redis commands for Set data type.
    see: https://redis.io/topics/data-types#sets
    """

    def sadd(self, name, *values):
        """
        Add ``value(s)`` to set ``name``

        For more information check https://redis.io/commands/sadd
        """
        return self.execute_command("SADD", name, *values)

    def scard(self, name):
        """
        Return the number of elements in set ``name``

        For more information check https://redis.io/commands/scard
        """
        return self.execute_command("SCARD", name)

    def sdiff(self, keys, *args):
        """
        Return the difference of sets specified by ``keys``

        For more information check https://redis.io/commands/sdiff
        """
        args = list_or_args(keys, args)
        return self.execute_command("SDIFF", *args)

    def sdiffstore(self, dest, keys, *args):
        """
        Store the difference of sets specified by ``keys`` into a new
        set named ``dest``.  Returns the number of keys in the new set.

        For more information check https://redis.io/commands/sdiffstore
        """
        args = list_or_args(keys, args)
        return self.execute_command("SDIFFSTORE", dest, *args)

    def sinter(self, keys, *args):
        """
        Return the intersection of sets specified by ``keys``

        For more information check https://redis.io/commands/sinter
        """
        args = list_or_args(keys, args)
        return self.execute_command("SINTER", *args)

    def sintercard(self, numkeys: int, keys: List[str], limit: int = 0) -> int:
        """
        Return the cardinality of the intersect of multiple sets specified by ``keys`.

        When LIMIT provided (defaults to 0 and means unlimited), if the intersection
        cardinality reaches limit partway through the computation, the algorithm will
        exit and yield limit as the cardinality

        For more information check https://redis.io/commands/sintercard
        """
        args = [numkeys, *keys, "LIMIT", limit]
        return self.execute_command("SINTERCARD", *args)

    def sinterstore(self, dest, keys, *args):
        """
        Store the intersection of sets specified by ``keys`` into a new
        set named ``dest``.  Returns the number of keys in the new set.

        For more information check https://redis.io/commands/sinterstore
        """
        args = list_or_args(keys, args)
        return self.execute_command("SINTERSTORE", dest, *args)

    def sismember(self, name, value):
        """
        Return a boolean indicating if ``value`` is a member of set ``name``

        For more information check https://redis.io/commands/sismember
        """
        return self.execute_command("SISMEMBER", name, value)

    def smembers(self, name):
        """
        Return all members of the set ``name``

        For more information check https://redis.io/commands/smembers
        """
        return self.execute_command("SMEMBERS", name)

    def smismember(self, name, values, *args):
        """
        Return whether each value in ``values`` is a member of the set ``name``
        as a list of ``bool`` in the order of ``values``

        For more information check https://redis.io/commands/smismember
        """
        args = list_or_args(values, args)
        return self.execute_command("SMISMEMBER", name, *args)

    def smove(self, src, dst, value):
        """
        Move ``value`` from set ``src`` to set ``dst`` atomically

        For more information check https://redis.io/commands/smove
        """
        return self.execute_command("SMOVE", src, dst, value)

    def spop(self, name, count=None):
        """
        Remove and return a random member of set ``name``

        For more information check https://redis.io/commands/spop
        """
        args = (count is not None) and [count] or []
        return self.execute_command("SPOP", name, *args)

    def srandmember(self, name, number=None):
        """
        If ``number`` is None, returns a random member of set ``name``.

        If ``number`` is supplied, returns a list of ``number`` random
        members of set ``name``. Note this is only available when running
        Redis 2.6+.

        For more information check https://redis.io/commands/srandmember
        """
        args = (number is not None) and [number] or []
        return self.execute_command("SRANDMEMBER", name, *args)

    def srem(self, name, *values):
        """
        Remove ``values`` from set ``name``

        For more information check https://redis.io/commands/srem
        """
        return self.execute_command("SREM", name, *values)

    def sunion(self, keys, *args):
        """
        Return the union of sets specified by ``keys``

        For more information check https://redis.io/commands/sunion
        """
        args = list_or_args(keys, args)
        return self.execute_command("SUNION", *args)

    def sunionstore(self, dest, keys, *args):
        """
        Store the union of sets specified by ``keys`` into a new
        set named ``dest``.  Returns the number of keys in the new set.

        For more information check https://redis.io/commands/sunionstore
        """
        args = list_or_args(keys, args)
        return self.execute_command("SUNIONSTORE", dest, *args)


class StreamCommands:
    """
    Redis commands for Stream data type.
    see: https://redis.io/topics/streams-intro
    """

    def xack(self, name, groupname, *ids):
        """
        Acknowledges the successful processing of one or more messages.
        name: name of the stream.
        groupname: name of the consumer group.
        *ids: message ids to acknowledge.

        For more information check https://redis.io/commands/xack
        """
        return self.execute_command("XACK", name, groupname, *ids)

    def xadd(
        self,
        name,
        fields,
        id="*",
        maxlen=None,
        approximate=True,
        nomkstream=False,
        minid=None,
        limit=None,
    ):
        """
        Add to a stream.
        name: name of the stream
        fields: dict of field/value pairs to insert into the stream
        id: Location to insert this record. By default it is appended.
        maxlen: truncate old stream members beyond this size.
        Can't be specified with minid.
        approximate: actual stream length may be slightly more than maxlen
        nomkstream: When set to true, do not make a stream
        minid: the minimum id in the stream to query.
        Can't be specified with maxlen.
        limit: specifies the maximum number of entries to retrieve

        For more information check https://redis.io/commands/xadd
        """
        pieces = []
        if maxlen is not None and minid is not None:
            raise DataError(
                "Only one of ```maxlen``` or ```minid``` " "may be specified"
            )

        if maxlen is not None:
            if not isinstance(maxlen, int) or maxlen < 1:
                raise DataError("XADD maxlen must be a positive integer")
            pieces.append(b"MAXLEN")
            if approximate:
                pieces.append(b"~")
            pieces.append(str(maxlen))
        if minid is not None:
            pieces.append(b"MINID")
            if approximate:
                pieces.append(b"~")
            pieces.append(minid)
        if limit is not None:
            pieces.extend([b"LIMIT", limit])
        if nomkstream:
            pieces.append(b"NOMKSTREAM")
        pieces.append(id)
        if not isinstance(fields, dict) or len(fields) == 0:
            raise DataError("XADD fields must be a non-empty dict")
        for pair in fields.items():
            pieces.extend(pair)
        return self.execute_command("XADD", name, *pieces)

    def xautoclaim(
        self,
        name,
        groupname,
        consumername,
        min_idle_time,
        start_id=0,
        count=None,
        justid=False,
    ):
        """
        Transfers ownership of pending stream entries that match the specified
        criteria. Conceptually, equivalent to calling XPENDING and then XCLAIM,
        but provides a more straightforward way to deal with message delivery
        failures via SCAN-like semantics.
        name: name of the stream.
        groupname: name of the consumer group.
        consumername: name of a consumer that claims the message.
        min_idle_time: filter messages that were idle less than this amount of
        milliseconds.
        start_id: filter messages with equal or greater ID.
        count: optional integer, upper limit of the number of entries that the
        command attempts to claim. Set to 100 by default.
        justid: optional boolean, false by default. Return just an array of IDs
        of messages successfully claimed, without returning the actual message

        For more information check https://redis.io/commands/xautoclaim
        """
        try:
            if int(min_idle_time) < 0:
                raise DataError(
                    "XAUTOCLAIM min_idle_time must be a non" "negative integer"
                )
        except TypeError:
            pass

        kwargs = {}
        pieces = [name, groupname, consumername, min_idle_time, start_id]

        try:
            if int(count) < 0:
                raise DataError("XPENDING count must be a integer >= 0")
            pieces.extend([b"COUNT", count])
        except TypeError:
            pass
        if justid:
            pieces.append(b"JUSTID")
            kwargs["parse_justid"] = True

        return self.execute_command("XAUTOCLAIM", *pieces, **kwargs)

    def xclaim(
        self,
        name,
        groupname,
        consumername,
        min_idle_time,
        message_ids,
        idle=None,
        time=None,
        retrycount=None,
        force=False,
        justid=False,
    ):
        """
        Changes the ownership of a pending message.
        name: name of the stream.
        groupname: name of the consumer group.
        consumername: name of a consumer that claims the message.
        min_idle_time: filter messages that were idle less than this amount of
        milliseconds
        message_ids: non-empty list or tuple of message IDs to claim
        idle: optional. Set the idle time (last time it was delivered) of the
         message in ms
        time: optional integer. This is the same as idle but instead of a
         relative amount of milliseconds, it sets the idle time to a specific
         Unix time (in milliseconds).
        retrycount: optional integer. set the retry counter to the specified
         value. This counter is incremented every time a message is delivered
         again.
        force: optional boolean, false by default. Creates the pending message
         entry in the PEL even if certain specified IDs are not already in the
         PEL assigned to a different client.
        justid: optional boolean, false by default. Return just an array of IDs
         of messages successfully claimed, without returning the actual message

         For more information check https://redis.io/commands/xclaim
        """
        if not isinstance(min_idle_time, int) or min_idle_time < 0:
            raise DataError("XCLAIM min_idle_time must be a non negative " "integer")
        if not isinstance(message_ids, (list, tuple)) or not message_ids:
            raise DataError(
                "XCLAIM message_ids must be a non empty list or "
                "tuple of message IDs to claim"
            )

        kwargs = {}
        pieces = [name, groupname, consumername, str(min_idle_time)]
        pieces.extend(list(message_ids))

        if idle is not None:
            if not isinstance(idle, int):
                raise DataError("XCLAIM idle must be an integer")
            pieces.extend((b"IDLE", str(idle)))
        if time is not None:
            if not isinstance(time, int):
                raise DataError("XCLAIM time must be an integer")
            pieces.extend((b"TIME", str(time)))
        if retrycount is not None:
            if not isinstance(retrycount, int):
                raise DataError("XCLAIM retrycount must be an integer")
            pieces.extend((b"RETRYCOUNT", str(retrycount)))

        if force:
            if not isinstance(force, bool):
                raise DataError("XCLAIM force must be a boolean")
            pieces.append(b"FORCE")
        if justid:
            if not isinstance(justid, bool):
                raise DataError("XCLAIM justid must be a boolean")
            pieces.append(b"JUSTID")
            kwargs["parse_justid"] = True
        return self.execute_command("XCLAIM", *pieces, **kwargs)

    def xdel(self, name, *ids):
        """
        Deletes one or more messages from a stream.
        name: name of the stream.
        *ids: message ids to delete.

        For more information check https://redis.io/commands/xdel
        """
        return self.execute_command("XDEL", name, *ids)

    def xgroup_create(self, name, groupname, id="$", mkstream=False):
        """
        Create a new consumer group associated with a stream.
        name: name of the stream.
        groupname: name of the consumer group.
        id: ID of the last item in the stream to consider already delivered.

        For more information check https://redis.io/commands/xgroup-create
        """
        pieces = ["XGROUP CREATE", name, groupname, id]
        if mkstream:
            pieces.append(b"MKSTREAM")
        return self.execute_command(*pieces)

    def xgroup_delconsumer(self, name, groupname, consumername):
        """
        Remove a specific consumer from a consumer group.
        Returns the number of pending messages that the consumer had before it
        was deleted.
        name: name of the stream.
        groupname: name of the consumer group.
        consumername: name of consumer to delete

        For more information check https://redis.io/commands/xgroup-delconsumer
        """
        return self.execute_command("XGROUP DELCONSUMER", name, groupname, consumername)

    def xgroup_destroy(self, name, groupname):
        """
        Destroy a consumer group.
        name: name of the stream.
        groupname: name of the consumer group.

        For more information check https://redis.io/commands/xgroup-destroy
        """
        return self.execute_command("XGROUP DESTROY", name, groupname)

    def xgroup_createconsumer(self, name, groupname, consumername):
        """
        Consumers in a consumer group are auto-created every time a new
        consumer name is mentioned by some command.
        They can be explicitly created by using this command.
        name: name of the stream.
        groupname: name of the consumer group.
        consumername: name of consumer to create.

        See: https://redis.io/commands/xgroup-createconsumer
        """
        return self.execute_command(
            "XGROUP CREATECONSUMER", name, groupname, consumername
        )

    def xgroup_setid(self, name, groupname, id):
        """
        Set the consumer group last delivered ID to something else.
        name: name of the stream.
        groupname: name of the consumer group.
        id: ID of the last item in the stream to consider already delivered.

        For more information check https://redis.io/commands/xgroup-setid
        """
        return self.execute_command("XGROUP SETID", name, groupname, id)

    def xinfo_consumers(self, name, groupname):
        """
        Returns general information about the consumers in the group.
        name: name of the stream.
        groupname: name of the consumer group.

        For more information check https://redis.io/commands/xinfo-consumers
        """
        return self.execute_command("XINFO CONSUMERS", name, groupname)

    def xinfo_groups(self, name):
        """
        Returns general information about the consumer groups of the stream.
        name: name of the stream.

        For more information check https://redis.io/commands/xinfo-groups
        """
        return self.execute_command("XINFO GROUPS", name)

    def xinfo_stream(self, name, full=False):
        """
        Returns general information about the stream.
        name: name of the stream.
        full: optional boolean, false by default. Return full summary

        For more information check https://redis.io/commands/xinfo-stream
        """
        pieces = [name]
        options = {}
        if full:
            pieces.append(b"FULL")
            options = {"full": full}
        return self.execute_command("XINFO STREAM", *pieces, **options)

    def xlen(self, name):
        """
        Returns the number of elements in a given stream.

        For more information check https://redis.io/commands/xlen
        """
        return self.execute_command("XLEN", name)

    def xpending(self, name, groupname):
        """
        Returns information about pending messages of a group.
        name: name of the stream.
        groupname: name of the consumer group.

        For more information check https://redis.io/commands/xpending
        """
        return self.execute_command("XPENDING", name, groupname)

    def xpending_range(
        self,
        name,
        groupname,
        idle=None,
        min=None,
        max=None,
        count=None,
        consumername=None,
    ):
        """
        Returns information about pending messages, in a range.

        name: name of the stream.
        groupname: name of the consumer group.
        idle: available from  version 6.2. filter entries by their
        idle-time, given in milliseconds (optional).
        min: minimum stream ID.
        max: maximum stream ID.
        count: number of messages to return
        consumername: name of a consumer to filter by (optional).
        """
        if {min, max, count} == {None}:
            if idle is not None or consumername is not None:
                raise DataError(
                    "if XPENDING is provided with idle time"
                    " or consumername, it must be provided"
                    " with min, max and count parameters"
                )
            return self.xpending(name, groupname)

        pieces = [name, groupname]
        if min is None or max is None or count is None:
            raise DataError(
                "XPENDING must be provided with min, max "
                "and count parameters, or none of them."
            )
        # idle
        try:
            if int(idle) < 0:
                raise DataError("XPENDING idle must be a integer >= 0")
            pieces.extend(["IDLE", idle])
        except TypeError:
            pass
        # count
        try:
            if int(count) < 0:
                raise DataError("XPENDING count must be a integer >= 0")
            pieces.extend([min, max, count])
        except TypeError:
            pass
        # consumername
        if consumername:
            pieces.append(consumername)

        return self.execute_command("XPENDING", *pieces, parse_detail=True)

    def xrange(self, name, min="-", max="+", count=None):
        """
        Read stream values within an interval.
        name: name of the stream.
        start: first stream ID. defaults to '-',
               meaning the earliest available.
        finish: last stream ID. defaults to '+',
                meaning the latest available.
        count: if set, only return this many items, beginning with the
               earliest available.

        For more information check https://redis.io/commands/xrange
        """
        pieces = [min, max]
        if count is not None:
            if not isinstance(count, int) or count < 1:
                raise DataError("XRANGE count must be a positive integer")
            pieces.append(b"COUNT")
            pieces.append(str(count))

        return self.execute_command("XRANGE", name, *pieces)

    def xread(self, streams, count=None, block=None):
        """
        Block and monitor multiple streams for new data.
        streams: a dict of stream names to stream IDs, where
                   IDs indicate the last ID already seen.
        count: if set, only return this many items, beginning with the
               earliest available.
        block: number of milliseconds to wait, if nothing already present.

        For more information check https://redis.io/commands/xread
        """
        pieces = []
        if block is not None:
            if not isinstance(block, int) or block < 0:
                raise DataError("XREAD block must be a non-negative integer")
            pieces.append(b"BLOCK")
            pieces.append(str(block))
        if count is not None:
            if not isinstance(count, int) or count < 1:
                raise DataError("XREAD count must be a positive integer")
            pieces.append(b"COUNT")
            pieces.append(str(count))
        if not isinstance(streams, dict) or len(streams) == 0:
            raise DataError("XREAD streams must be a non empty dict")
        pieces.append(b"STREAMS")
        keys, values = zip(*streams.items())
        pieces.extend(keys)
        pieces.extend(values)
        return self.execute_command("XREAD", *pieces)

    def xreadgroup(
        self, groupname, consumername, streams, count=None, block=None, noack=False
    ):
        """
        Read from a stream via a consumer group.
        groupname: name of the consumer group.
        consumername: name of the requesting consumer.
        streams: a dict of stream names to stream IDs, where
               IDs indicate the last ID already seen.
        count: if set, only return this many items, beginning with the
               earliest available.
        block: number of milliseconds to wait, if nothing already present.
        noack: do not add messages to the PEL

        For more information check https://redis.io/commands/xreadgroup
        """
        pieces = [b"GROUP", groupname, consumername]
        if count is not None:
            if not isinstance(count, int) or count < 1:
                raise DataError("XREADGROUP count must be a positive integer")
            pieces.append(b"COUNT")
            pieces.append(str(count))
        if block is not None:
            if not isinstance(block, int) or block < 0:
                raise DataError("XREADGROUP block must be a non-negative " "integer")
            pieces.append(b"BLOCK")
            pieces.append(str(block))
        if noack:
            pieces.append(b"NOACK")
        if not isinstance(streams, dict) or len(streams) == 0:
            raise DataError("XREADGROUP streams must be a non empty dict")
        pieces.append(b"STREAMS")
        pieces.extend(streams.keys())
        pieces.extend(streams.values())
        return self.execute_command("XREADGROUP", *pieces)

    def xrevrange(self, name, max="+", min="-", count=None):
        """
        Read stream values within an interval, in reverse order.
        name: name of the stream
        start: first stream ID. defaults to '+',
               meaning the latest available.
        finish: last stream ID. defaults to '-',
                meaning the earliest available.
        count: if set, only return this many items, beginning with the
               latest available.

        For more information check https://redis.io/commands/xrevrange
        """
        pieces = [max, min]
        if count is not None:
            if not isinstance(count, int) or count < 1:
                raise DataError("XREVRANGE count must be a positive integer")
            pieces.append(b"COUNT")
            pieces.append(str(count))

        return self.execute_command("XREVRANGE", name, *pieces)

    def xtrim(self, name, maxlen=None, approximate=True, minid=None, limit=None):
        """
        Trims old messages from a stream.
        name: name of the stream.
        maxlen: truncate old stream messages beyond this size
        Can't be specified with minid.
        approximate: actual stream length may be slightly more than maxlen
        minid: the minimum id in the stream to query
        Can't be specified with maxlen.
        limit: specifies the maximum number of entries to retrieve

        For more information check https://redis.io/commands/xtrim
        """
        pieces = []
        if maxlen is not None and minid is not None:
            raise DataError("Only one of ``maxlen`` or ``minid`` " "may be specified")

        if maxlen is not None:
            pieces.append(b"MAXLEN")
        if minid is not None:
            pieces.append(b"MINID")
        if approximate:
            pieces.append(b"~")
        if maxlen is not None:
            pieces.append(maxlen)
        if minid is not None:
            pieces.append(minid)
        if limit is not None:
            pieces.append(b"LIMIT")
            pieces.append(limit)

        return self.execute_command("XTRIM", name, *pieces)


class SortedSetCommands:
    """
    Redis commands for Sorted Sets data type.
    see: https://redis.io/topics/data-types-intro#redis-sorted-sets
    """

    def zadd(
        self, name, mapping, nx=False, xx=False, ch=False, incr=False, gt=None, lt=None
    ):
        """
        Set any number of element-name, score pairs to the key ``name``. Pairs
        are specified as a dict of element-names keys to score values.

        ``nx`` forces ZADD to only create new elements and not to update
        scores for elements that already exist.

        ``xx`` forces ZADD to only update scores of elements that already
        exist. New elements will not be added.

        ``ch`` modifies the return value to be the numbers of elements changed.
        Changed elements include new elements that were added and elements
        whose scores changed.

        ``incr`` modifies ZADD to behave like ZINCRBY. In this mode only a
        single element/score pair can be specified and the score is the amount
        the existing score will be incremented by. When using this mode the
        return value of ZADD will be the new score of the element.

        ``LT`` Only update existing elements if the new score is less than
        the current score. This flag doesn't prevent adding new elements.

        ``GT`` Only update existing elements if the new score is greater than
        the current score. This flag doesn't prevent adding new elements.

        The return value of ZADD varies based on the mode specified. With no
        options, ZADD returns the number of new elements added to the sorted
        set.

        ``NX``, ``LT``, and ``GT`` are mutually exclusive options.

        See: https://redis.io/commands/ZADD
        """
        if not mapping:
            raise DataError("ZADD requires at least one element/score pair")
        if nx and xx:
            raise DataError("ZADD allows either 'nx' or 'xx', not both")
        if incr and len(mapping) != 1:
            raise DataError(
                "ZADD option 'incr' only works when passing a "
                "single element/score pair"
            )
        if nx is True and (gt is not None or lt is not None):
            raise DataError("Only one of 'nx', 'lt', or 'gr' may be defined.")

        pieces = []
        options = {}
        if nx:
            pieces.append(b"NX")
        if xx:
            pieces.append(b"XX")
        if ch:
            pieces.append(b"CH")
        if incr:
            pieces.append(b"INCR")
            options["as_score"] = True
        if gt:
            pieces.append(b"GT")
        if lt:
            pieces.append(b"LT")
        for pair in mapping.items():
            pieces.append(pair[1])
            pieces.append(pair[0])
        return self.execute_command("ZADD", name, *pieces, **options)

    def zcard(self, name):
        """
        Return the number of elements in the sorted set ``name``

        For more information check https://redis.io/commands/zcard
        """
        return self.execute_command("ZCARD", name)

    def zcount(self, name, min, max):
        """
        Returns the number of elements in the sorted set at key ``name`` with
        a score between ``min`` and ``max``.

        For more information check https://redis.io/commands/zcount
        """
        return self.execute_command("ZCOUNT", name, min, max)

    def zdiff(self, keys, withscores=False):
        """
        Returns the difference between the first and all successive input
        sorted sets provided in ``keys``.

        For more information check https://redis.io/commands/zdiff
        """
        pieces = [len(keys), *keys]
        if withscores:
            pieces.append("WITHSCORES")
        return self.execute_command("ZDIFF", *pieces)

    def zdiffstore(self, dest, keys):
        """
        Computes the difference between the first and all successive input
        sorted sets provided in ``keys`` and stores the result in ``dest``.

        For more information check https://redis.io/commands/zdiffstore
        """
        pieces = [len(keys), *keys]
        return self.execute_command("ZDIFFSTORE", dest, *pieces)

    def zincrby(self, name, amount, value):
        """
        Increment the score of ``value`` in sorted set ``name`` by ``amount``

        For more information check https://redis.io/commands/zincrby
        """
        return self.execute_command("ZINCRBY", name, amount, value)

    def zinter(self, keys, aggregate=None, withscores=False):
        """
        Return the intersect of multiple sorted sets specified by ``keys``.
        With the ``aggregate`` option, it is possible to specify how the
        results of the union are aggregated. This option defaults to SUM,
        where the score of an element is summed across the inputs where it
        exists. When this option is set to either MIN or MAX, the resulting
        set will contain the minimum or maximum score of an element across
        the inputs where it exists.

        For more information check https://redis.io/commands/zinter
        """
        return self._zaggregate("ZINTER", None, keys, aggregate, withscores=withscores)

    def zinterstore(self, dest, keys, aggregate=None):
        """
        Intersect multiple sorted sets specified by ``keys`` into a new
        sorted set, ``dest``. Scores in the destination will be aggregated
        based on the ``aggregate``. This option defaults to SUM, where the
        score of an element is summed across the inputs where it exists.
        When this option is set to either MIN or MAX, the resulting set will
        contain the minimum or maximum score of an element across the inputs
        where it exists.

        For more information check https://redis.io/commands/zinterstore
        """
        return self._zaggregate("ZINTERSTORE", dest, keys, aggregate)

    def zintercard(self, numkeys: int, keys: List[str], limit: int = 0) -> int:
        """
        Return the cardinality of the intersect of multiple sorted sets
        specified by ``keys`.
        When LIMIT provided (defaults to 0 and means unlimited), if the intersection
        cardinality reaches limit partway through the computation, the algorithm will
        exit and yield limit as the cardinality

        For more information check https://redis.io/commands/zintercard
        """
        args = [numkeys, *keys, "LIMIT", limit]
        return self.execute_command("ZINTERCARD", *args)

    def zlexcount(self, name, min, max):
        """
        Return the number of items in the sorted set ``name`` between the
        lexicographical range ``min`` and ``max``.

        For more information check https://redis.io/commands/zlexcount
        """
        return self.execute_command("ZLEXCOUNT", name, min, max)

    def zpopmax(self, name, count=None):
        """
        Remove and return up to ``count`` members with the highest scores
        from the sorted set ``name``.

        For more information check https://redis.io/commands/zpopmax
        """
        args = (count is not None) and [count] or []
        options = {"withscores": True}
        return self.execute_command("ZPOPMAX", name, *args, **options)

    def zpopmin(self, name, count=None):
        """
        Remove and return up to ``count`` members with the lowest scores
        from the sorted set ``name``.

        For more information check https://redis.io/commands/zpopmin
        """
        args = (count is not None) and [count] or []
        options = {"withscores": True}
        return self.execute_command("ZPOPMIN", name, *args, **options)

    def zrandmember(self, key, count=None, withscores=False):
        """
        Return a random element from the sorted set value stored at key.

        ``count`` if the argument is positive, return an array of distinct
        fields. If called with a negative count, the behavior changes and
        the command is allowed to return the same field multiple times.
        In this case, the number of returned fields is the absolute value
        of the specified count.

        ``withscores`` The optional WITHSCORES modifier changes the reply so it
        includes the respective scores of the randomly selected elements from
        the sorted set.

        For more information check https://redis.io/commands/zrandmember
        """
        params = []
        if count is not None:
            params.append(count)
        if withscores:
            params.append("WITHSCORES")

        return self.execute_command("ZRANDMEMBER", key, *params)

    def bzpopmax(self, keys, timeout=0):
        """
        ZPOPMAX a value off of the first non-empty sorted set
        named in the ``keys`` list.

        If none of the sorted sets in ``keys`` has a value to ZPOPMAX,
        then block for ``timeout`` seconds, or until a member gets added
        to one of the sorted sets.

        If timeout is 0, then block indefinitely.

        For more information check https://redis.io/commands/bzpopmax
        """
        if timeout is None:
            timeout = 0
        keys = list_or_args(keys, None)
        keys.append(timeout)
        return self.execute_command("BZPOPMAX", *keys)

    def bzpopmin(self, keys, timeout=0):
        """
        ZPOPMIN a value off of the first non-empty sorted set
        named in the ``keys`` list.

        If none of the sorted sets in ``keys`` has a value to ZPOPMIN,
        then block for ``timeout`` seconds, or until a member gets added
        to one of the sorted sets.

        If timeout is 0, then block indefinitely.

        For more information check https://redis.io/commands/bzpopmin
        """
        if timeout is None:
            timeout = 0
        keys = list_or_args(keys, None)
        keys.append(timeout)
        return self.execute_command("BZPOPMIN", *keys)

    def bzmpop(
        self,
        timeout: float,
        numkeys: int,
        keys: List[str],
        min: Optional[bool] = False,
        max: Optional[bool] = False,
        count: Optional[int] = 1,
    ) -> Optional[list]:
        """
        Pop ``count`` values (default 1) off of the first non-empty sorted set
        named in the ``keys`` list.

        If none of the sorted sets in ``keys`` has a value to pop,
        then block for ``timeout`` seconds, or until a member gets added
        to one of the sorted sets.

        If timeout is 0, then block indefinitely.

        For more information check https://redis.io/commands/bzmpop
        """
        args = [timeout, numkeys, *keys]
        if (min and max) or (not min and not max):
            raise DataError("Either min or max, but not both must be set")
        elif min:
            args.append("MIN")
        else:
            args.append("MAX")
        args.extend(["COUNT", count])

        return self.execute_command("BZMPOP", *args)

    def _zrange(
        self,
        command,
        dest,
        name,
        start,
        end,
        desc=False,
        byscore=False,
        bylex=False,
        withscores=False,
        score_cast_func=float,
        offset=None,
        num=None,
    ):
        if byscore and bylex:
            raise DataError(
                "``byscore`` and ``bylex`` can not be " "specified together."
            )
        if (offset is not None and num is None) or (num is not None and offset is None):
            raise DataError("``offset`` and ``num`` must both be specified.")
        if bylex and withscores:
            raise DataError(
                "``withscores`` not supported in combination " "with ``bylex``."
            )
        pieces = [command]
        if dest:
            pieces.append(dest)
        pieces.extend([name, start, end])
        if byscore:
            pieces.append("BYSCORE")
        if bylex:
            pieces.append("BYLEX")
        if desc:
            pieces.append("REV")
        if offset is not None and num is not None:
            pieces.extend(["LIMIT", offset, num])
        if withscores:
            pieces.append("WITHSCORES")
        options = {"withscores": withscores, "score_cast_func": score_cast_func}
        return self.execute_command(*pieces, **options)

    def zrange(
        self,
        name,
        start,
        end,
        desc=False,
        withscores=False,
        score_cast_func=float,
        byscore=False,
        bylex=False,
        offset=None,
        num=None,
    ):
        """
        Return a range of values from sorted set ``name`` between
        ``start`` and ``end`` sorted in ascending order.

        ``start`` and ``end`` can be negative, indicating the end of the range.

        ``desc`` a boolean indicating whether to sort the results in reversed
        order.

        ``withscores`` indicates to return the scores along with the values.
        The return type is a list of (value, score) pairs.

        ``score_cast_func`` a callable used to cast the score return value.

        ``byscore`` when set to True, returns the range of elements from the
        sorted set having scores equal or between ``start`` and ``end``.

        ``bylex`` when set to True, returns the range of elements from the
        sorted set between the ``start`` and ``end`` lexicographical closed
        range intervals.
        Valid ``start`` and ``end`` must start with ( or [, in order to specify
        whether the range interval is exclusive or inclusive, respectively.

        ``offset`` and ``num`` are specified, then return a slice of the range.
        Can't be provided when using ``bylex``.

        For more information check https://redis.io/commands/zrange
        """
        # Need to support ``desc`` also when using old redis version
        # because it was supported in 3.5.3 (of redis-py)
        if not byscore and not bylex and (offset is None and num is None) and desc:
            return self.zrevrange(name, start, end, withscores, score_cast_func)

        return self._zrange(
            "ZRANGE",
            None,
            name,
            start,
            end,
            desc,
            byscore,
            bylex,
            withscores,
            score_cast_func,
            offset,
            num,
        )

    def zrevrange(self, name, start, end, withscores=False, score_cast_func=float):
        """
        Return a range of values from sorted set ``name`` between
        ``start`` and ``end`` sorted in descending order.

        ``start`` and ``end`` can be negative, indicating the end of the range.

        ``withscores`` indicates to return the scores along with the values
        The return type is a list of (value, score) pairs

        ``score_cast_func`` a callable used to cast the score return value

        For more information check https://redis.io/commands/zrevrange
        """
        pieces = ["ZREVRANGE", name, start, end]
        if withscores:
            pieces.append(b"WITHSCORES")
        options = {"withscores": withscores, "score_cast_func": score_cast_func}
        return self.execute_command(*pieces, **options)

    def zrangestore(
        self,
        dest,
        name,
        start,
        end,
        byscore=False,
        bylex=False,
        desc=False,
        offset=None,
        num=None,
    ):
        """
        Stores in ``dest`` the result of a range of values from sorted set
        ``name`` between ``start`` and ``end`` sorted in ascending order.

        ``start`` and ``end`` can be negative, indicating the end of the range.

        ``byscore`` when set to True, returns the range of elements from the
        sorted set having scores equal or between ``start`` and ``end``.

        ``bylex`` when set to True, returns the range of elements from the
        sorted set between the ``start`` and ``end`` lexicographical closed
        range intervals.
        Valid ``start`` and ``end`` must start with ( or [, in order to specify
        whether the range interval is exclusive or inclusive, respectively.

        ``desc`` a boolean indicating whether to sort the results in reversed
        order.

        ``offset`` and ``num`` are specified, then return a slice of the range.
        Can't be provided when using ``bylex``.

        For more information check https://redis.io/commands/zrangestore
        """
        return self._zrange(
            "ZRANGESTORE",
            dest,
            name,
            start,
            end,
            desc,
            byscore,
            bylex,
            False,
            None,
            offset,
            num,
        )

    def zrangebylex(self, name, min, max, start=None, num=None):
        """
        Return the lexicographical range of values from sorted set ``name``
        between ``min`` and ``max``.

        If ``start`` and ``num`` are specified, then return a slice of the
        range.

        For more information check https://redis.io/commands/zrangebylex
        """
        if (start is not None and num is None) or (num is not None and start is None):
            raise DataError("``start`` and ``num`` must both be specified")
        pieces = ["ZRANGEBYLEX", name, min, max]
        if start is not None and num is not None:
            pieces.extend([b"LIMIT", start, num])
        return self.execute_command(*pieces)

    def zrevrangebylex(self, name, max, min, start=None, num=None):
        """
        Return the reversed lexicographical range of values from sorted set
        ``name`` between ``max`` and ``min``.

        If ``start`` and ``num`` are specified, then return a slice of the
        range.

        For more information check https://redis.io/commands/zrevrangebylex
        """
        if (start is not None and num is None) or (num is not None and start is None):
            raise DataError("``start`` and ``num`` must both be specified")
        pieces = ["ZREVRANGEBYLEX", name, max, min]
        if start is not None and num is not None:
            pieces.extend(["LIMIT", start, num])
        return self.execute_command(*pieces)

    def zrangebyscore(
        self,
        name,
        min,
        max,
        start=None,
        num=None,
        withscores=False,
        score_cast_func=float,
    ):
        """
        Return a range of values from the sorted set ``name`` with scores
        between ``min`` and ``max``.

        If ``start`` and ``num`` are specified, then return a slice
        of the range.

        ``withscores`` indicates to return the scores along with the values.
        The return type is a list of (value, score) pairs

        `score_cast_func`` a callable used to cast the score return value

        For more information check https://redis.io/commands/zrangebyscore
        """
        if (start is not None and num is None) or (num is not None and start is None):
            raise DataError("``start`` and ``num`` must both be specified")
        pieces = ["ZRANGEBYSCORE", name, min, max]
        if start is not None and num is not None:
            pieces.extend(["LIMIT", start, num])
        if withscores:
            pieces.append("WITHSCORES")
        options = {"withscores": withscores, "score_cast_func": score_cast_func}
        return self.execute_command(*pieces, **options)

    def zrevrangebyscore(
        self,
        name,
        max,
        min,
        start=None,
        num=None,
        withscores=False,
        score_cast_func=float,
    ):
        """
        Return a range of values from the sorted set ``name`` with scores
        between ``min`` and ``max`` in descending order.

        If ``start`` and ``num`` are specified, then return a slice
        of the range.

        ``withscores`` indicates to return the scores along with the values.
        The return type is a list of (value, score) pairs

        ``score_cast_func`` a callable used to cast the score return value

        For more information check https://redis.io/commands/zrevrangebyscore
        """
        if (start is not None and num is None) or (num is not None and start is None):
            raise DataError("``start`` and ``num`` must both be specified")
        pieces = ["ZREVRANGEBYSCORE", name, max, min]
        if start is not None and num is not None:
            pieces.extend(["LIMIT", start, num])
        if withscores:
            pieces.append("WITHSCORES")
        options = {"withscores": withscores, "score_cast_func": score_cast_func}
        return self.execute_command(*pieces, **options)

    def zrank(self, name, value):
        """
        Returns a 0-based value indicating the rank of ``value`` in sorted set
        ``name``

        For more information check https://redis.io/commands/zrank
        """
        return self.execute_command("ZRANK", name, value)

    def zrem(self, name, *values):
        """
        Remove member ``values`` from sorted set ``name``

        For more information check https://redis.io/commands/zrem
        """
        return self.execute_command("ZREM", name, *values)

    def zremrangebylex(self, name, min, max):
        """
        Remove all elements in the sorted set ``name`` between the
        lexicographical range specified by ``min`` and ``max``.

        Returns the number of elements removed.

        For more information check https://redis.io/commands/zremrangebylex
        """
        return self.execute_command("ZREMRANGEBYLEX", name, min, max)

    def zremrangebyrank(self, name, min, max):
        """
        Remove all elements in the sorted set ``name`` with ranks between
        ``min`` and ``max``. Values are 0-based, ordered from smallest score
        to largest. Values can be negative indicating the highest scores.
        Returns the number of elements removed

        For more information check https://redis.io/commands/zremrangebyrank
        """
        return self.execute_command("ZREMRANGEBYRANK", name, min, max)

    def zremrangebyscore(self, name, min, max):
        """
        Remove all elements in the sorted set ``name`` with scores
        between ``min`` and ``max``. Returns the number of elements removed.

        For more information check https://redis.io/commands/zremrangebyscore
        """
        return self.execute_command("ZREMRANGEBYSCORE", name, min, max)

    def zrevrank(self, name, value):
        """
        Returns a 0-based value indicating the descending rank of
        ``value`` in sorted set ``name``

        For more information check https://redis.io/commands/zrevrank
        """
        return self.execute_command("ZREVRANK", name, value)

    def zscore(self, name, value):
        """
        Return the score of element ``value`` in sorted set ``name``

        For more information check https://redis.io/commands/zscore
        """
        return self.execute_command("ZSCORE", name, value)

    def zunion(self, keys, aggregate=None, withscores=False):
        """
        Return the union of multiple sorted sets specified by ``keys``.
        ``keys`` can be provided as dictionary of keys and their weights.
        Scores will be aggregated based on the ``aggregate``, or SUM if
        none is provided.

        For more information check https://redis.io/commands/zunion
        """
        return self._zaggregate("ZUNION", None, keys, aggregate, withscores=withscores)

    def zunionstore(self, dest, keys, aggregate=None):
        """
        Union multiple sorted sets specified by ``keys`` into
        a new sorted set, ``dest``. Scores in the destination will be
        aggregated based on the ``aggregate``, or SUM if none is provided.

        For more information check https://redis.io/commands/zunionstore
        """
        return self._zaggregate("ZUNIONSTORE", dest, keys, aggregate)

    def zmscore(self, key, members):
        """
        Returns the scores associated with the specified members
        in the sorted set stored at key.
        ``members`` should be a list of the member name.
        Return type is a list of score.
        If the member does not exist, a None will be returned
        in corresponding position.

        For more information check https://redis.io/commands/zmscore
        """
        if not members:
            raise DataError("ZMSCORE members must be a non-empty list")
        pieces = [key] + members
        return self.execute_command("ZMSCORE", *pieces)

    def _zaggregate(self, command, dest, keys, aggregate=None, **options):
        pieces = [command]
        if dest is not None:
            pieces.append(dest)
        pieces.append(len(keys))
        if isinstance(keys, dict):
            keys, weights = keys.keys(), keys.values()
        else:
            weights = None
        pieces.extend(keys)
        if weights:
            pieces.append(b"WEIGHTS")
            pieces.extend(weights)
        if aggregate:
            if aggregate.upper() in ["SUM", "MIN", "MAX"]:
                pieces.append(b"AGGREGATE")
                pieces.append(aggregate)
            else:
                raise DataError("aggregate can be sum, min or max.")
        if options.get("withscores", False):
            pieces.append(b"WITHSCORES")
        return self.execute_command(*pieces, **options)


class HyperlogCommands:
    """
    Redis commands of HyperLogLogs data type.
    see: https://redis.io/topics/data-types-intro#hyperloglogs
    """

    def pfadd(self, name, *values):
        """
        Adds the specified elements to the specified HyperLogLog.

        For more information check https://redis.io/commands/pfadd
        """
        return self.execute_command("PFADD", name, *values)

    def pfcount(self, *sources):
        """
        Return the approximated cardinality of
        the set observed by the HyperLogLog at key(s).

        For more information check https://redis.io/commands/pfcount
        """
        return self.execute_command("PFCOUNT", *sources)

    def pfmerge(self, dest, *sources):
        """
        Merge N different HyperLogLogs into a single one.

        For more information check https://redis.io/commands/pfmerge
        """
        return self.execute_command("PFMERGE", dest, *sources)


class HashCommands:
    """
    Redis commands for Hash data type.
    see: https://redis.io/topics/data-types-intro#redis-hashes
    """

    def hdel(self, name, *keys):
        """
        Delete ``keys`` from hash ``name``

        For more information check https://redis.io/commands/hdel
        """
        return self.execute_command("HDEL", name, *keys)

    def hexists(self, name, key):
        """
        Returns a boolean indicating if ``key`` exists within hash ``name``

        For more information check https://redis.io/commands/hexists
        """
        return self.execute_command("HEXISTS", name, key)

    def hget(self, name, key):
        """
        Return the value of ``key`` within the hash ``name``

        For more information check https://redis.io/commands/hget
        """
        return self.execute_command("HGET", name, key)

    def hgetall(self, name):
        """
        Return a Python dict of the hash's name/value pairs

        For more information check https://redis.io/commands/hgetall
        """
        return self.execute_command("HGETALL", name)

    def hincrby(self, name, key, amount=1):
        """
        Increment the value of ``key`` in hash ``name`` by ``amount``

        For more information check https://redis.io/commands/hincrby
        """
        return self.execute_command("HINCRBY", name, key, amount)

    def hincrbyfloat(self, name, key, amount=1.0):
        """
        Increment the value of ``key`` in hash ``name`` by floating ``amount``

        For more information check https://redis.io/commands/hincrbyfloat
        """
        return self.execute_command("HINCRBYFLOAT", name, key, amount)

    def hkeys(self, name):
        """
        Return the list of keys within hash ``name``

        For more information check https://redis.io/commands/hkeys
        """
        return self.execute_command("HKEYS", name)

    def hlen(self, name):
        """
        Return the number of elements in hash ``name``

        For more information check https://redis.io/commands/hlen
        """
        return self.execute_command("HLEN", name)

    def hset(self, name, key=None, value=None, mapping=None):
        """
        Set ``key`` to ``value`` within hash ``name``,
        ``mapping`` accepts a dict of key/value pairs that will be
        added to hash ``name``.
        Returns the number of fields that were added.

        For more information check https://redis.io/commands/hset
        """
        if key is None and not mapping:
            raise DataError("'hset' with no key value pairs")
        items = []
        if key is not None:
            items.extend((key, value))
        if mapping:
            for pair in mapping.items():
                items.extend(pair)

        return self.execute_command("HSET", name, *items)

    def hsetnx(self, name, key, value):
        """
        Set ``key`` to ``value`` within hash ``name`` if ``key`` does not
        exist.  Returns 1 if HSETNX created a field, otherwise 0.

        For more information check https://redis.io/commands/hsetnx
        """
        return self.execute_command("HSETNX", name, key, value)

    def hmset(self, name, mapping):
        """
        Set key to value within hash ``name`` for each corresponding
        key and value from the ``mapping`` dict.

        For more information check https://redis.io/commands/hmset
        """
        warnings.warn(
            f"{self.__class__.__name__}.hmset() is deprecated. "
            f"Use {self.__class__.__name__}.hset() instead.",
            DeprecationWarning,
            stacklevel=2,
        )
        if not mapping:
            raise DataError("'hmset' with 'mapping' of length 0")
        items = []
        for pair in mapping.items():
            items.extend(pair)
        return self.execute_command("HMSET", name, *items)

    def hmget(self, name, keys, *args):
        """
        Returns a list of values ordered identically to ``keys``

        For more information check https://redis.io/commands/hmget
        """
        args = list_or_args(keys, args)
        return self.execute_command("HMGET", name, *args)

    def hvals(self, name):
        """
        Return the list of values within hash ``name``

        For more information check https://redis.io/commands/hvals
        """
        return self.execute_command("HVALS", name)

    def hstrlen(self, name, key):
        """
        Return the number of bytes stored in the value of ``key``
        within hash ``name``

        For more information check https://redis.io/commands/hstrlen
        """
        return self.execute_command("HSTRLEN", name, key)


class PubSubCommands:
    """
    Redis PubSub commands.
    see https://redis.io/topics/pubsub
    """

    def publish(self, channel, message, **kwargs):
        """
        Publish ``message`` on ``channel``.
        Returns the number of subscribers the message was delivered to.

        For more information check https://redis.io/commands/publish
        """
        return self.execute_command("PUBLISH", channel, message, **kwargs)

    def pubsub_channels(self, pattern="*", **kwargs):
        """
        Return a list of channels that have at least one subscriber

        For more information check https://redis.io/commands/pubsub-channels
        """
        return self.execute_command("PUBSUB CHANNELS", pattern, **kwargs)

    def pubsub_numpat(self, **kwargs):
        """
        Returns the number of subscriptions to patterns

        For more information check https://redis.io/commands/pubsub-numpat
        """
        return self.execute_command("PUBSUB NUMPAT", **kwargs)

    def pubsub_numsub(self, *args, **kwargs):
        """
        Return a list of (channel, number of subscribers) tuples
        for each channel given in ``*args``

        For more information check https://redis.io/commands/pubsub-numsub
        """
        return self.execute_command("PUBSUB NUMSUB", *args, **kwargs)


class ScriptCommands:
    """
    Redis Lua script commands. see:
    https://redis.com/ebook/part-3-next-steps/chapter-11-scripting-redis-with-lua/
    """

    def _eval(
        self, command: str, script: str, numkeys: int, *keys_and_args: list
    ) -> str:
        return self.execute_command(command, script, numkeys, *keys_and_args)

    def eval(self, script: str, numkeys: int, *keys_and_args: list) -> str:
        """
        Execute the Lua ``script``, specifying the ``numkeys`` the script
        will touch and the key names and argument values in ``keys_and_args``.
        Returns the result of the script.

        In practice, use the object returned by ``register_script``. This
        function exists purely for Redis API completion.

        For more information check  https://redis.io/commands/eval
        """
        return self._eval("EVAL", script, numkeys, *keys_and_args)
<<<<<<< HEAD

    def eval_ro(self, script: str, numkeys: int, *keys_and_args: list) -> str:
        """
        The read-only variant of the EVAL command

        Execute the read-only Lue ``script`` specifying the ``numkeys`` the script
        will touch and the key names and argument values in ``keys_and_args``.
        Returns the result of the script.

        For more information check  https://redis.io/commands/eval_ro
        """
        return self._eval("EVAL_RO", script, numkeys, *keys_and_args)

=======

    def eval_ro(self, script: str, numkeys: int, *keys_and_args: list) -> str:
        """
        The read-only variant of the EVAL command

        Execute the read-only Lue ``script`` specifying the ``numkeys`` the script
        will touch and the key names and argument values in ``keys_and_args``.
        Returns the result of the script.

        For more information check  https://redis.io/commands/eval_ro
        """
        return self._eval("EVAL_RO", script, numkeys, *keys_and_args)

>>>>>>> 4d7de6df
    def _evalsha(
        self, command: str, sha: str, numkeys: int, *keys_and_args: list
    ) -> str:
        return self.execute_command(command, sha, numkeys, *keys_and_args)

    def evalsha(self, sha: str, numkeys: int, *keys_and_args: list) -> str:
        """
        Use the ``sha`` to execute a Lua script already registered via EVAL
        or SCRIPT LOAD. Specify the ``numkeys`` the script will touch and the
        key names and argument values in ``keys_and_args``. Returns the result
        of the script.

        In practice, use the object returned by ``register_script``. This
        function exists purely for Redis API completion.

        For more information check  https://redis.io/commands/evalsha
        """
        return self._evalsha("EVALSHA", sha, numkeys, *keys_and_args)

    def evalsha_ro(self, sha: str, numkeys: int, *keys_and_args: list) -> str:
        """
        The read-only variant of the EVALSHA command

        Use the ``sha`` to execute a read-only Lua script already registered via EVAL
        or SCRIPT LOAD. Specify the ``numkeys`` the script will touch and the
        key names and argument values in ``keys_and_args``. Returns the result
        of the script.

        For more information check  https://redis.io/commands/evalsha_ro
        """
        return self._evalsha("EVALSHA_RO", sha, numkeys, *keys_and_args)

    def script_exists(self, *args):
        """
        Check if a script exists in the script cache by specifying the SHAs of
        each script as ``args``. Returns a list of boolean values indicating if
        if each already script exists in the cache.

        For more information check  https://redis.io/commands/script-exists
        """
        return self.execute_command("SCRIPT EXISTS", *args)

    def script_debug(self, *args):
        raise NotImplementedError(
            "SCRIPT DEBUG is intentionally not implemented in the client."
        )

    def script_flush(self, sync_type=None):
        """Flush all scripts from the script cache.
        ``sync_type`` is by default SYNC (synchronous) but it can also be
                      ASYNC.
        For more information check  https://redis.io/commands/script-flush
        """

        # Redis pre 6 had no sync_type.
        if sync_type not in ["SYNC", "ASYNC", None]:
            raise DataError(
                "SCRIPT FLUSH defaults to SYNC in redis > 6.2, or "
                "accepts SYNC/ASYNC. For older versions, "
                "of redis leave as None."
            )
        if sync_type is None:
            pieces = []
        else:
            pieces = [sync_type]
        return self.execute_command("SCRIPT FLUSH", *pieces)

    def script_kill(self):
        """
        Kill the currently executing Lua script

        For more information check https://redis.io/commands/script-kill
        """
        return self.execute_command("SCRIPT KILL")

    def script_load(self, script):
        """
        Load a Lua ``script`` into the script cache. Returns the SHA.

        For more information check https://redis.io/commands/script-load
        """
        return self.execute_command("SCRIPT LOAD", script)

    def register_script(self, script):
        """
        Register a Lua ``script`` specifying the ``keys`` it will touch.
        Returns a Script object that is callable and hides the complexity of
        deal with scripts, keys, and shas. This is the preferred way to work
        with Lua scripts.
        """
        return Script(self, script)


class GeoCommands:
    """
    Redis Geospatial commands.
    see: https://redis.com/redis-best-practices/indexing-patterns/geospatial/
    """

    def geoadd(self, name, values, nx=False, xx=False, ch=False):
        """
        Add the specified geospatial items to the specified key identified
        by the ``name`` argument. The Geospatial items are given as ordered
        members of the ``values`` argument, each item or place is formed by
        the triad longitude, latitude and name.

        Note: You can use ZREM to remove elements.

        ``nx`` forces ZADD to only create new elements and not to update
        scores for elements that already exist.

        ``xx`` forces ZADD to only update scores of elements that already
        exist. New elements will not be added.

        ``ch`` modifies the return value to be the numbers of elements changed.
        Changed elements include new elements that were added and elements
        whose scores changed.

        For more information check https://redis.io/commands/geoadd
        """
        if nx and xx:
            raise DataError("GEOADD allows either 'nx' or 'xx', not both")
        if len(values) % 3 != 0:
            raise DataError("GEOADD requires places with lon, lat and name" " values")
        pieces = [name]
        if nx:
            pieces.append("NX")
        if xx:
            pieces.append("XX")
        if ch:
            pieces.append("CH")
        pieces.extend(values)
        return self.execute_command("GEOADD", *pieces)

    def geodist(self, name, place1, place2, unit=None):
        """
        Return the distance between ``place1`` and ``place2`` members of the
        ``name`` key.
        The units must be one of the following : m, km mi, ft. By default
        meters are used.

        For more information check https://redis.io/commands/geodist
        """
        pieces = [name, place1, place2]
        if unit and unit not in ("m", "km", "mi", "ft"):
            raise DataError("GEODIST invalid unit")
        elif unit:
            pieces.append(unit)
        return self.execute_command("GEODIST", *pieces)

    def geohash(self, name, *values):
        """
        Return the geo hash string for each item of ``values`` members of
        the specified key identified by the ``name`` argument.

        For more information check https://redis.io/commands/geohash
        """
        return self.execute_command("GEOHASH", name, *values)

    def geopos(self, name, *values):
        """
        Return the positions of each item of ``values`` as members of
        the specified key identified by the ``name`` argument. Each position
        is represented by the pairs lon and lat.

        For more information check https://redis.io/commands/geopos
        """
        return self.execute_command("GEOPOS", name, *values)

    def georadius(
        self,
        name,
        longitude,
        latitude,
        radius,
        unit=None,
        withdist=False,
        withcoord=False,
        withhash=False,
        count=None,
        sort=None,
        store=None,
        store_dist=None,
        any=False,
    ):
        """
        Return the members of the specified key identified by the
        ``name`` argument which are within the borders of the area specified
        with the ``latitude`` and ``longitude`` location and the maximum
        distance from the center specified by the ``radius`` value.

        The units must be one of the following : m, km mi, ft. By default

        ``withdist`` indicates to return the distances of each place.

        ``withcoord`` indicates to return the latitude and longitude of
        each place.

        ``withhash`` indicates to return the geohash string of each place.

        ``count`` indicates to return the number of elements up to N.

        ``sort`` indicates to return the places in a sorted way, ASC for
        nearest to fairest and DESC for fairest to nearest.

        ``store`` indicates to save the places names in a sorted set named
        with a specific key, each element of the destination sorted set is
        populated with the score got from the original geo sorted set.

        ``store_dist`` indicates to save the places names in a sorted set
        named with a specific key, instead of ``store`` the sorted set
        destination score is set with the distance.

        For more information check https://redis.io/commands/georadius
        """
        return self._georadiusgeneric(
            "GEORADIUS",
            name,
            longitude,
            latitude,
            radius,
            unit=unit,
            withdist=withdist,
            withcoord=withcoord,
            withhash=withhash,
            count=count,
            sort=sort,
            store=store,
            store_dist=store_dist,
            any=any,
        )

    def georadiusbymember(
        self,
        name,
        member,
        radius,
        unit=None,
        withdist=False,
        withcoord=False,
        withhash=False,
        count=None,
        sort=None,
        store=None,
        store_dist=None,
        any=False,
    ):
        """
        This command is exactly like ``georadius`` with the sole difference
        that instead of taking, as the center of the area to query, a longitude
        and latitude value, it takes the name of a member already existing
        inside the geospatial index represented by the sorted set.

        For more information check https://redis.io/commands/georadiusbymember
        """
        return self._georadiusgeneric(
            "GEORADIUSBYMEMBER",
            name,
            member,
            radius,
            unit=unit,
            withdist=withdist,
            withcoord=withcoord,
            withhash=withhash,
            count=count,
            sort=sort,
            store=store,
            store_dist=store_dist,
            any=any,
        )

    def _georadiusgeneric(self, command, *args, **kwargs):
        pieces = list(args)
        if kwargs["unit"] and kwargs["unit"] not in ("m", "km", "mi", "ft"):
            raise DataError("GEORADIUS invalid unit")
        elif kwargs["unit"]:
            pieces.append(kwargs["unit"])
        else:
            pieces.append(
                "m",
            )

        if kwargs["any"] and kwargs["count"] is None:
            raise DataError("``any`` can't be provided without ``count``")

        for arg_name, byte_repr in (
            ("withdist", "WITHDIST"),
            ("withcoord", "WITHCOORD"),
            ("withhash", "WITHHASH"),
        ):
            if kwargs[arg_name]:
                pieces.append(byte_repr)

        if kwargs["count"] is not None:
            pieces.extend(["COUNT", kwargs["count"]])
            if kwargs["any"]:
                pieces.append("ANY")

        if kwargs["sort"]:
            if kwargs["sort"] == "ASC":
                pieces.append("ASC")
            elif kwargs["sort"] == "DESC":
                pieces.append("DESC")
            else:
                raise DataError("GEORADIUS invalid sort")

        if kwargs["store"] and kwargs["store_dist"]:
            raise DataError("GEORADIUS store and store_dist cant be set" " together")

        if kwargs["store"]:
            pieces.extend([b"STORE", kwargs["store"]])

        if kwargs["store_dist"]:
            pieces.extend([b"STOREDIST", kwargs["store_dist"]])

        return self.execute_command(command, *pieces, **kwargs)

    def geosearch(
        self,
        name,
        member=None,
        longitude=None,
        latitude=None,
        unit="m",
        radius=None,
        width=None,
        height=None,
        sort=None,
        count=None,
        any=False,
        withcoord=False,
        withdist=False,
        withhash=False,
    ):
        """
        Return the members of specified key identified by the
        ``name`` argument, which are within the borders of the
        area specified by a given shape. This command extends the
        GEORADIUS command, so in addition to searching within circular
        areas, it supports searching within rectangular areas.
        This command should be used in place of the deprecated
        GEORADIUS and GEORADIUSBYMEMBER commands.
        ``member`` Use the position of the given existing
         member in the sorted set. Can't be given with ``longitude``
         and ``latitude``.
        ``longitude`` and ``latitude`` Use the position given by
        this coordinates. Can't be given with ``member``
        ``radius`` Similar to GEORADIUS, search inside circular
        area according the given radius. Can't be given with
        ``height`` and ``width``.
        ``height`` and ``width`` Search inside an axis-aligned
        rectangle, determined by the given height and width.
        Can't be given with ``radius``
        ``unit`` must be one of the following : m, km, mi, ft.
        `m` for meters (the default value), `km` for kilometers,
        `mi` for miles and `ft` for feet.
        ``sort`` indicates to return the places in a sorted way,
        ASC for nearest to farest and DESC for farest to nearest.
        ``count`` limit the results to the first count matching items.
        ``any`` is set to True, the command will return as soon as
        enough matches are found. Can't be provided without ``count``
        ``withdist`` indicates to return the distances of each place.
        ``withcoord`` indicates to return the latitude and longitude of
        each place.
        ``withhash`` indicates to return the geohash string of each place.

        For more information check https://redis.io/commands/geosearch
        """

        return self._geosearchgeneric(
            "GEOSEARCH",
            name,
            member=member,
            longitude=longitude,
            latitude=latitude,
            unit=unit,
            radius=radius,
            width=width,
            height=height,
            sort=sort,
            count=count,
            any=any,
            withcoord=withcoord,
            withdist=withdist,
            withhash=withhash,
            store=None,
            store_dist=None,
        )

    def geosearchstore(
        self,
        dest,
        name,
        member=None,
        longitude=None,
        latitude=None,
        unit="m",
        radius=None,
        width=None,
        height=None,
        sort=None,
        count=None,
        any=False,
        storedist=False,
    ):
        """
        This command is like GEOSEARCH, but stores the result in
        ``dest``. By default, it stores the results in the destination
        sorted set with their geospatial information.
        if ``store_dist`` set to True, the command will stores the
        items in a sorted set populated with their distance from the
        center of the circle or box, as a floating-point number.

        For more information check https://redis.io/commands/geosearchstore
        """
        return self._geosearchgeneric(
            "GEOSEARCHSTORE",
            dest,
            name,
            member=member,
            longitude=longitude,
            latitude=latitude,
            unit=unit,
            radius=radius,
            width=width,
            height=height,
            sort=sort,
            count=count,
            any=any,
            withcoord=None,
            withdist=None,
            withhash=None,
            store=None,
            store_dist=storedist,
        )

    def _geosearchgeneric(self, command, *args, **kwargs):
        pieces = list(args)

        # FROMMEMBER or FROMLONLAT
        if kwargs["member"] is None:
            if kwargs["longitude"] is None or kwargs["latitude"] is None:
                raise DataError(
                    "GEOSEARCH must have member or" " longitude and latitude"
                )
        if kwargs["member"]:
            if kwargs["longitude"] or kwargs["latitude"]:
                raise DataError(
                    "GEOSEARCH member and longitude or latitude" " cant be set together"
                )
            pieces.extend([b"FROMMEMBER", kwargs["member"]])
        if kwargs["longitude"] and kwargs["latitude"]:
            pieces.extend([b"FROMLONLAT", kwargs["longitude"], kwargs["latitude"]])

        # BYRADIUS or BYBOX
        if kwargs["radius"] is None:
            if kwargs["width"] is None or kwargs["height"] is None:
                raise DataError("GEOSEARCH must have radius or" " width and height")
        if kwargs["unit"] is None:
            raise DataError("GEOSEARCH must have unit")
        if kwargs["unit"].lower() not in ("m", "km", "mi", "ft"):
            raise DataError("GEOSEARCH invalid unit")
        if kwargs["radius"]:
            if kwargs["width"] or kwargs["height"]:
                raise DataError(
                    "GEOSEARCH radius and width or height" " cant be set together"
                )
            pieces.extend([b"BYRADIUS", kwargs["radius"], kwargs["unit"]])
        if kwargs["width"] and kwargs["height"]:
            pieces.extend([b"BYBOX", kwargs["width"], kwargs["height"], kwargs["unit"]])

        # sort
        if kwargs["sort"]:
            if kwargs["sort"].upper() == "ASC":
                pieces.append(b"ASC")
            elif kwargs["sort"].upper() == "DESC":
                pieces.append(b"DESC")
            else:
                raise DataError("GEOSEARCH invalid sort")

        # count any
        if kwargs["count"]:
            pieces.extend([b"COUNT", kwargs["count"]])
            if kwargs["any"]:
                pieces.append(b"ANY")
        elif kwargs["any"]:
            raise DataError("GEOSEARCH ``any`` can't be provided " "without count")

        # other properties
        for arg_name, byte_repr in (
            ("withdist", b"WITHDIST"),
            ("withcoord", b"WITHCOORD"),
            ("withhash", b"WITHHASH"),
            ("store_dist", b"STOREDIST"),
        ):
            if kwargs[arg_name]:
                pieces.append(byte_repr)

        return self.execute_command(command, *pieces, **kwargs)


class ModuleCommands:
    """
    Redis Module commands.
    see: https://redis.io/topics/modules-intro
    """

    def module_load(self, path, *args):
        """
        Loads the module from ``path``.
        Passes all ``*args`` to the module, during loading.
        Raises ``ModuleError`` if a module is not found at ``path``.

        For more information check https://redis.io/commands/module-load
        """
        return self.execute_command("MODULE LOAD", path, *args)

    def module_unload(self, name):
        """
        Unloads the module ``name``.
        Raises ``ModuleError`` if ``name`` is not in loaded modules.

        For more information check https://redis.io/commands/module-unload
        """
        return self.execute_command("MODULE UNLOAD", name)

    def module_list(self):
        """
        Returns a list of dictionaries containing the name and version of
        all loaded modules.

        For more information check https://redis.io/commands/module-list
        """
        return self.execute_command("MODULE LIST")

    def command_info(self):
        raise NotImplementedError(
            "COMMAND INFO is intentionally not implemented in the client."
        )

    def command_count(self):
        return self.execute_command("COMMAND COUNT")

    def command_getkeys(self, *args):
        return self.execute_command("COMMAND GETKEYS", *args)

    def command(self):
        return self.execute_command("COMMAND")


class Script:
    """
    An executable Lua script object returned by ``register_script``
    """

    def __init__(self, registered_client, script):
        self.registered_client = registered_client
        self.script = script
        # Precalculate and store the SHA1 hex digest of the script.

        if isinstance(script, str):
            # We need the encoding from the client in order to generate an
            # accurate byte representation of the script
            encoder = registered_client.connection_pool.get_encoder()
            script = encoder.encode(script)
        self.sha = hashlib.sha1(script).hexdigest()

    def __call__(self, keys=[], args=[], client=None):
        "Execute the script, passing any required ``args``"
        if client is None:
            client = self.registered_client
        args = tuple(keys) + tuple(args)
        # make sure the Redis server knows about the script
        from redis.client import Pipeline

        if isinstance(client, Pipeline):
            # Make sure the pipeline can register the script before executing.
            client.scripts.add(self)
        try:
            return client.evalsha(self.sha, len(keys), *args)
        except NoScriptError:
            # Maybe the client is pointed to a different server than the client
            # that created this instance?
            # Overwrite the sha just in case there was a discrepancy.
            self.sha = client.script_load(self.script)
            return client.evalsha(self.sha, len(keys), *args)


class BitFieldOperation:
    """
    Command builder for BITFIELD commands.
    """

    def __init__(self, client, key, default_overflow=None):
        self.client = client
        self.key = key
        self._default_overflow = default_overflow
        self.reset()

    def reset(self):
        """
        Reset the state of the instance to when it was constructed
        """
        self.operations = []
        self._last_overflow = "WRAP"
        self.overflow(self._default_overflow or self._last_overflow)

    def overflow(self, overflow):
        """
        Update the overflow algorithm of successive INCRBY operations
        :param overflow: Overflow algorithm, one of WRAP, SAT, FAIL. See the
            Redis docs for descriptions of these algorithmsself.
        :returns: a :py:class:`BitFieldOperation` instance.
        """
        overflow = overflow.upper()
        if overflow != self._last_overflow:
            self._last_overflow = overflow
            self.operations.append(("OVERFLOW", overflow))
        return self

    def incrby(self, fmt, offset, increment, overflow=None):
        """
        Increment a bitfield by a given amount.
        :param fmt: format-string for the bitfield being updated, e.g. 'u8'
            for an unsigned 8-bit integer.
        :param offset: offset (in number of bits). If prefixed with a
            '#', this is an offset multiplier, e.g. given the arguments
            fmt='u8', offset='#2', the offset will be 16.
        :param int increment: value to increment the bitfield by.
        :param str overflow: overflow algorithm. Defaults to WRAP, but other
            acceptable values are SAT and FAIL. See the Redis docs for
            descriptions of these algorithms.
        :returns: a :py:class:`BitFieldOperation` instance.
        """
        if overflow is not None:
            self.overflow(overflow)

        self.operations.append(("INCRBY", fmt, offset, increment))
        return self

    def get(self, fmt, offset):
        """
        Get the value of a given bitfield.
        :param fmt: format-string for the bitfield being read, e.g. 'u8' for
            an unsigned 8-bit integer.
        :param offset: offset (in number of bits). If prefixed with a
            '#', this is an offset multiplier, e.g. given the arguments
            fmt='u8', offset='#2', the offset will be 16.
        :returns: a :py:class:`BitFieldOperation` instance.
        """
        self.operations.append(("GET", fmt, offset))
        return self

    def set(self, fmt, offset, value):
        """
        Set the value of a given bitfield.
        :param fmt: format-string for the bitfield being read, e.g. 'u8' for
            an unsigned 8-bit integer.
        :param offset: offset (in number of bits). If prefixed with a
            '#', this is an offset multiplier, e.g. given the arguments
            fmt='u8', offset='#2', the offset will be 16.
        :param int value: value to set at the given position.
        :returns: a :py:class:`BitFieldOperation` instance.
        """
        self.operations.append(("SET", fmt, offset, value))
        return self

    @property
    def command(self):
        cmd = ["BITFIELD", self.key]
        for ops in self.operations:
            cmd.extend(ops)
        return cmd

    def execute(self):
        """
        Execute the operation(s) in a single BITFIELD command. The return value
        is a list of values corresponding to each operation. If the client
        used to create this instance was a pipeline, the list of values
        will be present within the pipeline's execute.
        """
        command = self.command
        self.reset()
        return self.client.execute_command(*command)


class ClusterCommands:
    """
    Class for Redis Cluster commands
    """

    def cluster(self, cluster_arg, *args, **kwargs):
        return self.execute_command(f"CLUSTER {cluster_arg.upper()}", *args, **kwargs)

    def readwrite(self, **kwargs):
        """
        Disables read queries for a connection to a Redis Cluster slave node.

        For more information check https://redis.io/commands/readwrite
        """
        return self.execute_command("READWRITE", **kwargs)

    def readonly(self, **kwargs):
        """
        Enables read queries for a connection to a Redis Cluster replica node.

        For more information check https://redis.io/commands/readonly
        """
        return self.execute_command("READONLY", **kwargs)


class DataAccessCommands(
    BasicKeyCommands,
    HyperlogCommands,
    HashCommands,
    GeoCommands,
    ListCommands,
    ScanCommands,
    SetCommands,
    StreamCommands,
    SortedSetCommands,
):
    """
    A class containing all of the implemented data access redis commands.
    This class is to be used as a mixin.
    """


class CoreCommands(
    ACLCommands,
    ClusterCommands,
    DataAccessCommands,
    ManagementCommands,
    ModuleCommands,
    PubSubCommands,
    ScriptCommands,
):
    """
    A class containing all of the implemented redis commands. This class is
    to be used as a mixin.
    """<|MERGE_RESOLUTION|>--- conflicted
+++ resolved
@@ -3987,7 +3987,6 @@
         For more information check  https://redis.io/commands/eval
         """
         return self._eval("EVAL", script, numkeys, *keys_and_args)
-<<<<<<< HEAD
 
     def eval_ro(self, script: str, numkeys: int, *keys_and_args: list) -> str:
         """
@@ -4001,21 +4000,6 @@
         """
         return self._eval("EVAL_RO", script, numkeys, *keys_and_args)
 
-=======
-
-    def eval_ro(self, script: str, numkeys: int, *keys_and_args: list) -> str:
-        """
-        The read-only variant of the EVAL command
-
-        Execute the read-only Lue ``script`` specifying the ``numkeys`` the script
-        will touch and the key names and argument values in ``keys_and_args``.
-        Returns the result of the script.
-
-        For more information check  https://redis.io/commands/eval_ro
-        """
-        return self._eval("EVAL_RO", script, numkeys, *keys_and_args)
-
->>>>>>> 4d7de6df
     def _evalsha(
         self, command: str, sha: str, numkeys: int, *keys_and_args: list
     ) -> str:
