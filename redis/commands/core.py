# from __future__ import annotations

import datetime
import hashlib
import time
import warnings
from typing import (
    TYPE_CHECKING,
    Any,
    AsyncIterator,
    Awaitable,
    Callable,
    Dict,
    Iterable,
    Iterator,
    List,
    Mapping,
    Optional,
    Sequence,
    Tuple,
    Union,
)

from redis.compat import Literal
from redis.exceptions import ConnectionError, DataError, NoScriptError, RedisError
from redis.typing import (
    AbsExpiryT,
    AnyKeyT,
    BitfieldOffsetT,
    ChannelT,
    CommandsProtocol,
    ConsumerT,
    EncodableT,
    ExpiryT,
    FieldT,
    GroupT,
    KeysT,
    KeyT,
    PatternT,
    ScriptTextT,
    StreamIdT,
    TimeoutSecT,
    ZScoreBoundT,
)

from .helpers import list_or_args

if TYPE_CHECKING:
    from redis.asyncio.client import Redis as AsyncRedis
    from redis.client import Redis

ResponseT = Union[Awaitable, Any]


class ACLCommands(CommandsProtocol):
    """
    Redis Access Control List (ACL) commands.
    see: https://redis.io/topics/acl
    """

    def acl_cat(self, category: Union[str, None] = None, **kwargs) -> ResponseT:
        """
        Returns a list of categories or commands within a category.

        If ``category`` is not supplied, returns a list of all categories.
        If ``category`` is supplied, returns a list of all commands within
        that category.

        For more information check https://redis.io/commands/acl-cat
        """
        pieces: list[EncodableT] = [category] if category else []
        return self.execute_command("ACL CAT", *pieces, **kwargs)

<<<<<<< HEAD
    def acl_deluser(self, *username: str, **kwargs) -> ResponseT:
=======
    def acl_dryrun(self, username, *args, **kwargs):
        """
        Simulate the execution of a given command by a given ``username``.

        For more information check https://redis.io/commands/acl-dryrun
        """
        return self.execute_command("ACL DRYRUN", username, *args, **kwargs)

    def acl_deluser(self, *username, **kwargs):
>>>>>>> e3c989d9
        """
        Delete the ACL for the specified ``username``s

        For more information check https://redis.io/commands/acl-deluser
        """
        return self.execute_command("ACL DELUSER", *username, **kwargs)

    def acl_genpass(self, bits: Union[int, None] = None, **kwargs) -> ResponseT:
        """Generate a random password value.
        If ``bits`` is supplied then use this number of bits, rounded to
        the next multiple of 4.
        See: https://redis.io/commands/acl-genpass
        """
        pieces = []
        if bits is not None:
            try:
                b = int(bits)
                if b < 0 or b > 4096:
                    raise ValueError
            except ValueError:
                raise DataError(
                    "genpass optionally accepts a bits argument, " "between 0 and 4096."
                )
        return self.execute_command("ACL GENPASS", *pieces, **kwargs)

    def acl_getuser(self, username: str, **kwargs) -> ResponseT:
        """
        Get the ACL details for the specified ``username``.

        If ``username`` does not exist, return None

        For more information check https://redis.io/commands/acl-getuser
        """
        return self.execute_command("ACL GETUSER", username, **kwargs)

    def acl_help(self, **kwargs) -> ResponseT:
        """The ACL HELP command returns helpful text describing
        the different subcommands.

        For more information check https://redis.io/commands/acl-help
        """
        return self.execute_command("ACL HELP", **kwargs)

    def acl_list(self, **kwargs) -> ResponseT:
        """
        Return a list of all ACLs on the server

        For more information check https://redis.io/commands/acl-list
        """
        return self.execute_command("ACL LIST", **kwargs)

    def acl_log(self, count: Union[int, None] = None, **kwargs) -> ResponseT:
        """
        Get ACL logs as a list.
        :param int count: Get logs[0:count].
        :rtype: List.

        For more information check https://redis.io/commands/acl-log
        """
        args = []
        if count is not None:
            if not isinstance(count, int):
                raise DataError("ACL LOG count must be an " "integer")
            args.append(count)

        return self.execute_command("ACL LOG", *args, **kwargs)

    def acl_log_reset(self, **kwargs) -> ResponseT:
        """
        Reset ACL logs.
        :rtype: Boolean.

        For more information check https://redis.io/commands/acl-log
        """
        args = [b"RESET"]
        return self.execute_command("ACL LOG", *args, **kwargs)

    def acl_load(self, **kwargs) -> ResponseT:
        """
        Load ACL rules from the configured ``aclfile``.

        Note that the server must be configured with the ``aclfile``
        directive to be able to load ACL rules from an aclfile.

        For more information check https://redis.io/commands/acl-load
        """
        return self.execute_command("ACL LOAD", **kwargs)

    def acl_save(self, **kwargs) -> ResponseT:
        """
        Save ACL rules to the configured ``aclfile``.

        Note that the server must be configured with the ``aclfile``
        directive to be able to save ACL rules to an aclfile.

        For more information check https://redis.io/commands/acl-save
        """
        return self.execute_command("ACL SAVE", **kwargs)

    def acl_setuser(
        self,
        username: str,
        enabled: bool = False,
        nopass: bool = False,
        passwords: Union[str, Iterable[str], None] = None,
        hashed_passwords: Union[str, Iterable[str], None] = None,
        categories: Union[Iterable[str], None] = None,
        commands: Union[Iterable[str], None] = None,
        keys: Union[Iterable[KeyT], None] = None,
        reset: bool = False,
        reset_keys: bool = False,
        reset_passwords: bool = False,
        **kwargs,
    ) -> ResponseT:
        """
        Create or update an ACL user.

        Create or update the ACL for ``username``. If the user already exists,
        the existing ACL is completely overwritten and replaced with the
        specified values.

        ``enabled`` is a boolean indicating whether the user should be allowed
        to authenticate or not. Defaults to ``False``.

        ``nopass`` is a boolean indicating whether the can authenticate without
        a password. This cannot be True if ``passwords`` are also specified.

        ``passwords`` if specified is a list of plain text passwords
        to add to or remove from the user. Each password must be prefixed with
        a '+' to add or a '-' to remove. For convenience, the value of
        ``passwords`` can be a simple prefixed string when adding or
        removing a single password.

        ``hashed_passwords`` if specified is a list of SHA-256 hashed passwords
        to add to or remove from the user. Each hashed password must be
        prefixed with a '+' to add or a '-' to remove. For convenience,
        the value of ``hashed_passwords`` can be a simple prefixed string when
        adding or removing a single password.

        ``categories`` if specified is a list of strings representing category
        permissions. Each string must be prefixed with either a '+' to add the
        category permission or a '-' to remove the category permission.

        ``commands`` if specified is a list of strings representing command
        permissions. Each string must be prefixed with either a '+' to add the
        command permission or a '-' to remove the command permission.

        ``keys`` if specified is a list of key patterns to grant the user
        access to. Keys patterns allow '*' to support wildcard matching. For
        example, '*' grants access to all keys while 'cache:*' grants access
        to all keys that are prefixed with 'cache:'. ``keys`` should not be
        prefixed with a '~'.

        ``reset`` is a boolean indicating whether the user should be fully
        reset prior to applying the new ACL. Setting this to True will
        remove all existing passwords, flags and privileges from the user and
        then apply the specified rules. If this is False, the user's existing
        passwords, flags and privileges will be kept and any new specified
        rules will be applied on top.

        ``reset_keys`` is a boolean indicating whether the user's key
        permissions should be reset prior to applying any new key permissions
        specified in ``keys``. If this is False, the user's existing
        key permissions will be kept and any new specified key permissions
        will be applied on top.

        ``reset_passwords`` is a boolean indicating whether to remove all
        existing passwords and the 'nopass' flag from the user prior to
        applying any new passwords specified in 'passwords' or
        'hashed_passwords'. If this is False, the user's existing passwords
        and 'nopass' status will be kept and any new specified passwords
        or hashed_passwords will be applied on top.

        For more information check https://redis.io/commands/acl-setuser
        """
        encoder = self.get_encoder()
        pieces: list[str | bytes] = [username]

        if reset:
            pieces.append(b"reset")

        if reset_keys:
            pieces.append(b"resetkeys")

        if reset_passwords:
            pieces.append(b"resetpass")

        if enabled:
            pieces.append(b"on")
        else:
            pieces.append(b"off")

        if (passwords or hashed_passwords) and nopass:
            raise DataError(
                "Cannot set 'nopass' and supply " "'passwords' or 'hashed_passwords'"
            )

        if passwords:
            # as most users will have only one password, allow remove_passwords
            # to be specified as a simple string or a list
            passwords = list_or_args(passwords, [])
            for i, password in enumerate(passwords):
                password = encoder.encode(password)
                if password.startswith(b"+"):
                    pieces.append(b">%s" % password[1:])
                elif password.startswith(b"-"):
                    pieces.append(b"<%s" % password[1:])
                else:
                    raise DataError(
                        f"Password {i} must be prefixed with a "
                        f'"+" to add or a "-" to remove'
                    )

        if hashed_passwords:
            # as most users will have only one password, allow remove_passwords
            # to be specified as a simple string or a list
            hashed_passwords = list_or_args(hashed_passwords, [])
            for i, hashed_password in enumerate(hashed_passwords):
                hashed_password = encoder.encode(hashed_password)
                if hashed_password.startswith(b"+"):
                    pieces.append(b"#%s" % hashed_password[1:])
                elif hashed_password.startswith(b"-"):
                    pieces.append(b"!%s" % hashed_password[1:])
                else:
                    raise DataError(
                        f"Hashed password {i} must be prefixed with a "
                        f'"+" to add or a "-" to remove'
                    )

        if nopass:
            pieces.append(b"nopass")

        if categories:
            for category in categories:
                category = encoder.encode(category)
                # categories can be prefixed with one of (+@, +, -@, -)
                if category.startswith(b"+@"):
                    pieces.append(category)
                elif category.startswith(b"+"):
                    pieces.append(b"+@%s" % category[1:])
                elif category.startswith(b"-@"):
                    pieces.append(category)
                elif category.startswith(b"-"):
                    pieces.append(b"-@%s" % category[1:])
                else:
                    raise DataError(
                        f'Category "{encoder.decode(category, force=True)}" '
                        'must be prefixed with "+" or "-"'
                    )
        if commands:
            for cmd in commands:
                cmd = encoder.encode(cmd)
                if not cmd.startswith(b"+") and not cmd.startswith(b"-"):
                    raise DataError(
                        f'Command "{encoder.decode(cmd, force=True)}" '
                        'must be prefixed with "+" or "-"'
                    )
                pieces.append(cmd)

        if keys:
            for key in keys:
                key = encoder.encode(key)
                pieces.append(b"~%s" % key)

        return self.execute_command("ACL SETUSER", *pieces, **kwargs)

    def acl_users(self, **kwargs) -> ResponseT:
        """Returns a list of all registered users on the server.

        For more information check https://redis.io/commands/acl-users
        """
        return self.execute_command("ACL USERS", **kwargs)

    def acl_whoami(self, **kwargs) -> ResponseT:
        """Get the username for the current connection

        For more information check https://redis.io/commands/acl-whoami
        """
        return self.execute_command("ACL WHOAMI", **kwargs)


AsyncACLCommands = ACLCommands


class ManagementCommands(CommandsProtocol):
    """
    Redis management commands
    """

    def auth(self):
        """
        This function throws a NotImplementedError since it is intentionally
        not supported.
        """
        raise NotImplementedError(
            "AUTH is intentionally not implemented in the client."
        )

    def bgrewriteaof(self, **kwargs):
        """Tell the Redis server to rewrite the AOF file from data in memory.

        For more information check https://redis.io/commands/bgrewriteaof
        """
        return self.execute_command("BGREWRITEAOF", **kwargs)

    def bgsave(self, schedule: bool = True, **kwargs) -> ResponseT:
        """
        Tell the Redis server to save its data to disk.  Unlike save(),
        this method is asynchronous and returns immediately.

        For more information check https://redis.io/commands/bgsave
        """
        pieces = []
        if schedule:
            pieces.append("SCHEDULE")
        return self.execute_command("BGSAVE", *pieces, **kwargs)

    def role(self) -> ResponseT:
        """
        Provide information on the role of a Redis instance in
        the context of replication, by returning if the instance
        is currently a master, slave, or sentinel.

        For more information check https://redis.io/commands/role
        """
        return self.execute_command("ROLE")

    def client_kill(self, address: str, **kwargs) -> ResponseT:
        """Disconnects the client at ``address`` (ip:port)

        For more information check https://redis.io/commands/client-kill
        """
        return self.execute_command("CLIENT KILL", address, **kwargs)

    def client_kill_filter(
        self,
        _id: Union[str, None] = None,
        _type: Union[str, None] = None,
        addr: Union[str, None] = None,
        skipme: Union[bool, None] = None,
        laddr: Union[bool, None] = None,
        user: str = None,
        **kwargs,
    ) -> ResponseT:
        """
        Disconnects client(s) using a variety of filter options
        :param _id: Kills a client by its unique ID field
        :param _type: Kills a client by type where type is one of 'normal',
        'master', 'slave' or 'pubsub'
        :param addr: Kills a client by its 'address:port'
        :param skipme: If True, then the client calling the command
        will not get killed even if it is identified by one of the filter
        options. If skipme is not provided, the server defaults to skipme=True
        :param laddr: Kills a client by its 'local (bind) address:port'
        :param user: Kills a client for a specific user name
        """
        args = []
        if _type is not None:
            client_types = ("normal", "master", "slave", "pubsub")
            if str(_type).lower() not in client_types:
                raise DataError(f"CLIENT KILL type must be one of {client_types!r}")
            args.extend((b"TYPE", _type))
        if skipme is not None:
            if not isinstance(skipme, bool):
                raise DataError("CLIENT KILL skipme must be a bool")
            if skipme:
                args.extend((b"SKIPME", b"YES"))
            else:
                args.extend((b"SKIPME", b"NO"))
        if _id is not None:
            args.extend((b"ID", _id))
        if addr is not None:
            args.extend((b"ADDR", addr))
        if laddr is not None:
            args.extend((b"LADDR", laddr))
        if user is not None:
            args.extend((b"USER", user))
        if not args:
            raise DataError(
                "CLIENT KILL <filter> <value> ... ... <filter> "
                "<value> must specify at least one filter"
            )
        return self.execute_command("CLIENT KILL", *args, **kwargs)

    def client_info(self, **kwargs) -> ResponseT:
        """
        Returns information and statistics about the current
        client connection.

        For more information check https://redis.io/commands/client-info
        """
        return self.execute_command("CLIENT INFO", **kwargs)

    def client_list(
        self,
        _type: Union[str, None] = None,
        client_id: List[EncodableT] = [],
        **kwargs,
    ) -> ResponseT:
        """
        Returns a list of currently connected clients.
        If type of client specified, only that type will be returned.
        :param _type: optional. one of the client types (normal, master,
         replica, pubsub)
        :param client_id: optional. a list of client ids

        For more information check https://redis.io/commands/client-list
        """
        args = []
        if _type is not None:
            client_types = ("normal", "master", "replica", "pubsub")
            if str(_type).lower() not in client_types:
                raise DataError(f"CLIENT LIST _type must be one of {client_types!r}")
            args.append(b"TYPE")
            args.append(_type)
        if not isinstance(client_id, list):
            raise DataError("client_id must be a list")
        if client_id:
            args.append(b"ID")
            args.append(" ".join(client_id))
        return self.execute_command("CLIENT LIST", *args, **kwargs)

    def client_getname(self, **kwargs) -> ResponseT:
        """
        Returns the current connection name

        For more information check https://redis.io/commands/client-getname
        """
        return self.execute_command("CLIENT GETNAME", **kwargs)

    def client_getredir(self, **kwargs) -> ResponseT:
        """
        Returns the ID (an integer) of the client to whom we are
        redirecting tracking notifications.

        see: https://redis.io/commands/client-getredir
        """
        return self.execute_command("CLIENT GETREDIR", **kwargs)

    def client_reply(
        self,
        reply: Union[Literal["ON"], Literal["OFF"], Literal["SKIP"]],
        **kwargs,
    ) -> ResponseT:
        """
        Enable and disable redis server replies.
        ``reply`` Must be ON OFF or SKIP,
            ON - The default most with server replies to commands
            OFF - Disable server responses to commands
            SKIP - Skip the response of the immediately following command.

        Note: When setting OFF or SKIP replies, you will need a client object
        with a timeout specified in seconds, and will need to catch the
        TimeoutError.
              The test_client_reply unit test illustrates this, and
              conftest.py has a client with a timeout.

        See https://redis.io/commands/client-reply
        """
        replies = ["ON", "OFF", "SKIP"]
        if reply not in replies:
            raise DataError(f"CLIENT REPLY must be one of {replies!r}")
        return self.execute_command("CLIENT REPLY", reply, **kwargs)

    def client_id(self, **kwargs) -> ResponseT:
        """
        Returns the current connection id

        For more information check https://redis.io/commands/client-id
        """
        return self.execute_command("CLIENT ID", **kwargs)

    def client_tracking_on(
        self,
        clientid: Union[int, None] = None,
        prefix: Sequence[KeyT] = [],
        bcast: bool = False,
        optin: bool = False,
        optout: bool = False,
        noloop: bool = False,
    ) -> ResponseT:
        """
        Turn on the tracking mode.
        For more information about the options look at client_tracking func.

        See https://redis.io/commands/client-tracking
        """
        return self.client_tracking(
            True, clientid, prefix, bcast, optin, optout, noloop
        )

    def client_tracking_off(
        self,
        clientid: Union[int, None] = None,
        prefix: Sequence[KeyT] = [],
        bcast: bool = False,
        optin: bool = False,
        optout: bool = False,
        noloop: bool = False,
    ) -> ResponseT:
        """
        Turn off the tracking mode.
        For more information about the options look at client_tracking func.

        See https://redis.io/commands/client-tracking
        """
        return self.client_tracking(
            False, clientid, prefix, bcast, optin, optout, noloop
        )

    def client_tracking(
        self,
        on: bool = True,
        clientid: Union[int, None] = None,
        prefix: Sequence[KeyT] = [],
        bcast: bool = False,
        optin: bool = False,
        optout: bool = False,
        noloop: bool = False,
        **kwargs,
    ) -> ResponseT:
        """
        Enables the tracking feature of the Redis server, that is used
        for server assisted client side caching.

        ``on`` indicate for tracking on or tracking off. The dafualt is on.

        ``clientid`` send invalidation messages to the connection with
        the specified ID.

        ``bcast`` enable tracking in broadcasting mode. In this mode
        invalidation messages are reported for all the prefixes
        specified, regardless of the keys requested by the connection.

        ``optin``  when broadcasting is NOT active, normally don't track
        keys in read only commands, unless they are called immediately
        after a CLIENT CACHING yes command.

        ``optout`` when broadcasting is NOT active, normally track keys in
        read only commands, unless they are called immediately after a
        CLIENT CACHING no command.

        ``noloop`` don't send notifications about keys modified by this
        connection itself.

        ``prefix``  for broadcasting, register a given key prefix, so that
        notifications will be provided only for keys starting with this string.

        See https://redis.io/commands/client-tracking
        """

        if len(prefix) != 0 and bcast is False:
            raise DataError("Prefix can only be used with bcast")

        pieces = ["ON"] if on else ["OFF"]
        if clientid is not None:
            pieces.extend(["REDIRECT", clientid])
        for p in prefix:
            pieces.extend(["PREFIX", p])
        if bcast:
            pieces.append("BCAST")
        if optin:
            pieces.append("OPTIN")
        if optout:
            pieces.append("OPTOUT")
        if noloop:
            pieces.append("NOLOOP")

        return self.execute_command("CLIENT TRACKING", *pieces)

    def client_trackinginfo(self, **kwargs) -> ResponseT:
        """
        Returns the information about the current client connection's
        use of the server assisted client side cache.

        See https://redis.io/commands/client-trackinginfo
        """
        return self.execute_command("CLIENT TRACKINGINFO", **kwargs)

    def client_setname(self, name: str, **kwargs) -> ResponseT:
        """
        Sets the current connection name

        For more information check https://redis.io/commands/client-setname
        """
        return self.execute_command("CLIENT SETNAME", name, **kwargs)

    def client_unblock(
        self,
        client_id: int,
        error: bool = False,
        **kwargs,
    ) -> ResponseT:
        """
        Unblocks a connection by its client id.
        If ``error`` is True, unblocks the client with a special error message.
        If ``error`` is False (default), the client is unblocked using the
        regular timeout mechanism.

        For more information check https://redis.io/commands/client-unblock
        """
        args = ["CLIENT UNBLOCK", int(client_id)]
        if error:
            args.append(b"ERROR")
        return self.execute_command(*args, **kwargs)

    def client_pause(self, timeout: int, all: bool = True, **kwargs) -> ResponseT:
        """
        Suspend all the Redis clients for the specified amount of time
        :param timeout: milliseconds to pause clients

        For more information check https://redis.io/commands/client-pause
        :param all: If true (default) all client commands are blocked.
             otherwise, clients are only blocked if they attempt to execute
             a write command.
             For the WRITE mode, some commands have special behavior:
                 EVAL/EVALSHA: Will block client for all scripts.
                 PUBLISH: Will block client.
                 PFCOUNT: Will block client.
                 WAIT: Acknowledgments will be delayed, so this command will
                 appear blocked.
        """
        args = ["CLIENT PAUSE", str(timeout)]
        if not isinstance(timeout, int):
            raise DataError("CLIENT PAUSE timeout must be an integer")
        if not all:
            args.append("WRITE")
        return self.execute_command(*args, **kwargs)

    def client_unpause(self, **kwargs) -> ResponseT:
        """
        Unpause all redis clients

        For more information check https://redis.io/commands/client-unpause
        """
        return self.execute_command("CLIENT UNPAUSE", **kwargs)

    def client_no_evict(self, mode: str) -> str:
        """
        Sets the client eviction mode for the current connection.

        For more information check https://redis.io/commands/client-no-evict
        """
        return self.execute_command("CLIENT NO-EVICT", mode)

    def command(self, **kwargs):
        """
        Returns dict reply of details about all Redis commands.

        For more information check https://redis.io/commands/command
        """
        return self.execute_command("COMMAND", **kwargs)

    def command_info(self, **kwargs) -> None:
        raise NotImplementedError(
            "COMMAND INFO is intentionally not implemented in the client."
        )

    def command_count(self, **kwargs) -> ResponseT:
        return self.execute_command("COMMAND COUNT", **kwargs)

    def config_get(self, pattern: PatternT = "*", **kwargs) -> ResponseT:
        """
        Return a dictionary of configuration based on the ``pattern``

        For more information check https://redis.io/commands/config-get
        """
        return self.execute_command("CONFIG GET", pattern, **kwargs)

    def config_set(self, name: KeyT, value: EncodableT, **kwargs) -> ResponseT:
        """Set config item ``name`` with ``value``

        For more information check https://redis.io/commands/config-set
        """
        return self.execute_command("CONFIG SET", name, value, **kwargs)

    def config_resetstat(self, **kwargs) -> ResponseT:
        """
        Reset runtime statistics

        For more information check https://redis.io/commands/config-resetstat
        """
        return self.execute_command("CONFIG RESETSTAT", **kwargs)

    def config_rewrite(self, **kwargs) -> ResponseT:
        """
        Rewrite config file with the minimal change to reflect running config.

        For more information check https://redis.io/commands/config-rewrite
        """
        return self.execute_command("CONFIG REWRITE", **kwargs)

    def dbsize(self, **kwargs) -> ResponseT:
        """
        Returns the number of keys in the current database

        For more information check https://redis.io/commands/dbsize
        """
        return self.execute_command("DBSIZE", **kwargs)

    def debug_object(self, key: KeyT, **kwargs) -> ResponseT:
        """
        Returns version specific meta information about a given key

        For more information check https://redis.io/commands/debug-object
        """
        return self.execute_command("DEBUG OBJECT", key, **kwargs)

    def debug_segfault(self, **kwargs) -> None:
        raise NotImplementedError(
            """
            DEBUG SEGFAULT is intentionally not implemented in the client.

            For more information check https://redis.io/commands/debug-segfault
            """
        )

    def echo(self, value: EncodableT, **kwargs) -> ResponseT:
        """
        Echo the string back from the server

        For more information check https://redis.io/commands/echo
        """
        return self.execute_command("ECHO", value, **kwargs)

    def flushall(self, asynchronous: bool = False, **kwargs) -> ResponseT:
        """
        Delete all keys in all databases on the current host.

        ``asynchronous`` indicates whether the operation is
        executed asynchronously by the server.

        For more information check https://redis.io/commands/flushall
        """
        args = []
        if asynchronous:
            args.append(b"ASYNC")
        return self.execute_command("FLUSHALL", *args, **kwargs)

    def flushdb(self, asynchronous: bool = False, **kwargs) -> ResponseT:
        """
        Delete all keys in the current database.

        ``asynchronous`` indicates whether the operation is
        executed asynchronously by the server.

        For more information check https://redis.io/commands/flushdb
        """
        args = []
        if asynchronous:
            args.append(b"ASYNC")
        return self.execute_command("FLUSHDB", *args, **kwargs)

    def sync(self) -> ResponseT:
        """
        Initiates a replication stream from the master.

        For more information check https://redis.io/commands/sync
        """
        from redis.client import NEVER_DECODE

        options = {}
        options[NEVER_DECODE] = []
        return self.execute_command("SYNC", **options)

    def psync(self, replicationid: str, offset: int):
        """
        Initiates a replication stream from the master.
        Newer version for `sync`.

        For more information check https://redis.io/commands/sync
        """
        from redis.client import NEVER_DECODE

        options = {}
        options[NEVER_DECODE] = []
        return self.execute_command("PSYNC", replicationid, offset, **options)

    def swapdb(self, first: int, second: int, **kwargs) -> ResponseT:
        """
        Swap two databases

        For more information check https://redis.io/commands/swapdb
        """
        return self.execute_command("SWAPDB", first, second, **kwargs)

    def select(self, index: int, **kwargs) -> ResponseT:
        """Select the Redis logical database at index.

        See: https://redis.io/commands/select
        """
        return self.execute_command("SELECT", index, **kwargs)

    def info(self, section: Union[str, None] = None, **kwargs) -> ResponseT:
        """
        Returns a dictionary containing information about the Redis server

        The ``section`` option can be used to select a specific section
        of information

        The section option is not supported by older versions of Redis Server,
        and will generate ResponseError

        For more information check https://redis.io/commands/info
        """
        if section is None:
            return self.execute_command("INFO", **kwargs)
        else:
            return self.execute_command("INFO", section, **kwargs)

    def lastsave(self, **kwargs) -> ResponseT:
        """
        Return a Python datetime object representing the last time the
        Redis database was saved to disk

        For more information check https://redis.io/commands/lastsave
        """
        return self.execute_command("LASTSAVE", **kwargs)

    def lolwut(self, *version_numbers: Union[str, float], **kwargs) -> ResponseT:
        """
        Get the Redis version and a piece of generative computer art

        See: https://redis.io/commands/lolwut
        """
        if version_numbers:
            return self.execute_command("LOLWUT VERSION", *version_numbers, **kwargs)
        else:
            return self.execute_command("LOLWUT", **kwargs)

    def reset(self) -> ResponseT:
        """Perform a full reset on the connection's server side contenxt.

        See: https://redis.io/commands/reset
        """
        return self.execute_command("RESET")

    def migrate(
        self,
        host: str,
        port: int,
        keys: KeysT,
        destination_db: int,
        timeout: int,
        copy: bool = False,
        replace: bool = False,
        auth: Union[str, None] = None,
        **kwargs,
    ) -> ResponseT:
        """
        Migrate 1 or more keys from the current Redis server to a different
        server specified by the ``host``, ``port`` and ``destination_db``.

        The ``timeout``, specified in milliseconds, indicates the maximum
        time the connection between the two servers can be idle before the
        command is interrupted.

        If ``copy`` is True, the specified ``keys`` are NOT deleted from
        the source server.

        If ``replace`` is True, this operation will overwrite the keys
        on the destination server if they exist.

        If ``auth`` is specified, authenticate to the destination server with
        the password provided.

        For more information check https://redis.io/commands/migrate
        """
        keys = list_or_args(keys, [])
        if not keys:
            raise DataError("MIGRATE requires at least one key")
        pieces = []
        if copy:
            pieces.append(b"COPY")
        if replace:
            pieces.append(b"REPLACE")
        if auth:
            pieces.append(b"AUTH")
            pieces.append(auth)
        pieces.append(b"KEYS")
        pieces.extend(keys)
        return self.execute_command(
            "MIGRATE", host, port, "", destination_db, timeout, *pieces, **kwargs
        )

    def object(self, infotype: str, key: KeyT, **kwargs) -> ResponseT:
        """
        Return the encoding, idletime, or refcount about the key
        """
        return self.execute_command(
            "OBJECT", infotype, key, infotype=infotype, **kwargs
        )

    def memory_doctor(self, **kwargs) -> None:
        raise NotImplementedError(
            """
            MEMORY DOCTOR is intentionally not implemented in the client.

            For more information check https://redis.io/commands/memory-doctor
            """
        )

    def memory_help(self, **kwargs) -> None:
        raise NotImplementedError(
            """
            MEMORY HELP is intentionally not implemented in the client.

            For more information check https://redis.io/commands/memory-help
            """
        )

    def memory_stats(self, **kwargs) -> ResponseT:
        """
        Return a dictionary of memory stats

        For more information check https://redis.io/commands/memory-stats
        """
        return self.execute_command("MEMORY STATS", **kwargs)

    def memory_malloc_stats(self, **kwargs) -> ResponseT:
        """
        Return an internal statistics report from the memory allocator.

        See: https://redis.io/commands/memory-malloc-stats
        """
        return self.execute_command("MEMORY MALLOC-STATS", **kwargs)

    def memory_usage(
        self, key: KeyT, samples: Union[int, None] = None, **kwargs
    ) -> ResponseT:
        """
        Return the total memory usage for key, its value and associated
        administrative overheads.

        For nested data structures, ``samples`` is the number of elements to
        sample. If left unspecified, the server's default is 5. Use 0 to sample
        all elements.

        For more information check https://redis.io/commands/memory-usage
        """
        args = []
        if isinstance(samples, int):
            args.extend([b"SAMPLES", samples])
        return self.execute_command("MEMORY USAGE", key, *args, **kwargs)

    def memory_purge(self, **kwargs) -> ResponseT:
        """
        Attempts to purge dirty pages for reclamation by allocator

        For more information check https://redis.io/commands/memory-purge
        """
        return self.execute_command("MEMORY PURGE", **kwargs)

    def ping(self, **kwargs) -> ResponseT:
        """
        Ping the Redis server

        For more information check https://redis.io/commands/ping
        """
        return self.execute_command("PING", **kwargs)

    def quit(self, **kwargs) -> ResponseT:
        """
        Ask the server to close the connection.

        For more information check https://redis.io/commands/quit
        """
        return self.execute_command("QUIT", **kwargs)

    def replicaof(self, *args, **kwargs) -> ResponseT:
        """
        Update the replication settings of a redis replica, on the fly.
        Examples of valid arguments include:
            NO ONE (set no replication)
            host port (set to the host and port of a redis server)

        For more information check  https://redis.io/commands/replicaof
        """
        return self.execute_command("REPLICAOF", *args, **kwargs)

    def save(self, **kwargs) -> ResponseT:
        """
        Tell the Redis server to save its data to disk,
        blocking until the save is complete

        For more information check https://redis.io/commands/save
        """
        return self.execute_command("SAVE", **kwargs)

    def shutdown(self, save: bool = False, nosave: bool = False, **kwargs) -> None:
        """Shutdown the Redis server.  If Redis has persistence configured,
        data will be flushed before shutdown.  If the "save" option is set,
        a data flush will be attempted even if there is no persistence
        configured.  If the "nosave" option is set, no data flush will be
        attempted.  The "save" and "nosave" options cannot both be set.

        For more information check https://redis.io/commands/shutdown
        """
        if save and nosave:
            raise DataError("SHUTDOWN save and nosave cannot both be set")
        args = ["SHUTDOWN"]
        if save:
            args.append("SAVE")
        if nosave:
            args.append("NOSAVE")
        try:
            self.execute_command(*args, **kwargs)
        except ConnectionError:
            # a ConnectionError here is expected
            return
        raise RedisError("SHUTDOWN seems to have failed.")

    def slaveof(
        self, host: Union[str, None] = None, port: Union[int, None] = None, **kwargs
    ) -> ResponseT:
        """
        Set the server to be a replicated slave of the instance identified
        by the ``host`` and ``port``. If called without arguments, the
        instance is promoted to a master instead.

        For more information check https://redis.io/commands/slaveof
        """
        if host is None and port is None:
            return self.execute_command("SLAVEOF", b"NO", b"ONE", **kwargs)
        return self.execute_command("SLAVEOF", host, port, **kwargs)

    def slowlog_get(self, num: Union[int, None] = None, **kwargs) -> ResponseT:
        """
        Get the entries from the slowlog. If ``num`` is specified, get the
        most recent ``num`` items.

        For more information check https://redis.io/commands/slowlog-get
        """
        from redis.client import NEVER_DECODE

        args = ["SLOWLOG GET"]
        if num is not None:
            args.append(num)
        decode_responses = self.get_connection_kwargs().get("decode_responses", False)
        if decode_responses is True:
            kwargs[NEVER_DECODE] = []
        return self.execute_command(*args, **kwargs)

    def slowlog_len(self, **kwargs) -> ResponseT:
        """
        Get the number of items in the slowlog

        For more information check https://redis.io/commands/slowlog-len
        """
        return self.execute_command("SLOWLOG LEN", **kwargs)

    def slowlog_reset(self, **kwargs) -> ResponseT:
        """
        Remove all items in the slowlog

        For more information check https://redis.io/commands/slowlog-reset
        """
        return self.execute_command("SLOWLOG RESET", **kwargs)

    def time(self, **kwargs) -> ResponseT:
        """
        Returns the server time as a 2-item tuple of ints:
        (seconds since epoch, microseconds into this second).

        For more information check https://redis.io/commands/time
        """
        return self.execute_command("TIME", **kwargs)

    def wait(self, num_replicas: int, timeout: int, **kwargs) -> ResponseT:
        """
        Redis synchronous replication
        That returns the number of replicas that processed the query when
        we finally have at least ``num_replicas``, or when the ``timeout`` was
        reached.

        For more information check https://redis.io/commands/wait
        """
        return self.execute_command("WAIT", num_replicas, timeout, **kwargs)

    def hello(self):
        """
        This function throws a NotImplementedError since it is intentionally
        not supported.
        """
        raise NotImplementedError(
            "HELLO is intentionally not implemented in the client."
        )

    def failover(self):
        """
        This function throws a NotImplementedError since it is intentionally
        not supported.
        """
        raise NotImplementedError(
            "FAILOVER is intentionally not implemented in the client."
        )


AsyncManagementCommands = ManagementCommands


class AsyncManagementCommands(ManagementCommands):
    async def command_info(self, **kwargs) -> None:
        return super().command_info(**kwargs)

    async def debug_segfault(self, **kwargs) -> None:
        return super().debug_segfault(**kwargs)

    async def memory_doctor(self, **kwargs) -> None:
        return super().memory_doctor(**kwargs)

    async def memory_help(self, **kwargs) -> None:
        return super().memory_help(**kwargs)

    async def shutdown(
        self, save: bool = False, nosave: bool = False, **kwargs
    ) -> None:
        """Shutdown the Redis server.  If Redis has persistence configured,
        data will be flushed before shutdown.  If the "save" option is set,
        a data flush will be attempted even if there is no persistence
        configured.  If the "nosave" option is set, no data flush will be
        attempted.  The "save" and "nosave" options cannot both be set.

        For more information check https://redis.io/commands/shutdown
        """
        if save and nosave:
            raise DataError("SHUTDOWN save and nosave cannot both be set")
        args = ["SHUTDOWN"]
        if save:
            args.append("SAVE")
        if nosave:
            args.append("NOSAVE")
        try:
            await self.execute_command(*args, **kwargs)
        except ConnectionError:
            # a ConnectionError here is expected
            return
        raise RedisError("SHUTDOWN seems to have failed.")


class BitFieldOperation:
    """
    Command builder for BITFIELD commands.
    """

    def __init__(
        self,
        client: Union["Redis", "AsyncRedis"],
        key: str,
        default_overflow: Union[str, None] = None,
    ):
        self.client = client
        self.key = key
        self._default_overflow = default_overflow
        # for typing purposes, run the following in constructor and in reset()
        self.operations: list[tuple[EncodableT, ...]] = []
        self._last_overflow = "WRAP"
        self.reset()

    def reset(self):
        """
        Reset the state of the instance to when it was constructed
        """
        self.operations = []
        self._last_overflow = "WRAP"
        self.overflow(self._default_overflow or self._last_overflow)

    def overflow(self, overflow: str):
        """
        Update the overflow algorithm of successive INCRBY operations
        :param overflow: Overflow algorithm, one of WRAP, SAT, FAIL. See the
            Redis docs for descriptions of these algorithmsself.
        :returns: a :py:class:`BitFieldOperation` instance.
        """
        overflow = overflow.upper()
        if overflow != self._last_overflow:
            self._last_overflow = overflow
            self.operations.append(("OVERFLOW", overflow))
        return self

    def incrby(
        self,
        fmt: str,
        offset: BitfieldOffsetT,
        increment: int,
        overflow: Union[str, None] = None,
    ):
        """
        Increment a bitfield by a given amount.
        :param fmt: format-string for the bitfield being updated, e.g. 'u8'
            for an unsigned 8-bit integer.
        :param offset: offset (in number of bits). If prefixed with a
            '#', this is an offset multiplier, e.g. given the arguments
            fmt='u8', offset='#2', the offset will be 16.
        :param int increment: value to increment the bitfield by.
        :param str overflow: overflow algorithm. Defaults to WRAP, but other
            acceptable values are SAT and FAIL. See the Redis docs for
            descriptions of these algorithms.
        :returns: a :py:class:`BitFieldOperation` instance.
        """
        if overflow is not None:
            self.overflow(overflow)

        self.operations.append(("INCRBY", fmt, offset, increment))
        return self

    def get(self, fmt: str, offset: BitfieldOffsetT):
        """
        Get the value of a given bitfield.
        :param fmt: format-string for the bitfield being read, e.g. 'u8' for
            an unsigned 8-bit integer.
        :param offset: offset (in number of bits). If prefixed with a
            '#', this is an offset multiplier, e.g. given the arguments
            fmt='u8', offset='#2', the offset will be 16.
        :returns: a :py:class:`BitFieldOperation` instance.
        """
        self.operations.append(("GET", fmt, offset))
        return self

    def set(self, fmt: str, offset: BitfieldOffsetT, value: int):
        """
        Set the value of a given bitfield.
        :param fmt: format-string for the bitfield being read, e.g. 'u8' for
            an unsigned 8-bit integer.
        :param offset: offset (in number of bits). If prefixed with a
            '#', this is an offset multiplier, e.g. given the arguments
            fmt='u8', offset='#2', the offset will be 16.
        :param int value: value to set at the given position.
        :returns: a :py:class:`BitFieldOperation` instance.
        """
        self.operations.append(("SET", fmt, offset, value))
        return self

    @property
    def command(self):
        cmd = ["BITFIELD", self.key]
        for ops in self.operations:
            cmd.extend(ops)
        return cmd

    def execute(self) -> ResponseT:
        """
        Execute the operation(s) in a single BITFIELD command. The return value
        is a list of values corresponding to each operation. If the client
        used to create this instance was a pipeline, the list of values
        will be present within the pipeline's execute.
        """
        command = self.command
        self.reset()
        return self.client.execute_command(*command)


class BasicKeyCommands(CommandsProtocol):
    """
    Redis basic key-based commands
    """

    def append(self, key: KeyT, value: EncodableT) -> ResponseT:
        """
        Appends the string ``value`` to the value at ``key``. If ``key``
        doesn't already exist, create it with a value of ``value``.
        Returns the new length of the value at ``key``.

        For more information check https://redis.io/commands/append
        """
        return self.execute_command("APPEND", key, value)

    def bitcount(
        self,
        key: KeyT,
        start: Union[int, None] = None,
        end: Union[int, None] = None,
    ) -> ResponseT:
        """
        Returns the count of set bits in the value of ``key``.  Optional
        ``start`` and ``end`` parameters indicate which bytes to consider

        For more information check https://redis.io/commands/bitcount
        """
        params = [key]
        if start is not None and end is not None:
            params.append(start)
            params.append(end)
        elif (start is not None and end is None) or (end is not None and start is None):
            raise DataError("Both start and end must be specified")
        return self.execute_command("BITCOUNT", *params)

    def bitfield(
        self: Union["Redis", "AsyncRedis"],
        key: KeyT,
        default_overflow: Union[str, None] = None,
    ) -> BitFieldOperation:
        """
        Return a BitFieldOperation instance to conveniently construct one or
        more bitfield operations on ``key``.

        For more information check https://redis.io/commands/bitfield
        """
        return BitFieldOperation(self, key, default_overflow=default_overflow)

    def bitop(
        self,
        operation: str,
        dest: KeyT,
        *keys: KeyT,
    ) -> ResponseT:
        """
        Perform a bitwise operation using ``operation`` between ``keys`` and
        store the result in ``dest``.

        For more information check https://redis.io/commands/bitop
        """
        return self.execute_command("BITOP", operation, dest, *keys)

    def bitpos(
        self,
        key: KeyT,
        bit: int,
        start: Union[int, None] = None,
        end: Union[int, None] = None,
    ) -> ResponseT:
        """
        Return the position of the first bit set to 1 or 0 in a string.
        ``start`` and ``end`` defines search range. The range is interpreted
        as a range of bytes and not a range of bits, so start=0 and end=2
        means to look at the first three bytes.

        For more information check https://redis.io/commands/bitpos
        """
        if bit not in (0, 1):
            raise DataError("bit must be 0 or 1")
        params = [key, bit]

        start is not None and params.append(start)

        if start is not None and end is not None:
            params.append(end)
        elif start is None and end is not None:
            raise DataError("start argument is not set, " "when end is specified")
        return self.execute_command("BITPOS", *params)

    def copy(
        self,
        source: str,
        destination: str,
        destination_db: Union[str, None] = None,
        replace: bool = False,
    ) -> ResponseT:
        """
        Copy the value stored in the ``source`` key to the ``destination`` key.

        ``destination_db`` an alternative destination database. By default,
        the ``destination`` key is created in the source Redis database.

        ``replace`` whether the ``destination`` key should be removed before
        copying the value to it. By default, the value is not copied if
        the ``destination`` key already exists.

        For more information check https://redis.io/commands/copy
        """
        params = [source, destination]
        if destination_db is not None:
            params.extend(["DB", destination_db])
        if replace:
            params.append("REPLACE")
        return self.execute_command("COPY", *params)

    def decrby(self, name: KeyT, amount: int = 1) -> ResponseT:
        """
        Decrements the value of ``key`` by ``amount``.  If no key exists,
        the value will be initialized as 0 - ``amount``

        For more information check https://redis.io/commands/decrby
        """
        return self.execute_command("DECRBY", name, amount)

    decr = decrby

    def delete(self, *names: KeyT) -> ResponseT:
        """
        Delete one or more keys specified by ``names``
        """
        return self.execute_command("DEL", *names)

    def __delitem__(self, name: KeyT):
        self.delete(name)

    def dump(self, name: KeyT) -> ResponseT:
        """
        Return a serialized version of the value stored at the specified key.
        If key does not exist a nil bulk reply is returned.

        For more information check https://redis.io/commands/dump
        """
        from redis.client import NEVER_DECODE

        options = {}
        options[NEVER_DECODE] = []
        return self.execute_command("DUMP", name, **options)

    def exists(self, *names: KeyT) -> ResponseT:
        """
        Returns the number of ``names`` that exist

        For more information check https://redis.io/commands/exists
        """
        return self.execute_command("EXISTS", *names)

    __contains__ = exists

    def expire(self, name: KeyT, time: ExpiryT) -> ResponseT:
        """
        Set an expire flag on key ``name`` for ``time`` seconds. ``time``
        can be represented by an integer or a Python timedelta object.

        For more information check https://redis.io/commands/expire
        """
        if isinstance(time, datetime.timedelta):
            time = int(time.total_seconds())
        return self.execute_command("EXPIRE", name, time)

    def expireat(self, name: KeyT, when: AbsExpiryT) -> ResponseT:
        """
        Set an expire flag on key ``name``. ``when`` can be represented
        as an integer indicating unix time or a Python datetime object.

        For more information check https://redis.io/commands/expireat
        """
        if isinstance(when, datetime.datetime):
            when = int(time.mktime(when.timetuple()))
        return self.execute_command("EXPIREAT", name, when)

    def get(self, name: KeyT) -> ResponseT:
        """
        Return the value at key ``name``, or None if the key doesn't exist

        For more information check https://redis.io/commands/get
        """
        return self.execute_command("GET", name)

    def getdel(self, name: KeyT) -> ResponseT:
        """
        Get the value at key ``name`` and delete the key. This command
        is similar to GET, except for the fact that it also deletes
        the key on success (if and only if the key's value type
        is a string).

        For more information check https://redis.io/commands/getdel
        """
        return self.execute_command("GETDEL", name)

    def getex(
        self,
        name: KeyT,
        ex: Union[ExpiryT, None] = None,
        px: Union[ExpiryT, None] = None,
        exat: Union[AbsExpiryT, None] = None,
        pxat: Union[AbsExpiryT, None] = None,
        persist: bool = False,
    ) -> ResponseT:
        """
        Get the value of key and optionally set its expiration.
        GETEX is similar to GET, but is a write command with
        additional options. All time parameters can be given as
        datetime.timedelta or integers.

        ``ex`` sets an expire flag on key ``name`` for ``ex`` seconds.

        ``px`` sets an expire flag on key ``name`` for ``px`` milliseconds.

        ``exat`` sets an expire flag on key ``name`` for ``ex`` seconds,
        specified in unix time.

        ``pxat`` sets an expire flag on key ``name`` for ``ex`` milliseconds,
        specified in unix time.

        ``persist`` remove the time to live associated with ``name``.

        For more information check https://redis.io/commands/getex
        """

        opset = {ex, px, exat, pxat}
        if len(opset) > 2 or len(opset) > 1 and persist:
            raise DataError(
                "``ex``, ``px``, ``exat``, ``pxat``, "
                "and ``persist`` are mutually exclusive."
            )

        pieces: list[EncodableT] = []
        # similar to set command
        if ex is not None:
            pieces.append("EX")
            if isinstance(ex, datetime.timedelta):
                ex = int(ex.total_seconds())
            pieces.append(ex)
        if px is not None:
            pieces.append("PX")
            if isinstance(px, datetime.timedelta):
                px = int(px.total_seconds() * 1000)
            pieces.append(px)
        # similar to pexpireat command
        if exat is not None:
            pieces.append("EXAT")
            if isinstance(exat, datetime.datetime):
                s = int(exat.microsecond / 1000000)
                exat = int(time.mktime(exat.timetuple())) + s
            pieces.append(exat)
        if pxat is not None:
            pieces.append("PXAT")
            if isinstance(pxat, datetime.datetime):
                ms = int(pxat.microsecond / 1000)
                pxat = int(time.mktime(pxat.timetuple())) * 1000 + ms
            pieces.append(pxat)
        if persist:
            pieces.append("PERSIST")

        return self.execute_command("GETEX", name, *pieces)

    def __getitem__(self, name: KeyT):
        """
        Return the value at key ``name``, raises a KeyError if the key
        doesn't exist.
        """
        value = self.get(name)
        if value is not None:
            return value
        raise KeyError(name)

    def getbit(self, name: KeyT, offset: int) -> ResponseT:
        """
        Returns a boolean indicating the value of ``offset`` in ``name``

        For more information check https://redis.io/commands/getbit
        """
        return self.execute_command("GETBIT", name, offset)

    def getrange(self, key: KeyT, start: int, end: int) -> ResponseT:
        """
        Returns the substring of the string value stored at ``key``,
        determined by the offsets ``start`` and ``end`` (both are inclusive)

        For more information check https://redis.io/commands/getrange
        """
        return self.execute_command("GETRANGE", key, start, end)

    def getset(self, name: KeyT, value: EncodableT) -> ResponseT:
        """
        Sets the value at key ``name`` to ``value``
        and returns the old value at key ``name`` atomically.

        As per Redis 6.2, GETSET is considered deprecated.
        Please use SET with GET parameter in new code.

        For more information check https://redis.io/commands/getset
        """
        return self.execute_command("GETSET", name, value)

    def incrby(self, name: KeyT, amount: int = 1) -> ResponseT:
        """
        Increments the value of ``key`` by ``amount``.  If no key exists,
        the value will be initialized as ``amount``

        For more information check https://redis.io/commands/incrby
        """
        return self.execute_command("INCRBY", name, amount)

    incr = incrby

    def incrbyfloat(self, name: KeyT, amount: float = 1.0) -> ResponseT:
        """
        Increments the value at key ``name`` by floating ``amount``.
        If no key exists, the value will be initialized as ``amount``

        For more information check https://redis.io/commands/incrbyfloat
        """
        return self.execute_command("INCRBYFLOAT", name, amount)

    def keys(self, pattern: PatternT = "*", **kwargs) -> ResponseT:
        """
        Returns a list of keys matching ``pattern``

        For more information check https://redis.io/commands/keys
        """
        return self.execute_command("KEYS", pattern, **kwargs)

    def lmove(
        self,
        first_list: str,
        second_list: str,
        src: str = "LEFT",
        dest: str = "RIGHT",
    ) -> ResponseT:
        """
        Atomically returns and removes the first/last element of a list,
        pushing it as the first/last element on the destination list.
        Returns the element being popped and pushed.

        For more information check https://redis.io/commands/lmove
        """
        params = [first_list, second_list, src, dest]
        return self.execute_command("LMOVE", *params)

    def blmove(
        self,
        first_list: str,
        second_list: str,
        timeout: int,
        src: str = "LEFT",
        dest: str = "RIGHT",
    ) -> ResponseT:
        """
        Blocking version of lmove.

        For more information check https://redis.io/commands/blmove
        """
        params = [first_list, second_list, src, dest, timeout]
        return self.execute_command("BLMOVE", *params)

    def mget(self, keys: KeysT, *args: EncodableT) -> ResponseT:
        """
        Returns a list of values ordered identically to ``keys``

        For more information check https://redis.io/commands/mget
        """
        from redis.client import EMPTY_RESPONSE

        args = list_or_args(keys, args)
        options = {}
        if not args:
            options[EMPTY_RESPONSE] = []
        return self.execute_command("MGET", *args, **options)

    def mset(self, mapping: Mapping[AnyKeyT, EncodableT]) -> ResponseT:
        """
        Sets key/values based on a mapping. Mapping is a dictionary of
        key/value pairs. Both keys and values should be strings or types that
        can be cast to a string via str().

        For more information check https://redis.io/commands/mset
        """
        items = []
        for pair in mapping.items():
            items.extend(pair)
        return self.execute_command("MSET", *items)

    def msetnx(self, mapping: Mapping[AnyKeyT, EncodableT]) -> ResponseT:
        """
        Sets key/values based on a mapping if none of the keys are already set.
        Mapping is a dictionary of key/value pairs. Both keys and values
        should be strings or types that can be cast to a string via str().
        Returns a boolean indicating if the operation was successful.

        For more information check https://redis.io/commands/msetnx
        """
        items = []
        for pair in mapping.items():
            items.extend(pair)
        return self.execute_command("MSETNX", *items)

    def move(self, name: KeyT, db: int) -> ResponseT:
        """
        Moves the key ``name`` to a different Redis database ``db``

        For more information check https://redis.io/commands/move
        """
        return self.execute_command("MOVE", name, db)

    def persist(self, name: KeyT) -> ResponseT:
        """
        Removes an expiration on ``name``

        For more information check https://redis.io/commands/persist
        """
        return self.execute_command("PERSIST", name)

    def pexpire(self, name: KeyT, time: ExpiryT) -> ResponseT:
        """
        Set an expire flag on key ``name`` for ``time`` milliseconds.
        ``time`` can be represented by an integer or a Python timedelta
        object.

        For more information check https://redis.io/commands/pexpire
        """
        if isinstance(time, datetime.timedelta):
            time = int(time.total_seconds() * 1000)
        return self.execute_command("PEXPIRE", name, time)

    def pexpireat(self, name: KeyT, when: AbsExpiryT) -> ResponseT:
        """
        Set an expire flag on key ``name``. ``when`` can be represented
        as an integer representing unix time in milliseconds (unix time * 1000)
        or a Python datetime object.

        For more information check https://redis.io/commands/pexpireat
        """
        if isinstance(when, datetime.datetime):
            ms = int(when.microsecond / 1000)
            when = int(time.mktime(when.timetuple())) * 1000 + ms
        return self.execute_command("PEXPIREAT", name, when)

    def psetex(
        self,
        name: KeyT,
        time_ms: ExpiryT,
        value: EncodableT,
    ):
        """
        Set the value of key ``name`` to ``value`` that expires in ``time_ms``
        milliseconds. ``time_ms`` can be represented by an integer or a Python
        timedelta object

        For more information check https://redis.io/commands/psetex
        """
        if isinstance(time_ms, datetime.timedelta):
            time_ms = int(time_ms.total_seconds() * 1000)
        return self.execute_command("PSETEX", name, time_ms, value)

    def pttl(self, name: KeyT) -> ResponseT:
        """
        Returns the number of milliseconds until the key ``name`` will expire

        For more information check https://redis.io/commands/pttl
        """
        return self.execute_command("PTTL", name)

    def hrandfield(
        self,
        key: str,
        count: int = None,
        withvalues: bool = False,
    ) -> ResponseT:
        """
        Return a random field from the hash value stored at key.

        count: if the argument is positive, return an array of distinct fields.
        If called with a negative count, the behavior changes and the command
        is allowed to return the same field multiple times. In this case,
        the number of returned fields is the absolute value of the
        specified count.
        withvalues: The optional WITHVALUES modifier changes the reply so it
        includes the respective values of the randomly selected hash fields.

        For more information check https://redis.io/commands/hrandfield
        """
        params = []
        if count is not None:
            params.append(count)
        if withvalues:
            params.append("WITHVALUES")

        return self.execute_command("HRANDFIELD", key, *params)

    def randomkey(self, **kwargs) -> ResponseT:
        """
        Returns the name of a random key

        For more information check https://redis.io/commands/randomkey
        """
        return self.execute_command("RANDOMKEY", **kwargs)

    def rename(self, src: KeyT, dst: KeyT) -> ResponseT:
        """
        Rename key ``src`` to ``dst``

        For more information check https://redis.io/commands/rename
        """
        return self.execute_command("RENAME", src, dst)

    def renamenx(self, src: KeyT, dst: KeyT):
        """
        Rename key ``src`` to ``dst`` if ``dst`` doesn't already exist

        For more information check https://redis.io/commands/renamenx
        """
        return self.execute_command("RENAMENX", src, dst)

    def restore(
        self,
        name: KeyT,
        ttl: float,
        value: EncodableT,
        replace: bool = False,
        absttl: bool = False,
        idletime: Union[int, None] = None,
        frequency: Union[int, None] = None,
    ) -> ResponseT:
        """
        Create a key using the provided serialized value, previously obtained
        using DUMP.

        ``replace`` allows an existing key on ``name`` to be overridden. If
        it's not specified an error is raised on collision.

        ``absttl`` if True, specified ``ttl`` should represent an absolute Unix
        timestamp in milliseconds in which the key will expire. (Redis 5.0 or
        greater).

        ``idletime`` Used for eviction, this is the number of seconds the
        key must be idle, prior to execution.

        ``frequency`` Used for eviction, this is the frequency counter of
        the object stored at the key, prior to execution.

        For more information check https://redis.io/commands/restore
        """
        params = [name, ttl, value]
        if replace:
            params.append("REPLACE")
        if absttl:
            params.append("ABSTTL")
        if idletime is not None:
            params.append("IDLETIME")
            try:
                params.append(int(idletime))
            except ValueError:
                raise DataError("idletimemust be an integer")

        if frequency is not None:
            params.append("FREQ")
            try:
                params.append(int(frequency))
            except ValueError:
                raise DataError("frequency must be an integer")

        return self.execute_command("RESTORE", *params)

    def set(
        self,
        name: KeyT,
        value: EncodableT,
        ex: Union[ExpiryT, None] = None,
        px: Union[ExpiryT, None] = None,
        nx: bool = False,
        xx: bool = False,
        keepttl: bool = False,
        get: bool = False,
        exat: Union[AbsExpiryT, None] = None,
        pxat: Union[AbsExpiryT, None] = None,
    ) -> ResponseT:
        """
        Set the value at key ``name`` to ``value``

        ``ex`` sets an expire flag on key ``name`` for ``ex`` seconds.

        ``px`` sets an expire flag on key ``name`` for ``px`` milliseconds.

        ``nx`` if set to True, set the value at key ``name`` to ``value`` only
            if it does not exist.

        ``xx`` if set to True, set the value at key ``name`` to ``value`` only
            if it already exists.

        ``keepttl`` if True, retain the time to live associated with the key.
            (Available since Redis 6.0)

        ``get`` if True, set the value at key ``name`` to ``value`` and return
            the old value stored at key, or None if the key did not exist.
            (Available since Redis 6.2)

        ``exat`` sets an expire flag on key ``name`` for ``ex`` seconds,
            specified in unix time.

        ``pxat`` sets an expire flag on key ``name`` for ``ex`` milliseconds,
            specified in unix time.

        For more information check https://redis.io/commands/set
        """
        pieces: list[EncodableT] = [name, value]
        options = {}
        if ex is not None:
            pieces.append("EX")
            if isinstance(ex, datetime.timedelta):
                pieces.append(int(ex.total_seconds()))
            elif isinstance(ex, int):
                pieces.append(ex)
            else:
                raise DataError("ex must be datetime.timedelta or int")
        if px is not None:
            pieces.append("PX")
            if isinstance(px, datetime.timedelta):
                pieces.append(int(px.total_seconds() * 1000))
            elif isinstance(px, int):
                pieces.append(px)
            else:
                raise DataError("px must be datetime.timedelta or int")
        if exat is not None:
            pieces.append("EXAT")
            if isinstance(exat, datetime.datetime):
                s = int(exat.microsecond / 1000000)
                exat = int(time.mktime(exat.timetuple())) + s
            pieces.append(exat)
        if pxat is not None:
            pieces.append("PXAT")
            if isinstance(pxat, datetime.datetime):
                ms = int(pxat.microsecond / 1000)
                pxat = int(time.mktime(pxat.timetuple())) * 1000 + ms
            pieces.append(pxat)
        if keepttl:
            pieces.append("KEEPTTL")

        if nx:
            pieces.append("NX")
        if xx:
            pieces.append("XX")

        if get:
            pieces.append("GET")
            options["get"] = True

        return self.execute_command("SET", *pieces, **options)

    def __setitem__(self, name: KeyT, value: EncodableT):
        self.set(name, value)

    def setbit(self, name: KeyT, offset: int, value: int) -> ResponseT:
        """
        Flag the ``offset`` in ``name`` as ``value``. Returns a boolean
        indicating the previous value of ``offset``.

        For more information check https://redis.io/commands/setbit
        """
        value = value and 1 or 0
        return self.execute_command("SETBIT", name, offset, value)

    def setex(self, name: KeyT, time: ExpiryT, value: EncodableT) -> ResponseT:
        """
        Set the value of key ``name`` to ``value`` that expires in ``time``
        seconds. ``time`` can be represented by an integer or a Python
        timedelta object.

        For more information check https://redis.io/commands/setex
        """
        if isinstance(time, datetime.timedelta):
            time = int(time.total_seconds())
        return self.execute_command("SETEX", name, time, value)

    def setnx(self, name: KeyT, value: EncodableT) -> ResponseT:
        """
        Set the value of key ``name`` to ``value`` if key doesn't exist

        For more information check https://redis.io/commands/setnx
        """
        return self.execute_command("SETNX", name, value)

    def setrange(
        self,
        name: KeyT,
        offset: int,
        value: EncodableT,
    ) -> ResponseT:
        """
        Overwrite bytes in the value of ``name`` starting at ``offset`` with
        ``value``. If ``offset`` plus the length of ``value`` exceeds the
        length of the original value, the new value will be larger than before.
        If ``offset`` exceeds the length of the original value, null bytes
        will be used to pad between the end of the previous value and the start
        of what's being injected.

        Returns the length of the new string.

        For more information check https://redis.io/commands/setrange
        """
        return self.execute_command("SETRANGE", name, offset, value)

    def stralgo(
        self,
        algo: Literal["LCS"],
        value1: KeyT,
        value2: KeyT,
        specific_argument: Union[Literal["strings"], Literal["keys"]] = "strings",
        len: bool = False,
        idx: bool = False,
        minmatchlen: Union[int, None] = None,
        withmatchlen: bool = False,
        **kwargs,
    ) -> ResponseT:
        """
        Implements complex algorithms that operate on strings.
        Right now the only algorithm implemented is the LCS algorithm
        (longest common substring). However new algorithms could be
        implemented in the future.

        ``algo`` Right now must be LCS
        ``value1`` and ``value2`` Can be two strings or two keys
        ``specific_argument`` Specifying if the arguments to the algorithm
        will be keys or strings. strings is the default.
        ``len`` Returns just the len of the match.
        ``idx`` Returns the match positions in each string.
        ``minmatchlen`` Restrict the list of matches to the ones of a given
        minimal length. Can be provided only when ``idx`` set to True.
        ``withmatchlen`` Returns the matches with the len of the match.
        Can be provided only when ``idx`` set to True.

        For more information check https://redis.io/commands/stralgo
        """
        # check validity
        supported_algo = ["LCS"]
        if algo not in supported_algo:
            supported_algos_str = ", ".join(supported_algo)
            raise DataError(f"The supported algorithms are: {supported_algos_str}")
        if specific_argument not in ["keys", "strings"]:
            raise DataError("specific_argument can be only keys or strings")
        if len and idx:
            raise DataError("len and idx cannot be provided together.")

        pieces: list[EncodableT] = [algo, specific_argument.upper(), value1, value2]
        if len:
            pieces.append(b"LEN")
        if idx:
            pieces.append(b"IDX")
        try:
            int(minmatchlen)
            pieces.extend([b"MINMATCHLEN", minmatchlen])
        except TypeError:
            pass
        if withmatchlen:
            pieces.append(b"WITHMATCHLEN")

        return self.execute_command(
            "STRALGO",
            *pieces,
            len=len,
            idx=idx,
            minmatchlen=minmatchlen,
            withmatchlen=withmatchlen,
            **kwargs,
        )

    def strlen(self, name: KeyT) -> ResponseT:
        """
        Return the number of bytes stored in the value of ``name``

        For more information check https://redis.io/commands/strlen
        """
        return self.execute_command("STRLEN", name)

    def substr(self, name: KeyT, start: int, end: int = -1) -> ResponseT:
        """
        Return a substring of the string at key ``name``. ``start`` and ``end``
        are 0-based integers specifying the portion of the string to return.
        """
        return self.execute_command("SUBSTR", name, start, end)

    def touch(self, *args: KeyT) -> ResponseT:
        """
        Alters the last access time of a key(s) ``*args``. A key is ignored
        if it does not exist.

        For more information check https://redis.io/commands/touch
        """
        return self.execute_command("TOUCH", *args)

    def ttl(self, name: KeyT) -> ResponseT:
        """
        Returns the number of seconds until the key ``name`` will expire

        For more information check https://redis.io/commands/ttl
        """
        return self.execute_command("TTL", name)

    def type(self, name: KeyT) -> ResponseT:
        """
        Returns the type of key ``name``

        For more information check https://redis.io/commands/type
        """
        return self.execute_command("TYPE", name)

    def watch(self, *names: KeyT) -> None:
        """
        Watches the values at keys ``names``, or None if the key doesn't exist

        For more information check https://redis.io/commands/watch
        """
        warnings.warn(DeprecationWarning("Call WATCH from a Pipeline object"))

    def unwatch(self) -> None:
        """
        Unwatches the value at key ``name``, or None of the key doesn't exist

        For more information check https://redis.io/commands/unwatch
        """
        warnings.warn(DeprecationWarning("Call UNWATCH from a Pipeline object"))

    def unlink(self, *names: KeyT) -> ResponseT:
        """
        Unlink one or more keys specified by ``names``

        For more information check https://redis.io/commands/unlink
        """
        return self.execute_command("UNLINK", *names)

    def lcs(
        self,
        key1: str,
        key2: str,
        len: Optional[bool] = False,
        idx: Optional[bool] = False,
        minmatchlen: Optional[int] = 0,
        withmatchlen: Optional[bool] = False,
    ) -> Union[str, int, list]:
        """
        Find the longest common subsequence between ``key1`` and ``key2``.
        If ``len`` is true the length of the match will will be returned.
        If ``idx`` is true the match position in each strings will be returned.
        ``minmatchlen`` restrict the list of matches to the ones of
        the given ``minmatchlen``.
        If ``withmatchlen`` the length of the match also will be returned.
        For more information check https://redis.io/commands/lcs
        """
        pieces = [key1, key2]
        if len:
            pieces.append("LEN")
        if idx:
            pieces.append("IDX")
        if minmatchlen != 0:
            pieces.extend(["MINMATCHLEN", minmatchlen])
        if withmatchlen:
            pieces.append("WITHMATCHLEN")
        return self.execute_command("LCS", *pieces)


class AsyncBasicKeyCommands(BasicKeyCommands):
    def __delitem__(self, name: KeyT):
        raise TypeError("Async Redis client does not support class deletion")

    def __contains__(self, name: KeyT):
        raise TypeError("Async Redis client does not support class inclusion")

    def __getitem__(self, name: KeyT):
        raise TypeError("Async Redis client does not support class retrieval")

    def __setitem__(self, name: KeyT, value: EncodableT):
        raise TypeError("Async Redis client does not support class assignment")

    async def watch(self, *names: KeyT) -> None:
        return super().watch(*names)

    async def unwatch(self) -> None:
        return super().unwatch()


class ListCommands(CommandsProtocol):
    """
    Redis commands for List data type.
    see: https://redis.io/topics/data-types#lists
    """

    def blpop(self, keys: List, timeout: Optional[int] = 0) -> List:
        """
        LPOP a value off of the first non-empty list
        named in the ``keys`` list.

        If none of the lists in ``keys`` has a value to LPOP, then block
        for ``timeout`` seconds, or until a value gets pushed on to one
        of the lists.

        If timeout is 0, then block indefinitely.

        For more information check https://redis.io/commands/blpop
        """
        if timeout is None:
            timeout = 0
        keys = list_or_args(keys, None)
        keys.append(timeout)
        return self.execute_command("BLPOP", *keys)

    def brpop(self, keys: List, timeout: Optional[int] = 0) -> List:
        """
        RPOP a value off of the first non-empty list
        named in the ``keys`` list.

        If none of the lists in ``keys`` has a value to RPOP, then block
        for ``timeout`` seconds, or until a value gets pushed on to one
        of the lists.

        If timeout is 0, then block indefinitely.

        For more information check https://redis.io/commands/brpop
        """
        if timeout is None:
            timeout = 0
        keys = list_or_args(keys, None)
        keys.append(timeout)
        return self.execute_command("BRPOP", *keys)

    def brpoplpush(
        self, src: str, dst: str, timeout: Optional[int] = 0
    ) -> Optional[str]:
        """
        Pop a value off the tail of ``src``, push it on the head of ``dst``
        and then return it.

        This command blocks until a value is in ``src`` or until ``timeout``
        seconds elapse, whichever is first. A ``timeout`` value of 0 blocks
        forever.

        For more information check https://redis.io/commands/brpoplpush
        """
        if timeout is None:
            timeout = 0
        return self.execute_command("BRPOPLPUSH", src, dst, timeout)

    def blmpop(
        self,
        timeout: float,
        numkeys: int,
        *args: List[str],
        direction: str,
        count: Optional[int] = 1,
    ) -> Optional[list]:
        """
        Pop ``count`` values (default 1) from first non-empty in the list
        of provided key names.

        When all lists are empty this command blocks the connection until another
        client pushes to it or until the timeout, timeout of 0 blocks indefinitely

        For more information check https://redis.io/commands/blmpop
        """
        args = [timeout, numkeys, *args, direction, "COUNT", count]

        return self.execute_command("BLMPOP", *args)

    def lmpop(
        self,
        num_keys: int,
        *args: List[str],
        direction: str = None,
        count: Optional[int] = 1,
    ) -> List:
        """
        Pop ``count`` values (default 1) first non-empty list key from the list
        of args provided key names.

        For more information check https://redis.io/commands/lmpop
        """
        args = [num_keys] + list(args) + [direction]
        if count != 1:
            args.extend(["COUNT", count])

        return self.execute_command("LMPOP", *args)

    def lindex(self, name: str, index: int) -> Optional[str]:
        """
        Return the item from list ``name`` at position ``index``

        Negative indexes are supported and will return an item at the
        end of the list

        For more information check https://redis.io/commands/lindex
        """
        return self.execute_command("LINDEX", name, index)

    def linsert(self, name: str, where: str, refvalue: str, value: str) -> int:
        """
        Insert ``value`` in list ``name`` either immediately before or after
        [``where``] ``refvalue``

        Returns the new length of the list on success or -1 if ``refvalue``
        is not in the list.

        For more information check https://redis.io/commands/linsert
        """
        return self.execute_command("LINSERT", name, where, refvalue, value)

    def llen(self, name: str) -> int:
        """
        Return the length of the list ``name``

        For more information check https://redis.io/commands/llen
        """
        return self.execute_command("LLEN", name)

    def lpop(self, name: str, count: Optional[int] = None) -> Union[str, List, None]:
        """
        Removes and returns the first elements of the list ``name``.

        By default, the command pops a single element from the beginning of
        the list. When provided with the optional ``count`` argument, the reply
        will consist of up to count elements, depending on the list's length.

        For more information check https://redis.io/commands/lpop
        """
        if count is not None:
            return self.execute_command("LPOP", name, count)
        else:
            return self.execute_command("LPOP", name)

    def lpush(self, name: str, *values: List) -> int:
        """
        Push ``values`` onto the head of the list ``name``

        For more information check https://redis.io/commands/lpush
        """
        return self.execute_command("LPUSH", name, *values)

    def lpushx(self, name: str, *values: List) -> int:
        """
        Push ``value`` onto the head of the list ``name`` if ``name`` exists

        For more information check https://redis.io/commands/lpushx
        """
        return self.execute_command("LPUSHX", name, *values)

    def lrange(self, name: str, start: int, end: int) -> List:
        """
        Return a slice of the list ``name`` between
        position ``start`` and ``end``

        ``start`` and ``end`` can be negative numbers just like
        Python slicing notation

        For more information check https://redis.io/commands/lrange
        """
        return self.execute_command("LRANGE", name, start, end)

    def lrem(self, name: str, count: int, value: str) -> int:
        """
        Remove the first ``count`` occurrences of elements equal to ``value``
        from the list stored at ``name``.

        The count argument influences the operation in the following ways:
            count > 0: Remove elements equal to value moving from head to tail.
            count < 0: Remove elements equal to value moving from tail to head.
            count = 0: Remove all elements equal to value.

            For more information check https://redis.io/commands/lrem
        """
        return self.execute_command("LREM", name, count, value)

    def lset(self, name: str, index: int, value: str) -> str:
        """
        Set element at ``index`` of list ``name`` to ``value``

        For more information check https://redis.io/commands/lset
        """
        return self.execute_command("LSET", name, index, value)

    def ltrim(self, name: str, start: int, end: int) -> str:
        """
        Trim the list ``name``, removing all values not within the slice
        between ``start`` and ``end``

        ``start`` and ``end`` can be negative numbers just like
        Python slicing notation

        For more information check https://redis.io/commands/ltrim
        """
        return self.execute_command("LTRIM", name, start, end)

    def rpop(self, name: str, count: Optional[int] = None) -> Union[str, List, None]:
        """
        Removes and returns the last elements of the list ``name``.

        By default, the command pops a single element from the end of the list.
        When provided with the optional ``count`` argument, the reply will
        consist of up to count elements, depending on the list's length.

        For more information check https://redis.io/commands/rpop
        """
        if count is not None:
            return self.execute_command("RPOP", name, count)
        else:
            return self.execute_command("RPOP", name)

    def rpoplpush(self, src: str, dst: str) -> str:
        """
        RPOP a value off of the ``src`` list and atomically LPUSH it
        on to the ``dst`` list.  Returns the value.

        For more information check https://redis.io/commands/rpoplpush
        """
        return self.execute_command("RPOPLPUSH", src, dst)

    def rpush(self, name: str, *values: List) -> int:
        """
        Push ``values`` onto the tail of the list ``name``

        For more information check https://redis.io/commands/rpush
        """
        return self.execute_command("RPUSH", name, *values)

    def rpushx(self, name: str, value: str) -> int:
        """
        Push ``value`` onto the tail of the list ``name`` if ``name`` exists

        For more information check https://redis.io/commands/rpushx
        """
        return self.execute_command("RPUSHX", name, value)

    def lpos(
        self,
        name: str,
        value: str,
        rank: Optional[int] = None,
        count: Optional[int] = None,
        maxlen: Optional[int] = None,
    ) -> Union[str, List, None]:
        """
        Get position of ``value`` within the list ``name``

         If specified, ``rank`` indicates the "rank" of the first element to
         return in case there are multiple copies of ``value`` in the list.
         By default, LPOS returns the position of the first occurrence of
         ``value`` in the list. When ``rank`` 2, LPOS returns the position of
         the second ``value`` in the list. If ``rank`` is negative, LPOS
         searches the list in reverse. For example, -1 would return the
         position of the last occurrence of ``value`` and -2 would return the
         position of the next to last occurrence of ``value``.

         If specified, ``count`` indicates that LPOS should return a list of
         up to ``count`` positions. A ``count`` of 2 would return a list of
         up to 2 positions. A ``count`` of 0 returns a list of all positions
         matching ``value``. When ``count`` is specified and but ``value``
         does not exist in the list, an empty list is returned.

         If specified, ``maxlen`` indicates the maximum number of list
         elements to scan. A ``maxlen`` of 1000 will only return the
         position(s) of items within the first 1000 entries in the list.
         A ``maxlen`` of 0 (the default) will scan the entire list.

         For more information check https://redis.io/commands/lpos
        """
        pieces: list[EncodableT] = [name, value]
        if rank is not None:
            pieces.extend(["RANK", rank])

        if count is not None:
            pieces.extend(["COUNT", count])

        if maxlen is not None:
            pieces.extend(["MAXLEN", maxlen])

        return self.execute_command("LPOS", *pieces)

    def sort(
        self,
        name: str,
        start: Optional[int] = None,
        num: Optional[int] = None,
        by: Optional[str] = None,
        get: Optional[List[str]] = None,
        desc: bool = False,
        alpha: bool = False,
        store: Optional[str] = None,
        groups: Optional[bool] = False,
    ) -> Union[List, int]:
        """
        Sort and return the list, set or sorted set at ``name``.

        ``start`` and ``num`` allow for paging through the sorted data

        ``by`` allows using an external key to weight and sort the items.
            Use an "*" to indicate where in the key the item value is located

        ``get`` allows for returning items from external keys rather than the
            sorted data itself.  Use an "*" to indicate where in the key
            the item value is located

        ``desc`` allows for reversing the sort

        ``alpha`` allows for sorting lexicographically rather than numerically

        ``store`` allows for storing the result of the sort into
            the key ``store``

        ``groups`` if set to True and if ``get`` contains at least two
            elements, sort will return a list of tuples, each containing the
            values fetched from the arguments to ``get``.

        For more information check https://redis.io/commands/sort
        """
        if (start is not None and num is None) or (num is not None and start is None):
            raise DataError("``start`` and ``num`` must both be specified")

        pieces: list[EncodableT] = [name]
        if by is not None:
            pieces.extend([b"BY", by])
        if start is not None and num is not None:
            pieces.extend([b"LIMIT", start, num])
        if get is not None:
            # If get is a string assume we want to get a single value.
            # Otherwise assume it's an interable and we want to get multiple
            # values. We can't just iterate blindly because strings are
            # iterable.
            if isinstance(get, (bytes, str)):
                pieces.extend([b"GET", get])
            else:
                for g in get:
                    pieces.extend([b"GET", g])
        if desc:
            pieces.append(b"DESC")
        if alpha:
            pieces.append(b"ALPHA")
        if store is not None:
            pieces.extend([b"STORE", store])
        if groups:
            if not get or isinstance(get, (bytes, str)) or len(get) < 2:
                raise DataError(
                    'when using "groups" the "get" argument '
                    "must be specified and contain at least "
                    "two keys"
                )

        options = {"groups": len(get) if groups else None}
        return self.execute_command("SORT", *pieces, **options)


AsyncListCommands = ListCommands


class ScanCommands(CommandsProtocol):
    """
    Redis SCAN commands.
    see: https://redis.io/commands/scan
    """

    def scan(
        self,
        cursor: int = 0,
        match: Union[PatternT, None] = None,
        count: Union[int, None] = None,
        _type: Union[str, None] = None,
        **kwargs,
    ) -> ResponseT:
        """
        Incrementally return lists of key names. Also return a cursor
        indicating the scan position.

        ``match`` allows for filtering the keys by pattern

        ``count`` provides a hint to Redis about the number of keys to
            return per batch.

        ``_type`` filters the returned values by a particular Redis type.
            Stock Redis instances allow for the following types:
            HASH, LIST, SET, STREAM, STRING, ZSET
            Additionally, Redis modules can expose other types as well.

        For more information check https://redis.io/commands/scan
        """
        pieces: list[EncodableT] = [cursor]
        if match is not None:
            pieces.extend([b"MATCH", match])
        if count is not None:
            pieces.extend([b"COUNT", count])
        if _type is not None:
            pieces.extend([b"TYPE", _type])
        return self.execute_command("SCAN", *pieces, **kwargs)

    def scan_iter(
        self,
        match: Union[PatternT, None] = None,
        count: Union[int, None] = None,
        _type: Union[str, None] = None,
        **kwargs,
    ) -> Iterator:
        """
        Make an iterator using the SCAN command so that the client doesn't
        need to remember the cursor position.

        ``match`` allows for filtering the keys by pattern

        ``count`` provides a hint to Redis about the number of keys to
            return per batch.

        ``_type`` filters the returned values by a particular Redis type.
            Stock Redis instances allow for the following types:
            HASH, LIST, SET, STREAM, STRING, ZSET
            Additionally, Redis modules can expose other types as well.
        """
        cursor = "0"
        while cursor != 0:
            cursor, data = self.scan(
                cursor=cursor, match=match, count=count, _type=_type, **kwargs
            )
            yield from data

    def sscan(
        self,
        name: KeyT,
        cursor: int = 0,
        match: Union[PatternT, None] = None,
        count: Union[int, None] = None,
    ) -> ResponseT:
        """
        Incrementally return lists of elements in a set. Also return a cursor
        indicating the scan position.

        ``match`` allows for filtering the keys by pattern

        ``count`` allows for hint the minimum number of returns

        For more information check https://redis.io/commands/sscan
        """
        pieces: list[EncodableT] = [name, cursor]
        if match is not None:
            pieces.extend([b"MATCH", match])
        if count is not None:
            pieces.extend([b"COUNT", count])
        return self.execute_command("SSCAN", *pieces)

    def sscan_iter(
        self,
        name: KeyT,
        match: Union[PatternT, None] = None,
        count: Union[int, None] = None,
    ) -> Iterator:
        """
        Make an iterator using the SSCAN command so that the client doesn't
        need to remember the cursor position.

        ``match`` allows for filtering the keys by pattern

        ``count`` allows for hint the minimum number of returns
        """
        cursor = "0"
        while cursor != 0:
            cursor, data = self.sscan(name, cursor=cursor, match=match, count=count)
            yield from data

    def hscan(
        self,
        name: KeyT,
        cursor: int = 0,
        match: Union[PatternT, None] = None,
        count: Union[int, None] = None,
    ) -> ResponseT:
        """
        Incrementally return key/value slices in a hash. Also return a cursor
        indicating the scan position.

        ``match`` allows for filtering the keys by pattern

        ``count`` allows for hint the minimum number of returns

        For more information check https://redis.io/commands/hscan
        """
        pieces: list[EncodableT] = [name, cursor]
        if match is not None:
            pieces.extend([b"MATCH", match])
        if count is not None:
            pieces.extend([b"COUNT", count])
        return self.execute_command("HSCAN", *pieces)

    def hscan_iter(
        self,
        name: str,
        match: Union[PatternT, None] = None,
        count: Union[int, None] = None,
    ) -> Iterator:
        """
        Make an iterator using the HSCAN command so that the client doesn't
        need to remember the cursor position.

        ``match`` allows for filtering the keys by pattern

        ``count`` allows for hint the minimum number of returns
        """
        cursor = "0"
        while cursor != 0:
            cursor, data = self.hscan(name, cursor=cursor, match=match, count=count)
            yield from data.items()

    def zscan(
        self,
        name: KeyT,
        cursor: int = 0,
        match: Union[PatternT, None] = None,
        count: Union[int, None] = None,
        score_cast_func: Union[type, Callable] = float,
    ) -> ResponseT:
        """
        Incrementally return lists of elements in a sorted set. Also return a
        cursor indicating the scan position.

        ``match`` allows for filtering the keys by pattern

        ``count`` allows for hint the minimum number of returns

        ``score_cast_func`` a callable used to cast the score return value

        For more information check https://redis.io/commands/zscan
        """
        pieces = [name, cursor]
        if match is not None:
            pieces.extend([b"MATCH", match])
        if count is not None:
            pieces.extend([b"COUNT", count])
        options = {"score_cast_func": score_cast_func}
        return self.execute_command("ZSCAN", *pieces, **options)

    def zscan_iter(
        self,
        name: KeyT,
        match: Union[PatternT, None] = None,
        count: Union[int, None] = None,
        score_cast_func: Union[type, Callable] = float,
    ) -> Iterator:
        """
        Make an iterator using the ZSCAN command so that the client doesn't
        need to remember the cursor position.

        ``match`` allows for filtering the keys by pattern

        ``count`` allows for hint the minimum number of returns

        ``score_cast_func`` a callable used to cast the score return value
        """
        cursor = "0"
        while cursor != 0:
            cursor, data = self.zscan(
                name,
                cursor=cursor,
                match=match,
                count=count,
                score_cast_func=score_cast_func,
            )
            yield from data


class AsyncScanCommands(ScanCommands):
    async def scan_iter(
        self,
        match: Union[PatternT, None] = None,
        count: Union[int, None] = None,
        _type: Union[str, None] = None,
        **kwargs,
    ) -> AsyncIterator:
        """
        Make an iterator using the SCAN command so that the client doesn't
        need to remember the cursor position.

        ``match`` allows for filtering the keys by pattern

        ``count`` provides a hint to Redis about the number of keys to
            return per batch.

        ``_type`` filters the returned values by a particular Redis type.
            Stock Redis instances allow for the following types:
            HASH, LIST, SET, STREAM, STRING, ZSET
            Additionally, Redis modules can expose other types as well.
        """
        cursor = "0"
        while cursor != 0:
            cursor, data = await self.scan(
                cursor=cursor, match=match, count=count, _type=_type, **kwargs
            )
            for d in data:
                yield d

    async def sscan_iter(
        self,
        name: KeyT,
        match: Union[PatternT, None] = None,
        count: Union[int, None] = None,
    ) -> AsyncIterator:
        """
        Make an iterator using the SSCAN command so that the client doesn't
        need to remember the cursor position.

        ``match`` allows for filtering the keys by pattern

        ``count`` allows for hint the minimum number of returns
        """
        cursor = "0"
        while cursor != 0:
            cursor, data = await self.sscan(
                name, cursor=cursor, match=match, count=count
            )
            for d in data:
                yield d

    async def hscan_iter(
        self,
        name: str,
        match: Union[PatternT, None] = None,
        count: Union[int, None] = None,
    ) -> AsyncIterator:
        """
        Make an iterator using the HSCAN command so that the client doesn't
        need to remember the cursor position.

        ``match`` allows for filtering the keys by pattern

        ``count`` allows for hint the minimum number of returns
        """
        cursor = "0"
        while cursor != 0:
            cursor, data = await self.hscan(
                name, cursor=cursor, match=match, count=count
            )
            for it in data.items():
                yield it

    async def zscan_iter(
        self,
        name: KeyT,
        match: Union[PatternT, None] = None,
        count: Union[int, None] = None,
        score_cast_func: Union[type, Callable] = float,
    ) -> AsyncIterator:
        """
        Make an iterator using the ZSCAN command so that the client doesn't
        need to remember the cursor position.

        ``match`` allows for filtering the keys by pattern

        ``count`` allows for hint the minimum number of returns

        ``score_cast_func`` a callable used to cast the score return value
        """
        cursor = "0"
        while cursor != 0:
            cursor, data = await self.zscan(
                name,
                cursor=cursor,
                match=match,
                count=count,
                score_cast_func=score_cast_func,
            )
            for d in data:
                yield d


class SetCommands(CommandsProtocol):
    """
    Redis commands for Set data type.
    see: https://redis.io/topics/data-types#sets
    """

    def sadd(self, name: str, *values: List) -> int:
        """
        Add ``value(s)`` to set ``name``

        For more information check https://redis.io/commands/sadd
        """
        return self.execute_command("SADD", name, *values)

    def scard(self, name: str) -> int:
        """
        Return the number of elements in set ``name``

        For more information check https://redis.io/commands/scard
        """
        return self.execute_command("SCARD", name)

    def sdiff(self, keys: List, *args: List) -> List:
        """
        Return the difference of sets specified by ``keys``

        For more information check https://redis.io/commands/sdiff
        """
        args = list_or_args(keys, args)
        return self.execute_command("SDIFF", *args)

    def sdiffstore(self, dest: str, keys: List, *args: List) -> int:
        """
        Store the difference of sets specified by ``keys`` into a new
        set named ``dest``.  Returns the number of keys in the new set.

        For more information check https://redis.io/commands/sdiffstore
        """
        args = list_or_args(keys, args)
        return self.execute_command("SDIFFSTORE", dest, *args)

    def sinter(self, keys: List, *args: List) -> List:
        """
        Return the intersection of sets specified by ``keys``

        For more information check https://redis.io/commands/sinter
        """
        args = list_or_args(keys, args)
        return self.execute_command("SINTER", *args)

    def sintercard(self, numkeys: int, keys: List[str], limit: int = 0) -> int:
        """
        Return the cardinality of the intersect of multiple sets specified by ``keys`.

        When LIMIT provided (defaults to 0 and means unlimited), if the intersection
        cardinality reaches limit partway through the computation, the algorithm will
        exit and yield limit as the cardinality

        For more information check https://redis.io/commands/sintercard
        """
        args = [numkeys, *keys, "LIMIT", limit]
        return self.execute_command("SINTERCARD", *args)

    def sinterstore(self, dest: str, keys: List, *args: List) -> int:
        """
        Store the intersection of sets specified by ``keys`` into a new
        set named ``dest``.  Returns the number of keys in the new set.

        For more information check https://redis.io/commands/sinterstore
        """
        args = list_or_args(keys, args)
        return self.execute_command("SINTERSTORE", dest, *args)

    def sismember(self, name: str, value: str) -> bool:
        """
        Return a boolean indicating if ``value`` is a member of set ``name``

        For more information check https://redis.io/commands/sismember
        """
        return self.execute_command("SISMEMBER", name, value)

    def smembers(self, name: str) -> List:
        """
        Return all members of the set ``name``

        For more information check https://redis.io/commands/smembers
        """
        return self.execute_command("SMEMBERS", name)

    def smismember(self, name: str, values: List, *args: List) -> List[bool]:
        """
        Return whether each value in ``values`` is a member of the set ``name``
        as a list of ``bool`` in the order of ``values``

        For more information check https://redis.io/commands/smismember
        """
        args = list_or_args(values, args)
        return self.execute_command("SMISMEMBER", name, *args)

    def smove(self, src: str, dst: str, value: str) -> bool:
        """
        Move ``value`` from set ``src`` to set ``dst`` atomically

        For more information check https://redis.io/commands/smove
        """
        return self.execute_command("SMOVE", src, dst, value)

    def spop(self, name: str, count: Optional[int] = None) -> Union[str, List, None]:
        """
        Remove and return a random member of set ``name``

        For more information check https://redis.io/commands/spop
        """
        args = (count is not None) and [count] or []
        return self.execute_command("SPOP", name, *args)

    def srandmember(
        self,
        name: str,
        number: Optional[int] = None,
    ) -> Union[str, List, None]:
        """
        If ``number`` is None, returns a random member of set ``name``.

        If ``number`` is supplied, returns a list of ``number`` random
        members of set ``name``. Note this is only available when running
        Redis 2.6+.

        For more information check https://redis.io/commands/srandmember
        """
        args = (number is not None) and [number] or []
        return self.execute_command("SRANDMEMBER", name, *args)

    def srem(self, name: str, *values: List) -> int:
        """
        Remove ``values`` from set ``name``

        For more information check https://redis.io/commands/srem
        """
        return self.execute_command("SREM", name, *values)

    def sunion(self, keys: List, *args: List) -> List:
        """
        Return the union of sets specified by ``keys``

        For more information check https://redis.io/commands/sunion
        """
        args = list_or_args(keys, args)
        return self.execute_command("SUNION", *args)

    def sunionstore(self, dest: str, keys: List, *args: List) -> int:
        """
        Store the union of sets specified by ``keys`` into a new
        set named ``dest``.  Returns the number of keys in the new set.

        For more information check https://redis.io/commands/sunionstore
        """
        args = list_or_args(keys, args)
        return self.execute_command("SUNIONSTORE", dest, *args)


AsyncSetCommands = SetCommands


class StreamCommands(CommandsProtocol):
    """
    Redis commands for Stream data type.
    see: https://redis.io/topics/streams-intro
    """

    def xack(
        self,
        name: KeyT,
        groupname: GroupT,
        *ids: StreamIdT,
    ) -> ResponseT:
        """
        Acknowledges the successful processing of one or more messages.
        name: name of the stream.
        groupname: name of the consumer group.
        *ids: message ids to acknowledge.

        For more information check https://redis.io/commands/xack
        """
        return self.execute_command("XACK", name, groupname, *ids)

    def xadd(
        self,
        name: KeyT,
        fields: Dict[FieldT, EncodableT],
        id: StreamIdT = "*",
        maxlen: Union[int, None] = None,
        approximate: bool = True,
        nomkstream: bool = False,
        minid: Union[StreamIdT, None] = None,
        limit: Union[int, None] = None,
    ) -> ResponseT:
        """
        Add to a stream.
        name: name of the stream
        fields: dict of field/value pairs to insert into the stream
        id: Location to insert this record. By default it is appended.
        maxlen: truncate old stream members beyond this size.
        Can't be specified with minid.
        approximate: actual stream length may be slightly more than maxlen
        nomkstream: When set to true, do not make a stream
        minid: the minimum id in the stream to query.
        Can't be specified with maxlen.
        limit: specifies the maximum number of entries to retrieve

        For more information check https://redis.io/commands/xadd
        """
        pieces: list[EncodableT] = []
        if maxlen is not None and minid is not None:
            raise DataError(
                "Only one of ```maxlen``` or ```minid``` " "may be specified"
            )

        if maxlen is not None:
            if not isinstance(maxlen, int) or maxlen < 1:
                raise DataError("XADD maxlen must be a positive integer")
            pieces.append(b"MAXLEN")
            if approximate:
                pieces.append(b"~")
            pieces.append(str(maxlen))
        if minid is not None:
            pieces.append(b"MINID")
            if approximate:
                pieces.append(b"~")
            pieces.append(minid)
        if limit is not None:
            pieces.extend([b"LIMIT", limit])
        if nomkstream:
            pieces.append(b"NOMKSTREAM")
        pieces.append(id)
        if not isinstance(fields, dict) or len(fields) == 0:
            raise DataError("XADD fields must be a non-empty dict")
        for pair in fields.items():
            pieces.extend(pair)
        return self.execute_command("XADD", name, *pieces)

    def xautoclaim(
        self,
        name: KeyT,
        groupname: GroupT,
        consumername: ConsumerT,
        min_idle_time: int,
        start_id: int = 0,
        count: Union[int, None] = None,
        justid: bool = False,
    ) -> ResponseT:
        """
        Transfers ownership of pending stream entries that match the specified
        criteria. Conceptually, equivalent to calling XPENDING and then XCLAIM,
        but provides a more straightforward way to deal with message delivery
        failures via SCAN-like semantics.
        name: name of the stream.
        groupname: name of the consumer group.
        consumername: name of a consumer that claims the message.
        min_idle_time: filter messages that were idle less than this amount of
        milliseconds.
        start_id: filter messages with equal or greater ID.
        count: optional integer, upper limit of the number of entries that the
        command attempts to claim. Set to 100 by default.
        justid: optional boolean, false by default. Return just an array of IDs
        of messages successfully claimed, without returning the actual message

        For more information check https://redis.io/commands/xautoclaim
        """
        try:
            if int(min_idle_time) < 0:
                raise DataError(
                    "XAUTOCLAIM min_idle_time must be a non" "negative integer"
                )
        except TypeError:
            pass

        kwargs = {}
        pieces = [name, groupname, consumername, min_idle_time, start_id]

        try:
            if int(count) < 0:
                raise DataError("XPENDING count must be a integer >= 0")
            pieces.extend([b"COUNT", count])
        except TypeError:
            pass
        if justid:
            pieces.append(b"JUSTID")
            kwargs["parse_justid"] = True

        return self.execute_command("XAUTOCLAIM", *pieces, **kwargs)

    def xclaim(
        self,
        name: KeyT,
        groupname: GroupT,
        consumername: ConsumerT,
        min_idle_time: int,
        message_ids: [List[StreamIdT], Tuple[StreamIdT]],
        idle: Union[int, None] = None,
        time: Union[int, None] = None,
        retrycount: Union[int, None] = None,
        force: bool = False,
        justid: bool = False,
    ) -> ResponseT:
        """
        Changes the ownership of a pending message.
        name: name of the stream.
        groupname: name of the consumer group.
        consumername: name of a consumer that claims the message.
        min_idle_time: filter messages that were idle less than this amount of
        milliseconds
        message_ids: non-empty list or tuple of message IDs to claim
        idle: optional. Set the idle time (last time it was delivered) of the
         message in ms
        time: optional integer. This is the same as idle but instead of a
         relative amount of milliseconds, it sets the idle time to a specific
         Unix time (in milliseconds).
        retrycount: optional integer. set the retry counter to the specified
         value. This counter is incremented every time a message is delivered
         again.
        force: optional boolean, false by default. Creates the pending message
         entry in the PEL even if certain specified IDs are not already in the
         PEL assigned to a different client.
        justid: optional boolean, false by default. Return just an array of IDs
         of messages successfully claimed, without returning the actual message

         For more information check https://redis.io/commands/xclaim
        """
        if not isinstance(min_idle_time, int) or min_idle_time < 0:
            raise DataError("XCLAIM min_idle_time must be a non negative " "integer")
        if not isinstance(message_ids, (list, tuple)) or not message_ids:
            raise DataError(
                "XCLAIM message_ids must be a non empty list or "
                "tuple of message IDs to claim"
            )

        kwargs = {}
        pieces: list[EncodableT] = [name, groupname, consumername, str(min_idle_time)]
        pieces.extend(list(message_ids))

        if idle is not None:
            if not isinstance(idle, int):
                raise DataError("XCLAIM idle must be an integer")
            pieces.extend((b"IDLE", str(idle)))
        if time is not None:
            if not isinstance(time, int):
                raise DataError("XCLAIM time must be an integer")
            pieces.extend((b"TIME", str(time)))
        if retrycount is not None:
            if not isinstance(retrycount, int):
                raise DataError("XCLAIM retrycount must be an integer")
            pieces.extend((b"RETRYCOUNT", str(retrycount)))

        if force:
            if not isinstance(force, bool):
                raise DataError("XCLAIM force must be a boolean")
            pieces.append(b"FORCE")
        if justid:
            if not isinstance(justid, bool):
                raise DataError("XCLAIM justid must be a boolean")
            pieces.append(b"JUSTID")
            kwargs["parse_justid"] = True
        return self.execute_command("XCLAIM", *pieces, **kwargs)

    def xdel(self, name: KeyT, *ids: StreamIdT) -> ResponseT:
        """
        Deletes one or more messages from a stream.
        name: name of the stream.
        *ids: message ids to delete.

        For more information check https://redis.io/commands/xdel
        """
        return self.execute_command("XDEL", name, *ids)

    def xgroup_create(
        self,
        name: KeyT,
        groupname: GroupT,
        id: StreamIdT = "$",
        mkstream: bool = False,
    ) -> ResponseT:
        """
        Create a new consumer group associated with a stream.
        name: name of the stream.
        groupname: name of the consumer group.
        id: ID of the last item in the stream to consider already delivered.

        For more information check https://redis.io/commands/xgroup-create
        """
        pieces: list[EncodableT] = ["XGROUP CREATE", name, groupname, id]
        if mkstream:
            pieces.append(b"MKSTREAM")
        return self.execute_command(*pieces)

    def xgroup_delconsumer(
        self,
        name: KeyT,
        groupname: GroupT,
        consumername: ConsumerT,
    ) -> ResponseT:
        """
        Remove a specific consumer from a consumer group.
        Returns the number of pending messages that the consumer had before it
        was deleted.
        name: name of the stream.
        groupname: name of the consumer group.
        consumername: name of consumer to delete

        For more information check https://redis.io/commands/xgroup-delconsumer
        """
        return self.execute_command("XGROUP DELCONSUMER", name, groupname, consumername)

    def xgroup_destroy(self, name: KeyT, groupname: GroupT) -> ResponseT:
        """
        Destroy a consumer group.
        name: name of the stream.
        groupname: name of the consumer group.

        For more information check https://redis.io/commands/xgroup-destroy
        """
        return self.execute_command("XGROUP DESTROY", name, groupname)

    def xgroup_createconsumer(
        self,
        name: KeyT,
        groupname: GroupT,
        consumername: ConsumerT,
    ) -> ResponseT:
        """
        Consumers in a consumer group are auto-created every time a new
        consumer name is mentioned by some command.
        They can be explicitly created by using this command.
        name: name of the stream.
        groupname: name of the consumer group.
        consumername: name of consumer to create.

        See: https://redis.io/commands/xgroup-createconsumer
        """
        return self.execute_command(
            "XGROUP CREATECONSUMER", name, groupname, consumername
        )

    def xgroup_setid(
        self,
        name: KeyT,
        groupname: GroupT,
        id: StreamIdT,
    ) -> ResponseT:
        """
        Set the consumer group last delivered ID to something else.
        name: name of the stream.
        groupname: name of the consumer group.
        id: ID of the last item in the stream to consider already delivered.

        For more information check https://redis.io/commands/xgroup-setid
        """
        return self.execute_command("XGROUP SETID", name, groupname, id)

    def xinfo_consumers(self, name: KeyT, groupname: GroupT) -> ResponseT:
        """
        Returns general information about the consumers in the group.
        name: name of the stream.
        groupname: name of the consumer group.

        For more information check https://redis.io/commands/xinfo-consumers
        """
        return self.execute_command("XINFO CONSUMERS", name, groupname)

    def xinfo_groups(self, name: KeyT) -> ResponseT:
        """
        Returns general information about the consumer groups of the stream.
        name: name of the stream.

        For more information check https://redis.io/commands/xinfo-groups
        """
        return self.execute_command("XINFO GROUPS", name)

    def xinfo_stream(self, name: KeyT, full: bool = False) -> ResponseT:
        """
        Returns general information about the stream.
        name: name of the stream.
        full: optional boolean, false by default. Return full summary

        For more information check https://redis.io/commands/xinfo-stream
        """
        pieces = [name]
        options = {}
        if full:
            pieces.append(b"FULL")
            options = {"full": full}
        return self.execute_command("XINFO STREAM", *pieces, **options)

    def xlen(self, name: KeyT) -> ResponseT:
        """
        Returns the number of elements in a given stream.

        For more information check https://redis.io/commands/xlen
        """
        return self.execute_command("XLEN", name)

    def xpending(self, name: KeyT, groupname: GroupT) -> ResponseT:
        """
        Returns information about pending messages of a group.
        name: name of the stream.
        groupname: name of the consumer group.

        For more information check https://redis.io/commands/xpending
        """
        return self.execute_command("XPENDING", name, groupname)

    def xpending_range(
        self,
        name: KeyT,
        groupname: GroupT,
        min: StreamIdT,
        max: StreamIdT,
        count: int,
        consumername: Union[ConsumerT, None] = None,
        idle: Union[int, None] = None,
    ) -> ResponseT:
        """
        Returns information about pending messages, in a range.

        name: name of the stream.
        groupname: name of the consumer group.
        idle: available from  version 6.2. filter entries by their
        idle-time, given in milliseconds (optional).
        min: minimum stream ID.
        max: maximum stream ID.
        count: number of messages to return
        consumername: name of a consumer to filter by (optional).
        """
        if {min, max, count} == {None}:
            if idle is not None or consumername is not None:
                raise DataError(
                    "if XPENDING is provided with idle time"
                    " or consumername, it must be provided"
                    " with min, max and count parameters"
                )
            return self.xpending(name, groupname)

        pieces = [name, groupname]
        if min is None or max is None or count is None:
            raise DataError(
                "XPENDING must be provided with min, max "
                "and count parameters, or none of them."
            )
        # idle
        try:
            if int(idle) < 0:
                raise DataError("XPENDING idle must be a integer >= 0")
            pieces.extend(["IDLE", idle])
        except TypeError:
            pass
        # count
        try:
            if int(count) < 0:
                raise DataError("XPENDING count must be a integer >= 0")
            pieces.extend([min, max, count])
        except TypeError:
            pass
        # consumername
        if consumername:
            pieces.append(consumername)

        return self.execute_command("XPENDING", *pieces, parse_detail=True)

    def xrange(
        self,
        name: KeyT,
        min: StreamIdT = "-",
        max: StreamIdT = "+",
        count: Union[int, None] = None,
    ) -> ResponseT:
        """
        Read stream values within an interval.
        name: name of the stream.
        start: first stream ID. defaults to '-',
               meaning the earliest available.
        finish: last stream ID. defaults to '+',
                meaning the latest available.
        count: if set, only return this many items, beginning with the
               earliest available.

        For more information check https://redis.io/commands/xrange
        """
        pieces = [min, max]
        if count is not None:
            if not isinstance(count, int) or count < 1:
                raise DataError("XRANGE count must be a positive integer")
            pieces.append(b"COUNT")
            pieces.append(str(count))

        return self.execute_command("XRANGE", name, *pieces)

    def xread(
        self,
        streams: Dict[KeyT, StreamIdT],
        count: Union[int, None] = None,
        block: Union[int, None] = None,
    ) -> ResponseT:
        """
        Block and monitor multiple streams for new data.
        streams: a dict of stream names to stream IDs, where
                   IDs indicate the last ID already seen.
        count: if set, only return this many items, beginning with the
               earliest available.
        block: number of milliseconds to wait, if nothing already present.

        For more information check https://redis.io/commands/xread
        """
        pieces = []
        if block is not None:
            if not isinstance(block, int) or block < 0:
                raise DataError("XREAD block must be a non-negative integer")
            pieces.append(b"BLOCK")
            pieces.append(str(block))
        if count is not None:
            if not isinstance(count, int) or count < 1:
                raise DataError("XREAD count must be a positive integer")
            pieces.append(b"COUNT")
            pieces.append(str(count))
        if not isinstance(streams, dict) or len(streams) == 0:
            raise DataError("XREAD streams must be a non empty dict")
        pieces.append(b"STREAMS")
        keys, values = zip(*streams.items())
        pieces.extend(keys)
        pieces.extend(values)
        return self.execute_command("XREAD", *pieces)

    def xreadgroup(
        self,
        groupname: str,
        consumername: str,
        streams: Dict[KeyT, StreamIdT],
        count: Union[int, None] = None,
        block: Union[int, None] = None,
        noack: bool = False,
    ) -> ResponseT:
        """
        Read from a stream via a consumer group.
        groupname: name of the consumer group.
        consumername: name of the requesting consumer.
        streams: a dict of stream names to stream IDs, where
               IDs indicate the last ID already seen.
        count: if set, only return this many items, beginning with the
               earliest available.
        block: number of milliseconds to wait, if nothing already present.
        noack: do not add messages to the PEL

        For more information check https://redis.io/commands/xreadgroup
        """
        pieces: list[EncodableT] = [b"GROUP", groupname, consumername]
        if count is not None:
            if not isinstance(count, int) or count < 1:
                raise DataError("XREADGROUP count must be a positive integer")
            pieces.append(b"COUNT")
            pieces.append(str(count))
        if block is not None:
            if not isinstance(block, int) or block < 0:
                raise DataError("XREADGROUP block must be a non-negative " "integer")
            pieces.append(b"BLOCK")
            pieces.append(str(block))
        if noack:
            pieces.append(b"NOACK")
        if not isinstance(streams, dict) or len(streams) == 0:
            raise DataError("XREADGROUP streams must be a non empty dict")
        pieces.append(b"STREAMS")
        pieces.extend(streams.keys())
        pieces.extend(streams.values())
        return self.execute_command("XREADGROUP", *pieces)

    def xrevrange(
        self,
        name: KeyT,
        max: StreamIdT = "+",
        min: StreamIdT = "-",
        count: Union[int, None] = None,
    ) -> ResponseT:
        """
        Read stream values within an interval, in reverse order.
        name: name of the stream
        start: first stream ID. defaults to '+',
               meaning the latest available.
        finish: last stream ID. defaults to '-',
                meaning the earliest available.
        count: if set, only return this many items, beginning with the
               latest available.

        For more information check https://redis.io/commands/xrevrange
        """
        pieces: list[EncodableT] = [max, min]
        if count is not None:
            if not isinstance(count, int) or count < 1:
                raise DataError("XREVRANGE count must be a positive integer")
            pieces.append(b"COUNT")
            pieces.append(str(count))

        return self.execute_command("XREVRANGE", name, *pieces)

    def xtrim(
        self,
        name: KeyT,
        maxlen: int,
        approximate: bool = True,
        minid: Union[StreamIdT, None] = None,
        limit: Union[int, None] = None,
    ) -> ResponseT:
        """
        Trims old messages from a stream.
        name: name of the stream.
        maxlen: truncate old stream messages beyond this size
        Can't be specified with minid.
        approximate: actual stream length may be slightly more than maxlen
        minid: the minimum id in the stream to query
        Can't be specified with maxlen.
        limit: specifies the maximum number of entries to retrieve

        For more information check https://redis.io/commands/xtrim
        """
        pieces: list[EncodableT] = []
        if maxlen is not None and minid is not None:
            raise DataError("Only one of ``maxlen`` or ``minid`` " "may be specified")

        if maxlen is not None:
            pieces.append(b"MAXLEN")
        if minid is not None:
            pieces.append(b"MINID")
        if approximate:
            pieces.append(b"~")
        if maxlen is not None:
            pieces.append(maxlen)
        if minid is not None:
            pieces.append(minid)
        if limit is not None:
            pieces.append(b"LIMIT")
            pieces.append(limit)

        return self.execute_command("XTRIM", name, *pieces)


AsyncStreamCommands = StreamCommands


class SortedSetCommands(CommandsProtocol):
    """
    Redis commands for Sorted Sets data type.
    see: https://redis.io/topics/data-types-intro#redis-sorted-sets
    """

    def zadd(
        self,
        name: KeyT,
        mapping: Mapping[AnyKeyT, EncodableT],
        nx: bool = False,
        xx: bool = False,
        ch: bool = False,
        incr: bool = False,
        gt: bool = None,
        lt: bool = None,
    ) -> ResponseT:
        """
        Set any number of element-name, score pairs to the key ``name``. Pairs
        are specified as a dict of element-names keys to score values.

        ``nx`` forces ZADD to only create new elements and not to update
        scores for elements that already exist.

        ``xx`` forces ZADD to only update scores of elements that already
        exist. New elements will not be added.

        ``ch`` modifies the return value to be the numbers of elements changed.
        Changed elements include new elements that were added and elements
        whose scores changed.

        ``incr`` modifies ZADD to behave like ZINCRBY. In this mode only a
        single element/score pair can be specified and the score is the amount
        the existing score will be incremented by. When using this mode the
        return value of ZADD will be the new score of the element.

        ``LT`` Only update existing elements if the new score is less than
        the current score. This flag doesn't prevent adding new elements.

        ``GT`` Only update existing elements if the new score is greater than
        the current score. This flag doesn't prevent adding new elements.

        The return value of ZADD varies based on the mode specified. With no
        options, ZADD returns the number of new elements added to the sorted
        set.

        ``NX``, ``LT``, and ``GT`` are mutually exclusive options.

        See: https://redis.io/commands/ZADD
        """
        if not mapping:
            raise DataError("ZADD requires at least one element/score pair")
        if nx and xx:
            raise DataError("ZADD allows either 'nx' or 'xx', not both")
        if incr and len(mapping) != 1:
            raise DataError(
                "ZADD option 'incr' only works when passing a "
                "single element/score pair"
            )
        if nx is True and (gt is not None or lt is not None):
            raise DataError("Only one of 'nx', 'lt', or 'gr' may be defined.")

        pieces: list[EncodableT] = []
        options = {}
        if nx:
            pieces.append(b"NX")
        if xx:
            pieces.append(b"XX")
        if ch:
            pieces.append(b"CH")
        if incr:
            pieces.append(b"INCR")
            options["as_score"] = True
        if gt:
            pieces.append(b"GT")
        if lt:
            pieces.append(b"LT")
        for pair in mapping.items():
            pieces.append(pair[1])
            pieces.append(pair[0])
        return self.execute_command("ZADD", name, *pieces, **options)

    def zcard(self, name: KeyT):
        """
        Return the number of elements in the sorted set ``name``

        For more information check https://redis.io/commands/zcard
        """
        return self.execute_command("ZCARD", name)

    def zcount(self, name: KeyT, min: ZScoreBoundT, max: ZScoreBoundT) -> ResponseT:
        """
        Returns the number of elements in the sorted set at key ``name`` with
        a score between ``min`` and ``max``.

        For more information check https://redis.io/commands/zcount
        """
        return self.execute_command("ZCOUNT", name, min, max)

    def zdiff(self, keys: KeysT, withscores: bool = False) -> ResponseT:
        """
        Returns the difference between the first and all successive input
        sorted sets provided in ``keys``.

        For more information check https://redis.io/commands/zdiff
        """
        pieces = [len(keys), *keys]
        if withscores:
            pieces.append("WITHSCORES")
        return self.execute_command("ZDIFF", *pieces)

    def zdiffstore(self, dest: KeyT, keys: KeysT) -> ResponseT:
        """
        Computes the difference between the first and all successive input
        sorted sets provided in ``keys`` and stores the result in ``dest``.

        For more information check https://redis.io/commands/zdiffstore
        """
        pieces = [len(keys), *keys]
        return self.execute_command("ZDIFFSTORE", dest, *pieces)

    def zincrby(
        self,
        name: KeyT,
        amount: float,
        value: EncodableT,
    ) -> ResponseT:
        """
        Increment the score of ``value`` in sorted set ``name`` by ``amount``

        For more information check https://redis.io/commands/zincrby
        """
        return self.execute_command("ZINCRBY", name, amount, value)

    def zinter(
        self,
        keys: KeysT,
        aggregate: Union[str, None] = None,
        withscores: bool = False,
    ) -> ResponseT:
        """
        Return the intersect of multiple sorted sets specified by ``keys``.
        With the ``aggregate`` option, it is possible to specify how the
        results of the union are aggregated. This option defaults to SUM,
        where the score of an element is summed across the inputs where it
        exists. When this option is set to either MIN or MAX, the resulting
        set will contain the minimum or maximum score of an element across
        the inputs where it exists.

        For more information check https://redis.io/commands/zinter
        """
        return self._zaggregate("ZINTER", None, keys, aggregate, withscores=withscores)

    def zinterstore(
        self,
        dest: KeyT,
        keys: Union[Sequence[KeyT], Mapping[AnyKeyT, float]],
        aggregate: Union[str, None] = None,
    ) -> ResponseT:
        """
        Intersect multiple sorted sets specified by ``keys`` into a new
        sorted set, ``dest``. Scores in the destination will be aggregated
        based on the ``aggregate``. This option defaults to SUM, where the
        score of an element is summed across the inputs where it exists.
        When this option is set to either MIN or MAX, the resulting set will
        contain the minimum or maximum score of an element across the inputs
        where it exists.

        For more information check https://redis.io/commands/zinterstore
        """
        return self._zaggregate("ZINTERSTORE", dest, keys, aggregate)

    def zintercard(self, numkeys: int, keys: List[str], limit: int = 0) -> int:
        """
        Return the cardinality of the intersect of multiple sorted sets
        specified by ``keys`.
        When LIMIT provided (defaults to 0 and means unlimited), if the intersection
        cardinality reaches limit partway through the computation, the algorithm will
        exit and yield limit as the cardinality

        For more information check https://redis.io/commands/zintercard
        """
        args = [numkeys, *keys, "LIMIT", limit]
        return self.execute_command("ZINTERCARD", *args)

    def zlexcount(self, name, min, max):
        """
        Return the number of items in the sorted set ``name`` between the
        lexicographical range ``min`` and ``max``.

        For more information check https://redis.io/commands/zlexcount
        """
        return self.execute_command("ZLEXCOUNT", name, min, max)

    def zpopmax(
        self,
        name: KeyT,
        count: Union[int, None] = None,
    ) -> ResponseT:
        """
        Remove and return up to ``count`` members with the highest scores
        from the sorted set ``name``.

        For more information check https://redis.io/commands/zpopmax
        """
        args = (count is not None) and [count] or []
        options = {"withscores": True}
        return self.execute_command("ZPOPMAX", name, *args, **options)

    def zpopmin(
        self,
        name: KeyT,
        count: Union[int, None] = None,
    ) -> ResponseT:
        """
        Remove and return up to ``count`` members with the lowest scores
        from the sorted set ``name``.

        For more information check https://redis.io/commands/zpopmin
        """
        args = (count is not None) and [count] or []
        options = {"withscores": True}
        return self.execute_command("ZPOPMIN", name, *args, **options)

    def zrandmember(
        self,
        key: KeyT,
        count: int = None,
        withscores: bool = False,
    ) -> ResponseT:
        """
        Return a random element from the sorted set value stored at key.

        ``count`` if the argument is positive, return an array of distinct
        fields. If called with a negative count, the behavior changes and
        the command is allowed to return the same field multiple times.
        In this case, the number of returned fields is the absolute value
        of the specified count.

        ``withscores`` The optional WITHSCORES modifier changes the reply so it
        includes the respective scores of the randomly selected elements from
        the sorted set.

        For more information check https://redis.io/commands/zrandmember
        """
        params = []
        if count is not None:
            params.append(count)
        if withscores:
            params.append("WITHSCORES")

        return self.execute_command("ZRANDMEMBER", key, *params)

    def bzpopmax(self, keys: KeysT, timeout: TimeoutSecT = 0) -> ResponseT:
        """
        ZPOPMAX a value off of the first non-empty sorted set
        named in the ``keys`` list.

        If none of the sorted sets in ``keys`` has a value to ZPOPMAX,
        then block for ``timeout`` seconds, or until a member gets added
        to one of the sorted sets.

        If timeout is 0, then block indefinitely.

        For more information check https://redis.io/commands/bzpopmax
        """
        if timeout is None:
            timeout = 0
        keys = list_or_args(keys, None)
        keys.append(timeout)
        return self.execute_command("BZPOPMAX", *keys)

    def bzpopmin(self, keys: KeysT, timeout: TimeoutSecT = 0) -> ResponseT:
        """
        ZPOPMIN a value off of the first non-empty sorted set
        named in the ``keys`` list.

        If none of the sorted sets in ``keys`` has a value to ZPOPMIN,
        then block for ``timeout`` seconds, or until a member gets added
        to one of the sorted sets.

        If timeout is 0, then block indefinitely.

        For more information check https://redis.io/commands/bzpopmin
        """
        if timeout is None:
            timeout = 0
        keys: list[EncodableT] = list_or_args(keys, None)
        keys.append(timeout)
        return self.execute_command("BZPOPMIN", *keys)

    def zmpop(
        self,
        num_keys: int,
        keys: List[str],
        min: Optional[bool] = False,
        max: Optional[bool] = False,
        count: Optional[int] = 1,
    ) -> list:
        """
        Pop ``count`` values (default 1) off of the first non-empty sorted set
        named in the ``keys`` list.
        For more information check https://redis.io/commands/zmpop
        """
        args = [num_keys] + keys
        if (min and max) or (not min and not max):
            raise DataError
        elif min:
            args.append("MIN")
        else:
            args.append("MAX")
        if count != 1:
            args.extend(["COUNT", count])

        return self.execute_command("ZMPOP", *args)

    def bzmpop(
        self,
        timeout: float,
        numkeys: int,
        keys: List[str],
        min: Optional[bool] = False,
        max: Optional[bool] = False,
        count: Optional[int] = 1,
    ) -> Optional[list]:
        """
        Pop ``count`` values (default 1) off of the first non-empty sorted set
        named in the ``keys`` list.

        If none of the sorted sets in ``keys`` has a value to pop,
        then block for ``timeout`` seconds, or until a member gets added
        to one of the sorted sets.

        If timeout is 0, then block indefinitely.

        For more information check https://redis.io/commands/bzmpop
        """
        args = [timeout, numkeys, *keys]
        if (min and max) or (not min and not max):
            raise DataError("Either min or max, but not both must be set")
        elif min:
            args.append("MIN")
        else:
            args.append("MAX")
        args.extend(["COUNT", count])

        return self.execute_command("BZMPOP", *args)

    def _zrange(
        self,
        command,
        dest: Union[KeyT, None],
        name: KeyT,
        start: int,
        end: int,
        desc: bool = False,
        byscore: bool = False,
        bylex: bool = False,
        withscores: bool = False,
        score_cast_func: Union[type, Callable, None] = float,
        offset: Union[int, None] = None,
        num: Union[int, None] = None,
    ) -> ResponseT:
        if byscore and bylex:
            raise DataError(
                "``byscore`` and ``bylex`` can not be " "specified together."
            )
        if (offset is not None and num is None) or (num is not None and offset is None):
            raise DataError("``offset`` and ``num`` must both be specified.")
        if bylex and withscores:
            raise DataError(
                "``withscores`` not supported in combination " "with ``bylex``."
            )
        pieces = [command]
        if dest:
            pieces.append(dest)
        pieces.extend([name, start, end])
        if byscore:
            pieces.append("BYSCORE")
        if bylex:
            pieces.append("BYLEX")
        if desc:
            pieces.append("REV")
        if offset is not None and num is not None:
            pieces.extend(["LIMIT", offset, num])
        if withscores:
            pieces.append("WITHSCORES")
        options = {"withscores": withscores, "score_cast_func": score_cast_func}
        return self.execute_command(*pieces, **options)

    def zrange(
        self,
        name: KeyT,
        start: int,
        end: int,
        desc: bool = False,
        withscores: bool = False,
        score_cast_func: Union[type, Callable] = float,
        byscore: bool = False,
        bylex: bool = False,
        offset: int = None,
        num: int = None,
    ) -> ResponseT:
        """
        Return a range of values from sorted set ``name`` between
        ``start`` and ``end`` sorted in ascending order.

        ``start`` and ``end`` can be negative, indicating the end of the range.

        ``desc`` a boolean indicating whether to sort the results in reversed
        order.

        ``withscores`` indicates to return the scores along with the values.
        The return type is a list of (value, score) pairs.

        ``score_cast_func`` a callable used to cast the score return value.

        ``byscore`` when set to True, returns the range of elements from the
        sorted set having scores equal or between ``start`` and ``end``.

        ``bylex`` when set to True, returns the range of elements from the
        sorted set between the ``start`` and ``end`` lexicographical closed
        range intervals.
        Valid ``start`` and ``end`` must start with ( or [, in order to specify
        whether the range interval is exclusive or inclusive, respectively.

        ``offset`` and ``num`` are specified, then return a slice of the range.
        Can't be provided when using ``bylex``.

        For more information check https://redis.io/commands/zrange
        """
        # Need to support ``desc`` also when using old redis version
        # because it was supported in 3.5.3 (of redis-py)
        if not byscore and not bylex and (offset is None and num is None) and desc:
            return self.zrevrange(name, start, end, withscores, score_cast_func)

        return self._zrange(
            "ZRANGE",
            None,
            name,
            start,
            end,
            desc,
            byscore,
            bylex,
            withscores,
            score_cast_func,
            offset,
            num,
        )

    def zrevrange(
        self,
        name: KeyT,
        start: int,
        end: int,
        withscores: bool = False,
        score_cast_func: Union[type, Callable] = float,
    ) -> ResponseT:
        """
        Return a range of values from sorted set ``name`` between
        ``start`` and ``end`` sorted in descending order.

        ``start`` and ``end`` can be negative, indicating the end of the range.

        ``withscores`` indicates to return the scores along with the values
        The return type is a list of (value, score) pairs

        ``score_cast_func`` a callable used to cast the score return value

        For more information check https://redis.io/commands/zrevrange
        """
        pieces = ["ZREVRANGE", name, start, end]
        if withscores:
            pieces.append(b"WITHSCORES")
        options = {"withscores": withscores, "score_cast_func": score_cast_func}
        return self.execute_command(*pieces, **options)

    def zrangestore(
        self,
        dest: KeyT,
        name: KeyT,
        start: int,
        end: int,
        byscore: bool = False,
        bylex: bool = False,
        desc: bool = False,
        offset: Union[int, None] = None,
        num: Union[int, None] = None,
    ) -> ResponseT:
        """
        Stores in ``dest`` the result of a range of values from sorted set
        ``name`` between ``start`` and ``end`` sorted in ascending order.

        ``start`` and ``end`` can be negative, indicating the end of the range.

        ``byscore`` when set to True, returns the range of elements from the
        sorted set having scores equal or between ``start`` and ``end``.

        ``bylex`` when set to True, returns the range of elements from the
        sorted set between the ``start`` and ``end`` lexicographical closed
        range intervals.
        Valid ``start`` and ``end`` must start with ( or [, in order to specify
        whether the range interval is exclusive or inclusive, respectively.

        ``desc`` a boolean indicating whether to sort the results in reversed
        order.

        ``offset`` and ``num`` are specified, then return a slice of the range.
        Can't be provided when using ``bylex``.

        For more information check https://redis.io/commands/zrangestore
        """
        return self._zrange(
            "ZRANGESTORE",
            dest,
            name,
            start,
            end,
            desc,
            byscore,
            bylex,
            False,
            None,
            offset,
            num,
        )

    def zrangebylex(
        self,
        name: KeyT,
        min: EncodableT,
        max: EncodableT,
        start: Union[int, None] = None,
        num: Union[int, None] = None,
    ) -> ResponseT:
        """
        Return the lexicographical range of values from sorted set ``name``
        between ``min`` and ``max``.

        If ``start`` and ``num`` are specified, then return a slice of the
        range.

        For more information check https://redis.io/commands/zrangebylex
        """
        if (start is not None and num is None) or (num is not None and start is None):
            raise DataError("``start`` and ``num`` must both be specified")
        pieces = ["ZRANGEBYLEX", name, min, max]
        if start is not None and num is not None:
            pieces.extend([b"LIMIT", start, num])
        return self.execute_command(*pieces)

    def zrevrangebylex(
        self,
        name: KeyT,
        max: EncodableT,
        min: EncodableT,
        start: Union[int, None] = None,
        num: Union[int, None] = None,
    ) -> ResponseT:
        """
        Return the reversed lexicographical range of values from sorted set
        ``name`` between ``max`` and ``min``.

        If ``start`` and ``num`` are specified, then return a slice of the
        range.

        For more information check https://redis.io/commands/zrevrangebylex
        """
        if (start is not None and num is None) or (num is not None and start is None):
            raise DataError("``start`` and ``num`` must both be specified")
        pieces = ["ZREVRANGEBYLEX", name, max, min]
        if start is not None and num is not None:
            pieces.extend(["LIMIT", start, num])
        return self.execute_command(*pieces)

    def zrangebyscore(
        self,
        name: KeyT,
        min: ZScoreBoundT,
        max: ZScoreBoundT,
        start: Union[int, None] = None,
        num: Union[int, None] = None,
        withscores: bool = False,
        score_cast_func: Union[type, Callable] = float,
    ) -> ResponseT:
        """
        Return a range of values from the sorted set ``name`` with scores
        between ``min`` and ``max``.

        If ``start`` and ``num`` are specified, then return a slice
        of the range.

        ``withscores`` indicates to return the scores along with the values.
        The return type is a list of (value, score) pairs

        `score_cast_func`` a callable used to cast the score return value

        For more information check https://redis.io/commands/zrangebyscore
        """
        if (start is not None and num is None) or (num is not None and start is None):
            raise DataError("``start`` and ``num`` must both be specified")
        pieces = ["ZRANGEBYSCORE", name, min, max]
        if start is not None and num is not None:
            pieces.extend(["LIMIT", start, num])
        if withscores:
            pieces.append("WITHSCORES")
        options = {"withscores": withscores, "score_cast_func": score_cast_func}
        return self.execute_command(*pieces, **options)

    def zrevrangebyscore(
        self,
        name: KeyT,
        max: ZScoreBoundT,
        min: ZScoreBoundT,
        start: Union[int, None] = None,
        num: Union[int, None] = None,
        withscores: bool = False,
        score_cast_func: Union[type, Callable] = float,
    ):
        """
        Return a range of values from the sorted set ``name`` with scores
        between ``min`` and ``max`` in descending order.

        If ``start`` and ``num`` are specified, then return a slice
        of the range.

        ``withscores`` indicates to return the scores along with the values.
        The return type is a list of (value, score) pairs

        ``score_cast_func`` a callable used to cast the score return value

        For more information check https://redis.io/commands/zrevrangebyscore
        """
        if (start is not None and num is None) or (num is not None and start is None):
            raise DataError("``start`` and ``num`` must both be specified")
        pieces = ["ZREVRANGEBYSCORE", name, max, min]
        if start is not None and num is not None:
            pieces.extend(["LIMIT", start, num])
        if withscores:
            pieces.append("WITHSCORES")
        options = {"withscores": withscores, "score_cast_func": score_cast_func}
        return self.execute_command(*pieces, **options)

    def zrank(self, name: KeyT, value: EncodableT) -> ResponseT:
        """
        Returns a 0-based value indicating the rank of ``value`` in sorted set
        ``name``

        For more information check https://redis.io/commands/zrank
        """
        return self.execute_command("ZRANK", name, value)

    def zrem(self, name: KeyT, *values: EncodableT) -> ResponseT:
        """
        Remove member ``values`` from sorted set ``name``

        For more information check https://redis.io/commands/zrem
        """
        return self.execute_command("ZREM", name, *values)

    def zremrangebylex(self, name: KeyT, min: EncodableT, max: EncodableT) -> ResponseT:
        """
        Remove all elements in the sorted set ``name`` between the
        lexicographical range specified by ``min`` and ``max``.

        Returns the number of elements removed.

        For more information check https://redis.io/commands/zremrangebylex
        """
        return self.execute_command("ZREMRANGEBYLEX", name, min, max)

    def zremrangebyrank(self, name: KeyT, min: int, max: int) -> ResponseT:
        """
        Remove all elements in the sorted set ``name`` with ranks between
        ``min`` and ``max``. Values are 0-based, ordered from smallest score
        to largest. Values can be negative indicating the highest scores.
        Returns the number of elements removed

        For more information check https://redis.io/commands/zremrangebyrank
        """
        return self.execute_command("ZREMRANGEBYRANK", name, min, max)

    def zremrangebyscore(
        self, name: KeyT, min: ZScoreBoundT, max: ZScoreBoundT
    ) -> ResponseT:
        """
        Remove all elements in the sorted set ``name`` with scores
        between ``min`` and ``max``. Returns the number of elements removed.

        For more information check https://redis.io/commands/zremrangebyscore
        """
        return self.execute_command("ZREMRANGEBYSCORE", name, min, max)

    def zrevrank(self, name: KeyT, value: EncodableT) -> ResponseT:
        """
        Returns a 0-based value indicating the descending rank of
        ``value`` in sorted set ``name``

        For more information check https://redis.io/commands/zrevrank
        """
        return self.execute_command("ZREVRANK", name, value)

    def zscore(self, name: KeyT, value: EncodableT) -> ResponseT:
        """
        Return the score of element ``value`` in sorted set ``name``

        For more information check https://redis.io/commands/zscore
        """
        return self.execute_command("ZSCORE", name, value)

    def zunion(
        self,
        keys: Union[Sequence[KeyT], Mapping[AnyKeyT, float]],
        aggregate: Union[str, None] = None,
        withscores: bool = False,
    ) -> ResponseT:
        """
        Return the union of multiple sorted sets specified by ``keys``.
        ``keys`` can be provided as dictionary of keys and their weights.
        Scores will be aggregated based on the ``aggregate``, or SUM if
        none is provided.

        For more information check https://redis.io/commands/zunion
        """
        return self._zaggregate("ZUNION", None, keys, aggregate, withscores=withscores)

    def zunionstore(
        self,
        dest: KeyT,
        keys: Union[Sequence[KeyT], Mapping[AnyKeyT, float]],
        aggregate: Union[str, None] = None,
    ) -> ResponseT:
        """
        Union multiple sorted sets specified by ``keys`` into
        a new sorted set, ``dest``. Scores in the destination will be
        aggregated based on the ``aggregate``, or SUM if none is provided.

        For more information check https://redis.io/commands/zunionstore
        """
        return self._zaggregate("ZUNIONSTORE", dest, keys, aggregate)

    def zmscore(
        self,
        key: KeyT,
        members: List[str],
    ) -> ResponseT:
        """
        Returns the scores associated with the specified members
        in the sorted set stored at key.
        ``members`` should be a list of the member name.
        Return type is a list of score.
        If the member does not exist, a None will be returned
        in corresponding position.

        For more information check https://redis.io/commands/zmscore
        """
        if not members:
            raise DataError("ZMSCORE members must be a non-empty list")
        pieces = [key] + members
        return self.execute_command("ZMSCORE", *pieces)

    def _zaggregate(
        self,
        command: str,
        dest: Union[KeyT, None],
        keys: Union[Sequence[KeyT], Mapping[AnyKeyT, float]],
        aggregate: Union[str, None] = None,
        **options,
    ) -> ResponseT:
        pieces: list[EncodableT] = [command]
        if dest is not None:
            pieces.append(dest)
        pieces.append(len(keys))
        if isinstance(keys, dict):
            keys, weights = keys.keys(), keys.values()
        else:
            weights = None
        pieces.extend(keys)
        if weights:
            pieces.append(b"WEIGHTS")
            pieces.extend(weights)
        if aggregate:
            if aggregate.upper() in ["SUM", "MIN", "MAX"]:
                pieces.append(b"AGGREGATE")
                pieces.append(aggregate)
            else:
                raise DataError("aggregate can be sum, min or max.")
        if options.get("withscores", False):
            pieces.append(b"WITHSCORES")
        return self.execute_command(*pieces, **options)


AsyncSortedSetCommands = SortedSetCommands


class HyperlogCommands(CommandsProtocol):
    """
    Redis commands of HyperLogLogs data type.
    see: https://redis.io/topics/data-types-intro#hyperloglogs
    """

    def pfadd(self, name: KeyT, *values: EncodableT) -> ResponseT:
        """
        Adds the specified elements to the specified HyperLogLog.

        For more information check https://redis.io/commands/pfadd
        """
        return self.execute_command("PFADD", name, *values)

    def pfcount(self, *sources: KeyT) -> ResponseT:
        """
        Return the approximated cardinality of
        the set observed by the HyperLogLog at key(s).

        For more information check https://redis.io/commands/pfcount
        """
        return self.execute_command("PFCOUNT", *sources)

    def pfmerge(self, dest: KeyT, *sources: KeyT) -> ResponseT:
        """
        Merge N different HyperLogLogs into a single one.

        For more information check https://redis.io/commands/pfmerge
        """
        return self.execute_command("PFMERGE", dest, *sources)


AsyncHyperlogCommands = HyperlogCommands


class HashCommands(CommandsProtocol):
    """
    Redis commands for Hash data type.
    see: https://redis.io/topics/data-types-intro#redis-hashes
    """

    def hdel(self, name: str, *keys: List) -> int:
        """
        Delete ``keys`` from hash ``name``

        For more information check https://redis.io/commands/hdel
        """
        return self.execute_command("HDEL", name, *keys)

    def hexists(self, name: str, key: str) -> bool:
        """
        Returns a boolean indicating if ``key`` exists within hash ``name``

        For more information check https://redis.io/commands/hexists
        """
        return self.execute_command("HEXISTS", name, key)

    def hget(self, name: str, key: str) -> Optional[str]:
        """
        Return the value of ``key`` within the hash ``name``

        For more information check https://redis.io/commands/hget
        """
        return self.execute_command("HGET", name, key)

    def hgetall(self, name: str) -> dict:
        """
        Return a Python dict of the hash's name/value pairs

        For more information check https://redis.io/commands/hgetall
        """
        return self.execute_command("HGETALL", name)

    def hincrby(self, name: str, key: str, amount: int = 1) -> int:
        """
        Increment the value of ``key`` in hash ``name`` by ``amount``

        For more information check https://redis.io/commands/hincrby
        """
        return self.execute_command("HINCRBY", name, key, amount)

    def hincrbyfloat(self, name: str, key: str, amount: float = 1.0) -> float:
        """
        Increment the value of ``key`` in hash ``name`` by floating ``amount``

        For more information check https://redis.io/commands/hincrbyfloat
        """
        return self.execute_command("HINCRBYFLOAT", name, key, amount)

    def hkeys(self, name: str) -> List:
        """
        Return the list of keys within hash ``name``

        For more information check https://redis.io/commands/hkeys
        """
        return self.execute_command("HKEYS", name)

    def hlen(self, name: str) -> int:
        """
        Return the number of elements in hash ``name``

        For more information check https://redis.io/commands/hlen
        """
        return self.execute_command("HLEN", name)

    def hset(
        self,
        name: str,
        key: Optional[str] = None,
        value: Optional[str] = None,
        mapping: Optional[dict] = None,
    ) -> int:
        """
        Set ``key`` to ``value`` within hash ``name``,
        ``mapping`` accepts a dict of key/value pairs that will be
        added to hash ``name``.
        Returns the number of fields that were added.

        For more information check https://redis.io/commands/hset
        """
        if key is None and not mapping:
            raise DataError("'hset' with no key value pairs")
        items = []
        if key is not None:
            items.extend((key, value))
        if mapping:
            for pair in mapping.items():
                items.extend(pair)

        return self.execute_command("HSET", name, *items)

    def hsetnx(self, name: str, key: str, value: str) -> bool:
        """
        Set ``key`` to ``value`` within hash ``name`` if ``key`` does not
        exist.  Returns 1 if HSETNX created a field, otherwise 0.

        For more information check https://redis.io/commands/hsetnx
        """
        return self.execute_command("HSETNX", name, key, value)

    def hmset(self, name: str, mapping: dict) -> str:
        """
        Set key to value within hash ``name`` for each corresponding
        key and value from the ``mapping`` dict.

        For more information check https://redis.io/commands/hmset
        """
        warnings.warn(
            f"{self.__class__.__name__}.hmset() is deprecated. "
            f"Use {self.__class__.__name__}.hset() instead.",
            DeprecationWarning,
            stacklevel=2,
        )
        if not mapping:
            raise DataError("'hmset' with 'mapping' of length 0")
        items = []
        for pair in mapping.items():
            items.extend(pair)
        return self.execute_command("HMSET", name, *items)

    def hmget(self, name: str, keys: List, *args: List) -> List:
        """
        Returns a list of values ordered identically to ``keys``

        For more information check https://redis.io/commands/hmget
        """
        args = list_or_args(keys, args)
        return self.execute_command("HMGET", name, *args)

    def hvals(self, name: str) -> List:
        """
        Return the list of values within hash ``name``

        For more information check https://redis.io/commands/hvals
        """
        return self.execute_command("HVALS", name)

    def hstrlen(self, name: str, key: str) -> int:
        """
        Return the number of bytes stored in the value of ``key``
        within hash ``name``

        For more information check https://redis.io/commands/hstrlen
        """
        return self.execute_command("HSTRLEN", name, key)


AsyncHashCommands = HashCommands


class Script:
    """
    An executable Lua script object returned by ``register_script``
    """

    def __init__(self, registered_client: "Redis", script: ScriptTextT):
        self.registered_client = registered_client
        self.script = script
        # Precalculate and store the SHA1 hex digest of the script.

        if isinstance(script, str):
            # We need the encoding from the client in order to generate an
            # accurate byte representation of the script
            encoder = registered_client.connection_pool.get_encoder()
            script = encoder.encode(script)
        self.sha = hashlib.sha1(script).hexdigest()

    def __call__(
        self,
        keys: Union[Sequence[KeyT], None] = None,
        args: Union[Iterable[EncodableT], None] = None,
        client: Union["Redis", None] = None,
    ):
        """Execute the script, passing any required ``args``"""
        keys = keys or []
        args = args or []
        if client is None:
            client = self.registered_client
        args = tuple(keys) + tuple(args)
        # make sure the Redis server knows about the script
        from redis.client import Pipeline

        if isinstance(client, Pipeline):
            # Make sure the pipeline can register the script before executing.
            client.scripts.add(self)
        try:
            return client.evalsha(self.sha, len(keys), *args)
        except NoScriptError:
            # Maybe the client is pointed to a different server than the client
            # that created this instance?
            # Overwrite the sha just in case there was a discrepancy.
            self.sha = client.script_load(self.script)
            return client.evalsha(self.sha, len(keys), *args)


class AsyncScript:
    """
    An executable Lua script object returned by ``register_script``
    """

    def __init__(self, registered_client: "AsyncRedis", script: ScriptTextT):
        self.registered_client = registered_client
        self.script = script
        # Precalculate and store the SHA1 hex digest of the script.

        if isinstance(script, str):
            # We need the encoding from the client in order to generate an
            # accurate byte representation of the script
            encoder = registered_client.connection_pool.get_encoder()
            script = encoder.encode(script)
        self.sha = hashlib.sha1(script).hexdigest()

    async def __call__(
        self,
        keys: Union[Sequence[KeyT], None] = None,
        args: Union[Iterable[EncodableT], None] = None,
        client: Union["AsyncRedis", None] = None,
    ):
        """Execute the script, passing any required ``args``"""
        keys = keys or []
        args = args or []
        if client is None:
            client = self.registered_client
        args = tuple(keys) + tuple(args)
        # make sure the Redis server knows about the script
        from redis.asyncio.client import Pipeline

        if isinstance(client, Pipeline):
            # Make sure the pipeline can register the script before executing.
            client.scripts.add(self)
        try:
            return await client.evalsha(self.sha, len(keys), *args)
        except NoScriptError:
            # Maybe the client is pointed to a different server than the client
            # that created this instance?
            # Overwrite the sha just in case there was a discrepancy.
            self.sha = await client.script_load(self.script)
            return await client.evalsha(self.sha, len(keys), *args)


class PubSubCommands(CommandsProtocol):
    """
    Redis PubSub commands.
    see https://redis.io/topics/pubsub
    """

    def publish(self, channel: ChannelT, message: EncodableT, **kwargs) -> ResponseT:
        """
        Publish ``message`` on ``channel``.
        Returns the number of subscribers the message was delivered to.

        For more information check https://redis.io/commands/publish
        """
        return self.execute_command("PUBLISH", channel, message, **kwargs)

    def pubsub_channels(self, pattern: PatternT = "*", **kwargs) -> ResponseT:
        """
        Return a list of channels that have at least one subscriber

        For more information check https://redis.io/commands/pubsub-channels
        """
        return self.execute_command("PUBSUB CHANNELS", pattern, **kwargs)

    def pubsub_numpat(self, **kwargs) -> ResponseT:
        """
        Returns the number of subscriptions to patterns

        For more information check https://redis.io/commands/pubsub-numpat
        """
        return self.execute_command("PUBSUB NUMPAT", **kwargs)

    def pubsub_numsub(self, *args: ChannelT, **kwargs) -> ResponseT:
        """
        Return a list of (channel, number of subscribers) tuples
        for each channel given in ``*args``

        For more information check https://redis.io/commands/pubsub-numsub
        """
        return self.execute_command("PUBSUB NUMSUB", *args, **kwargs)


AsyncPubSubCommands = PubSubCommands


class ScriptCommands(CommandsProtocol):
    """
    Redis Lua script commands. see:
    https://redis.com/ebook/part-3-next-steps/chapter-11-scripting-redis-with-lua/
    """

    def _eval(
        self, command: str, script: str, numkeys: int, *keys_and_args: list
    ) -> str:
        return self.execute_command(command, script, numkeys, *keys_and_args)

    def eval(self, script: str, numkeys: int, *keys_and_args: list) -> str:
        """
        Execute the Lua ``script``, specifying the ``numkeys`` the script
        will touch and the key names and argument values in ``keys_and_args``.
        Returns the result of the script.

        In practice, use the object returned by ``register_script``. This
        function exists purely for Redis API completion.

        For more information check  https://redis.io/commands/eval
        """
        return self._eval("EVAL", script, numkeys, *keys_and_args)

    def eval_ro(self, script: str, numkeys: int, *keys_and_args: list) -> str:
        """
        The read-only variant of the EVAL command

        Execute the read-only Lue ``script`` specifying the ``numkeys`` the script
        will touch and the key names and argument values in ``keys_and_args``.
        Returns the result of the script.

        For more information check  https://redis.io/commands/eval_ro
        """
        return self._eval("EVAL_RO", script, numkeys, *keys_and_args)

    def _evalsha(
        self, command: str, sha: str, numkeys: int, *keys_and_args: list
    ) -> str:
        return self.execute_command(command, sha, numkeys, *keys_and_args)

    def evalsha(self, sha: str, numkeys: int, *keys_and_args: list) -> str:
        """
        Use the ``sha`` to execute a Lua script already registered via EVAL
        or SCRIPT LOAD. Specify the ``numkeys`` the script will touch and the
        key names and argument values in ``keys_and_args``. Returns the result
        of the script.

        In practice, use the object returned by ``register_script``. This
        function exists purely for Redis API completion.

        For more information check  https://redis.io/commands/evalsha
        """
        return self._evalsha("EVALSHA", sha, numkeys, *keys_and_args)

    def evalsha_ro(self, sha: str, numkeys: int, *keys_and_args: list) -> str:
        """
        The read-only variant of the EVALSHA command

        Use the ``sha`` to execute a read-only Lua script already registered via EVAL
        or SCRIPT LOAD. Specify the ``numkeys`` the script will touch and the
        key names and argument values in ``keys_and_args``. Returns the result
        of the script.

        For more information check  https://redis.io/commands/evalsha_ro
        """
        return self._evalsha("EVALSHA_RO", sha, numkeys, *keys_and_args)

    def script_exists(self, *args: str):
        """
        Check if a script exists in the script cache by specifying the SHAs of
        each script as ``args``. Returns a list of boolean values indicating if
        if each already script exists in the cache.

        For more information check  https://redis.io/commands/script-exists
        """
        return self.execute_command("SCRIPT EXISTS", *args)

    def script_debug(self, *args) -> None:
        raise NotImplementedError(
            "SCRIPT DEBUG is intentionally not implemented in the client."
        )

    def script_flush(
        self, sync_type: Union[Literal["SYNC"], Literal["ASYNC"]] = None
    ) -> ResponseT:
        """Flush all scripts from the script cache.
        ``sync_type`` is by default SYNC (synchronous) but it can also be
                      ASYNC.
        For more information check  https://redis.io/commands/script-flush
        """

        # Redis pre 6 had no sync_type.
        if sync_type not in ["SYNC", "ASYNC", None]:
            raise DataError(
                "SCRIPT FLUSH defaults to SYNC in redis > 6.2, or "
                "accepts SYNC/ASYNC. For older versions, "
                "of redis leave as None."
            )
        if sync_type is None:
            pieces = []
        else:
            pieces = [sync_type]
        return self.execute_command("SCRIPT FLUSH", *pieces)

    def script_kill(self) -> ResponseT:
        """
        Kill the currently executing Lua script

        For more information check https://redis.io/commands/script-kill
        """
        return self.execute_command("SCRIPT KILL")

    def script_load(self, script: ScriptTextT) -> ResponseT:
        """
        Load a Lua ``script`` into the script cache. Returns the SHA.

        For more information check https://redis.io/commands/script-load
        """
        return self.execute_command("SCRIPT LOAD", script)

    def register_script(self: "Redis", script: ScriptTextT) -> Script:
        """
        Register a Lua ``script`` specifying the ``keys`` it will touch.
        Returns a Script object that is callable and hides the complexity of
        deal with scripts, keys, and shas. This is the preferred way to work
        with Lua scripts.
        """
        return Script(self, script)


class AsyncScriptCommands(ScriptCommands):
    async def script_debug(self, *args) -> None:
        return super().script_debug()

    def register_script(self: "AsyncRedis", script: ScriptTextT) -> AsyncScript:
        """
        Register a Lua ``script`` specifying the ``keys`` it will touch.
        Returns a Script object that is callable and hides the complexity of
        deal with scripts, keys, and shas. This is the preferred way to work
        with Lua scripts.
        """
        return AsyncScript(self, script)


class GeoCommands(CommandsProtocol):
    """
    Redis Geospatial commands.
    see: https://redis.com/redis-best-practices/indexing-patterns/geospatial/
    """

    def geoadd(
        self,
        name: KeyT,
        values: Sequence[EncodableT],
        nx: bool = False,
        xx: bool = False,
        ch: bool = False,
    ) -> ResponseT:
        """
        Add the specified geospatial items to the specified key identified
        by the ``name`` argument. The Geospatial items are given as ordered
        members of the ``values`` argument, each item or place is formed by
        the triad longitude, latitude and name.

        Note: You can use ZREM to remove elements.

        ``nx`` forces ZADD to only create new elements and not to update
        scores for elements that already exist.

        ``xx`` forces ZADD to only update scores of elements that already
        exist. New elements will not be added.

        ``ch`` modifies the return value to be the numbers of elements changed.
        Changed elements include new elements that were added and elements
        whose scores changed.

        For more information check https://redis.io/commands/geoadd
        """
        if nx and xx:
            raise DataError("GEOADD allows either 'nx' or 'xx', not both")
        if len(values) % 3 != 0:
            raise DataError("GEOADD requires places with lon, lat and name" " values")
        pieces = [name]
        if nx:
            pieces.append("NX")
        if xx:
            pieces.append("XX")
        if ch:
            pieces.append("CH")
        pieces.extend(values)
        return self.execute_command("GEOADD", *pieces)

    def geodist(
        self,
        name: KeyT,
        place1: FieldT,
        place2: FieldT,
        unit: Union[str, None] = None,
    ) -> ResponseT:
        """
        Return the distance between ``place1`` and ``place2`` members of the
        ``name`` key.
        The units must be one of the following : m, km mi, ft. By default
        meters are used.

        For more information check https://redis.io/commands/geodist
        """
        pieces: list[EncodableT] = [name, place1, place2]
        if unit and unit not in ("m", "km", "mi", "ft"):
            raise DataError("GEODIST invalid unit")
        elif unit:
            pieces.append(unit)
        return self.execute_command("GEODIST", *pieces)

    def geohash(self, name: KeyT, *values: FieldT) -> ResponseT:
        """
        Return the geo hash string for each item of ``values`` members of
        the specified key identified by the ``name`` argument.

        For more information check https://redis.io/commands/geohash
        """
        return self.execute_command("GEOHASH", name, *values)

    def geopos(self, name: KeyT, *values: FieldT) -> ResponseT:
        """
        Return the positions of each item of ``values`` as members of
        the specified key identified by the ``name`` argument. Each position
        is represented by the pairs lon and lat.

        For more information check https://redis.io/commands/geopos
        """
        return self.execute_command("GEOPOS", name, *values)

    def georadius(
        self,
        name: KeyT,
        longitude: float,
        latitude: float,
        radius: float,
        unit: Union[str, None] = None,
        withdist: bool = False,
        withcoord: bool = False,
        withhash: bool = False,
        count: Union[int, None] = None,
        sort: Union[str, None] = None,
        store: Union[KeyT, None] = None,
        store_dist: Union[KeyT, None] = None,
        any: bool = False,
    ) -> ResponseT:
        """
        Return the members of the specified key identified by the
        ``name`` argument which are within the borders of the area specified
        with the ``latitude`` and ``longitude`` location and the maximum
        distance from the center specified by the ``radius`` value.

        The units must be one of the following : m, km mi, ft. By default

        ``withdist`` indicates to return the distances of each place.

        ``withcoord`` indicates to return the latitude and longitude of
        each place.

        ``withhash`` indicates to return the geohash string of each place.

        ``count`` indicates to return the number of elements up to N.

        ``sort`` indicates to return the places in a sorted way, ASC for
        nearest to fairest and DESC for fairest to nearest.

        ``store`` indicates to save the places names in a sorted set named
        with a specific key, each element of the destination sorted set is
        populated with the score got from the original geo sorted set.

        ``store_dist`` indicates to save the places names in a sorted set
        named with a specific key, instead of ``store`` the sorted set
        destination score is set with the distance.

        For more information check https://redis.io/commands/georadius
        """
        return self._georadiusgeneric(
            "GEORADIUS",
            name,
            longitude,
            latitude,
            radius,
            unit=unit,
            withdist=withdist,
            withcoord=withcoord,
            withhash=withhash,
            count=count,
            sort=sort,
            store=store,
            store_dist=store_dist,
            any=any,
        )

    def georadiusbymember(
        self,
        name: KeyT,
        member: FieldT,
        radius: float,
        unit: Union[str, None] = None,
        withdist: bool = False,
        withcoord: bool = False,
        withhash: bool = False,
        count: Union[int, None] = None,
        sort: Union[str, None] = None,
        store: Union[KeyT, None] = None,
        store_dist: Union[KeyT, None] = None,
        any: bool = False,
    ) -> ResponseT:
        """
        This command is exactly like ``georadius`` with the sole difference
        that instead of taking, as the center of the area to query, a longitude
        and latitude value, it takes the name of a member already existing
        inside the geospatial index represented by the sorted set.

        For more information check https://redis.io/commands/georadiusbymember
        """
        return self._georadiusgeneric(
            "GEORADIUSBYMEMBER",
            name,
            member,
            radius,
            unit=unit,
            withdist=withdist,
            withcoord=withcoord,
            withhash=withhash,
            count=count,
            sort=sort,
            store=store,
            store_dist=store_dist,
            any=any,
        )

    def _georadiusgeneric(
        self,
        command: str,
        *args: EncodableT,
        **kwargs: Union[EncodableT, None],
    ) -> ResponseT:
        pieces = list(args)
        if kwargs["unit"] and kwargs["unit"] not in ("m", "km", "mi", "ft"):
            raise DataError("GEORADIUS invalid unit")
        elif kwargs["unit"]:
            pieces.append(kwargs["unit"])
        else:
            pieces.append(
                "m",
            )

        if kwargs["any"] and kwargs["count"] is None:
            raise DataError("``any`` can't be provided without ``count``")

        for arg_name, byte_repr in (
            ("withdist", "WITHDIST"),
            ("withcoord", "WITHCOORD"),
            ("withhash", "WITHHASH"),
        ):
            if kwargs[arg_name]:
                pieces.append(byte_repr)

        if kwargs["count"] is not None:
            pieces.extend(["COUNT", kwargs["count"]])
            if kwargs["any"]:
                pieces.append("ANY")

        if kwargs["sort"]:
            if kwargs["sort"] == "ASC":
                pieces.append("ASC")
            elif kwargs["sort"] == "DESC":
                pieces.append("DESC")
            else:
                raise DataError("GEORADIUS invalid sort")

        if kwargs["store"] and kwargs["store_dist"]:
            raise DataError("GEORADIUS store and store_dist cant be set" " together")

        if kwargs["store"]:
            pieces.extend([b"STORE", kwargs["store"]])

        if kwargs["store_dist"]:
            pieces.extend([b"STOREDIST", kwargs["store_dist"]])

        return self.execute_command(command, *pieces, **kwargs)

    def geosearch(
        self,
        name: KeyT,
        member: Union[FieldT, None] = None,
        longitude: Union[float, None] = None,
        latitude: Union[float, None] = None,
        unit: str = "m",
        radius: Union[float, None] = None,
        width: Union[float, None] = None,
        height: Union[float, None] = None,
        sort: Union[str, None] = None,
        count: Union[int, None] = None,
        any: bool = False,
        withcoord: bool = False,
        withdist: bool = False,
        withhash: bool = False,
    ) -> ResponseT:
        """
        Return the members of specified key identified by the
        ``name`` argument, which are within the borders of the
        area specified by a given shape. This command extends the
        GEORADIUS command, so in addition to searching within circular
        areas, it supports searching within rectangular areas.
        This command should be used in place of the deprecated
        GEORADIUS and GEORADIUSBYMEMBER commands.
        ``member`` Use the position of the given existing
         member in the sorted set. Can't be given with ``longitude``
         and ``latitude``.
        ``longitude`` and ``latitude`` Use the position given by
        this coordinates. Can't be given with ``member``
        ``radius`` Similar to GEORADIUS, search inside circular
        area according the given radius. Can't be given with
        ``height`` and ``width``.
        ``height`` and ``width`` Search inside an axis-aligned
        rectangle, determined by the given height and width.
        Can't be given with ``radius``
        ``unit`` must be one of the following : m, km, mi, ft.
        `m` for meters (the default value), `km` for kilometers,
        `mi` for miles and `ft` for feet.
        ``sort`` indicates to return the places in a sorted way,
        ASC for nearest to farest and DESC for farest to nearest.
        ``count`` limit the results to the first count matching items.
        ``any`` is set to True, the command will return as soon as
        enough matches are found. Can't be provided without ``count``
        ``withdist`` indicates to return the distances of each place.
        ``withcoord`` indicates to return the latitude and longitude of
        each place.
        ``withhash`` indicates to return the geohash string of each place.

        For more information check https://redis.io/commands/geosearch
        """

        return self._geosearchgeneric(
            "GEOSEARCH",
            name,
            member=member,
            longitude=longitude,
            latitude=latitude,
            unit=unit,
            radius=radius,
            width=width,
            height=height,
            sort=sort,
            count=count,
            any=any,
            withcoord=withcoord,
            withdist=withdist,
            withhash=withhash,
            store=None,
            store_dist=None,
        )

    def geosearchstore(
        self,
        dest: KeyT,
        name: KeyT,
        member: Union[FieldT, None] = None,
        longitude: Union[float, None] = None,
        latitude: Union[float, None] = None,
        unit: str = "m",
        radius: Union[float, None] = None,
        width: Union[float, None] = None,
        height: Union[float, None] = None,
        sort: Union[str, None] = None,
        count: Union[int, None] = None,
        any: bool = False,
        storedist: bool = False,
    ) -> ResponseT:
        """
        This command is like GEOSEARCH, but stores the result in
        ``dest``. By default, it stores the results in the destination
        sorted set with their geospatial information.
        if ``store_dist`` set to True, the command will stores the
        items in a sorted set populated with their distance from the
        center of the circle or box, as a floating-point number.

        For more information check https://redis.io/commands/geosearchstore
        """
        return self._geosearchgeneric(
            "GEOSEARCHSTORE",
            dest,
            name,
            member=member,
            longitude=longitude,
            latitude=latitude,
            unit=unit,
            radius=radius,
            width=width,
            height=height,
            sort=sort,
            count=count,
            any=any,
            withcoord=None,
            withdist=None,
            withhash=None,
            store=None,
            store_dist=storedist,
        )

    def _geosearchgeneric(
        self,
        command: str,
        *args: EncodableT,
        **kwargs: Union[EncodableT, None],
    ) -> ResponseT:
        pieces = list(args)

        # FROMMEMBER or FROMLONLAT
        if kwargs["member"] is None:
            if kwargs["longitude"] is None or kwargs["latitude"] is None:
                raise DataError(
                    "GEOSEARCH must have member or" " longitude and latitude"
                )
        if kwargs["member"]:
            if kwargs["longitude"] or kwargs["latitude"]:
                raise DataError(
                    "GEOSEARCH member and longitude or latitude" " cant be set together"
                )
            pieces.extend([b"FROMMEMBER", kwargs["member"]])
        if kwargs["longitude"] and kwargs["latitude"]:
            pieces.extend([b"FROMLONLAT", kwargs["longitude"], kwargs["latitude"]])

        # BYRADIUS or BYBOX
        if kwargs["radius"] is None:
            if kwargs["width"] is None or kwargs["height"] is None:
                raise DataError("GEOSEARCH must have radius or" " width and height")
        if kwargs["unit"] is None:
            raise DataError("GEOSEARCH must have unit")
        if kwargs["unit"].lower() not in ("m", "km", "mi", "ft"):
            raise DataError("GEOSEARCH invalid unit")
        if kwargs["radius"]:
            if kwargs["width"] or kwargs["height"]:
                raise DataError(
                    "GEOSEARCH radius and width or height" " cant be set together"
                )
            pieces.extend([b"BYRADIUS", kwargs["radius"], kwargs["unit"]])
        if kwargs["width"] and kwargs["height"]:
            pieces.extend([b"BYBOX", kwargs["width"], kwargs["height"], kwargs["unit"]])

        # sort
        if kwargs["sort"]:
            if kwargs["sort"].upper() == "ASC":
                pieces.append(b"ASC")
            elif kwargs["sort"].upper() == "DESC":
                pieces.append(b"DESC")
            else:
                raise DataError("GEOSEARCH invalid sort")

        # count any
        if kwargs["count"]:
            pieces.extend([b"COUNT", kwargs["count"]])
            if kwargs["any"]:
                pieces.append(b"ANY")
        elif kwargs["any"]:
            raise DataError("GEOSEARCH ``any`` can't be provided " "without count")

        # other properties
        for arg_name, byte_repr in (
            ("withdist", b"WITHDIST"),
            ("withcoord", b"WITHCOORD"),
            ("withhash", b"WITHHASH"),
            ("store_dist", b"STOREDIST"),
        ):
            if kwargs[arg_name]:
                pieces.append(byte_repr)

        return self.execute_command(command, *pieces, **kwargs)


AsyncGeoCommands = GeoCommands


class ModuleCommands(CommandsProtocol):
    """
    Redis Module commands.
    see: https://redis.io/topics/modules-intro
    """

    def module_load(self, path, *args) -> ResponseT:
        """
        Loads the module from ``path``.
        Passes all ``*args`` to the module, during loading.
        Raises ``ModuleError`` if a module is not found at ``path``.

        For more information check https://redis.io/commands/module-load
        """
        return self.execute_command("MODULE LOAD", path, *args)

    def module_unload(self, name) -> ResponseT:
        """
        Unloads the module ``name``.
        Raises ``ModuleError`` if ``name`` is not in loaded modules.

        For more information check https://redis.io/commands/module-unload
        """
        return self.execute_command("MODULE UNLOAD", name)

    def module_list(self) -> ResponseT:
        """
        Returns a list of dictionaries containing the name and version of
        all loaded modules.

        For more information check https://redis.io/commands/module-list
        """
        return self.execute_command("MODULE LIST")

    def command_info(self) -> None:
        raise NotImplementedError(
            "COMMAND INFO is intentionally not implemented in the client."
        )

    def command_count(self) -> ResponseT:
        return self.execute_command("COMMAND COUNT")

    def command_getkeys(self, *args) -> ResponseT:
        return self.execute_command("COMMAND GETKEYS", *args)

    def command(self) -> ResponseT:
        return self.execute_command("COMMAND")


class AsyncModuleCommands(ModuleCommands):
    async def command_info(self) -> None:
        return super().command_info()


class ClusterCommands(CommandsProtocol):
    """
    Class for Redis Cluster commands
    """

    def cluster(self, cluster_arg, *args, **kwargs) -> ResponseT:
        return self.execute_command(f"CLUSTER {cluster_arg.upper()}", *args, **kwargs)

    def readwrite(self, **kwargs) -> ResponseT:
        """
        Disables read queries for a connection to a Redis Cluster slave node.

        For more information check https://redis.io/commands/readwrite
        """
        return self.execute_command("READWRITE", **kwargs)

    def readonly(self, **kwargs) -> ResponseT:
        """
        Enables read queries for a connection to a Redis Cluster replica node.

        For more information check https://redis.io/commands/readonly
        """
        return self.execute_command("READONLY", **kwargs)


AsyncClusterCommands = ClusterCommands


class DataAccessCommands(
    BasicKeyCommands,
    HyperlogCommands,
    HashCommands,
    GeoCommands,
    ListCommands,
    ScanCommands,
    SetCommands,
    StreamCommands,
    SortedSetCommands,
):
    """
    A class containing all of the implemented data access redis commands.
    This class is to be used as a mixin for synchronous Redis clients.
    """


class AsyncDataAccessCommands(
    AsyncBasicKeyCommands,
    AsyncHyperlogCommands,
    AsyncHashCommands,
    AsyncGeoCommands,
    AsyncListCommands,
    AsyncScanCommands,
    AsyncSetCommands,
    AsyncStreamCommands,
    AsyncSortedSetCommands,
):
    """
    A class containing all of the implemented data access redis commands.
    This class is to be used as a mixin for asynchronous Redis clients.
    """


class CoreCommands(
    ACLCommands,
    ClusterCommands,
    DataAccessCommands,
    ManagementCommands,
    ModuleCommands,
    PubSubCommands,
    ScriptCommands,
):
    """
    A class containing all of the implemented redis commands. This class is
    to be used as a mixin for synchronous Redis clients.
    """


class AsyncCoreCommands(
    AsyncACLCommands,
    AsyncClusterCommands,
    AsyncDataAccessCommands,
    AsyncManagementCommands,
    AsyncModuleCommands,
    AsyncPubSubCommands,
    AsyncScriptCommands,
):
    """
    A class containing all of the implemented redis commands. This class is
    to be used as a mixin for asynchronous Redis clients.
    """<|MERGE_RESOLUTION|>--- conflicted
+++ resolved
@@ -71,19 +71,15 @@
         pieces: list[EncodableT] = [category] if category else []
         return self.execute_command("ACL CAT", *pieces, **kwargs)
 
-<<<<<<< HEAD
+    def acl_dryrun(self, username, *args, **kwargs):
+        """
+        Simulate the execution of a given command by a given ``username``.
+
+        For more information check https://redis.io/commands/acl-dryrun
+        """
+        return self.execute_command("ACL DRYRUN", username, *args, **kwargs)
+
     def acl_deluser(self, *username: str, **kwargs) -> ResponseT:
-=======
-    def acl_dryrun(self, username, *args, **kwargs):
-        """
-        Simulate the execution of a given command by a given ``username``.
-
-        For more information check https://redis.io/commands/acl-dryrun
-        """
-        return self.execute_command("ACL DRYRUN", username, *args, **kwargs)
-
-    def acl_deluser(self, *username, **kwargs):
->>>>>>> e3c989d9
         """
         Delete the ACL for the specified ``username``s
 
