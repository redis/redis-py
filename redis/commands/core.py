--- conflicted
+++ resolved
@@ -3545,7 +3545,6 @@
         return self.execute_command('PUBSUB NUMSUB', *args)
 
 
-<<<<<<< HEAD
     def sync(self):
         """
         Initiates a replication stream from the master.
@@ -3569,13 +3568,11 @@
         options[NEVER_DECODE] = []
         return self.execute_command('PSYNC', replicationid, offset, **options)
 
-=======
 class ScriptCommands:
     """
     Redis Lua script commands. see:
     https://redis.com/ebook/part-3-next-steps/chapter-11-scripting-redis-with-lua/
     """
->>>>>>> 4db85ef5
     def eval(self, script, numkeys, *keys_and_args):
         """
         Execute the Lua ``script``, specifying the ``numkeys`` the script
