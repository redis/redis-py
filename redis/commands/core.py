--- conflicted
+++ resolved
@@ -627,7 +627,6 @@
             args.append(b"ASYNC")
         return self.execute_command("FLUSHDB", *args, **kwargs)
 
-<<<<<<< HEAD
     def sync(self):
         """
         Initiates a replication stream from the master.
@@ -651,10 +650,7 @@
         options[NEVER_DECODE] = []
         return self.execute_command('PSYNC', replicationid, offset, **options)
 
-    def swapdb(self, first, second):
-=======
     def swapdb(self, first, second, **kwargs):
->>>>>>> d4a9825a
         """
         Swap two databases
 
