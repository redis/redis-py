import datetime
import hashlib
import warnings
from typing import (
    TYPE_CHECKING,
    Any,
    AsyncIterator,
    Callable,
    Dict,
    Iterable,
    Iterator,
    List,
    Literal,
    Mapping,
    Optional,
    Sequence,
    Tuple,
    Union,
)

from redis.exceptions import ConnectionError, DataError, NoScriptError, RedisError
from redis.typing import (
    OKT,
    AbsExpiryT,
    AnyKeyT,
    ArrayResponseT,
    BitfieldOffsetT,
    BulkStringResponseT,
    ChannelT,
    CommandsProtocol,
    ConsumerT,
    EncodableT,
    ExpiryT,
    FieldT,
    GroupT,
    IntegerResponseT,
    KeysT,
    KeyT,
    PatternT,
    ResponseT,
    ScriptTextT,
    StreamIdT,
    TimeoutSecT,
    ZScoreBoundT,
)

from .helpers import list_or_args

if TYPE_CHECKING:
    from redis.asyncio.client import Redis as AsyncRedis
    from redis.client import Redis


class ACLCommands(CommandsProtocol):
    """
    Redis Access Control List (ACL) commands.
    see: https://redis.io/topics/acl
    """

    def acl_cat(
        self, category: Union[str, None] = None, **kwargs
    ) -> ResponseT[ArrayResponseT]:
        """
        Returns a list of categories or commands within a category.

        If ``category`` is not supplied, returns a list of all categories.
        If ``category`` is supplied, returns a list of all commands within
        that category.

        For more information see https://redis.io/commands/acl-cat
        """
        pieces: List[EncodableT] = [category] if category else []
        return self.execute_command("ACL CAT", *pieces, **kwargs)

    def acl_dryrun(
        self, username, *args, **kwargs
    ) -> ResponseT[Union[BulkStringResponseT, OKT]]:
        """
        Simulate the execution of a given command by a given ``username``.

        For more information see https://redis.io/commands/acl-dryrun
        """
        return self.execute_command("ACL DRYRUN", username, *args, **kwargs)

    def acl_deluser(self, *username: str, **kwargs) -> ResponseT[IntegerResponseT]:
        """
        Delete the ACL for the specified ``username``\\s

        For more information see https://redis.io/commands/acl-deluser
        """
        return self.execute_command("ACL DELUSER", *username, **kwargs)

    def acl_genpass(
        self, bits: Union[int, None] = None, **kwargs
    ) -> ResponseT[BulkStringResponseT]:
        """Generate a random password value.
        If ``bits`` is supplied then use this number of bits, rounded to
        the next multiple of 4.
        See: https://redis.io/commands/acl-genpass
        """
        pieces = []
        if bits is not None:
            try:
                b = int(bits)
                if b < 0 or b > 4096:
                    raise ValueError
                pieces.append(b)
            except ValueError:
                raise DataError(
                    "genpass optionally accepts a bits argument, between 0 and 4096."
                )
        return self.execute_command("ACL GENPASS", *pieces, **kwargs)

    def acl_getuser(
        self, username: str, **kwargs
    ) -> ResponseT[Union[ArrayResponseT, None]]:
        """
        Get the ACL details for the specified ``username``.

        If ``username`` does not exist, return None

        For more information see https://redis.io/commands/acl-getuser
        """
        return self.execute_command("ACL GETUSER", username, **kwargs)

    def acl_help(self, **kwargs) -> ResponseT[ArrayResponseT]:
        """The ACL HELP command returns helpful text describing
        the different subcommands.

        For more information see https://redis.io/commands/acl-help
        """
        return self.execute_command("ACL HELP", **kwargs)

    def acl_list(self, **kwargs) -> ResponseT[ArrayResponseT]:
        """
        Return a list of all ACLs on the server

        For more information see https://redis.io/commands/acl-list
        """
        return self.execute_command("ACL LIST", **kwargs)

    def acl_log(
        self, count: Union[int, None] = None, **kwargs
    ) -> ResponseT[Union[ArrayResponseT, OKT]]:
        """
        Get ACL logs as a list.
        :param int count: Get logs[0:count].
        :rtype: List.

        For more information see https://redis.io/commands/acl-log
        """
        args = []
        if count is not None:
            if not isinstance(count, int):
                raise DataError("ACL LOG count must be an integer")
            args.append(count)
        return self.execute_command("ACL LOG", *args, **kwargs)

    def acl_log_reset(self, **kwargs) -> ResponseT[Union[ArrayResponseT, OKT]]:
        """
        Reset ACL logs.
        :rtype: Boolean.

        For more information see https://redis.io/commands/acl-log
        """
        args = [b"RESET"]
        return self.execute_command("ACL LOG", *args, **kwargs)

    def acl_load(self, **kwargs) -> ResponseT[OKT]:
        """
        Load ACL rules from the configured ``aclfile``.

        Note that the server must be configured with the ``aclfile``
        directive to be able to load ACL rules from an aclfile.

        For more information see https://redis.io/commands/acl-load
        """
        return self.execute_command("ACL LOAD", **kwargs)

    def acl_save(self, **kwargs) -> ResponseT[OKT]:
        """
        Save ACL rules to the configured ``aclfile``.

        Note that the server must be configured with the ``aclfile``
        directive to be able to save ACL rules to an aclfile.

        For more information see https://redis.io/commands/acl-save
        """
        return self.execute_command("ACL SAVE", **kwargs)

    def acl_setuser(
        self,
        username: str,
        enabled: bool = False,
        nopass: bool = False,
        passwords: Union[str, Iterable[str], None] = None,
        hashed_passwords: Union[str, Iterable[str], None] = None,
        categories: Optional[Iterable[str]] = None,
        commands: Optional[Iterable[str]] = None,
        keys: Optional[Iterable[KeyT]] = None,
        channels: Optional[Iterable[ChannelT]] = None,
        selectors: Optional[Iterable[Tuple[str, KeyT]]] = None,
        reset: bool = False,
        reset_keys: bool = False,
        reset_channels: bool = False,
        reset_passwords: bool = False,
        **kwargs,
    ) -> ResponseT[OKT]:
        """
        Create or update an ACL user.

        Create or update the ACL for `username`. If the user already exists,
        the existing ACL is completely overwritten and replaced with the
        specified values.

        For more information, see https://redis.io/commands/acl-setuser

        Args:
            username: The name of the user whose ACL is to be created or updated.
            enabled: Indicates whether the user should be allowed to authenticate.
                     Defaults to `False`.
            nopass: Indicates whether the user can authenticate without a password.
                    This cannot be `True` if `passwords` are also specified.
            passwords: A list of plain text passwords to add to or remove from the user.
                       Each password must be prefixed with a '+' to add or a '-' to
                       remove. For convenience, a single prefixed string can be used
                       when adding or removing a single password.
            hashed_passwords: A list of SHA-256 hashed passwords to add to or remove
                              from the user. Each hashed password must be prefixed with
                              a '+' to add or a '-' to remove. For convenience, a single
                              prefixed string can be used when adding or removing a
                              single password.
            categories: A list of strings representing category permissions. Each string
                        must be prefixed with either a '+' to add the category
                        permission or a '-' to remove the category permission.
            commands: A list of strings representing command permissions. Each string
                      must be prefixed with either a '+' to add the command permission
                      or a '-' to remove the command permission.
            keys: A list of key patterns to grant the user access to. Key patterns allow
                  ``'*'`` to support wildcard matching. For example, ``'*'`` grants
                  access to all keys while ``'cache:*'`` grants access to all keys that
                  are prefixed with ``cache:``.
                  `keys` should not be prefixed with a ``'~'``.
            reset: Indicates whether the user should be fully reset prior to applying
                   the new ACL. Setting this to `True` will remove all existing
                   passwords, flags, and privileges from the user and then apply the
                   specified rules. If `False`, the user's existing passwords, flags,
                   and privileges will be kept and any new specified rules will be
                   applied on top.
            reset_keys: Indicates whether the user's key permissions should be reset
                        prior to applying any new key permissions specified in `keys`.
                        If `False`, the user's existing key permissions will be kept and
                        any new specified key permissions will be applied on top.
            reset_channels: Indicates whether the user's channel permissions should be
                            reset prior to applying any new channel permissions
                            specified in `channels`. If `False`, the user's existing
                            channel permissions will be kept and any new specified
                            channel permissions will be applied on top.
            reset_passwords: Indicates whether to remove all existing passwords and the
                             `nopass` flag from the user prior to applying any new
                             passwords specified in `passwords` or `hashed_passwords`.
                             If `False`, the user's existing passwords and `nopass`
                             status will be kept and any new specified passwords or
                             hashed passwords will be applied on top.
        """
        encoder = self.get_encoder()
        pieces: List[EncodableT] = [username]
        if reset:
            pieces.append(b"reset")
        if reset_keys:
            pieces.append(b"resetkeys")
        if reset_channels:
            pieces.append(b"resetchannels")
        if reset_passwords:
            pieces.append(b"resetpass")
        if enabled:
            pieces.append(b"on")
        else:
            pieces.append(b"off")
        if (passwords or hashed_passwords) and nopass:
            raise DataError(
                "Cannot set 'nopass' and supply 'passwords' or 'hashed_passwords'"
            )
        if passwords:
            # as most users will have only one password, allow remove_passwords
            # to be specified as a simple string or a list
            passwords = list_or_args(passwords, [])
            for i, password in enumerate(passwords):
                password = encoder.encode(password)
                if password.startswith(b"+"):
                    pieces.append(b">%s" % password[1:])
                elif password.startswith(b"-"):
                    pieces.append(b"<%s" % password[1:])
                else:
                    raise DataError(
                        f"Password {i} must be prefixed with a "
                        f'"+" to add or a "-" to remove'
                    )
        if hashed_passwords:
            # as most users will have only one password, allow remove_passwords
            # to be specified as a simple string or a list
            hashed_passwords = list_or_args(hashed_passwords, [])
            for i, hashed_password in enumerate(hashed_passwords):
                hashed_password = encoder.encode(hashed_password)
                if hashed_password.startswith(b"+"):
                    pieces.append(b"#%s" % hashed_password[1:])
                elif hashed_password.startswith(b"-"):
                    pieces.append(b"!%s" % hashed_password[1:])
                else:
                    raise DataError(
                        f"Hashed password {i} must be prefixed with a "
                        f'"+" to add or a "-" to remove'
                    )
        if nopass:
            pieces.append(b"nopass")
        if categories:
            for category in categories:
                category = encoder.encode(category)
                # categories can be prefixed with one of (+@, +, -@, -)
                if category.startswith(b"+@"):
                    pieces.append(category)
                elif category.startswith(b"+"):
                    pieces.append(b"+@%s" % category[1:])
                elif category.startswith(b"-@"):
                    pieces.append(category)
                elif category.startswith(b"-"):
                    pieces.append(b"-@%s" % category[1:])
                else:
                    raise DataError(
                        f'Category "{encoder.decode(category, force=True)}" '
                        'must be prefixed with "+" or "-"'
                    )
        if commands:
            for cmd in commands:
                cmd = encoder.encode(cmd)
                if not cmd.startswith(b"+") and not cmd.startswith(b"-"):
                    raise DataError(
                        f'Command "{encoder.decode(cmd, force=True)}" '
                        'must be prefixed with "+" or "-"'
                    )
                pieces.append(cmd)
        if keys:
            for key in keys:
                key = encoder.encode(key)
                if not key.startswith(b"%") and not key.startswith(b"~"):
                    key = b"~%s" % key
                pieces.append(key)
        if channels:
            for channel in channels:
                channel = encoder.encode(channel)
                pieces.append(b"&%s" % channel)
        if selectors:
            for cmd, key in selectors:
                cmd = encoder.encode(cmd)
                if not cmd.startswith(b"+") and not cmd.startswith(b"-"):
                    raise DataError(
                        f'Command "{encoder.decode(cmd, force=True)}" '
                        'must be prefixed with "+" or "-"'
                    )
                key = encoder.encode(key)
                if not key.startswith(b"%") and not key.startswith(b"~"):
                    key = b"~%s" % key
                pieces.append(b"(%s %s)" % (cmd, key))
        return self.execute_command("ACL SETUSER", *pieces, **kwargs)

    def acl_users(self, **kwargs) -> ResponseT[ArrayResponseT]:
        """Returns a list of all registered users on the server.

        For more information see https://redis.io/commands/acl-users
        """
        return self.execute_command("ACL USERS", **kwargs)

    def acl_whoami(self, **kwargs) -> ResponseT[BulkStringResponseT]:
        """Get the username for the current connection

        For more information see https://redis.io/commands/acl-whoami
        """
        return self.execute_command("ACL WHOAMI", **kwargs)


AsyncACLCommands = ACLCommands


class ManagementCommands(CommandsProtocol):
    """
    Redis management commands
    """

    def auth(
        self, password: str, username: Optional[str] = None, **kwargs
    ) -> ResponseT[OKT]:
        """
        Authenticates the user. If you do not pass username, Redis will try to
        authenticate for the "default" user. If you do pass username, it will
        authenticate for the given user.
        For more information see https://redis.io/commands/auth
        """
        pieces = []
        if username is not None:
            pieces.append(username)
        pieces.append(password)
        return self.execute_command("AUTH", *pieces, **kwargs)

    def bgrewriteaof(self, **kwargs) -> ResponseT[str]:
        """Tell the Redis server to rewrite the AOF file from data in memory.

        For more information see https://redis.io/commands/bgrewriteaof
        """
        return self.execute_command("BGREWRITEAOF", **kwargs)

    def bgsave(self, schedule: bool = True, **kwargs) -> ResponseT[str]:
        """
        Tell the Redis server to save its data to disk.  Unlike save(),
        this method is asynchronous and returns immediately.

        For more information see https://redis.io/commands/bgsave
        """
        pieces = []
        if schedule:
            pieces.append("SCHEDULE")
        return self.execute_command("BGSAVE", *pieces, **kwargs)

    def role(self) -> ResponseT[ArrayResponseT]:
        """
        Provide information on the role of a Redis instance in
        the context of replication, by returning if the instance
        is currently a master, slave, or sentinel.

        For more information see https://redis.io/commands/role
        """
        return self.execute_command("ROLE")

    def client_kill(
        self, address: str, **kwargs
    ) -> ResponseT[Union[IntegerResponseT, OKT]]:
        """Disconnects the client at ``address`` (ip:port)

        For more information see https://redis.io/commands/client-kill
        """
        return self.execute_command("CLIENT KILL", address, **kwargs)

    def client_kill_filter(
        self,
        _id: Union[str, None] = None,
        _type: Union[str, None] = None,
        addr: Union[str, None] = None,
        skipme: Union[bool, None] = None,
        laddr: Union[bool, None] = None,
        user: Optional[str] = None,
        maxage: Union[int, None] = None,
        **kwargs,
    ) -> ResponseT[Union[IntegerResponseT, OKT]]:
        """
        Disconnects client(s) using a variety of filter options
        :param _id: Kills a client by its unique ID field
        :param _type: Kills a client by type where type is one of 'normal',
        'master', 'slave' or 'pubsub'
        :param addr: Kills a client by its 'address:port'
        :param skipme: If True, then the client calling the command
        will not get killed even if it is identified by one of the filter
        options. If skipme is not provided, the server defaults to skipme=True
        :param laddr: Kills a client by its 'local (bind) address:port'
        :param user: Kills a client for a specific user name
        :param maxage: Kills clients that are older than the specified age in seconds
        """
        args = []
        if _type is not None:
            client_types = ("normal", "master", "slave", "pubsub")
            if str(_type).lower() not in client_types:
                raise DataError(f"CLIENT KILL type must be one of {client_types!r}")
            args.extend((b"TYPE", _type))
        if skipme is not None:
            if not isinstance(skipme, bool):
                raise DataError("CLIENT KILL skipme must be a bool")
            if skipme:
                args.extend((b"SKIPME", b"YES"))
            else:
                args.extend((b"SKIPME", b"NO"))
        if _id is not None:
            args.extend((b"ID", _id))
        if addr is not None:
            args.extend((b"ADDR", addr))
        if laddr is not None:
            args.extend((b"LADDR", laddr))
        if user is not None:
            args.extend((b"USER", user))
        if maxage is not None:
            args.extend((b"MAXAGE", maxage))
        if not args:
            raise DataError(
                "CLIENT KILL <filter> <value> ... ... <filter> "
                "<value> must specify at least one filter"
            )
        return self.execute_command("CLIENT KILL", *args, **kwargs)

    def client_info(self, **kwargs) -> ResponseT[BulkStringResponseT]:
        """
        Returns information and statistics about the current
        client connection.

        For more information see https://redis.io/commands/client-info
        """
        return self.execute_command("CLIENT INFO", **kwargs)

    def client_list(
        self, _type: Union[str, None] = None, client_id: List[EncodableT] = [], **kwargs
    ) -> ResponseT[BulkStringResponseT]:
        """
        Returns a list of currently connected clients.
        If type of client specified, only that type will be returned.

        :param _type: optional. one of the client types (normal, master,
         replica, pubsub)
        :param client_id: optional. a list of client ids

        For more information see https://redis.io/commands/client-list
        """
        args = []
        if _type is not None:
            client_types = ("normal", "master", "replica", "pubsub")
            if str(_type).lower() not in client_types:
                raise DataError(f"CLIENT LIST _type must be one of {client_types!r}")
            args.append(b"TYPE")
            args.append(_type)
        if not isinstance(client_id, list):
            raise DataError("client_id must be a list")
        if client_id:
            args.append(b"ID")
            args.append(" ".join(client_id))
        return self.execute_command("CLIENT LIST", *args, **kwargs)

    def client_getname(self, **kwargs) -> ResponseT[Union[BulkStringResponseT, None]]:
        """
        Returns the current connection name

        For more information see https://redis.io/commands/client-getname
        """
        return self.execute_command("CLIENT GETNAME", **kwargs)

    def client_getredir(self, **kwargs) -> ResponseT[IntegerResponseT]:
        """
        Returns the ID (an integer) of the client to whom we are
        redirecting tracking notifications.

        see: https://redis.io/commands/client-getredir
        """
        return self.execute_command("CLIENT GETREDIR", **kwargs)

    def client_reply(
        self, reply: Union[Literal["ON"], Literal["OFF"], Literal["SKIP"]], **kwargs
    ) -> ResponseT[OKT]:
        """
        Enable and disable redis server replies.

        ``reply`` Must be ON OFF or SKIP,
        ON - The default most with server replies to commands
        OFF - Disable server responses to commands
        SKIP - Skip the response of the immediately following command.

        Note: When setting OFF or SKIP replies, you will need a client object
        with a timeout specified in seconds, and will need to catch the
        TimeoutError.
        The test_client_reply unit test illustrates this, and
        conftest.py has a client with a timeout.

        See https://redis.io/commands/client-reply
        """
        replies = ["ON", "OFF", "SKIP"]
        if reply not in replies:
            raise DataError(f"CLIENT REPLY must be one of {replies!r}")
        return self.execute_command("CLIENT REPLY", reply, **kwargs)

    def client_id(self, **kwargs) -> ResponseT[IntegerResponseT]:
        """
        Returns the current connection id

        For more information see https://redis.io/commands/client-id
        """
        return self.execute_command("CLIENT ID", **kwargs)

    def client_tracking_on(
        self,
        clientid: Union[int, None] = None,
        prefix: Sequence[KeyT] = [],
        bcast: bool = False,
        optin: bool = False,
        optout: bool = False,
        noloop: bool = False,
    ) -> ResponseT[OKT]:
        """
        Turn on the tracking mode.
        For more information about the options look at client_tracking func.

        See https://redis.io/commands/client-tracking
        """
        return self.client_tracking(
            True, clientid, prefix, bcast, optin, optout, noloop
        )

    def client_tracking_off(
        self,
        clientid: Union[int, None] = None,
        prefix: Sequence[KeyT] = [],
        bcast: bool = False,
        optin: bool = False,
        optout: bool = False,
        noloop: bool = False,
    ) -> ResponseT[OKT]:
        """
        Turn off the tracking mode.
        For more information about the options look at client_tracking func.

        See https://redis.io/commands/client-tracking
        """
        return self.client_tracking(
            False, clientid, prefix, bcast, optin, optout, noloop
        )

    def client_tracking(
        self,
        on: bool = True,
        clientid: Union[int, None] = None,
        prefix: Sequence[KeyT] = [],
        bcast: bool = False,
        optin: bool = False,
        optout: bool = False,
        noloop: bool = False,
        **kwargs,
    ) -> ResponseT[OKT]:
        """
        Enables the tracking feature of the Redis server, that is used
        for server assisted client side caching.

        ``on`` indicate for tracking on or tracking off. The dafualt is on.

        ``clientid`` send invalidation messages to the connection with
        the specified ID.

        ``bcast`` enable tracking in broadcasting mode. In this mode
        invalidation messages are reported for all the prefixes
        specified, regardless of the keys requested by the connection.

        ``optin``  when broadcasting is NOT active, normally don't track
        keys in read only commands, unless they are called immediately
        after a CLIENT CACHING yes command.

        ``optout`` when broadcasting is NOT active, normally track keys in
        read only commands, unless they are called immediately after a
        CLIENT CACHING no command.

        ``noloop`` don't send notifications about keys modified by this
        connection itself.

        ``prefix``  for broadcasting, register a given key prefix, so that
        notifications will be provided only for keys starting with this string.

        See https://redis.io/commands/client-tracking
        """
        if len(prefix) != 0 and bcast is False:
            raise DataError("Prefix can only be used with bcast")
        pieces = ["ON"] if on else ["OFF"]
        if clientid is not None:
            pieces.extend(["REDIRECT", clientid])
        for p in prefix:
            pieces.extend(["PREFIX", p])
        if bcast:
            pieces.append("BCAST")
        if optin:
            pieces.append("OPTIN")
        if optout:
            pieces.append("OPTOUT")
        if noloop:
            pieces.append("NOLOOP")
        return self.execute_command("CLIENT TRACKING", *pieces)

    def client_trackinginfo(self, **kwargs) -> ResponseT[ArrayResponseT]:
        """
        Returns the information about the current client connection's
        use of the server assisted client side cache.

        See https://redis.io/commands/client-trackinginfo
        """
        return self.execute_command("CLIENT TRACKINGINFO", **kwargs)

    def client_setname(self, name: str, **kwargs) -> ResponseT[OKT]:
        """
        Sets the current connection name

        For more information see https://redis.io/commands/client-setname

        .. note::
           This method sets client name only for **current** connection.

           If you want to set a common name for all connections managed
           by this client, use ``client_name`` constructor argument.
        """
        return self.execute_command("CLIENT SETNAME", name, **kwargs)

    def client_setinfo(self, attr: str, value: str, **kwargs) -> ResponseT[OKT]:
        """
        Sets the current connection library name or version
        For mor information see https://redis.io/commands/client-setinfo
        """
        return self.execute_command("CLIENT SETINFO", attr, value, **kwargs)

    def client_unblock(
        self, client_id: int, error: bool = False, **kwargs
    ) -> ResponseT[IntegerResponseT]:
        """
        Unblocks a connection by its client id.
        If ``error`` is True, unblocks the client with a special error message.
        If ``error`` is False (default), the client is unblocked using the
        regular timeout mechanism.

        For more information see https://redis.io/commands/client-unblock
        """
        args = ["CLIENT UNBLOCK", int(client_id)]
        if error:
            args.append(b"ERROR")
        return self.execute_command(*args, **kwargs)

    def client_pause(self, timeout: int, all: bool = True, **kwargs) -> ResponseT[OKT]:
        """
        Suspend all the Redis clients for the specified amount of time.


        For more information see https://redis.io/commands/client-pause

        :param timeout: milliseconds to pause clients
        :param all: If true (default) all client commands are blocked.
        otherwise, clients are only blocked if they attempt to execute
        a write command.
        For the WRITE mode, some commands have special behavior:
        EVAL/EVALSHA: Will block client for all scripts.
        PUBLISH: Will block client.
        PFCOUNT: Will block client.
        WAIT: Acknowledgments will be delayed, so this command will
        appear blocked.
        """
        args = ["CLIENT PAUSE", str(timeout)]
        if not isinstance(timeout, int):
            raise DataError("CLIENT PAUSE timeout must be an integer")
        if not all:
            args.append("WRITE")
        return self.execute_command(*args, **kwargs)

    def client_unpause(self, **kwargs) -> ResponseT[OKT]:
        """
        Unpause all redis clients

        For more information see https://redis.io/commands/client-unpause
        """
        return self.execute_command("CLIENT UNPAUSE", **kwargs)

    def client_no_evict(self, mode: str) -> ResponseT[OKT]:
        """
        Sets the client eviction mode for the current connection.

        For more information see https://redis.io/commands/client-no-evict
        """
        return self.execute_command("CLIENT NO-EVICT", mode)

    def client_no_touch(self, mode: str) -> ResponseT[OKT]:
        """
        # The command controls whether commands sent by the client will alter
        # the LRU/LFU of the keys they access.
        # When turned on, the current client will not change LFU/LRU stats,
        # unless it sends the TOUCH command.

        For more information see https://redis.io/commands/client-no-touch
        """
        return self.execute_command("CLIENT NO-TOUCH", mode)

    def command(self, **kwargs) -> ResponseT[ArrayResponseT]:
        """
        Returns dict reply of details about all Redis commands.

        For more information see https://redis.io/commands/command
        """
        return self.execute_command("COMMAND", **kwargs)

    def command_info(self, **kwargs) -> None:
        raise NotImplementedError(
            "COMMAND INFO is intentionally not implemented in the client."
        )

    def command_count(self, **kwargs) -> ResponseT[IntegerResponseT]:
        return self.execute_command("COMMAND COUNT", **kwargs)

    def command_list(
        self,
        module: Optional[str] = None,
        category: Optional[str] = None,
        pattern: Optional[str] = None,
    ) -> ResponseT[ArrayResponseT]:
        """
        Return an array of the server's command names.
        You can use one of the following filters:
        ``module``: get the commands that belong to the module
        ``category``: get the commands in the ACL category
        ``pattern``: get the commands that match the given pattern

        For more information see https://redis.io/commands/command-list/
        """
        pieces = []
        if module is not None:
            pieces.extend(["MODULE", module])
        if category is not None:
            pieces.extend(["ACLCAT", category])
        if pattern is not None:
            pieces.extend(["PATTERN", pattern])
        if pieces:
            pieces.insert(0, "FILTERBY")
        return self.execute_command("COMMAND LIST", *pieces)

    def command_getkeysandflags(self, *args: List[str]) -> ResponseT[ArrayResponseT]:
        """
        Returns array of keys from a full Redis command and their usage flags.

        For more information see https://redis.io/commands/command-getkeysandflags
        """
        return self.execute_command("COMMAND GETKEYSANDFLAGS", *args)

    def command_docs(self, *args) -> None:
        """
        This function throws a NotImplementedError since it is intentionally
        not supported.
        """
        raise NotImplementedError(
            "COMMAND DOCS is intentionally not implemented in the client."
        )

    def config_get(
        self, pattern: PatternT = "*", *args: List[PatternT], **kwargs
    ) -> ResponseT[ArrayResponseT]:
        """
        Return a dictionary of configuration based on the ``pattern``

        For more information see https://redis.io/commands/config-get
        """
        return self.execute_command("CONFIG GET", pattern, *args, **kwargs)

    def config_set(
        self,
        name: KeyT,
        value: EncodableT,
        *args: List[Union[KeyT, EncodableT]],
        **kwargs,
    ) -> ResponseT[OKT]:
        """Set config item ``name`` with ``value``

        For more information see https://redis.io/commands/config-set
        """
        return self.execute_command("CONFIG SET", name, value, *args, **kwargs)

    def config_resetstat(self, **kwargs) -> ResponseT[OKT]:
        """
        Reset runtime statistics

        For more information see https://redis.io/commands/config-resetstat
        """
        return self.execute_command("CONFIG RESETSTAT", **kwargs)

    def config_rewrite(self, **kwargs) -> ResponseT[OKT]:
        """
        Rewrite config file with the minimal change to reflect running config.

        For more information see https://redis.io/commands/config-rewrite
        """
        return self.execute_command("CONFIG REWRITE", **kwargs)

    def dbsize(self, **kwargs) -> ResponseT[IntegerResponseT]:
        """
        Returns the number of keys in the current database

        For more information see https://redis.io/commands/dbsize
        """
        return self.execute_command("DBSIZE", **kwargs)

    def debug_object(self, key: KeyT, **kwargs) -> ResponseT[Any]:
        """
        Returns version specific meta information about a given key

        For more information see https://redis.io/commands/debug-object
        """
        return self.execute_command("DEBUG OBJECT", key, **kwargs)

    def debug_segfault(self, **kwargs) -> None:
        raise NotImplementedError(
            """
            DEBUG SEGFAULT is intentionally not implemented in the client.

            For more information see https://redis.io/commands/debug-segfault
            """
        )

    def echo(self, value: EncodableT, **kwargs) -> ResponseT[BulkStringResponseT]:
        """
        Echo the string back from the server

        For more information see https://redis.io/commands/echo
        """
        return self.execute_command("ECHO", value, **kwargs)

    def flushall(self, asynchronous: bool = False, **kwargs) -> ResponseT[OKT]:
        """
        Delete all keys in all databases on the current host.

        ``asynchronous`` indicates whether the operation is
        executed asynchronously by the server.

        For more information see https://redis.io/commands/flushall
        """
        args = []
        if asynchronous:
            args.append(b"ASYNC")
        return self.execute_command("FLUSHALL", *args, **kwargs)

    def flushdb(self, asynchronous: bool = False, **kwargs) -> ResponseT[OKT]:
        """
        Delete all keys in the current database.

        ``asynchronous`` indicates whether the operation is
        executed asynchronously by the server.

        For more information see https://redis.io/commands/flushdb
        """
        args = []
        if asynchronous:
            args.append(b"ASYNC")
        return self.execute_command("FLUSHDB", *args, **kwargs)

    def sync(self) -> ResponseT[Any]:
        """
        Initiates a replication stream from the master.

        For more information see https://redis.io/commands/sync
        """
        from redis.client import NEVER_DECODE

        options = {}
        options[NEVER_DECODE] = []
        return self.execute_command("SYNC", **options)

    def psync(self, replicationid: str, offset: int) -> ResponseT[Any]:
        """
        Initiates a replication stream from the master.
        Newer version for `sync`.

        For more information see https://redis.io/commands/sync
        """
        from redis.client import NEVER_DECODE

        options = {}
        options[NEVER_DECODE] = []
        return self.execute_command("PSYNC", replicationid, offset, **options)

    def swapdb(self, first: int, second: int, **kwargs) -> ResponseT[OKT]:
        """
        Swap two databases

        For more information see https://redis.io/commands/swapdb
        """
        return self.execute_command("SWAPDB", first, second, **kwargs)

    def select(self, index: int, **kwargs) -> ResponseT[OKT]:
        """Select the Redis logical database at index.

        See: https://redis.io/commands/select
        """
        return self.execute_command("SELECT", index, **kwargs)

    def info(
        self, section: Union[str, None] = None, *args: List[str], **kwargs
    ) -> ResponseT[BulkStringResponseT]:
        """
        Returns a dictionary containing information about the Redis server

        The ``section`` option can be used to select a specific section
        of information

        The section option is not supported by older versions of Redis Server,
        and will generate ResponseError

        For more information see https://redis.io/commands/info
        """
        if section is None:
            return self.execute_command("INFO", **kwargs)
        else:
            return self.execute_command("INFO", section, *args, **kwargs)

    def lastsave(self, **kwargs) -> ResponseT[IntegerResponseT]:
        """
        Return a Python datetime object representing the last time the
        Redis database was saved to disk

        For more information see https://redis.io/commands/lastsave
        """
        return self.execute_command("LASTSAVE", **kwargs)

    def latency_doctor(self) -> None:
        """Raise a NotImplementedError, as the client will not support LATENCY DOCTOR.
        This funcion is best used within the redis-cli.

        For more information see https://redis.io/commands/latency-doctor
        """
        raise NotImplementedError(
            """
            LATENCY DOCTOR is intentionally not implemented in the client.

            For more information see https://redis.io/commands/latency-doctor
            """
        )

    def latency_graph(self) -> None:
        """Raise a NotImplementedError, as the client will not support LATENCY GRAPH.
        This funcion is best used within the redis-cli.

        For more information see https://redis.io/commands/latency-graph.
        """
        raise NotImplementedError(
            """
            LATENCY GRAPH is intentionally not implemented in the client.

            For more information see https://redis.io/commands/latency-graph
            """
        )

    def lolwut(
        self, *version_numbers: Union[str, float], **kwargs
    ) -> ResponseT[BulkStringResponseT]:
        """
        Get the Redis version and a piece of generative computer art

        See: https://redis.io/commands/lolwut
        """
        if version_numbers:
            return self.execute_command("LOLWUT VERSION", *version_numbers, **kwargs)
        else:
            return self.execute_command("LOLWUT", **kwargs)

    def reset(self) -> ResponseT[str]:
        """Perform a full reset on the connection's server side contenxt.

        See: https://redis.io/commands/reset
        """
        return self.execute_command("RESET")

    def migrate(
        self,
        host: str,
        port: int,
        keys: KeysT,
        destination_db: int,
        timeout: int,
        copy: bool = False,
        replace: bool = False,
        auth: Union[str, None] = None,
        **kwargs,
    ) -> ResponseT[Union[str, OKT]]:
        """
        Migrate 1 or more keys from the current Redis server to a different
        server specified by the ``host``, ``port`` and ``destination_db``.

        The ``timeout``, specified in milliseconds, indicates the maximum
        time the connection between the two servers can be idle before the
        command is interrupted.

        If ``copy`` is True, the specified ``keys`` are NOT deleted from
        the source server.

        If ``replace`` is True, this operation will overwrite the keys
        on the destination server if they exist.

        If ``auth`` is specified, authenticate to the destination server with
        the password provided.

        For more information see https://redis.io/commands/migrate
        """
        keys = list_or_args(keys, [])
        if not keys:
            raise DataError("MIGRATE requires at least one key")
        pieces = []
        if copy:
            pieces.append(b"COPY")
        if replace:
            pieces.append(b"REPLACE")
        if auth:
            pieces.append(b"AUTH")
            pieces.append(auth)
        pieces.append(b"KEYS")
        pieces.extend(keys)
        return self.execute_command(
            "MIGRATE", host, port, "", destination_db, timeout, *pieces, **kwargs
        )

    def object(self, infotype: str, key: KeyT, **kwargs) -> ResponseT[Any]:
        """
        Return the encoding, idletime, or refcount about the key
        """
        return self.execute_command(
            "OBJECT", infotype, key, infotype=infotype, **kwargs
        )

    def memory_doctor(self, **kwargs) -> None:
        raise NotImplementedError(
            """
            MEMORY DOCTOR is intentionally not implemented in the client.

            For more information see https://redis.io/commands/memory-doctor
            """
        )

    def memory_help(self, **kwargs) -> None:
        raise NotImplementedError(
            """
            MEMORY HELP is intentionally not implemented in the client.

            For more information see https://redis.io/commands/memory-help
            """
        )

    def memory_stats(self, **kwargs) -> ResponseT[ArrayResponseT]:
        """
        Return a dictionary of memory stats

        For more information see https://redis.io/commands/memory-stats
        """
        return self.execute_command("MEMORY STATS", **kwargs)

    def memory_malloc_stats(self, **kwargs) -> ResponseT[BulkStringResponseT]:
        """
        Return an internal statistics report from the memory allocator.

        See: https://redis.io/commands/memory-malloc-stats
        """
        return self.execute_command("MEMORY MALLOC-STATS", **kwargs)

    def memory_usage(
        self, key: KeyT, samples: Union[int, None] = None, **kwargs
    ) -> ResponseT[Union[IntegerResponseT, None]]:
        """
        Return the total memory usage for key, its value and associated
        administrative overheads.

        For nested data structures, ``samples`` is the number of elements to
        sample. If left unspecified, the server's default is 5. Use 0 to sample
        all elements.

        For more information see https://redis.io/commands/memory-usage
        """
        args = []
        if isinstance(samples, int):
            args.extend([b"SAMPLES", samples])
        return self.execute_command("MEMORY USAGE", key, *args, **kwargs)

    def memory_purge(self, **kwargs) -> ResponseT[OKT]:
        """
        Attempts to purge dirty pages for reclamation by allocator

        For more information see https://redis.io/commands/memory-purge
        """
        return self.execute_command("MEMORY PURGE", **kwargs)

    def latency_histogram(self, *args) -> None:
        """
        This function throws a NotImplementedError since it is intentionally
        not supported.
        """
        raise NotImplementedError(
            "LATENCY HISTOGRAM is intentionally not implemented in the client."
        )

    def latency_history(self, event: str) -> ResponseT[ArrayResponseT]:
        """
        Returns the raw data of the ``event``'s latency spikes time series.

        For more information see https://redis.io/commands/latency-history
        """
        return self.execute_command("LATENCY HISTORY", event)

    def latency_latest(self) -> ResponseT[ArrayResponseT]:
        """
        Reports the latest latency events logged.

        For more information see https://redis.io/commands/latency-latest
        """
        return self.execute_command("LATENCY LATEST")

    def latency_reset(self, *events: str) -> ResponseT[IntegerResponseT]:
        """
        Resets the latency spikes time series of all, or only some, events.

        For more information see https://redis.io/commands/latency-reset
        """
        return self.execute_command("LATENCY RESET", *events)

    def ping(self, **kwargs) -> ResponseT[Union[BulkStringResponseT, str]]:
        """
        Ping the Redis server

        For more information see https://redis.io/commands/ping
        """
        return self.execute_command("PING", **kwargs)

    def quit(self, **kwargs) -> ResponseT[OKT]:
        """
        Ask the server to close the connection.

        For more information see https://redis.io/commands/quit
        """
        return self.execute_command("QUIT", **kwargs)

    def replicaof(self, *args, **kwargs) -> ResponseT[OKT]:
        """
        Update the replication settings of a redis replica, on the fly.

        Examples of valid arguments include:

        NO ONE (set no replication)
        host port (set to the host and port of a redis server)

        For more information see  https://redis.io/commands/replicaof
        """
        return self.execute_command("REPLICAOF", *args, **kwargs)

    def save(self, **kwargs) -> ResponseT[OKT]:
        """
        Tell the Redis server to save its data to disk,
        blocking until the save is complete

        For more information see https://redis.io/commands/save
        """
        return self.execute_command("SAVE", **kwargs)

    def shutdown(
        self,
        save: bool = False,
        nosave: bool = False,
        now: bool = False,
        force: bool = False,
        abort: bool = False,
        **kwargs,
    ) -> None:
        """Shutdown the Redis server.  If Redis has persistence configured,
        data will be flushed before shutdown.
        It is possible to specify modifiers to alter the behavior of the command:
        ``save`` will force a DB saving operation even if no save points are configured.
        ``nosave`` will prevent a DB saving operation even if one or more save points
        are configured.
        ``now`` skips waiting for lagging replicas, i.e. it bypasses the first step in
        the shutdown sequence.
        ``force`` ignores any errors that would normally prevent the server from exiting
        ``abort`` cancels an ongoing shutdown and cannot be combined with other flags.

        For more information see https://redis.io/commands/shutdown
        """
        if save and nosave:
            raise DataError("SHUTDOWN save and nosave cannot both be set")
        args = ["SHUTDOWN"]
        if save:
            args.append("SAVE")
        if nosave:
            args.append("NOSAVE")
        if now:
            args.append("NOW")
        if force:
            args.append("FORCE")
        if abort:
            args.append("ABORT")
        try:
            self.execute_command(*args, **kwargs)
        except ConnectionError:
            # a ConnectionError here is expected
            return None
        raise RedisError("SHUTDOWN seems to have failed.")

    def slaveof(
        self, host: Union[str, None] = None, port: Union[int, None] = None, **kwargs
    ) -> ResponseT[OKT]:
        """
        Set the server to be a replicated slave of the instance identified
        by the ``host`` and ``port``. If called without arguments, the
        instance is promoted to a master instead.

        For more information see https://redis.io/commands/slaveof
        """
        if host is None and port is None:
            return self.execute_command("SLAVEOF", b"NO", b"ONE", **kwargs)
        return self.execute_command("SLAVEOF", host, port, **kwargs)

    def slowlog_get(
        self, num: Union[int, None] = None, **kwargs
    ) -> ResponseT[ArrayResponseT]:
        """
        Get the entries from the slowlog. If ``num`` is specified, get the
        most recent ``num`` items.

        For more information see https://redis.io/commands/slowlog-get
        """
        from redis.client import NEVER_DECODE

        args = ["SLOWLOG GET"]
        if num is not None:
            args.append(num)
        decode_responses = self.get_connection_kwargs().get("decode_responses", False)
        if decode_responses is True:
            kwargs[NEVER_DECODE] = []
        return self.execute_command(*args, **kwargs)

    def slowlog_len(self, **kwargs) -> ResponseT[IntegerResponseT]:
        """
        Get the number of items in the slowlog

        For more information see https://redis.io/commands/slowlog-len
        """
        return self.execute_command("SLOWLOG LEN", **kwargs)

    def slowlog_reset(self, **kwargs) -> ResponseT[OKT]:
        """
        Remove all items in the slowlog

        For more information see https://redis.io/commands/slowlog-reset
        """
        return self.execute_command("SLOWLOG RESET", **kwargs)

    def time(self, **kwargs) -> ResponseT[ArrayResponseT]:
        """
        Returns the server time as a 2-item tuple of ints:
        (seconds since epoch, microseconds into this second).

        For more information see https://redis.io/commands/time
        """
        return self.execute_command("TIME", **kwargs)

    def wait(
        self, num_replicas: int, timeout: int, **kwargs
    ) -> ResponseT[IntegerResponseT]:
        """
        Redis synchronous replication
        That returns the number of replicas that processed the query when
        we finally have at least ``num_replicas``, or when the ``timeout`` was
        reached.

        For more information see https://redis.io/commands/wait
        """
        return self.execute_command("WAIT", num_replicas, timeout, **kwargs)

    def waitaof(
        self, num_local: int, num_replicas: int, timeout: int, **kwargs
    ) -> ResponseT[ArrayResponseT]:
        """
        This command blocks the current client until all previous write
        commands by that client are acknowledged as having been fsynced
        to the AOF of the local Redis and/or at least the specified number
        of replicas.

        For more information see https://redis.io/commands/waitaof
        """
        return self.execute_command(
            "WAITAOF", num_local, num_replicas, timeout, **kwargs
        )

    def hello(self) -> None:
        """
        This function throws a NotImplementedError since it is intentionally
        not supported.
        """
        raise NotImplementedError(
            "HELLO is intentionally not implemented in the client."
        )

    def failover(self) -> None:
        """
        This function throws a NotImplementedError since it is intentionally
        not supported.
        """
        raise NotImplementedError(
            "FAILOVER is intentionally not implemented in the client."
        )


<<<<<<< HEAD
# AsyncManagementCommands = ManagementCommands


=======
>>>>>>> fb74aa28
class AsyncManagementCommands(ManagementCommands):

    async def command_info(self, **kwargs) -> None:
        return super().command_info(**kwargs)

    async def debug_segfault(self, **kwargs) -> None:
        return super().debug_segfault(**kwargs)

    async def memory_doctor(self, **kwargs) -> None:
        return super().memory_doctor(**kwargs)

    async def memory_help(self, **kwargs) -> None:
        return super().memory_help(**kwargs)

    async def shutdown(
        self,
        save: bool = False,
        nosave: bool = False,
        now: bool = False,
        force: bool = False,
        abort: bool = False,
        **kwargs,
    ) -> None:
        """Shutdown the Redis server.  If Redis has persistence configured,
        data will be flushed before shutdown.  If the "save" option is set,
        a data flush will be attempted even if there is no persistence
        configured.  If the "nosave" option is set, no data flush will be
        attempted.  The "save" and "nosave" options cannot both be set.

        For more information see https://redis.io/commands/shutdown
        """
        if save and nosave:
            raise DataError("SHUTDOWN save and nosave cannot both be set")
        args = ["SHUTDOWN"]
        if save:
            args.append("SAVE")
        if nosave:
            args.append("NOSAVE")
        if now:
            args.append("NOW")
        if force:
            args.append("FORCE")
        if abort:
            args.append("ABORT")
        try:
            await self.execute_command(*args, **kwargs)
        except ConnectionError:
            # a ConnectionError here is expected
            return None
        raise RedisError("SHUTDOWN seems to have failed.")


class BitFieldOperation:
    """
    Command builder for BITFIELD commands.
    """

    def __init__(
        self,
        client: Union["Redis", "AsyncRedis"],
        key: str,
        default_overflow: Union[str, None] = None,
    ):
        self.client = client
        self.key = key
        self._default_overflow = default_overflow
        # for typing purposes, run the following in constructor and in reset()
        self.operations: List[tuple[EncodableT, ...]] = []
        self._last_overflow = "WRAP"
        self.reset()

    def reset(self):
        """
        Reset the state of the instance to when it was constructed
        """
        self.operations = []
        self._last_overflow = "WRAP"
        self.overflow(self._default_overflow or self._last_overflow)

    def overflow(self, overflow: str):
        """
        Update the overflow algorithm of successive INCRBY operations
        :param overflow: Overflow algorithm, one of WRAP, SAT, FAIL. See the
            Redis docs for descriptions of these algorithmsself.
        :returns: a :py:class:`BitFieldOperation` instance.
        """
        overflow = overflow.upper()
        if overflow != self._last_overflow:
            self._last_overflow = overflow
            self.operations.append(("OVERFLOW", overflow))
        return self

    def incrby(
        self,
        fmt: str,
        offset: BitfieldOffsetT,
        increment: int,
        overflow: Union[str, None] = None,
    ):
        """
        Increment a bitfield by a given amount.
        :param fmt: format-string for the bitfield being updated, e.g. 'u8'
            for an unsigned 8-bit integer.
        :param offset: offset (in number of bits). If prefixed with a
            '#', this is an offset multiplier, e.g. given the arguments
            fmt='u8', offset='#2', the offset will be 16.
        :param int increment: value to increment the bitfield by.
        :param str overflow: overflow algorithm. Defaults to WRAP, but other
            acceptable values are SAT and FAIL. See the Redis docs for
            descriptions of these algorithms.
        :returns: a :py:class:`BitFieldOperation` instance.
        """
        if overflow is not None:
            self.overflow(overflow)
        self.operations.append(("INCRBY", fmt, offset, increment))
        return self

    def get(self, fmt: str, offset: BitfieldOffsetT):
        """
        Get the value of a given bitfield.
        :param fmt: format-string for the bitfield being read, e.g. 'u8' for
            an unsigned 8-bit integer.
        :param offset: offset (in number of bits). If prefixed with a
            '#', this is an offset multiplier, e.g. given the arguments
            fmt='u8', offset='#2', the offset will be 16.
        :returns: a :py:class:`BitFieldOperation` instance.
        """
        self.operations.append(("GET", fmt, offset))
        return self

    def set(self, fmt: str, offset: BitfieldOffsetT, value: int):
        """
        Set the value of a given bitfield.
        :param fmt: format-string for the bitfield being read, e.g. 'u8' for
            an unsigned 8-bit integer.
        :param offset: offset (in number of bits). If prefixed with a
            '#', this is an offset multiplier, e.g. given the arguments
            fmt='u8', offset='#2', the offset will be 16.
        :param int value: value to set at the given position.
        :returns: a :py:class:`BitFieldOperation` instance.
        """
        self.operations.append(("SET", fmt, offset, value))
        return self

    @property
    def command(self):
        cmd = ["BITFIELD", self.key]
        for ops in self.operations:
            cmd.extend(ops)
        return cmd

    def execute(self) -> ResponseT[Any]:
        """
        Execute the operation(s) in a single BITFIELD command. The return value
        is a list of values corresponding to each operation. If the client
        used to create this instance was a pipeline, the list of values
        will be present within the pipeline's execute.
        """
        command = self.command
        self.reset()
        return self.client.execute_command(*command)


class BasicKeyCommands(CommandsProtocol):
    """
    Redis basic key-based commands
    """

    def append(self, key: KeyT, value: EncodableT) -> ResponseT[IntegerResponseT]:
        """
        Appends the string ``value`` to the value at ``key``. If ``key``
        doesn't already exist, create it with a value of ``value``.
        Returns the new length of the value at ``key``.

        For more information see https://redis.io/commands/append
        """
        return self.execute_command("APPEND", key, value)

    def bitcount(
        self,
        key: KeyT,
        start: Union[int, None] = None,
        end: Union[int, None] = None,
        mode: Optional[str] = None,
    ) -> ResponseT[IntegerResponseT]:
        """
        Returns the count of set bits in the value of ``key``.  Optional
        ``start`` and ``end`` parameters indicate which bytes to consider

        For more information see https://redis.io/commands/bitcount
        """
        params = [key]
        if start is not None and end is not None:
            params.append(start)
            params.append(end)
        elif (start is not None and end is None) or (end is not None and start is None):
            raise DataError("Both start and end must be specified")
        if mode is not None:
            params.append(mode)
        return self.execute_command("BITCOUNT", *params, keys=[key])

    def bitfield(
        self: Union["Redis", "AsyncRedis"],
        key: KeyT,
        default_overflow: Union[str, None] = None,
    ) -> BitFieldOperation:
        """
        Return a BitFieldOperation instance to conveniently construct one or
        more bitfield operations on ``key``.

        For more information see https://redis.io/commands/bitfield
        """
        return BitFieldOperation(self, key, default_overflow=default_overflow)

    def bitfield_ro(
        self: Union["Redis", "AsyncRedis"],
        key: KeyT,
        encoding: str,
        offset: BitfieldOffsetT,
        items: Optional[List] = None,
    ) -> ResponseT[ArrayResponseT]:
        """
        Return an array of the specified bitfield values
        where the first value is found using ``encoding`` and ``offset``
        parameters and remaining values are result of corresponding
        encoding/offset pairs in optional list ``items``
        Read-only variant of the BITFIELD command.

        For more information see https://redis.io/commands/bitfield_ro
        """
        params = [key, "GET", encoding, offset]
        items = items or []
        for encoding, offset in items:
            params.extend(["GET", encoding, offset])
        return self.execute_command("BITFIELD_RO", *params, keys=[key])

    def bitop(
        self, operation: str, dest: KeyT, *keys: KeyT
    ) -> ResponseT[IntegerResponseT]:
        """
        Perform a bitwise operation using ``operation`` between ``keys`` and
        store the result in ``dest``.

        For more information see https://redis.io/commands/bitop
        """
        return self.execute_command("BITOP", operation, dest, *keys)

    def bitpos(
        self,
        key: KeyT,
        bit: int,
        start: Union[int, None] = None,
        end: Union[int, None] = None,
        mode: Optional[str] = None,
    ) -> ResponseT[IntegerResponseT]:
        """
        Return the position of the first bit set to 1 or 0 in a string.
        ``start`` and ``end`` defines search range. The range is interpreted
        as a range of bytes and not a range of bits, so start=0 and end=2
        means to look at the first three bytes.

        For more information see https://redis.io/commands/bitpos
        """
        if bit not in (0, 1):
            raise DataError("bit must be 0 or 1")
        params = [key, bit]
        if start is not None:
            params.append(start)
        if start is not None and end is not None:
            params.append(end)
        elif start is None and end is not None:
            raise DataError("start argument is not set, when end is specified")
        if mode is not None:
            params.append(mode)
        return self.execute_command("BITPOS", *params, keys=[key])

    def copy(
        self,
        source: str,
        destination: str,
        destination_db: Union[str, None] = None,
        replace: bool = False,
    ) -> ResponseT[IntegerResponseT]:
        """
        Copy the value stored in the ``source`` key to the ``destination`` key.

        ``destination_db`` an alternative destination database. By default,
        the ``destination`` key is created in the source Redis database.

        ``replace`` whether the ``destination`` key should be removed before
        copying the value to it. By default, the value is not copied if
        the ``destination`` key already exists.

        For more information see https://redis.io/commands/copy
        """
        params = [source, destination]
        if destination_db is not None:
            params.extend(["DB", destination_db])
        if replace:
            params.append("REPLACE")
        return self.execute_command("COPY", *params)

    def decrby(self, name: KeyT, amount: int = 1) -> ResponseT[IntegerResponseT]:
        """
        Decrements the value of ``key`` by ``amount``.  If no key exists,
        the value will be initialized as 0 - ``amount``

        For more information see https://redis.io/commands/decrby
        """
        return self.execute_command("DECRBY", name, amount)

    decr = decrby

    def delete(self, *names: KeyT) -> ResponseT[IntegerResponseT]:
        """
        Delete one or more keys specified by ``names``
        """
        return self.execute_command("DEL", *names)

    def __delitem__(self, name: KeyT) -> None:
        self.delete(name)

    def dump(self, name: KeyT) -> ResponseT[Union[BulkStringResponseT, None]]:
        """
        Return a serialized version of the value stored at the specified key.
        If key does not exist a nil bulk reply is returned.

        For more information see https://redis.io/commands/dump
        """
        from redis.client import NEVER_DECODE

        options = {}
        options[NEVER_DECODE] = []
        return self.execute_command("DUMP", name, **options)

    def exists(self, *names: KeyT) -> ResponseT[IntegerResponseT]:
        """
        Returns the number of ``names`` that exist

        For more information see https://redis.io/commands/exists
        """
        return self.execute_command("EXISTS", *names, keys=names)

    __contains__ = exists

    def expire(
        self,
        name: KeyT,
        time: ExpiryT,
        nx: bool = False,
        xx: bool = False,
        gt: bool = False,
        lt: bool = False,
    ) -> ResponseT[IntegerResponseT]:
        """
        Set an expire flag on key ``name`` for ``time`` seconds with given
        ``option``. ``time`` can be represented by an integer or a Python timedelta
        object.

        Valid options are:
            NX -> Set expiry only when the key has no expiry
            XX -> Set expiry only when the key has an existing expiry
            GT -> Set expiry only when the new expiry is greater than current one
            LT -> Set expiry only when the new expiry is less than current one

        For more information see https://redis.io/commands/expire
        """
        if isinstance(time, datetime.timedelta):
            time = int(time.total_seconds())
        exp_option = list()
        if nx:
            exp_option.append("NX")
        if xx:
            exp_option.append("XX")
        if gt:
            exp_option.append("GT")
        if lt:
            exp_option.append("LT")
        return self.execute_command("EXPIRE", name, time, *exp_option)

    def expireat(
        self,
        name: KeyT,
        when: AbsExpiryT,
        nx: bool = False,
        xx: bool = False,
        gt: bool = False,
        lt: bool = False,
    ) -> ResponseT[IntegerResponseT]:
        """
        Set an expire flag on key ``name`` with given ``option``. ``when``
        can be represented as an integer indicating unix time or a Python
        datetime object.

        Valid options are:
            -> NX -- Set expiry only when the key has no expiry
            -> XX -- Set expiry only when the key has an existing expiry
            -> GT -- Set expiry only when the new expiry is greater than current one
            -> LT -- Set expiry only when the new expiry is less than current one

        For more information see https://redis.io/commands/expireat
        """
        if isinstance(when, datetime.datetime):
            when = int(when.timestamp())
        exp_option = list()
        if nx:
            exp_option.append("NX")
        if xx:
            exp_option.append("XX")
        if gt:
            exp_option.append("GT")
        if lt:
            exp_option.append("LT")
        return self.execute_command("EXPIREAT", name, when, *exp_option)

    def expiretime(self, key: str) -> ResponseT[IntegerResponseT]:
        """
        Returns the absolute Unix timestamp (since January 1, 1970) in seconds
        at which the given key will expire.

        For more information see https://redis.io/commands/expiretime
        """
        return self.execute_command("EXPIRETIME", key)

    def get(self, name: KeyT) -> ResponseT[Union[BulkStringResponseT, None]]:
        """
        Return the value at key ``name``, or None if the key doesn't exist

        For more information see https://redis.io/commands/get
        """
        return self.execute_command("GET", name, keys=[name])

    def getdel(self, name: KeyT) -> ResponseT[Union[BulkStringResponseT, None]]:
        """
        Get the value at key ``name`` and delete the key. This command
        is similar to GET, except for the fact that it also deletes
        the key on success (if and only if the key's value type
        is a string).

        For more information see https://redis.io/commands/getdel
        """
        return self.execute_command("GETDEL", name)

    def getex(
        self,
        name: KeyT,
        ex: Union[ExpiryT, None] = None,
        px: Union[ExpiryT, None] = None,
        exat: Union[AbsExpiryT, None] = None,
        pxat: Union[AbsExpiryT, None] = None,
        persist: bool = False,
    ) -> ResponseT[BulkStringResponseT]:
        """
        Get the value of key and optionally set its expiration.
        GETEX is similar to GET, but is a write command with
        additional options. All time parameters can be given as
        datetime.timedelta or integers.

        ``ex`` sets an expire flag on key ``name`` for ``ex`` seconds.

        ``px`` sets an expire flag on key ``name`` for ``px`` milliseconds.

        ``exat`` sets an expire flag on key ``name`` for ``ex`` seconds,
        specified in unix time.

        ``pxat`` sets an expire flag on key ``name`` for ``ex`` milliseconds,
        specified in unix time.

        ``persist`` remove the time to live associated with ``name``.

        For more information see https://redis.io/commands/getex
        """
        opset = {ex, px, exat, pxat}
        if len(opset) > 2 or len(opset) > 1 and persist:
            raise DataError(
                "``ex``, ``px``, ``exat``, ``pxat``, "
                "and ``persist`` are mutually exclusive."
            )
        pieces: List[EncodableT] = []
        # similar to set command
        if ex is not None:
            pieces.append("EX")
            if isinstance(ex, datetime.timedelta):
                ex = int(ex.total_seconds())
            pieces.append(ex)
        if px is not None:
            pieces.append("PX")
            if isinstance(px, datetime.timedelta):
                px = int(px.total_seconds() * 1000)
            pieces.append(px)
        # similar to pexpireat command
        if exat is not None:
            pieces.append("EXAT")
            if isinstance(exat, datetime.datetime):
                exat = int(exat.timestamp())
            pieces.append(exat)
        if pxat is not None:
            pieces.append("PXAT")
            if isinstance(pxat, datetime.datetime):
                pxat = int(pxat.timestamp() * 1000)
            pieces.append(pxat)
        if persist:
            pieces.append("PERSIST")
        return self.execute_command("GETEX", name, *pieces)

    def __getitem__(self, name: KeyT) -> ResponseT[BulkStringResponseT]:
        """
        Return the value at key ``name``, raises a KeyError if the key
        doesn't exist.
        """
        value = self.get(name)
        if value is not None:
            return value
        raise KeyError(name)

    def getbit(self, name: KeyT, offset: int) -> ResponseT[IntegerResponseT]:
        """
        Returns an integer indicating the value of ``offset`` in ``name``

        For more information see https://redis.io/commands/getbit
        """
        return self.execute_command("GETBIT", name, offset, keys=[name])

    def getrange(
        self, key: KeyT, start: int, end: int
    ) -> ResponseT[BulkStringResponseT]:
        """
        Returns the substring of the string value stored at ``key``,
        determined by the offsets ``start`` and ``end`` (both are inclusive)

        For more information see https://redis.io/commands/getrange
        """
        return self.execute_command("GETRANGE", key, start, end, keys=[key])

    def getset(
        self, name: KeyT, value: EncodableT
    ) -> ResponseT[Union[BulkStringResponseT, None]]:
        """
        Sets the value at key ``name`` to ``value``
        and returns the old value at key ``name`` atomically.

        As per Redis 6.2, GETSET is considered deprecated.
        Please use SET with GET parameter in new code.

        For more information see https://redis.io/commands/getset
        """
        return self.execute_command("GETSET", name, value)

    def incrby(self, name: KeyT, amount: int = 1) -> ResponseT[IntegerResponseT]:
        """
        Increments the value of ``key`` by ``amount``.  If no key exists,
        the value will be initialized as ``amount``

        For more information see https://redis.io/commands/incrby
        """
        return self.execute_command("INCRBY", name, amount)

    incr = incrby

    def incrbyfloat(
        self, name: KeyT, amount: float = 1.0
    ) -> ResponseT[BulkStringResponseT]:
        """
        Increments the value at key ``name`` by floating ``amount``.
        If no key exists, the value will be initialized as ``amount``

        For more information see https://redis.io/commands/incrbyfloat
        """
        return self.execute_command("INCRBYFLOAT", name, amount)

    def keys(self, pattern: PatternT = "*", **kwargs) -> ResponseT[ArrayResponseT]:
        """
        Returns a list of keys matching ``pattern``

        For more information see https://redis.io/commands/keys
        """
        return self.execute_command("KEYS", pattern, **kwargs)

    def lmove(
        self, first_list: str, second_list: str, src: str = "LEFT", dest: str = "RIGHT"
    ) -> ResponseT[BulkStringResponseT]:
        """
        Atomically returns and removes the first/last element of a list,
        pushing it as the first/last element on the destination list.
        Returns the element being popped and pushed.

        For more information see https://redis.io/commands/lmove
        """
        params = [first_list, second_list, src, dest]
        return self.execute_command("LMOVE", *params)

    def blmove(
        self,
        first_list: str,
        second_list: str,
        timeout: int,
        src: str = "LEFT",
        dest: str = "RIGHT",
    ) -> ResponseT[Union[BulkStringResponseT, None]]:
        """
        Blocking version of lmove.

        For more information see https://redis.io/commands/blmove
        """
        params = [first_list, second_list, src, dest, timeout]
        return self.execute_command("BLMOVE", *params)

    def mget(self, keys: KeysT, *args: EncodableT) -> ResponseT[ArrayResponseT]:
        """
        Returns a list of values ordered identically to ``keys``

        For more information see https://redis.io/commands/mget
        """
        from redis.client import EMPTY_RESPONSE

        args = list_or_args(keys, args)
        options = {}
        if not args:
            options[EMPTY_RESPONSE] = []
        options["keys"] = args
        return self.execute_command("MGET", *args, **options)

    def mset(self, mapping: Mapping[AnyKeyT, EncodableT]) -> ResponseT[OKT]:
        """
        Sets key/values based on a mapping. Mapping is a dictionary of
        key/value pairs. Both keys and values should be strings or types that
        can be cast to a string via str().

        For more information see https://redis.io/commands/mset
        """
        items = []
        for pair in mapping.items():
            items.extend(pair)
        return self.execute_command("MSET", *items)

    def msetnx(
        self, mapping: Mapping[AnyKeyT, EncodableT]
    ) -> ResponseT[IntegerResponseT]:
        """
        Sets key/values based on a mapping if none of the keys are already set.
        Mapping is a dictionary of key/value pairs. Both keys and values
        should be strings or types that can be cast to a string via str().
        Returns a boolean indicating if the operation was successful.

        For more information see https://redis.io/commands/msetnx
        """
        items = []
        for pair in mapping.items():
            items.extend(pair)
        return self.execute_command("MSETNX", *items)

    def move(self, name: KeyT, db: int) -> ResponseT[IntegerResponseT]:
        """
        Moves the key ``name`` to a different Redis database ``db``

        For more information see https://redis.io/commands/move
        """
        return self.execute_command("MOVE", name, db)

    def persist(self, name: KeyT) -> ResponseT[IntegerResponseT]:
        """
        Removes an expiration on ``name``

        For more information see https://redis.io/commands/persist
        """
        return self.execute_command("PERSIST", name)

    def pexpire(
        self,
        name: KeyT,
        time: ExpiryT,
        nx: bool = False,
        xx: bool = False,
        gt: bool = False,
        lt: bool = False,
    ) -> ResponseT[IntegerResponseT]:
        """
        Set an expire flag on key ``name`` for ``time`` milliseconds
        with given ``option``. ``time`` can be represented by an
        integer or a Python timedelta object.

        Valid options are:
            NX -> Set expiry only when the key has no expiry
            XX -> Set expiry only when the key has an existing expiry
            GT -> Set expiry only when the new expiry is greater than current one
            LT -> Set expiry only when the new expiry is less than current one

        For more information see https://redis.io/commands/pexpire
        """
        if isinstance(time, datetime.timedelta):
            time = int(time.total_seconds() * 1000)
        exp_option = list()
        if nx:
            exp_option.append("NX")
        if xx:
            exp_option.append("XX")
        if gt:
            exp_option.append("GT")
        if lt:
            exp_option.append("LT")
        return self.execute_command("PEXPIRE", name, time, *exp_option)

    def pexpireat(
        self,
        name: KeyT,
        when: AbsExpiryT,
        nx: bool = False,
        xx: bool = False,
        gt: bool = False,
        lt: bool = False,
    ) -> ResponseT[IntegerResponseT]:
        """
        Set an expire flag on key ``name`` with given ``option``. ``when``
        can be represented as an integer representing unix time in
        milliseconds (unix time * 1000) or a Python datetime object.

        Valid options are:
            NX -> Set expiry only when the key has no expiry
            XX -> Set expiry only when the key has an existing expiry
            GT -> Set expiry only when the new expiry is greater than current one
            LT -> Set expiry only when the new expiry is less than current one

        For more information see https://redis.io/commands/pexpireat
        """
        if isinstance(when, datetime.datetime):
            when = int(when.timestamp() * 1000)
        exp_option = list()
        if nx:
            exp_option.append("NX")
        if xx:
            exp_option.append("XX")
        if gt:
            exp_option.append("GT")
        if lt:
            exp_option.append("LT")
        return self.execute_command("PEXPIREAT", name, when, *exp_option)

    def pexpiretime(self, key: str) -> ResponseT[IntegerResponseT]:
        """
        Returns the absolute Unix timestamp (since January 1, 1970) in milliseconds
        at which the given key will expire.

        For more information see https://redis.io/commands/pexpiretime
        """
        return self.execute_command("PEXPIRETIME", key)

    def psetex(self, name: KeyT, time_ms: ExpiryT, value: EncodableT) -> ResponseT[OKT]:
        """
        Set the value of key ``name`` to ``value`` that expires in ``time_ms``
        milliseconds. ``time_ms`` can be represented by an integer or a Python
        timedelta object

        For more information see https://redis.io/commands/psetex
        """
        if isinstance(time_ms, datetime.timedelta):
            time_ms = int(time_ms.total_seconds() * 1000)
        return self.execute_command("PSETEX", name, time_ms, value)

    def pttl(self, name: KeyT) -> ResponseT[IntegerResponseT]:
        """
        Returns the number of milliseconds until the key ``name`` will expire

        For more information see https://redis.io/commands/pttl
        """
        return self.execute_command("PTTL", name)

    def hrandfield(
        self, key: str, count: Optional[int] = None, withvalues: bool = False
    ) -> ResponseT[Union[BulkStringResponseT, None, ArrayResponseT]]:
        """
        Return a random field from the hash value stored at key.

        count: if the argument is positive, return an array of distinct fields.
        If called with a negative count, the behavior changes and the command
        is allowed to return the same field multiple times. In this case,
        the number of returned fields is the absolute value of the
        specified count.
        withvalues: The optional WITHVALUES modifier changes the reply so it
        includes the respective values of the randomly selected hash fields.

        For more information see https://redis.io/commands/hrandfield
        """
        params = []
        if count is not None:
            params.append(count)
        if withvalues:
            params.append("WITHVALUES")
        return self.execute_command("HRANDFIELD", key, *params)

    def randomkey(self, **kwargs) -> ResponseT[Union[BulkStringResponseT, None]]:
        """
        Returns the name of a random key

        For more information see https://redis.io/commands/randomkey
        """
        return self.execute_command("RANDOMKEY", **kwargs)

    def rename(self, src: KeyT, dst: KeyT) -> ResponseT[OKT]:
        """
        Rename key ``src`` to ``dst``

        For more information see https://redis.io/commands/rename
        """
        return self.execute_command("RENAME", src, dst)

    def renamenx(self, src: KeyT, dst: KeyT) -> ResponseT[IntegerResponseT]:
        """
        Rename key ``src`` to ``dst`` if ``dst`` doesn't already exist

        For more information see https://redis.io/commands/renamenx
        """
        return self.execute_command("RENAMENX", src, dst)

    def restore(
        self,
        name: KeyT,
        ttl: float,
        value: EncodableT,
        replace: bool = False,
        absttl: bool = False,
        idletime: Union[int, None] = None,
        frequency: Union[int, None] = None,
    ) -> ResponseT[OKT]:
        """
        Create a key using the provided serialized value, previously obtained
        using DUMP.

        ``replace`` allows an existing key on ``name`` to be overridden. If
        it's not specified an error is raised on collision.

        ``absttl`` if True, specified ``ttl`` should represent an absolute Unix
        timestamp in milliseconds in which the key will expire. (Redis 5.0 or
        greater).

        ``idletime`` Used for eviction, this is the number of seconds the
        key must be idle, prior to execution.

        ``frequency`` Used for eviction, this is the frequency counter of
        the object stored at the key, prior to execution.

        For more information see https://redis.io/commands/restore
        """
        params = [name, ttl, value]
        if replace:
            params.append("REPLACE")
        if absttl:
            params.append("ABSTTL")
        if idletime is not None:
            params.append("IDLETIME")
            try:
                params.append(int(idletime))
            except ValueError:
                raise DataError("idletimemust be an integer")
        if frequency is not None:
            params.append("FREQ")
            try:
                params.append(int(frequency))
            except ValueError:
                raise DataError("frequency must be an integer")
        return self.execute_command("RESTORE", *params)

    def set(
        self,
        name: KeyT,
        value: EncodableT,
        ex: Union[ExpiryT, None] = None,
        px: Union[ExpiryT, None] = None,
        nx: bool = False,
        xx: bool = False,
        keepttl: bool = False,
        get: bool = False,
        exat: Union[AbsExpiryT, None] = None,
        pxat: Union[AbsExpiryT, None] = None,
    ) -> ResponseT[Union[BulkStringResponseT, None, OKT]]:
        """
        Set the value at key ``name`` to ``value``

        ``ex`` sets an expire flag on key ``name`` for ``ex`` seconds.

        ``px`` sets an expire flag on key ``name`` for ``px`` milliseconds.

        ``nx`` if set to True, set the value at key ``name`` to ``value`` only
            if it does not exist.

        ``xx`` if set to True, set the value at key ``name`` to ``value`` only
            if it already exists.

        ``keepttl`` if True, retain the time to live associated with the key.
            (Available since Redis 6.0)

        ``get`` if True, set the value at key ``name`` to ``value`` and return
            the old value stored at key, or None if the key did not exist.
            (Available since Redis 6.2)

        ``exat`` sets an expire flag on key ``name`` for ``ex`` seconds,
            specified in unix time.

        ``pxat`` sets an expire flag on key ``name`` for ``ex`` milliseconds,
            specified in unix time.

        For more information see https://redis.io/commands/set
        """
        pieces: List[EncodableT] = [name, value]
        options = {}
        if ex is not None:
            pieces.append("EX")
            if isinstance(ex, datetime.timedelta):
                pieces.append(int(ex.total_seconds()))
            elif isinstance(ex, int):
                pieces.append(ex)
            elif isinstance(ex, str) and ex.isdigit():
                pieces.append(int(ex))
            else:
                raise DataError("ex must be datetime.timedelta or int")
        if px is not None:
            pieces.append("PX")
            if isinstance(px, datetime.timedelta):
                pieces.append(int(px.total_seconds() * 1000))
            elif isinstance(px, int):
                pieces.append(px)
            else:
                raise DataError("px must be datetime.timedelta or int")
        if exat is not None:
            pieces.append("EXAT")
            if isinstance(exat, datetime.datetime):
                exat = int(exat.timestamp())
            pieces.append(exat)
        if pxat is not None:
            pieces.append("PXAT")
            if isinstance(pxat, datetime.datetime):
                pxat = int(pxat.timestamp() * 1000)
            pieces.append(pxat)
        if keepttl:
            pieces.append("KEEPTTL")
        if nx:
            pieces.append("NX")
        if xx:
            pieces.append("XX")
        if get:
            pieces.append("GET")
            options["get"] = True
        return self.execute_command("SET", *pieces, **options)

    def __setitem__(self, name: KeyT, value: EncodableT) -> None:
        self.set(name, value)

    def setbit(
        self, name: KeyT, offset: int, value: int
    ) -> ResponseT[IntegerResponseT]:
        """
        Flag the ``offset`` in ``name`` as ``value``. Returns an integer
        indicating the previous value of ``offset``.

        For more information see https://redis.io/commands/setbit
        """
        value = value and 1 or 0
        return self.execute_command("SETBIT", name, offset, value)

    def setex(self, name: KeyT, time: ExpiryT, value: EncodableT) -> ResponseT[OKT]:
        """
        Set the value of key ``name`` to ``value`` that expires in ``time``
        seconds. ``time`` can be represented by an integer or a Python
        timedelta object.

        For more information see https://redis.io/commands/setex
        """
        if isinstance(time, datetime.timedelta):
            time = int(time.total_seconds())
        return self.execute_command("SETEX", name, time, value)

    def setnx(self, name: KeyT, value: EncodableT) -> ResponseT[IntegerResponseT]:
        """
        Set the value of key ``name`` to ``value`` if key doesn't exist

        For more information see https://redis.io/commands/setnx
        """
        return self.execute_command("SETNX", name, value)

    def setrange(
        self, name: KeyT, offset: int, value: EncodableT
    ) -> ResponseT[IntegerResponseT]:
        """
        Overwrite bytes in the value of ``name`` starting at ``offset`` with
        ``value``. If ``offset`` plus the length of ``value`` exceeds the
        length of the original value, the new value will be larger than before.
        If ``offset`` exceeds the length of the original value, null bytes
        will be used to pad between the end of the previous value and the start
        of what's being injected.

        Returns the length of the new string.

        For more information see https://redis.io/commands/setrange
        """
        return self.execute_command("SETRANGE", name, offset, value)

    def stralgo(
        self,
        algo: Literal["LCS"],
        value1: KeyT,
        value2: KeyT,
        specific_argument: Union[Literal["strings"], Literal["keys"]] = "strings",
        len: bool = False,
        idx: bool = False,
        minmatchlen: Union[int, None] = None,
        withmatchlen: bool = False,
        **kwargs,
    ) -> ResponseT[Any]:
        """
        Implements complex algorithms that operate on strings.
        Right now the only algorithm implemented is the LCS algorithm
        (longest common substring). However new algorithms could be
        implemented in the future.

        ``algo`` Right now must be LCS
        ``value1`` and ``value2`` Can be two strings or two keys
        ``specific_argument`` Specifying if the arguments to the algorithm
        will be keys or strings. strings is the default.
        ``len`` Returns just the len of the match.
        ``idx`` Returns the match positions in each string.
        ``minmatchlen`` Restrict the list of matches to the ones of a given
        minimal length. Can be provided only when ``idx`` set to True.
        ``withmatchlen`` Returns the matches with the len of the match.
        Can be provided only when ``idx`` set to True.

        For more information see https://redis.io/commands/stralgo
        """
        # check validity
        supported_algo = ["LCS"]
        if algo not in supported_algo:
            supported_algos_str = ", ".join(supported_algo)
            raise DataError(f"The supported algorithms are: {supported_algos_str}")
        if specific_argument not in ["keys", "strings"]:
            raise DataError("specific_argument can be only keys or strings")
        if len and idx:
            raise DataError("len and idx cannot be provided together.")
        pieces: List[EncodableT] = [algo, specific_argument.upper(), value1, value2]
        if len:
            pieces.append(b"LEN")
        if idx:
            pieces.append(b"IDX")
        try:
            int(minmatchlen)
            pieces.extend([b"MINMATCHLEN", minmatchlen])
        except TypeError:
            pass
        if withmatchlen:
            pieces.append(b"WITHMATCHLEN")
        return self.execute_command(
            "STRALGO",
            *pieces,
            len=len,
            idx=idx,
            minmatchlen=minmatchlen,
            withmatchlen=withmatchlen,
            **kwargs,
        )

    def strlen(self, name: KeyT) -> ResponseT[IntegerResponseT]:
        """
        Return the number of bytes stored in the value of ``name``

        For more information see https://redis.io/commands/strlen
        """
        return self.execute_command("STRLEN", name, keys=[name])

    def substr(
        self, name: KeyT, start: int, end: int = -1
    ) -> ResponseT[BulkStringResponseT]:
        """
        Return a substring of the string at key ``name``. ``start`` and ``end``
        are 0-based integers specifying the portion of the string to return.
        """
        return self.execute_command("SUBSTR", name, start, end, keys=[name])

    def touch(self, *args: KeyT) -> ResponseT[IntegerResponseT]:
        """
        Alters the last access time of a key(s) ``*args``. A key is ignored
        if it does not exist.

        For more information see https://redis.io/commands/touch
        """
        return self.execute_command("TOUCH", *args)

    def ttl(self, name: KeyT) -> ResponseT[IntegerResponseT]:
        """
        Returns the number of seconds until the key ``name`` will expire

        For more information see https://redis.io/commands/ttl
        """
        return self.execute_command("TTL", name)

    def type(self, name: KeyT) -> ResponseT[str]:
        """
        Returns the type of key ``name``

        For more information see https://redis.io/commands/type
        """
        return self.execute_command("TYPE", name, keys=[name])

    def watch(self, *names: KeyT) -> None:
        """
        Watches the values at keys ``names``, or None if the key doesn't exist

        For more information see https://redis.io/commands/watch
        """
        warnings.warn(DeprecationWarning("Call WATCH from a Pipeline object"))

    def unwatch(self) -> None:
        """
        Unwatches the value at key ``name``, or None of the key doesn't exist

        For more information see https://redis.io/commands/unwatch
        """
        warnings.warn(DeprecationWarning("Call UNWATCH from a Pipeline object"))

    def unlink(self, *names: KeyT) -> ResponseT[IntegerResponseT]:
        """
        Unlink one or more keys specified by ``names``

        For more information see https://redis.io/commands/unlink
        """
        return self.execute_command("UNLINK", *names)

    def lcs(
        self,
        key1: str,
        key2: str,
        len: Optional[bool] = False,
        idx: Optional[bool] = False,
        minmatchlen: Optional[int] = 0,
        withmatchlen: Optional[bool] = False,
    ) -> ResponseT[Union[BulkStringResponseT, IntegerResponseT, ArrayResponseT]]:
        """
        Find the longest common subsequence between ``key1`` and ``key2``.
        If ``len`` is true the length of the match will will be returned.
        If ``idx`` is true the match position in each strings will be returned.
        ``minmatchlen`` restrict the list of matches to the ones of
        the given ``minmatchlen``.
        If ``withmatchlen`` the length of the match also will be returned.
        For more information see https://redis.io/commands/lcs
        """
        pieces = [key1, key2]
        if len:
            pieces.append("LEN")
        if idx:
            pieces.append("IDX")
        if minmatchlen != 0:
            pieces.extend(["MINMATCHLEN", minmatchlen])
        if withmatchlen:
            pieces.append("WITHMATCHLEN")
        return self.execute_command("LCS", *pieces, keys=[key1, key2])


class AsyncBasicKeyCommands(BasicKeyCommands):

    def __delitem__(self, name: KeyT) -> None:
        raise TypeError("Async Redis client does not support class deletion")

    def __contains__(self, name: KeyT) -> None:
        raise TypeError("Async Redis client does not support class inclusion")

    def __getitem__(self, name: KeyT) -> None:
        raise TypeError("Async Redis client does not support class retrieval")

    def __setitem__(self, name: KeyT, value: EncodableT) -> None:
        raise TypeError("Async Redis client does not support class assignment")

    async def watch(self, *names: KeyT) -> None:
        return super().watch(*names)

    async def unwatch(self) -> None:
        return super().unwatch()


class ListCommands(CommandsProtocol):
    """
    Redis commands for List data type.
    see: https://redis.io/topics/data-types#lists
    """

    def blpop(
        self, keys: List, timeout: Optional[int] = 0
    ) -> ResponseT[Union[ArrayResponseT, None]]:
        """
        LPOP a value off of the first non-empty list
        named in the ``keys`` list.

        If none of the lists in ``keys`` has a value to LPOP, then block
        for ``timeout`` seconds, or until a value gets pushed on to one
        of the lists.

        If timeout is 0, then block indefinitely.

        For more information see https://redis.io/commands/blpop
        """
        if timeout is None:
            timeout = 0
        keys = list_or_args(keys, None)
        keys.append(timeout)
        return self.execute_command("BLPOP", *keys)

    def brpop(
        self, keys: List, timeout: Optional[int] = 0
    ) -> ResponseT[Union[ArrayResponseT, None]]:
        """
        RPOP a value off of the first non-empty list
        named in the ``keys`` list.

        If none of the lists in ``keys`` has a value to RPOP, then block
        for ``timeout`` seconds, or until a value gets pushed on to one
        of the lists.

        If timeout is 0, then block indefinitely.

        For more information see https://redis.io/commands/brpop
        """
        if timeout is None:
            timeout = 0
        keys = list_or_args(keys, None)
        keys.append(timeout)
        return self.execute_command("BRPOP", *keys)

    def brpoplpush(
        self, src: str, dst: str, timeout: Optional[int] = 0
    ) -> ResponseT[Union[BulkStringResponseT, None]]:
        """
        Pop a value off the tail of ``src``, push it on the head of ``dst``
        and then return it.

        This command blocks until a value is in ``src`` or until ``timeout``
        seconds elapse, whichever is first. A ``timeout`` value of 0 blocks
        forever.

        For more information see https://redis.io/commands/brpoplpush
        """
        if timeout is None:
            timeout = 0
        return self.execute_command("BRPOPLPUSH", src, dst, timeout)

    def blmpop(
        self,
        timeout: float,
        numkeys: int,
        *args: List[str],
        direction: str,
        count: Optional[int] = 1,
    ) -> ResponseT[Union[ArrayResponseT, None]]:
        """
        Pop ``count`` values (default 1) from first non-empty in the list
        of provided key names.

        When all lists are empty this command blocks the connection until another
        client pushes to it or until the timeout, timeout of 0 blocks indefinitely

        For more information see https://redis.io/commands/blmpop
        """
        args = [timeout, numkeys, *args, direction, "COUNT", count]
        return self.execute_command("BLMPOP", *args)

    def lmpop(
        self, num_keys: int, *args: List[str], direction: str, count: Optional[int] = 1
    ) -> ResponseT[Union[ArrayResponseT, None]]:
        """
        Pop ``count`` values (default 1) first non-empty list key from the list
        of args provided key names.

        For more information see https://redis.io/commands/lmpop
        """
        args = [num_keys] + list(args) + [direction]
        if count != 1:
            args.extend(["COUNT", count])
        return self.execute_command("LMPOP", *args)

    def lindex(
        self, name: str, index: int
    ) -> ResponseT[Union[BulkStringResponseT, None]]:
        """
        Return the item from list ``name`` at position ``index``

        Negative indexes are supported and will return an item at the
        end of the list

        For more information see https://redis.io/commands/lindex
        """
        return self.execute_command("LINDEX", name, index, keys=[name])

    def linsert(
        self, name: str, where: str, refvalue: str, value: str
    ) -> ResponseT[IntegerResponseT]:
        """
        Insert ``value`` in list ``name`` either immediately before or after
        [``where``] ``refvalue``

        Returns the new length of the list on success or -1 if ``refvalue``
        is not in the list.

        For more information see https://redis.io/commands/linsert
        """
        return self.execute_command("LINSERT", name, where, refvalue, value)

    def llen(self, name: str) -> ResponseT[IntegerResponseT]:
        """
        Return the length of the list ``name``

        For more information see https://redis.io/commands/llen
        """
        return self.execute_command("LLEN", name, keys=[name])

    def lpop(
        self, name: str, count: Optional[int] = None
    ) -> ResponseT[Union[None, BulkStringResponseT, ArrayResponseT]]:
        """
        Removes and returns the first elements of the list ``name``.

        By default, the command pops a single element from the beginning of
        the list. When provided with the optional ``count`` argument, the reply
        will consist of up to count elements, depending on the list's length.

        For more information see https://redis.io/commands/lpop
        """
        if count is not None:
            return self.execute_command("LPOP", name, count)
        else:
            return self.execute_command("LPOP", name)

    def lpush(self, name: str, *values: FieldT) -> ResponseT[IntegerResponseT]:
        """
        Push ``values`` onto the head of the list ``name``

        For more information see https://redis.io/commands/lpush
        """
        return self.execute_command("LPUSH", name, *values)

    def lpushx(self, name: str, *values: FieldT) -> ResponseT[IntegerResponseT]:
        """
        Push ``value`` onto the head of the list ``name`` if ``name`` exists

        For more information see https://redis.io/commands/lpushx
        """
        return self.execute_command("LPUSHX", name, *values)

    def lrange(self, name: str, start: int, end: int) -> ResponseT[ArrayResponseT]:
        """
        Return a slice of the list ``name`` between
        position ``start`` and ``end``

        ``start`` and ``end`` can be negative numbers just like
        Python slicing notation

        For more information see https://redis.io/commands/lrange
        """
        return self.execute_command("LRANGE", name, start, end, keys=[name])

    def lrem(self, name: str, count: int, value: str) -> ResponseT[IntegerResponseT]:
        """
        Remove the first ``count`` occurrences of elements equal to ``value``
        from the list stored at ``name``.

        The count argument influences the operation in the following ways:
            count > 0: Remove elements equal to value moving from head to tail.
            count < 0: Remove elements equal to value moving from tail to head.
            count = 0: Remove all elements equal to value.

            For more information see https://redis.io/commands/lrem
        """
        return self.execute_command("LREM", name, count, value)

    def lset(self, name: str, index: int, value: str) -> ResponseT[OKT]:
        """
        Set element at ``index`` of list ``name`` to ``value``

        For more information see https://redis.io/commands/lset
        """
        return self.execute_command("LSET", name, index, value)

    def ltrim(self, name: str, start: int, end: int) -> ResponseT[OKT]:
        """
        Trim the list ``name``, removing all values not within the slice
        between ``start`` and ``end``

        ``start`` and ``end`` can be negative numbers just like
        Python slicing notation

        For more information see https://redis.io/commands/ltrim
        """
        return self.execute_command("LTRIM", name, start, end)

    def rpop(
        self, name: str, count: Optional[int] = None
    ) -> ResponseT[Union[None, BulkStringResponseT, ArrayResponseT]]:
        """
        Removes and returns the last elements of the list ``name``.

        By default, the command pops a single element from the end of the list.
        When provided with the optional ``count`` argument, the reply will
        consist of up to count elements, depending on the list's length.

        For more information see https://redis.io/commands/rpop
        """
        if count is not None:
            return self.execute_command("RPOP", name, count)
        else:
            return self.execute_command("RPOP", name)

    def rpoplpush(
        self, src: str, dst: str
    ) -> ResponseT[Union[BulkStringResponseT, None]]:
        """
        RPOP a value off of the ``src`` list and atomically LPUSH it
        on to the ``dst`` list.  Returns the value.

        For more information see https://redis.io/commands/rpoplpush
        """
        return self.execute_command("RPOPLPUSH", src, dst)

    def rpush(self, name: str, *values: FieldT) -> ResponseT[IntegerResponseT]:
        """
        Push ``values`` onto the tail of the list ``name``

        For more information see https://redis.io/commands/rpush
        """
        return self.execute_command("RPUSH", name, *values)

    def rpushx(self, name: str, *values: str) -> ResponseT[IntegerResponseT]:
        """
        Push ``value`` onto the tail of the list ``name`` if ``name`` exists

        For more information see https://redis.io/commands/rpushx
        """
        return self.execute_command("RPUSHX", name, *values)

    def lpos(
        self,
        name: str,
        value: str,
        rank: Optional[int] = None,
        count: Optional[int] = None,
        maxlen: Optional[int] = None,
    ) -> ResponseT[Union[IntegerResponseT, None, ArrayResponseT]]:
        """
        Get position of ``value`` within the list ``name``

         If specified, ``rank`` indicates the "rank" of the first element to
         return in case there are multiple copies of ``value`` in the list.
         By default, LPOS returns the position of the first occurrence of
         ``value`` in the list. When ``rank`` 2, LPOS returns the position of
         the second ``value`` in the list. If ``rank`` is negative, LPOS
         searches the list in reverse. For example, -1 would return the
         position of the last occurrence of ``value`` and -2 would return the
         position of the next to last occurrence of ``value``.

         If specified, ``count`` indicates that LPOS should return a list of
         up to ``count`` positions. A ``count`` of 2 would return a list of
         up to 2 positions. A ``count`` of 0 returns a list of all positions
         matching ``value``. When ``count`` is specified and but ``value``
         does not exist in the list, an empty list is returned.

         If specified, ``maxlen`` indicates the maximum number of list
         elements to scan. A ``maxlen`` of 1000 will only return the
         position(s) of items within the first 1000 entries in the list.
         A ``maxlen`` of 0 (the default) will scan the entire list.

         For more information see https://redis.io/commands/lpos
        """
        pieces: List[EncodableT] = [name, value]
        if rank is not None:
            pieces.extend(["RANK", rank])
        if count is not None:
            pieces.extend(["COUNT", count])
        if maxlen is not None:
            pieces.extend(["MAXLEN", maxlen])
        return self.execute_command("LPOS", *pieces, keys=[name])

    def sort(
        self,
        name: str,
        start: Optional[int] = None,
        num: Optional[int] = None,
        by: Optional[str] = None,
        get: Optional[List[str]] = None,
        desc: bool = False,
        alpha: bool = False,
        store: Optional[str] = None,
        groups: Optional[bool] = False,
    ) -> ResponseT[ArrayResponseT]:
        """
        Sort and return the list, set or sorted set at ``name``.

        ``start`` and ``num`` allow for paging through the sorted data

        ``by`` allows using an external key to weight and sort the items.
            Use an "*" to indicate where in the key the item value is located

        ``get`` allows for returning items from external keys rather than the
            sorted data itself.  Use an "*" to indicate where in the key
            the item value is located

        ``desc`` allows for reversing the sort

        ``alpha`` allows for sorting lexicographically rather than numerically

        ``store`` allows for storing the result of the sort into
            the key ``store``

        ``groups`` if set to True and if ``get`` contains at least two
            elements, sort will return a list of tuples, each containing the
            values fetched from the arguments to ``get``.

        For more information see https://redis.io/commands/sort
        """
        if (start is not None and num is None) or (num is not None and start is None):
            raise DataError("``start`` and ``num`` must both be specified")
        pieces: List[EncodableT] = [name]
        if by is not None:
            pieces.extend([b"BY", by])
        if start is not None and num is not None:
            pieces.extend([b"LIMIT", start, num])
        if get is not None:
            # If get is a string assume we want to get a single value.
            # Otherwise assume it's an interable and we want to get multiple
            # values. We can't just iterate blindly because strings are
            # iterable.
            if isinstance(get, (bytes, str)):
                pieces.extend([b"GET", get])
            else:
                for g in get:
                    pieces.extend([b"GET", g])
        if desc:
            pieces.append(b"DESC")
        if alpha:
            pieces.append(b"ALPHA")
        if store is not None:
            pieces.extend([b"STORE", store])
        if groups:
            if not get or isinstance(get, (bytes, str)) or len(get) < 2:
                raise DataError(
                    'when using "groups" the "get" argument '
                    "must be specified and contain at least "
                    "two keys"
                )
        options = {"groups": len(get) if groups else None}
        options["keys"] = [name]
        return self.execute_command("SORT", *pieces, **options)

    def sort_ro(
        self,
        key: str,
        start: Optional[int] = None,
        num: Optional[int] = None,
        by: Optional[str] = None,
        get: Optional[List[str]] = None,
        desc: bool = False,
        alpha: bool = False,
    ) -> ResponseT[ArrayResponseT]:
        """
        Returns the elements contained in the list, set or sorted set at key.
        (read-only variant of the SORT command)

        ``start`` and ``num`` allow for paging through the sorted data

        ``by`` allows using an external key to weight and sort the items.
            Use an "*" to indicate where in the key the item value is located

        ``get`` allows for returning items from external keys rather than the
            sorted data itself.  Use an "*" to indicate where in the key
            the item value is located

        ``desc`` allows for reversing the sort

        ``alpha`` allows for sorting lexicographically rather than numerically

        For more information see https://redis.io/commands/sort_ro
        """
        return self.sort(
            key, start=start, num=num, by=by, get=get, desc=desc, alpha=alpha
        )


AsyncListCommands = ListCommands


class ScanCommands(CommandsProtocol):
    """
    Redis SCAN commands.
    see: https://redis.io/commands/scan
    """

    def scan(
        self,
        cursor: int = 0,
        match: Union[PatternT, None] = None,
        count: Union[int, None] = None,
        _type: Union[str, None] = None,
        **kwargs,
    ) -> ResponseT[ArrayResponseT]:
        """
        Incrementally return lists of key names. Also return a cursor
        indicating the scan position.

        ``match`` allows for filtering the keys by pattern

        ``count`` provides a hint to Redis about the number of keys to
            return per batch.

        ``_type`` filters the returned values by a particular Redis type.
            Stock Redis instances allow for the following types:
            HASH, LIST, SET, STREAM, STRING, ZSET
            Additionally, Redis modules can expose other types as well.

        For more information see https://redis.io/commands/scan
        """
        pieces: List[EncodableT] = [cursor]
        if match is not None:
            pieces.extend([b"MATCH", match])
        if count is not None:
            pieces.extend([b"COUNT", count])
        if _type is not None:
            pieces.extend([b"TYPE", _type])
        return self.execute_command("SCAN", *pieces, **kwargs)

    def scan_iter(
        self,
        match: Union[PatternT, None] = None,
        count: Union[int, None] = None,
        _type: Union[str, None] = None,
        **kwargs,
    ) -> Iterator:
        """
        Make an iterator using the SCAN command so that the client doesn't
        need to remember the cursor position.

        ``match`` allows for filtering the keys by pattern

        ``count`` provides a hint to Redis about the number of keys to
            return per batch.

        ``_type`` filters the returned values by a particular Redis type.
            Stock Redis instances allow for the following types:
            HASH, LIST, SET, STREAM, STRING, ZSET
            Additionally, Redis modules can expose other types as well.
        """
        cursor = "0"
        while cursor != 0:
            cursor, data = self.scan(
                cursor=cursor, match=match, count=count, _type=_type, **kwargs
            )
            yield from data

    def sscan(
        self,
        name: KeyT,
        cursor: int = 0,
        match: Union[PatternT, None] = None,
        count: Union[int, None] = None,
    ) -> ResponseT[ArrayResponseT]:
        """
        Incrementally return lists of elements in a set. Also return a cursor
        indicating the scan position.

        ``match`` allows for filtering the keys by pattern

        ``count`` allows for hint the minimum number of returns

        For more information see https://redis.io/commands/sscan
        """
        pieces: List[EncodableT] = [name, cursor]
        if match is not None:
            pieces.extend([b"MATCH", match])
        if count is not None:
            pieces.extend([b"COUNT", count])
        return self.execute_command("SSCAN", *pieces)

    def sscan_iter(
        self,
        name: KeyT,
        match: Union[PatternT, None] = None,
        count: Union[int, None] = None,
    ) -> Iterator:
        """
        Make an iterator using the SSCAN command so that the client doesn't
        need to remember the cursor position.

        ``match`` allows for filtering the keys by pattern

        ``count`` allows for hint the minimum number of returns
        """
        cursor = "0"
        while cursor != 0:
            cursor, data = self.sscan(name, cursor=cursor, match=match, count=count)
            yield from data

    def hscan(
        self,
        name: KeyT,
        cursor: int = 0,
        match: Union[PatternT, None] = None,
        count: Union[int, None] = None,
        no_values: Union[bool, None] = None,
    ) -> ResponseT[ArrayResponseT]:
        """
        Incrementally return key/value slices in a hash. Also return a cursor
        indicating the scan position.

        ``match`` allows for filtering the keys by pattern

        ``count`` allows for hint the minimum number of returns

        ``no_values`` indicates to return only the keys, without values.

        For more information see https://redis.io/commands/hscan
        """
        pieces: List[EncodableT] = [name, cursor]
        if match is not None:
            pieces.extend([b"MATCH", match])
        if count is not None:
            pieces.extend([b"COUNT", count])
        if no_values is not None:
            pieces.extend([b"NOVALUES"])
        return self.execute_command("HSCAN", *pieces, no_values=no_values)

    def hscan_iter(
        self,
        name: str,
        match: Union[PatternT, None] = None,
        count: Union[int, None] = None,
        no_values: Union[bool, None] = None,
    ) -> Iterator:
        """
        Make an iterator using the HSCAN command so that the client doesn't
        need to remember the cursor position.

        ``match`` allows for filtering the keys by pattern

        ``count`` allows for hint the minimum number of returns

        ``no_values`` indicates to return only the keys, without values
        """
        cursor = "0"
        while cursor != 0:
            cursor, data = self.hscan(
                name, cursor=cursor, match=match, count=count, no_values=no_values
            )
            if no_values:
                yield from data
            else:
                yield from data.items()

    def zscan(
        self,
        name: KeyT,
        cursor: int = 0,
        match: Union[PatternT, None] = None,
        count: Union[int, None] = None,
        score_cast_func: Union[type, Callable] = float,
    ) -> ResponseT[ArrayResponseT]:
        """
        Incrementally return lists of elements in a sorted set. Also return a
        cursor indicating the scan position.

        ``match`` allows for filtering the keys by pattern

        ``count`` allows for hint the minimum number of returns

        ``score_cast_func`` a callable used to cast the score return value

        For more information see https://redis.io/commands/zscan
        """
        pieces = [name, cursor]
        if match is not None:
            pieces.extend([b"MATCH", match])
        if count is not None:
            pieces.extend([b"COUNT", count])
        options = {"score_cast_func": score_cast_func}
        return self.execute_command("ZSCAN", *pieces, **options)

    def zscan_iter(
        self,
        name: KeyT,
        match: Union[PatternT, None] = None,
        count: Union[int, None] = None,
        score_cast_func: Union[type, Callable] = float,
    ) -> Iterator:
        """
        Make an iterator using the ZSCAN command so that the client doesn't
        need to remember the cursor position.

        ``match`` allows for filtering the keys by pattern

        ``count`` allows for hint the minimum number of returns

        ``score_cast_func`` a callable used to cast the score return value
        """
        cursor = "0"
        while cursor != 0:
            cursor, data = self.zscan(
                name,
                cursor=cursor,
                match=match,
                count=count,
                score_cast_func=score_cast_func,
            )
            yield from data


class AsyncScanCommands(ScanCommands):

    async def scan_iter(
        self,
        match: Union[PatternT, None] = None,
        count: Union[int, None] = None,
        _type: Union[str, None] = None,
        **kwargs,
    ) -> AsyncIterator:
        """
        Make an iterator using the SCAN command so that the client doesn't
        need to remember the cursor position.

        ``match`` allows for filtering the keys by pattern

        ``count`` provides a hint to Redis about the number of keys to
            return per batch.

        ``_type`` filters the returned values by a particular Redis type.
            Stock Redis instances allow for the following types:
            HASH, LIST, SET, STREAM, STRING, ZSET
            Additionally, Redis modules can expose other types as well.
        """
        cursor = "0"
        while cursor != 0:
            cursor, data = await self.scan(
                cursor=cursor, match=match, count=count, _type=_type, **kwargs
            )
            for d in data:
                yield d

    async def sscan_iter(
        self,
        name: KeyT,
        match: Union[PatternT, None] = None,
        count: Union[int, None] = None,
    ) -> AsyncIterator:
        """
        Make an iterator using the SSCAN command so that the client doesn't
        need to remember the cursor position.

        ``match`` allows for filtering the keys by pattern

        ``count`` allows for hint the minimum number of returns
        """
        cursor = "0"
        while cursor != 0:
            cursor, data = await self.sscan(
                name, cursor=cursor, match=match, count=count
            )
            for d in data:
                yield d

    async def hscan_iter(
        self,
        name: str,
        match: Union[PatternT, None] = None,
        count: Union[int, None] = None,
        no_values: Union[bool, None] = None,
    ) -> AsyncIterator:
        """
        Make an iterator using the HSCAN command so that the client doesn't
        need to remember the cursor position.

        ``match`` allows for filtering the keys by pattern

        ``count`` allows for hint the minimum number of returns

        ``no_values`` indicates to return only the keys, without values
        """
        cursor = "0"
        while cursor != 0:
            cursor, data = await self.hscan(
                name, cursor=cursor, match=match, count=count, no_values=no_values
            )
            if no_values:
                for it in data:
                    yield it
            else:
                for it in data.items():
                    yield it

    async def zscan_iter(
        self,
        name: KeyT,
        match: Union[PatternT, None] = None,
        count: Union[int, None] = None,
        score_cast_func: Union[type, Callable] = float,
    ) -> AsyncIterator:
        """
        Make an iterator using the ZSCAN command so that the client doesn't
        need to remember the cursor position.

        ``match`` allows for filtering the keys by pattern

        ``count`` allows for hint the minimum number of returns

        ``score_cast_func`` a callable used to cast the score return value
        """
        cursor = "0"
        while cursor != 0:
            cursor, data = await self.zscan(
                name,
                cursor=cursor,
                match=match,
                count=count,
                score_cast_func=score_cast_func,
            )
            for d in data:
                yield d


class SetCommands(CommandsProtocol):
    """
    Redis commands for Set data type.
    see: https://redis.io/topics/data-types#sets
    """

    def sadd(self, name: str, *values: FieldT) -> ResponseT[IntegerResponseT]:
        """
        Add ``value(s)`` to set ``name``

        For more information see https://redis.io/commands/sadd
        """
        return self.execute_command("SADD", name, *values)

    def scard(self, name: str) -> ResponseT[IntegerResponseT]:
        """
        Return the number of elements in set ``name``

        For more information see https://redis.io/commands/scard
        """
        return self.execute_command("SCARD", name, keys=[name])

    def sdiff(self, keys: List, *args: List) -> ResponseT[ArrayResponseT]:
        """
        Return the difference of sets specified by ``keys``

        For more information see https://redis.io/commands/sdiff
        """
        args = list_or_args(keys, args)
        return self.execute_command("SDIFF", *args, keys=args)

    def sdiffstore(
        self, dest: str, keys: List, *args: List
    ) -> ResponseT[IntegerResponseT]:
        """
        Store the difference of sets specified by ``keys`` into a new
        set named ``dest``.  Returns the number of keys in the new set.

        For more information see https://redis.io/commands/sdiffstore
        """
        args = list_or_args(keys, args)
        return self.execute_command("SDIFFSTORE", dest, *args)

    def sinter(self, keys: List, *args: List) -> ResponseT[ArrayResponseT]:
        """
        Return the intersection of sets specified by ``keys``

        For more information see https://redis.io/commands/sinter
        """
        args = list_or_args(keys, args)
        return self.execute_command("SINTER", *args, keys=args)

    def sintercard(
        self, numkeys: int, keys: List[str], limit: int = 0
    ) -> ResponseT[IntegerResponseT]:
        """
        Return the cardinality of the intersect of multiple sets specified by ``keys``.

        When LIMIT provided (defaults to 0 and means unlimited), if the intersection
        cardinality reaches limit partway through the computation, the algorithm will
        exit and yield limit as the cardinality

        For more information see https://redis.io/commands/sintercard
        """
        args = [numkeys, *keys, "LIMIT", limit]
        return self.execute_command("SINTERCARD", *args, keys=keys)

    def sinterstore(
        self, dest: str, keys: List, *args: List
    ) -> ResponseT[IntegerResponseT]:
        """
        Store the intersection of sets specified by ``keys`` into a new
        set named ``dest``.  Returns the number of keys in the new set.

        For more information see https://redis.io/commands/sinterstore
        """
        args = list_or_args(keys, args)
        return self.execute_command("SINTERSTORE", dest, *args)

    def sismember(self, name: str, value: str) -> ResponseT[IntegerResponseT]:
        """
        Return whether ``value`` is a member of set ``name``:
        - 1 if the value is a member of the set.
        - 0 if the value is not a member of the set or if key does not exist.

        For more information see https://redis.io/commands/sismember
        """
        return self.execute_command("SISMEMBER", name, value, keys=[name])

    def smembers(self, name: str) -> ResponseT[ArrayResponseT]:
        """
        Return all members of the set ``name``

        For more information see https://redis.io/commands/smembers
        """
        return self.execute_command("SMEMBERS", name, keys=[name])

    def smismember(
        self, name: str, values: List, *args: List
    ) -> ResponseT[ArrayResponseT]:
        """
        Return whether each value in ``values`` is a member of the set ``name``
        as a list of ``int`` in the order of ``values``:
        - 1 if the value is a member of the set.
        - 0 if the value is not a member of the set or if key does not exist.

        For more information see https://redis.io/commands/smismember
        """
        args = list_or_args(values, args)
        return self.execute_command("SMISMEMBER", name, *args, keys=[name])

    def smove(self, src: str, dst: str, value: str) -> ResponseT[IntegerResponseT]:
        """
        Move ``value`` from set ``src`` to set ``dst`` atomically

        For more information see https://redis.io/commands/smove
        """
        return self.execute_command("SMOVE", src, dst, value)

    def spop(
        self, name: str, count: Optional[int] = None
    ) -> ResponseT[Union[BulkStringResponseT, None, ArrayResponseT]]:
        """
        Remove and return a random member of set ``name``

        For more information see https://redis.io/commands/spop
        """
        args = (count is not None) and [count] or []
        return self.execute_command("SPOP", name, *args)

    def srandmember(
        self, name: str, number: Optional[int] = None
    ) -> ResponseT[Union[BulkStringResponseT, ArrayResponseT]]:
        """
        If ``number`` is None, returns a random member of set ``name``.

        If ``number`` is supplied, returns a list of ``number`` random
        members of set ``name``. Note this is only available when running
        Redis 2.6+.

        For more information see https://redis.io/commands/srandmember
        """
        args = (number is not None) and [number] or []
        return self.execute_command("SRANDMEMBER", name, *args)

    def srem(self, name: str, *values: FieldT) -> ResponseT[IntegerResponseT]:
        """
        Remove ``values`` from set ``name``

        For more information see https://redis.io/commands/srem
        """
        return self.execute_command("SREM", name, *values)

    def sunion(self, keys: List, *args: List) -> ResponseT[ArrayResponseT]:
        """
        Return the union of sets specified by ``keys``

        For more information see https://redis.io/commands/sunion
        """
        args = list_or_args(keys, args)
        return self.execute_command("SUNION", *args, keys=args)

    def sunionstore(
        self, dest: str, keys: List, *args: List
    ) -> ResponseT[IntegerResponseT]:
        """
        Store the union of sets specified by ``keys`` into a new
        set named ``dest``.  Returns the number of keys in the new set.

        For more information see https://redis.io/commands/sunionstore
        """
        args = list_or_args(keys, args)
        return self.execute_command("SUNIONSTORE", dest, *args)


AsyncSetCommands = SetCommands


class StreamCommands(CommandsProtocol):
    """
    Redis commands for Stream data type.
    see: https://redis.io/topics/streams-intro
    """

    def xack(
        self, name: KeyT, groupname: GroupT, *ids: StreamIdT
    ) -> ResponseT[IntegerResponseT]:
        """
        Acknowledges the successful processing of one or more messages.

        Args:
            name: name of the stream.
            groupname: name of the consumer group.
            *ids: message ids to acknowledge.

        For more information see https://redis.io/commands/xack
        """
        return self.execute_command("XACK", name, groupname, *ids)

    def xadd(
        self,
        name: KeyT,
        fields: Dict[FieldT, EncodableT],
        id: StreamIdT = "*",
        maxlen: Union[int, None] = None,
        approximate: bool = True,
        nomkstream: bool = False,
        minid: Union[StreamIdT, None] = None,
        limit: Union[int, None] = None,
    ) -> ResponseT[Union[BulkStringResponseT, None]]:
        """
        Add to a stream.
        name: name of the stream
        fields: dict of field/value pairs to insert into the stream
        id: Location to insert this record. By default it is appended.
        maxlen: truncate old stream members beyond this size.
        Can't be specified with minid.
        approximate: actual stream length may be slightly more than maxlen
        nomkstream: When set to true, do not make a stream
        minid: the minimum id in the stream to query.
        Can't be specified with maxlen.
        limit: specifies the maximum number of entries to retrieve

        For more information see https://redis.io/commands/xadd
        """
        pieces: List[EncodableT] = []
        if maxlen is not None and minid is not None:
            raise DataError("Only one of ```maxlen``` or ```minid``` may be specified")
        if maxlen is not None:
            if not isinstance(maxlen, int) or maxlen < 0:
                raise DataError("XADD maxlen must be non-negative integer")
            pieces.append(b"MAXLEN")
            if approximate:
                pieces.append(b"~")
            pieces.append(str(maxlen))
        if minid is not None:
            pieces.append(b"MINID")
            if approximate:
                pieces.append(b"~")
            pieces.append(minid)
        if limit is not None:
            pieces.extend([b"LIMIT", limit])
        if nomkstream:
            pieces.append(b"NOMKSTREAM")
        pieces.append(id)
        if not isinstance(fields, dict) or len(fields) == 0:
            raise DataError("XADD fields must be a non-empty dict")
        for pair in fields.items():
            pieces.extend(pair)
        return self.execute_command("XADD", name, *pieces)

    def xautoclaim(
        self,
        name: KeyT,
        groupname: GroupT,
        consumername: ConsumerT,
        min_idle_time: int,
        start_id: StreamIdT = "0-0",
        count: Union[int, None] = None,
        justid: bool = False,
    ) -> ResponseT[ArrayResponseT]:
        """
        Transfers ownership of pending stream entries that match the specified
        criteria. Conceptually, equivalent to calling XPENDING and then XCLAIM,
        but provides a more straightforward way to deal with message delivery
        failures via SCAN-like semantics.
        name: name of the stream.
        groupname: name of the consumer group.
        consumername: name of a consumer that claims the message.
        min_idle_time: filter messages that were idle less than this amount of
        milliseconds.
        start_id: filter messages with equal or greater ID.
        count: optional integer, upper limit of the number of entries that the
        command attempts to claim. Set to 100 by default.
        justid: optional boolean, false by default. Return just an array of IDs
        of messages successfully claimed, without returning the actual message

        For more information see https://redis.io/commands/xautoclaim
        """
        try:
            if int(min_idle_time) < 0:
                raise DataError(
                    "XAUTOCLAIM min_idle_time must be a nonnegative integer"
                )
        except TypeError:
            pass
        kwargs = {}
        pieces = [name, groupname, consumername, min_idle_time, start_id]
        try:
            if int(count) < 0:
                raise DataError("XPENDING count must be a integer >= 0")
            pieces.extend([b"COUNT", count])
        except TypeError:
            pass
        if justid:
            pieces.append(b"JUSTID")
            kwargs["parse_justid"] = True
        return self.execute_command("XAUTOCLAIM", *pieces, **kwargs)

    def xclaim(
        self,
        name: KeyT,
        groupname: GroupT,
        consumername: ConsumerT,
        min_idle_time: int,
        message_ids: Union[List[StreamIdT], Tuple[StreamIdT]],
        idle: Union[int, None] = None,
        time: Union[int, None] = None,
        retrycount: Union[int, None] = None,
        force: bool = False,
        justid: bool = False,
    ) -> ResponseT[ArrayResponseT]:
        """
        Changes the ownership of a pending message.

        name: name of the stream.

        groupname: name of the consumer group.

        consumername: name of a consumer that claims the message.

        min_idle_time: filter messages that were idle less than this amount of
        milliseconds

        message_ids: non-empty list or tuple of message IDs to claim

        idle: optional. Set the idle time (last time it was delivered) of the
        message in ms

        time: optional integer. This is the same as idle but instead of a
        relative amount of milliseconds, it sets the idle time to a specific
        Unix time (in milliseconds).

        retrycount: optional integer. set the retry counter to the specified
        value. This counter is incremented every time a message is delivered
        again.

        force: optional boolean, false by default. Creates the pending message
        entry in the PEL even if certain specified IDs are not already in the
        PEL assigned to a different client.

        justid: optional boolean, false by default. Return just an array of IDs
        of messages successfully claimed, without returning the actual message

        For more information see https://redis.io/commands/xclaim
        """
        if not isinstance(min_idle_time, int) or min_idle_time < 0:
            raise DataError("XCLAIM min_idle_time must be a non negative integer")
        if not isinstance(message_ids, (list, tuple)) or not message_ids:
            raise DataError(
                "XCLAIM message_ids must be a non empty list or "
                "tuple of message IDs to claim"
            )
        kwargs = {}
        pieces: List[EncodableT] = [name, groupname, consumername, str(min_idle_time)]
        pieces.extend(list(message_ids))
        if idle is not None:
            if not isinstance(idle, int):
                raise DataError("XCLAIM idle must be an integer")
            pieces.extend((b"IDLE", str(idle)))
        if time is not None:
            if not isinstance(time, int):
                raise DataError("XCLAIM time must be an integer")
            pieces.extend((b"TIME", str(time)))
        if retrycount is not None:
            if not isinstance(retrycount, int):
                raise DataError("XCLAIM retrycount must be an integer")
            pieces.extend((b"RETRYCOUNT", str(retrycount)))
        if force:
            if not isinstance(force, bool):
                raise DataError("XCLAIM force must be a boolean")
            pieces.append(b"FORCE")
        if justid:
            if not isinstance(justid, bool):
                raise DataError("XCLAIM justid must be a boolean")
            pieces.append(b"JUSTID")
            kwargs["parse_justid"] = True
        return self.execute_command("XCLAIM", *pieces, **kwargs)

    def xdel(self, name: KeyT, *ids: StreamIdT) -> ResponseT[IntegerResponseT]:
        """
        Deletes one or more messages from a stream.

        Args:
            name: name of the stream.
            *ids: message ids to delete.

        For more information see https://redis.io/commands/xdel
        """
        return self.execute_command("XDEL", name, *ids)

    def xgroup_create(
        self,
        name: KeyT,
        groupname: GroupT,
        id: StreamIdT = "$",
        mkstream: bool = False,
        entries_read: Optional[int] = None,
    ) -> ResponseT[OKT]:
        """
        Create a new consumer group associated with a stream.
        name: name of the stream.
        groupname: name of the consumer group.
        id: ID of the last item in the stream to consider already delivered.

        For more information see https://redis.io/commands/xgroup-create
        """
        pieces: List[EncodableT] = ["XGROUP CREATE", name, groupname, id]
        if mkstream:
            pieces.append(b"MKSTREAM")
        if entries_read is not None:
            pieces.extend(["ENTRIESREAD", entries_read])
        return self.execute_command(*pieces)

    def xgroup_delconsumer(
        self, name: KeyT, groupname: GroupT, consumername: ConsumerT
    ) -> ResponseT[IntegerResponseT]:
        """
        Remove a specific consumer from a consumer group.
        Returns the number of pending messages that the consumer had before it
        was deleted.
        name: name of the stream.
        groupname: name of the consumer group.
        consumername: name of consumer to delete

        For more information see https://redis.io/commands/xgroup-delconsumer
        """
        return self.execute_command("XGROUP DELCONSUMER", name, groupname, consumername)

    def xgroup_destroy(
        self, name: KeyT, groupname: GroupT
    ) -> ResponseT[IntegerResponseT]:
        """
        Destroy a consumer group.
        name: name of the stream.
        groupname: name of the consumer group.

        For more information see https://redis.io/commands/xgroup-destroy
        """
        return self.execute_command("XGROUP DESTROY", name, groupname)

    def xgroup_createconsumer(
        self, name: KeyT, groupname: GroupT, consumername: ConsumerT
    ) -> ResponseT[IntegerResponseT]:
        """
        Consumers in a consumer group are auto-created every time a new
        consumer name is mentioned by some command.
        They can be explicitly created by using this command.
        name: name of the stream.
        groupname: name of the consumer group.
        consumername: name of consumer to create.

        See: https://redis.io/commands/xgroup-createconsumer
        """
        return self.execute_command(
            "XGROUP CREATECONSUMER", name, groupname, consumername
        )

    def xgroup_setid(
        self,
        name: KeyT,
        groupname: GroupT,
        id: StreamIdT,
        entries_read: Optional[int] = None,
    ) -> ResponseT[OKT]:
        """
        Set the consumer group last delivered ID to something else.
        name: name of the stream.
        groupname: name of the consumer group.
        id: ID of the last item in the stream to consider already delivered.

        For more information see https://redis.io/commands/xgroup-setid
        """
        pieces = [name, groupname, id]
        if entries_read is not None:
            pieces.extend(["ENTRIESREAD", entries_read])
        return self.execute_command("XGROUP SETID", *pieces)

    def xinfo_consumers(
        self, name: KeyT, groupname: GroupT
    ) -> ResponseT[ArrayResponseT]:
        """
        Returns general information about the consumers in the group.
        name: name of the stream.
        groupname: name of the consumer group.

        For more information see https://redis.io/commands/xinfo-consumers
        """
        return self.execute_command("XINFO CONSUMERS", name, groupname)

    def xinfo_groups(self, name: KeyT) -> ResponseT[ArrayResponseT]:
        """
        Returns general information about the consumer groups of the stream.
        name: name of the stream.

        For more information see https://redis.io/commands/xinfo-groups
        """
        return self.execute_command("XINFO GROUPS", name)

    def xinfo_stream(self, name: KeyT, full: bool = False) -> ResponseT[ArrayResponseT]:
        """
        Returns general information about the stream.
        name: name of the stream.
        full: optional boolean, false by default. Return full summary

        For more information see https://redis.io/commands/xinfo-stream
        """
        pieces = [name]
        options = {}
        if full:
            pieces.append(b"FULL")
            options = {"full": full}
        return self.execute_command("XINFO STREAM", *pieces, **options)

    def xlen(self, name: KeyT) -> ResponseT[IntegerResponseT]:
        """
        Returns the number of elements in a given stream.

        For more information see https://redis.io/commands/xlen
        """
        return self.execute_command("XLEN", name, keys=[name])

    def xpending(self, name: KeyT, groupname: GroupT) -> ResponseT[ArrayResponseT]:
        """
        Returns information about pending messages of a group.
        name: name of the stream.
        groupname: name of the consumer group.

        For more information see https://redis.io/commands/xpending
        """
        return self.execute_command("XPENDING", name, groupname, keys=[name])

    def xpending_range(
        self,
        name: KeyT,
        groupname: GroupT,
        min: StreamIdT,
        max: StreamIdT,
        count: int,
        consumername: Union[ConsumerT, None] = None,
        idle: Union[int, None] = None,
    ) -> ResponseT[ArrayResponseT]:
        """
        Returns information about pending messages, in a range.

        name: name of the stream.
        groupname: name of the consumer group.
        idle: available from  version 6.2. filter entries by their
        idle-time, given in milliseconds (optional).
        min: minimum stream ID.
        max: maximum stream ID.
        count: number of messages to return
        consumername: name of a consumer to filter by (optional).
        """
        if {min, max, count} == {None}:
            if idle is not None or consumername is not None:
                raise DataError(
                    "if XPENDING is provided with idle time"
                    " or consumername, it must be provided"
                    " with min, max and count parameters"
                )
            return self.xpending(name, groupname)
        pieces = [name, groupname]
        if min is None or max is None or count is None:
            raise DataError(
                "XPENDING must be provided with min, max "
                "and count parameters, or none of them."
            )
        # idle
        try:
            if int(idle) < 0:
                raise DataError("XPENDING idle must be a integer >= 0")
            pieces.extend(["IDLE", idle])
        except TypeError:
            pass
        # count
        try:
            if int(count) < 0:
                raise DataError("XPENDING count must be a integer >= 0")
            pieces.extend([min, max, count])
        except TypeError:
            pass
        # consumername
        if consumername:
            pieces.append(consumername)
        return self.execute_command("XPENDING", *pieces, parse_detail=True)

    def xrange(
        self,
        name: KeyT,
        min: StreamIdT = "-",
        max: StreamIdT = "+",
        count: Union[int, None] = None,
    ) -> ResponseT[ArrayResponseT]:
        """
        Read stream values within an interval.

        name: name of the stream.

        start: first stream ID. defaults to '-',
               meaning the earliest available.

        finish: last stream ID. defaults to '+',
                meaning the latest available.

        count: if set, only return this many items, beginning with the
               earliest available.

        For more information see https://redis.io/commands/xrange
        """
        pieces = [min, max]
        if count is not None:
            if not isinstance(count, int) or count < 1:
                raise DataError("XRANGE count must be a positive integer")
            pieces.append(b"COUNT")
            pieces.append(str(count))
        return self.execute_command("XRANGE", name, *pieces, keys=[name])

    def xread(
        self,
        streams: Dict[KeyT, StreamIdT],
        count: Union[int, None] = None,
        block: Union[int, None] = None,
    ) -> ResponseT[Union[ArrayResponseT, None]]:
        """
        Block and monitor multiple streams for new data.

        streams: a dict of stream names to stream IDs, where
                   IDs indicate the last ID already seen.

        count: if set, only return this many items, beginning with the
               earliest available.

        block: number of milliseconds to wait, if nothing already present.

        For more information see https://redis.io/commands/xread
        """
        pieces = []
        if block is not None:
            if not isinstance(block, int) or block < 0:
                raise DataError("XREAD block must be a non-negative integer")
            pieces.append(b"BLOCK")
            pieces.append(str(block))
        if count is not None:
            if not isinstance(count, int) or count < 1:
                raise DataError("XREAD count must be a positive integer")
            pieces.append(b"COUNT")
            pieces.append(str(count))
        if not isinstance(streams, dict) or len(streams) == 0:
            raise DataError("XREAD streams must be a non empty dict")
        pieces.append(b"STREAMS")
        keys, values = zip(*streams.items())
        pieces.extend(keys)
        pieces.extend(values)
        return self.execute_command("XREAD", *pieces, keys=keys)

    def xreadgroup(
        self,
        groupname: str,
        consumername: str,
        streams: Dict[KeyT, StreamIdT],
        count: Union[int, None] = None,
        block: Union[int, None] = None,
        noack: bool = False,
    ) -> ResponseT[Union[ArrayResponseT, None]]:
        """
        Read from a stream via a consumer group.

        groupname: name of the consumer group.

        consumername: name of the requesting consumer.

        streams: a dict of stream names to stream IDs, where
               IDs indicate the last ID already seen.

        count: if set, only return this many items, beginning with the
               earliest available.

        block: number of milliseconds to wait, if nothing already present.
        noack: do not add messages to the PEL

        For more information see https://redis.io/commands/xreadgroup
        """
        pieces: List[EncodableT] = [b"GROUP", groupname, consumername]
        if count is not None:
            if not isinstance(count, int) or count < 1:
                raise DataError("XREADGROUP count must be a positive integer")
            pieces.append(b"COUNT")
            pieces.append(str(count))
        if block is not None:
            if not isinstance(block, int) or block < 0:
                raise DataError("XREADGROUP block must be a non-negative integer")
            pieces.append(b"BLOCK")
            pieces.append(str(block))
        if noack:
            pieces.append(b"NOACK")
        if not isinstance(streams, dict) or len(streams) == 0:
            raise DataError("XREADGROUP streams must be a non empty dict")
        pieces.append(b"STREAMS")
        pieces.extend(streams.keys())
        pieces.extend(streams.values())
        return self.execute_command("XREADGROUP", *pieces)

    def xrevrange(
        self,
        name: KeyT,
        max: StreamIdT = "+",
        min: StreamIdT = "-",
        count: Union[int, None] = None,
    ) -> ResponseT[ArrayResponseT]:
        """
        Read stream values within an interval, in reverse order.

        name: name of the stream

        start: first stream ID. defaults to '+',
               meaning the latest available.

        finish: last stream ID. defaults to '-',
                meaning the earliest available.

        count: if set, only return this many items, beginning with the
               latest available.

        For more information see https://redis.io/commands/xrevrange
        """
        pieces: List[EncodableT] = [max, min]
        if count is not None:
            if not isinstance(count, int) or count < 1:
                raise DataError("XREVRANGE count must be a positive integer")
            pieces.append(b"COUNT")
            pieces.append(str(count))
        return self.execute_command("XREVRANGE", name, *pieces, keys=[name])

    def xtrim(
        self,
        name: KeyT,
        maxlen: Union[int, None] = None,
        approximate: bool = True,
        minid: Union[StreamIdT, None] = None,
        limit: Union[int, None] = None,
    ) -> ResponseT[IntegerResponseT]:
        """
        Trims old messages from a stream.
        name: name of the stream.
        maxlen: truncate old stream messages beyond this size
        Can't be specified with minid.
        approximate: actual stream length may be slightly more than maxlen
        minid: the minimum id in the stream to query
        Can't be specified with maxlen.
        limit: specifies the maximum number of entries to retrieve

        For more information see https://redis.io/commands/xtrim
        """
        pieces: List[EncodableT] = []
        if maxlen is not None and minid is not None:
            raise DataError("Only one of ``maxlen`` or ``minid`` may be specified")
        if maxlen is None and minid is None:
            raise DataError("One of ``maxlen`` or ``minid`` must be specified")
        if maxlen is not None:
            pieces.append(b"MAXLEN")
        if minid is not None:
            pieces.append(b"MINID")
        if approximate:
            pieces.append(b"~")
        if maxlen is not None:
            pieces.append(maxlen)
        if minid is not None:
            pieces.append(minid)
        if limit is not None:
            pieces.append(b"LIMIT")
            pieces.append(limit)
        return self.execute_command("XTRIM", name, *pieces)


AsyncStreamCommands = StreamCommands


class SortedSetCommands(CommandsProtocol):
    """
    Redis commands for Sorted Sets data type.
    see: https://redis.io/topics/data-types-intro#redis-sorted-sets
    """

    def zadd(
        self,
        name: KeyT,
        mapping: Mapping[AnyKeyT, EncodableT],
        nx: bool = False,
        xx: bool = False,
        ch: bool = False,
        incr: bool = False,
        gt: bool = False,
        lt: bool = False,
    ) -> ResponseT[Union[IntegerResponseT, BulkStringResponseT, None]]:
        """
        Set any number of element-name, score pairs to the key ``name``. Pairs
        are specified as a dict of element-names keys to score values.

        ``nx`` forces ZADD to only create new elements and not to update
        scores for elements that already exist.

        ``xx`` forces ZADD to only update scores of elements that already
        exist. New elements will not be added.

        ``ch`` modifies the return value to be the numbers of elements changed.
        Changed elements include new elements that were added and elements
        whose scores changed.

        ``incr`` modifies ZADD to behave like ZINCRBY. In this mode only a
        single element/score pair can be specified and the score is the amount
        the existing score will be incremented by. When using this mode the
        return value of ZADD will be the new score of the element.

        ``LT`` Only update existing elements if the new score is less than
        the current score. This flag doesn't prevent adding new elements.

        ``GT`` Only update existing elements if the new score is greater than
        the current score. This flag doesn't prevent adding new elements.

        The return value of ZADD varies based on the mode specified. With no
        options, ZADD returns the number of new elements added to the sorted
        set.

        ``NX``, ``LT``, and ``GT`` are mutually exclusive options.

        See: https://redis.io/commands/ZADD
        """
        if not mapping:
            raise DataError("ZADD requires at least one element/score pair")
        if nx and xx:
            raise DataError("ZADD allows either 'nx' or 'xx', not both")
        if gt and lt:
            raise DataError("ZADD allows either 'gt' or 'lt', not both")
        if incr and len(mapping) != 1:
            raise DataError(
                "ZADD option 'incr' only works when passing a "
                "single element/score pair"
            )
        if nx and (gt or lt):
            raise DataError("Only one of 'nx', 'lt', or 'gr' may be defined.")
        pieces: List[EncodableT] = []
        options = {}
        if nx:
            pieces.append(b"NX")
        if xx:
            pieces.append(b"XX")
        if ch:
            pieces.append(b"CH")
        if incr:
            pieces.append(b"INCR")
            options["as_score"] = True
        if gt:
            pieces.append(b"GT")
        if lt:
            pieces.append(b"LT")
        for pair in mapping.items():
            pieces.append(pair[1])
            pieces.append(pair[0])
        return self.execute_command("ZADD", name, *pieces, **options)

    def zcard(self, name: KeyT) -> ResponseT[IntegerResponseT]:
        """
        Return the number of elements in the sorted set ``name``

        For more information see https://redis.io/commands/zcard
        """
        return self.execute_command("ZCARD", name, keys=[name])

    def zcount(
        self, name: KeyT, min: ZScoreBoundT, max: ZScoreBoundT
    ) -> ResponseT[IntegerResponseT]:
        """
        Returns the number of elements in the sorted set at key ``name`` with
        a score between ``min`` and ``max``.

        For more information see https://redis.io/commands/zcount
        """
        return self.execute_command("ZCOUNT", name, min, max, keys=[name])

    def zdiff(self, keys: KeysT, withscores: bool = False) -> ResponseT[ArrayResponseT]:
        """
        Returns the difference between the first and all successive input
        sorted sets provided in ``keys``.

        For more information see https://redis.io/commands/zdiff
        """
        pieces = [len(keys), *keys]
        if withscores:
            pieces.append("WITHSCORES")
        return self.execute_command("ZDIFF", *pieces, keys=keys)

    def zdiffstore(self, dest: KeyT, keys: KeysT) -> ResponseT[IntegerResponseT]:
        """
        Computes the difference between the first and all successive input
        sorted sets provided in ``keys`` and stores the result in ``dest``.

        For more information see https://redis.io/commands/zdiffstore
        """
        pieces = [len(keys), *keys]
        return self.execute_command("ZDIFFSTORE", dest, *pieces)

    def zincrby(
        self, name: KeyT, amount: float, value: EncodableT
    ) -> ResponseT[BulkStringResponseT]:
        """
        Increment the score of ``value`` in sorted set ``name`` by ``amount``

        For more information see https://redis.io/commands/zincrby
        """
        return self.execute_command("ZINCRBY", name, amount, value)

    def zinter(
        self, keys: KeysT, aggregate: Union[str, None] = None, withscores: bool = False
    ) -> ResponseT:
        """
        Return the intersect of multiple sorted sets specified by ``keys``.
        With the ``aggregate`` option, it is possible to specify how the
        results of the union are aggregated. This option defaults to SUM,
        where the score of an element is summed across the inputs where it
        exists. When this option is set to either MIN or MAX, the resulting
        set will contain the minimum or maximum score of an element across
        the inputs where it exists.

        For more information see https://redis.io/commands/zinter
        """
        return self._zaggregate("ZINTER", None, keys, aggregate, withscores=withscores)

    def zinterstore(
        self,
        dest: KeyT,
        keys: Union[Sequence[KeyT], Mapping[AnyKeyT, float]],
        aggregate: Union[str, None] = None,
    ) -> ResponseT[IntegerResponseT]:
        """
        Intersect multiple sorted sets specified by ``keys`` into a new
        sorted set, ``dest``. Scores in the destination will be aggregated
        based on the ``aggregate``. This option defaults to SUM, where the
        score of an element is summed across the inputs where it exists.
        When this option is set to either MIN or MAX, the resulting set will
        contain the minimum or maximum score of an element across the inputs
        where it exists.

        For more information see https://redis.io/commands/zinterstore
        """
        return self._zaggregate("ZINTERSTORE", dest, keys, aggregate)

    def zintercard(
        self, numkeys: int, keys: List[str], limit: int = 0
    ) -> ResponseT[IntegerResponseT]:
        """
        Return the cardinality of the intersect of multiple sorted sets
        specified by ``keys``.
        When LIMIT provided (defaults to 0 and means unlimited), if the intersection
        cardinality reaches limit partway through the computation, the algorithm will
        exit and yield limit as the cardinality

        For more information see https://redis.io/commands/zintercard
        """
        args = [numkeys, *keys, "LIMIT", limit]
        return self.execute_command("ZINTERCARD", *args, keys=keys)

    def zlexcount(self, name, min, max) -> ResponseT[IntegerResponseT]:
        """
        Return the number of items in the sorted set ``name`` between the
        lexicographical range ``min`` and ``max``.

        For more information see https://redis.io/commands/zlexcount
        """
        return self.execute_command("ZLEXCOUNT", name, min, max, keys=[name])

    def zpopmax(
        self, name: KeyT, count: Union[int, None] = None
    ) -> ResponseT[ArrayResponseT]:
        """
        Remove and return up to ``count`` members with the highest scores
        from the sorted set ``name``.

        For more information see https://redis.io/commands/zpopmax
        """
        args = (count is not None) and [count] or []
        options = {"withscores": True}
        return self.execute_command("ZPOPMAX", name, *args, **options)

    def zpopmin(
        self, name: KeyT, count: Union[int, None] = None
    ) -> ResponseT[ArrayResponseT]:
        """
        Remove and return up to ``count`` members with the lowest scores
        from the sorted set ``name``.

        For more information see https://redis.io/commands/zpopmin
        """
        args = (count is not None) and [count] or []
        options = {"withscores": True}
        return self.execute_command("ZPOPMIN", name, *args, **options)

    def zrandmember(
        self, key: KeyT, count: int = None, withscores: bool = False
    ) -> ResponseT[BulkStringResponseT]:
        """
        Return a random element from the sorted set value stored at key.

        ``count`` if the argument is positive, return an array of distinct
        fields. If called with a negative count, the behavior changes and
        the command is allowed to return the same field multiple times.
        In this case, the number of returned fields is the absolute value
        of the specified count.

        ``withscores`` The optional WITHSCORES modifier changes the reply so it
        includes the respective scores of the randomly selected elements from
        the sorted set.

        For more information see https://redis.io/commands/zrandmember
        """
        params = []
        if count is not None:
            params.append(count)
        if withscores:
            params.append("WITHSCORES")
        return self.execute_command("ZRANDMEMBER", key, *params)

    def bzpopmax(
        self, keys: KeysT, timeout: TimeoutSecT = 0
    ) -> ResponseT[Union[ArrayResponseT, None]]:
        """
        ZPOPMAX a value off of the first non-empty sorted set
        named in the ``keys`` list.

        If none of the sorted sets in ``keys`` has a value to ZPOPMAX,
        then block for ``timeout`` seconds, or until a member gets added
        to one of the sorted sets.

        If timeout is 0, then block indefinitely.

        For more information see https://redis.io/commands/bzpopmax
        """
        if timeout is None:
            timeout = 0
        keys = list_or_args(keys, None)
        keys.append(timeout)
        return self.execute_command("BZPOPMAX", *keys)

    def bzpopmin(
        self, keys: KeysT, timeout: TimeoutSecT = 0
    ) -> ResponseT[Union[ArrayResponseT, None]]:
        """
        ZPOPMIN a value off of the first non-empty sorted set
        named in the ``keys`` list.

        If none of the sorted sets in ``keys`` has a value to ZPOPMIN,
        then block for ``timeout`` seconds, or until a member gets added
        to one of the sorted sets.

        If timeout is 0, then block indefinitely.

        For more information see https://redis.io/commands/bzpopmin
        """
        if timeout is None:
            timeout = 0
        keys: List[EncodableT] = list_or_args(keys, None)
        keys.append(timeout)
        return self.execute_command("BZPOPMIN", *keys)

    def zmpop(
        self,
        num_keys: int,
        keys: List[str],
        min: Optional[bool] = False,
        max: Optional[bool] = False,
        count: Optional[int] = 1,
    ) -> ResponseT[Union[ArrayResponseT, None]]:
        """
        Pop ``count`` values (default 1) off of the first non-empty sorted set
        named in the ``keys`` list.
        For more information see https://redis.io/commands/zmpop
        """
        args = [num_keys] + keys
        if (min and max) or (not min and not max):
            raise DataError
        elif min:
            args.append("MIN")
        else:
            args.append("MAX")
        if count != 1:
            args.extend(["COUNT", count])
        return self.execute_command("ZMPOP", *args)

    def bzmpop(
        self,
        timeout: float,
        numkeys: int,
        keys: List[str],
        min: Optional[bool] = False,
        max: Optional[bool] = False,
        count: Optional[int] = 1,
    ) -> ResponseT[Union[ArrayResponseT, None]]:
        """
        Pop ``count`` values (default 1) off of the first non-empty sorted set
        named in the ``keys`` list.

        If none of the sorted sets in ``keys`` has a value to pop,
        then block for ``timeout`` seconds, or until a member gets added
        to one of the sorted sets.

        If timeout is 0, then block indefinitely.

        For more information see https://redis.io/commands/bzmpop
        """
        args = [timeout, numkeys, *keys]
        if (min and max) or (not min and not max):
            raise DataError("Either min or max, but not both must be set")
        elif min:
            args.append("MIN")
        else:
            args.append("MAX")
        args.extend(["COUNT", count])
        return self.execute_command("BZMPOP", *args)

    def _zrange(
        self,
        command,
        dest: Union[KeyT, None],
        name: KeyT,
        start: int,
        end: int,
        desc: bool = False,
        byscore: bool = False,
        bylex: bool = False,
        withscores: bool = False,
        score_cast_func: Union[type, Callable, None] = float,
        offset: Union[int, None] = None,
        num: Union[int, None] = None,
    ) -> ResponseT[Any]:
        if byscore and bylex:
            raise DataError("``byscore`` and ``bylex`` can not be specified together.")
        if (offset is not None and num is None) or (num is not None and offset is None):
            raise DataError("``offset`` and ``num`` must both be specified.")
        if bylex and withscores:
            raise DataError(
                "``withscores`` not supported in combination with ``bylex``."
            )
        pieces = [command]
        if dest:
            pieces.append(dest)
        pieces.extend([name, start, end])
        if byscore:
            pieces.append("BYSCORE")
        if bylex:
            pieces.append("BYLEX")
        if desc:
            pieces.append("REV")
        if offset is not None and num is not None:
            pieces.extend(["LIMIT", offset, num])
        if withscores:
            pieces.append("WITHSCORES")
        options = {"withscores": withscores, "score_cast_func": score_cast_func}
        options["keys"] = [name]
        return self.execute_command(*pieces, **options)

    def zrange(
        self,
        name: KeyT,
        start: int,
        end: int,
        desc: bool = False,
        withscores: bool = False,
        score_cast_func: Union[type, Callable] = float,
        byscore: bool = False,
        bylex: bool = False,
        offset: Optional[int] = None,
        num: Optional[int] = None,
    ) -> ResponseT[ArrayResponseT]:
        """
        Return a range of values from sorted set ``name`` between
        ``start`` and ``end`` sorted in ascending order.

        ``start`` and ``end`` can be negative, indicating the end of the range.

        ``desc`` a boolean indicating whether to sort the results in reversed
        order.

        ``withscores`` indicates to return the scores along with the values.
        The return type is a list of (value, score) pairs.

        ``score_cast_func`` a callable used to cast the score return value.

        ``byscore`` when set to True, returns the range of elements from the
        sorted set having scores equal or between ``start`` and ``end``.

        ``bylex`` when set to True, returns the range of elements from the
        sorted set between the ``start`` and ``end`` lexicographical closed
        range intervals.
        Valid ``start`` and ``end`` must start with ( or [, in order to specify
        whether the range interval is exclusive or inclusive, respectively.

        ``offset`` and ``num`` are specified, then return a slice of the range.
        Can't be provided when using ``bylex``.

        For more information see https://redis.io/commands/zrange
        """
        # Need to support ``desc`` also when using old redis version
        # because it was supported in 3.5.3 (of redis-py)
        if not byscore and not bylex and (offset is None and num is None) and desc:
            return self.zrevrange(name, start, end, withscores, score_cast_func)
        return self._zrange(
            "ZRANGE",
            None,
            name,
            start,
            end,
            desc,
            byscore,
            bylex,
            withscores,
            score_cast_func,
            offset,
            num,
        )

    def zrevrange(
        self,
        name: KeyT,
        start: int,
        end: int,
        withscores: bool = False,
        score_cast_func: Union[type, Callable] = float,
    ) -> ResponseT[ArrayResponseT]:
        """
        Return a range of values from sorted set ``name`` between
        ``start`` and ``end`` sorted in descending order.

        ``start`` and ``end`` can be negative, indicating the end of the range.

        ``withscores`` indicates to return the scores along with the values
        The return type is a list of (value, score) pairs

        ``score_cast_func`` a callable used to cast the score return value

        For more information see https://redis.io/commands/zrevrange
        """
        pieces = ["ZREVRANGE", name, start, end]
        if withscores:
            pieces.append(b"WITHSCORES")
        options = {"withscores": withscores, "score_cast_func": score_cast_func}
        options["keys"] = name
        return self.execute_command(*pieces, **options)

    def zrangestore(
        self,
        dest: KeyT,
        name: KeyT,
        start: int,
        end: int,
        byscore: bool = False,
        bylex: bool = False,
        desc: bool = False,
        offset: Union[int, None] = None,
        num: Union[int, None] = None,
    ) -> ResponseT[IntegerResponseT]:
        """
        Stores in ``dest`` the result of a range of values from sorted set
        ``name`` between ``start`` and ``end`` sorted in ascending order.

        ``start`` and ``end`` can be negative, indicating the end of the range.

        ``byscore`` when set to True, returns the range of elements from the
        sorted set having scores equal or between ``start`` and ``end``.

        ``bylex`` when set to True, returns the range of elements from the
        sorted set between the ``start`` and ``end`` lexicographical closed
        range intervals.
        Valid ``start`` and ``end`` must start with ( or [, in order to specify
        whether the range interval is exclusive or inclusive, respectively.

        ``desc`` a boolean indicating whether to sort the results in reversed
        order.

        ``offset`` and ``num`` are specified, then return a slice of the range.
        Can't be provided when using ``bylex``.

        For more information see https://redis.io/commands/zrangestore
        """
        return self._zrange(
            "ZRANGESTORE",
            dest,
            name,
            start,
            end,
            desc,
            byscore,
            bylex,
            False,
            None,
            offset,
            num,
        )

    def zrangebylex(
        self,
        name: KeyT,
        min: EncodableT,
        max: EncodableT,
        start: Union[int, None] = None,
        num: Union[int, None] = None,
    ) -> ResponseT[ArrayResponseT]:
        """
        Return the lexicographical range of values from sorted set ``name``
        between ``min`` and ``max``.

        If ``start`` and ``num`` are specified, then return a slice of the
        range.

        For more information see https://redis.io/commands/zrangebylex
        """
        if (start is not None and num is None) or (num is not None and start is None):
            raise DataError("``start`` and ``num`` must both be specified")
        pieces = ["ZRANGEBYLEX", name, min, max]
        if start is not None and num is not None:
            pieces.extend([b"LIMIT", start, num])
        return self.execute_command(*pieces, keys=[name])

    def zrevrangebylex(
        self,
        name: KeyT,
        max: EncodableT,
        min: EncodableT,
        start: Union[int, None] = None,
        num: Union[int, None] = None,
    ) -> ResponseT[ArrayResponseT]:
        """
        Return the reversed lexicographical range of values from sorted set
        ``name`` between ``max`` and ``min``.

        If ``start`` and ``num`` are specified, then return a slice of the
        range.

        For more information see https://redis.io/commands/zrevrangebylex
        """
        if (start is not None and num is None) or (num is not None and start is None):
            raise DataError("``start`` and ``num`` must both be specified")
        pieces = ["ZREVRANGEBYLEX", name, max, min]
        if start is not None and num is not None:
            pieces.extend(["LIMIT", start, num])
        return self.execute_command(*pieces, keys=[name])

    def zrangebyscore(
        self,
        name: KeyT,
        min: ZScoreBoundT,
        max: ZScoreBoundT,
        start: Union[int, None] = None,
        num: Union[int, None] = None,
        withscores: bool = False,
        score_cast_func: Union[type, Callable] = float,
    ) -> ResponseT[ArrayResponseT]:
        """
        Return a range of values from the sorted set ``name`` with scores
        between ``min`` and ``max``.

        If ``start`` and ``num`` are specified, then return a slice
        of the range.

        ``withscores`` indicates to return the scores along with the values.
        The return type is a list of (value, score) pairs

        `score_cast_func`` a callable used to cast the score return value

        For more information see https://redis.io/commands/zrangebyscore
        """
        if (start is not None and num is None) or (num is not None and start is None):
            raise DataError("``start`` and ``num`` must both be specified")
        pieces = ["ZRANGEBYSCORE", name, min, max]
        if start is not None and num is not None:
            pieces.extend(["LIMIT", start, num])
        if withscores:
            pieces.append("WITHSCORES")
        options = {"withscores": withscores, "score_cast_func": score_cast_func}
        options["keys"] = [name]
        return self.execute_command(*pieces, **options)

    def zrevrangebyscore(
        self,
        name: KeyT,
        max: ZScoreBoundT,
        min: ZScoreBoundT,
        start: Union[int, None] = None,
        num: Union[int, None] = None,
        withscores: bool = False,
        score_cast_func: Union[type, Callable] = float,
    ) -> ResponseT[ArrayResponseT]:
        """
        Return a range of values from the sorted set ``name`` with scores
        between ``min`` and ``max`` in descending order.

        If ``start`` and ``num`` are specified, then return a slice
        of the range.

        ``withscores`` indicates to return the scores along with the values.
        The return type is a list of (value, score) pairs

        ``score_cast_func`` a callable used to cast the score return value

        For more information see https://redis.io/commands/zrevrangebyscore
        """
        if (start is not None and num is None) or (num is not None and start is None):
            raise DataError("``start`` and ``num`` must both be specified")
        pieces = ["ZREVRANGEBYSCORE", name, max, min]
        if start is not None and num is not None:
            pieces.extend(["LIMIT", start, num])
        if withscores:
            pieces.append("WITHSCORES")
        options = {"withscores": withscores, "score_cast_func": score_cast_func}
        options["keys"] = [name]
        return self.execute_command(*pieces, **options)

    def zrank(
        self, name: KeyT, value: EncodableT, withscore: bool = False
    ) -> ResponseT[Union[IntegerResponseT, None, ArrayResponseT]]:
        """
        Returns a 0-based value indicating the rank of ``value`` in sorted set
        ``name``.
        The optional WITHSCORE argument supplements the command's
        reply with the score of the element returned.

        For more information see https://redis.io/commands/zrank
        """
        if withscore:
            return self.execute_command("ZRANK", name, value, "WITHSCORE", keys=[name])
        return self.execute_command("ZRANK", name, value, keys=[name])

    def zrem(self, name: KeyT, *values: FieldT) -> ResponseT[IntegerResponseT]:
        """
        Remove member ``values`` from sorted set ``name``

        For more information see https://redis.io/commands/zrem
        """
        return self.execute_command("ZREM", name, *values)

    def zremrangebylex(
        self, name: KeyT, min: EncodableT, max: EncodableT
    ) -> ResponseT[IntegerResponseT]:
        """
        Remove all elements in the sorted set ``name`` between the
        lexicographical range specified by ``min`` and ``max``.

        Returns the number of elements removed.

        For more information see https://redis.io/commands/zremrangebylex
        """
        return self.execute_command("ZREMRANGEBYLEX", name, min, max)

    def zremrangebyrank(
        self, name: KeyT, min: int, max: int
    ) -> ResponseT[IntegerResponseT]:
        """
        Remove all elements in the sorted set ``name`` with ranks between
        ``min`` and ``max``. Values are 0-based, ordered from smallest score
        to largest. Values can be negative indicating the highest scores.
        Returns the number of elements removed

        For more information see https://redis.io/commands/zremrangebyrank
        """
        return self.execute_command("ZREMRANGEBYRANK", name, min, max)

    def zremrangebyscore(
        self, name: KeyT, min: ZScoreBoundT, max: ZScoreBoundT
    ) -> ResponseT[IntegerResponseT]:
        """
        Remove all elements in the sorted set ``name`` with scores
        between ``min`` and ``max``. Returns the number of elements removed.

        For more information see https://redis.io/commands/zremrangebyscore
        """
        return self.execute_command("ZREMRANGEBYSCORE", name, min, max)

    def zrevrank(
        self, name: KeyT, value: EncodableT, withscore: bool = False
    ) -> ResponseT[Union[IntegerResponseT, None, ArrayResponseT]]:
        """
        Returns a 0-based value indicating the descending rank of
        ``value`` in sorted set ``name``.
        The optional ``withscore`` argument supplements the command's
        reply with the score of the element returned.

        For more information see https://redis.io/commands/zrevrank
        """
        if withscore:
            return self.execute_command(
                "ZREVRANK", name, value, "WITHSCORE", keys=[name]
            )
        return self.execute_command("ZREVRANK", name, value, keys=[name])

    def zscore(
        self, name: KeyT, value: EncodableT
    ) -> ResponseT[Union[BulkStringResponseT, None]]:
        """
        Return the score of element ``value`` in sorted set ``name``

        For more information see https://redis.io/commands/zscore
        """
        return self.execute_command("ZSCORE", name, value, keys=[name])

    def zunion(
        self,
        keys: Union[Sequence[KeyT], Mapping[AnyKeyT, float]],
        aggregate: Union[str, None] = None,
        withscores: bool = False,
    ) -> ResponseT[ArrayResponseT]:
        """
        Return the union of multiple sorted sets specified by ``keys``.
        ``keys`` can be provided as dictionary of keys and their weights.
        Scores will be aggregated based on the ``aggregate``, or SUM if
        none is provided.

        For more information see https://redis.io/commands/zunion
        """
        return self._zaggregate("ZUNION", None, keys, aggregate, withscores=withscores)

    def zunionstore(
        self,
        dest: KeyT,
        keys: Union[Sequence[KeyT], Mapping[AnyKeyT, float]],
        aggregate: Union[str, None] = None,
    ) -> ResponseT[IntegerResponseT]:
        """
        Union multiple sorted sets specified by ``keys`` into
        a new sorted set, ``dest``. Scores in the destination will be
        aggregated based on the ``aggregate``, or SUM if none is provided.

        For more information see https://redis.io/commands/zunionstore
        """
        return self._zaggregate("ZUNIONSTORE", dest, keys, aggregate)

    def zmscore(
        self, key: KeyT, members: List[str]
    ) -> ResponseT[Union[ArrayResponseT, None]]:
        """
        Returns the scores associated with the specified members
        in the sorted set stored at key.
        ``members`` should be a list of the member name.
        Return type is a list of score.
        If the member does not exist, a None will be returned
        in corresponding position.

        For more information see https://redis.io/commands/zmscore
        """
        if not members:
            raise DataError("ZMSCORE members must be a non-empty list")
        pieces = [key] + members
        return self.execute_command("ZMSCORE", *pieces, keys=[key])

    def _zaggregate(
        self,
        command: str,
        dest: Union[KeyT, None],
        keys: Union[Sequence[KeyT], Mapping[AnyKeyT, float]],
        aggregate: Union[str, None] = None,
        **options,
    ) -> ResponseT[Any]:
        pieces: List[EncodableT] = [command]
        if dest is not None:
            pieces.append(dest)
        pieces.append(len(keys))
        if isinstance(keys, dict):
            keys, weights = keys.keys(), keys.values()
        else:
            weights = None
        pieces.extend(keys)
        if weights:
            pieces.append(b"WEIGHTS")
            pieces.extend(weights)
        if aggregate:
            if aggregate.upper() in ["SUM", "MIN", "MAX"]:
                pieces.append(b"AGGREGATE")
                pieces.append(aggregate)
            else:
                raise DataError("aggregate can be sum, min or max.")
        if options.get("withscores", False):
            pieces.append(b"WITHSCORES")
        options["keys"] = keys
        return self.execute_command(*pieces, **options)


AsyncSortedSetCommands = SortedSetCommands


class HyperlogCommands(CommandsProtocol):
    """
    Redis commands of HyperLogLogs data type.
    see: https://redis.io/topics/data-types-intro#hyperloglogs
    """

    def pfadd(self, name: KeyT, *values: FieldT) -> ResponseT[IntegerResponseT]:
        """
        Adds the specified elements to the specified HyperLogLog.

        For more information see https://redis.io/commands/pfadd
        """
        return self.execute_command("PFADD", name, *values)

    def pfcount(self, *sources: KeyT) -> ResponseT[IntegerResponseT]:
        """
        Return the approximated cardinality of
        the set observed by the HyperLogLog at key(s).

        For more information see https://redis.io/commands/pfcount
        """
        return self.execute_command("PFCOUNT", *sources)

    def pfmerge(self, dest: KeyT, *sources: KeyT) -> ResponseT[OKT]:
        """
        Merge N different HyperLogLogs into a single one.

        For more information see https://redis.io/commands/pfmerge
        """
        return self.execute_command("PFMERGE", dest, *sources)


AsyncHyperlogCommands = HyperlogCommands


class HashCommands(CommandsProtocol):
    """
    Redis commands for Hash data type.
    see: https://redis.io/topics/data-types-intro#redis-hashes
    """

    def hdel(self, name: str, *keys: str) -> ResponseT[IntegerResponseT]:
        """
        Delete ``keys`` from hash ``name``

        For more information see https://redis.io/commands/hdel
        """
        return self.execute_command("HDEL", name, *keys)

    def hexists(self, name: str, key: str) -> ResponseT[IntegerResponseT]:
        """
        Returns a boolean indicating if ``key`` exists within hash ``name``

        For more information see https://redis.io/commands/hexists
        """
        return self.execute_command("HEXISTS", name, key, keys=[name])

    def hget(self, name: str, key: str) -> ResponseT[Union[BulkStringResponseT, None]]:
        """
        Return the value of ``key`` within the hash ``name``

        For more information see https://redis.io/commands/hget
        """
        return self.execute_command("HGET", name, key, keys=[name])

    def hgetall(self, name: str) -> ResponseT[ArrayResponseT]:
        """
        Return a Python dict of the hash's name/value pairs

        For more information see https://redis.io/commands/hgetall
        """
        return self.execute_command("HGETALL", name, keys=[name])

    def hincrby(
        self, name: str, key: str, amount: int = 1
    ) -> ResponseT[IntegerResponseT]:
        """
        Increment the value of ``key`` in hash ``name`` by ``amount``

        For more information see https://redis.io/commands/hincrby
        """
        return self.execute_command("HINCRBY", name, key, amount)

    def hincrbyfloat(
        self, name: str, key: str, amount: float = 1.0
    ) -> ResponseT[BulkStringResponseT]:
        """
        Increment the value of ``key`` in hash ``name`` by floating ``amount``

        For more information see https://redis.io/commands/hincrbyfloat
        """
        return self.execute_command("HINCRBYFLOAT", name, key, amount)

    def hkeys(self, name: str) -> ResponseT[ArrayResponseT]:
        """
        Return the list of keys within hash ``name``

        For more information see https://redis.io/commands/hkeys
        """
        return self.execute_command("HKEYS", name, keys=[name])

    def hlen(self, name: str) -> ResponseT[IntegerResponseT]:
        """
        Return the number of elements in hash ``name``

        For more information see https://redis.io/commands/hlen
        """
        return self.execute_command("HLEN", name, keys=[name])

    def hset(
        self,
        name: str,
        key: Optional[str] = None,
        value: Optional[str] = None,
        mapping: Optional[dict] = None,
        items: Optional[List] = None,
    ) -> ResponseT[IntegerResponseT]:
        """
        Set ``key`` to ``value`` within hash ``name``,
        ``mapping`` accepts a dict of key/value pairs that will be
        added to hash ``name``.
        ``items`` accepts a list of key/value pairs that will be
        added to hash ``name``.
        Returns the number of fields that were added.

        For more information see https://redis.io/commands/hset
        """
        if key is None and not mapping and not items:
            raise DataError("'hset' with no key value pairs")
        pieces = []
        if items:
            pieces.extend(items)
        if key is not None:
            pieces.extend((key, value))
        if mapping:
            for pair in mapping.items():
                pieces.extend(pair)
        return self.execute_command("HSET", name, *pieces)

    def hsetnx(self, name: str, key: str, value: str) -> ResponseT[IntegerResponseT]:
        """
        Set ``key`` to ``value`` within hash ``name`` if ``key`` does not
        exist.  Returns 1 if HSETNX created a field, otherwise 0.

        For more information see https://redis.io/commands/hsetnx
        """
        return self.execute_command("HSETNX", name, key, value)

    def hmset(self, name: str, mapping: dict) -> ResponseT[OKT]:
        """
        Set key to value within hash ``name`` for each corresponding
        key and value from the ``mapping`` dict.

        For more information see https://redis.io/commands/hmset
        """
        warnings.warn(
            f"{self.__class__.__name__}.hmset() is deprecated. "
            f"Use {self.__class__.__name__}.hset() instead.",
            DeprecationWarning,
            stacklevel=2,
        )
        if not mapping:
            raise DataError("'hmset' with 'mapping' of length 0")
        items = []
        for pair in mapping.items():
            items.extend(pair)
        return self.execute_command("HMSET", name, *items)

    def hmget(self, name: str, keys: List, *args: List) -> ResponseT[ArrayResponseT]:
        """
        Returns a list of values ordered identically to ``keys``

        For more information see https://redis.io/commands/hmget
        """
        args = list_or_args(keys, args)
        return self.execute_command("HMGET", name, *args, keys=[name])

    def hvals(self, name: str) -> ResponseT[ArrayResponseT]:
        """
        Return the list of values within hash ``name``

        For more information see https://redis.io/commands/hvals
        """
        return self.execute_command("HVALS", name, keys=[name])

    def hstrlen(self, name: str, key: str) -> ResponseT[IntegerResponseT]:
        """
        Return the number of bytes stored in the value of ``key``
        within hash ``name``

        For more information see https://redis.io/commands/hstrlen
        """
        return self.execute_command("HSTRLEN", name, key, keys=[name])

    def hexpire(
        self,
        name: KeyT,
        seconds: ExpiryT,
        *fields: str,
        nx: bool = False,
        xx: bool = False,
        gt: bool = False,
        lt: bool = False,
    ) -> ResponseT[Union[ArrayResponseT, IntegerResponseT]]:
        """
        Sets or updates the expiration time for fields within a hash key, using relative
        time in seconds.

        If a field already has an expiration time, the behavior of the update can be
        controlled using the `nx`, `xx`, `gt`, and `lt` parameters.

        The return value provides detailed information about the outcome for each field.

        For more information, see https://redis.io/commands/hexpire

        Args:
            name: The name of the hash key.
            seconds: Expiration time in seconds, relative. Can be an integer, or a
                     Python `timedelta` object.
            fields: List of fields within the hash to apply the expiration time to.
            nx: Set expiry only when the field has no expiry.
            xx: Set expiry only when the field has an existing expiry.
            gt: Set expiry only when the new expiry is greater than the current one.
            lt: Set expiry only when the new expiry is less than the current one.

        Returns:
            Returns a list which contains for each field in the request:
                - `-2` if the field does not exist, or if the key does not exist.
                - `0` if the specified NX | XX | GT | LT condition was not met.
                - `1` if the expiration time was set or updated.
                - `2` if the field was deleted because the specified expiration time is
                  in the past.
        """
        conditions = [nx, xx, gt, lt]
        if sum(conditions) > 1:
            raise ValueError("Only one of 'nx', 'xx', 'gt', 'lt' can be specified.")
        if isinstance(seconds, datetime.timedelta):
            seconds = int(seconds.total_seconds())
        options = []
        if nx:
            options.append("NX")
        if xx:
            options.append("XX")
        if gt:
            options.append("GT")
        if lt:
            options.append("LT")
        return self.execute_command(
            "HEXPIRE", name, seconds, *options, "FIELDS", len(fields), *fields
        )

    def hpexpire(
        self,
        name: KeyT,
        milliseconds: ExpiryT,
        *fields: str,
        nx: bool = False,
        xx: bool = False,
        gt: bool = False,
        lt: bool = False,
    ) -> ResponseT[Union[ArrayResponseT, IntegerResponseT]]:
        """
        Sets or updates the expiration time for fields within a hash key, using relative
        time in milliseconds.

        If a field already has an expiration time, the behavior of the update can be
        controlled using the `nx`, `xx`, `gt`, and `lt` parameters.

        The return value provides detailed information about the outcome for each field.

        For more information, see https://redis.io/commands/hpexpire

        Args:
            name: The name of the hash key.
            milliseconds: Expiration time in milliseconds, relative. Can be an integer,
                          or a Python `timedelta` object.
            fields: List of fields within the hash to apply the expiration time to.
            nx: Set expiry only when the field has no expiry.
            xx: Set expiry only when the field has an existing expiry.
            gt: Set expiry only when the new expiry is greater than the current one.
            lt: Set expiry only when the new expiry is less than the current one.

        Returns:
            Returns a list which contains for each field in the request:
                - `-2` if the field does not exist, or if the key does not exist.
                - `0` if the specified NX | XX | GT | LT condition was not met.
                - `1` if the expiration time was set or updated.
                - `2` if the field was deleted because the specified expiration time is
                  in the past.
        """
        conditions = [nx, xx, gt, lt]
        if sum(conditions) > 1:
            raise ValueError("Only one of 'nx', 'xx', 'gt', 'lt' can be specified.")
        if isinstance(milliseconds, datetime.timedelta):
            milliseconds = int(milliseconds.total_seconds() * 1000)
        options = []
        if nx:
            options.append("NX")
        if xx:
            options.append("XX")
        if gt:
            options.append("GT")
        if lt:
            options.append("LT")
        return self.execute_command(
            "HPEXPIRE", name, milliseconds, *options, "FIELDS", len(fields), *fields
        )

    def hexpireat(
        self,
        name: KeyT,
        unix_time_seconds: AbsExpiryT,
        *fields: str,
        nx: bool = False,
        xx: bool = False,
        gt: bool = False,
        lt: bool = False,
    ) -> ResponseT[Union[ArrayResponseT, IntegerResponseT]]:
        """
        Sets or updates the expiration time for fields within a hash key, using an
        absolute Unix timestamp in seconds.

        If a field already has an expiration time, the behavior of the update can be
        controlled using the `nx`, `xx`, `gt`, and `lt` parameters.

        The return value provides detailed information about the outcome for each field.

        For more information, see https://redis.io/commands/hexpireat

        Args:
            name: The name of the hash key.
            unix_time_seconds: Expiration time as Unix timestamp in seconds. Can be an
                               integer or a Python `datetime` object.
            fields: List of fields within the hash to apply the expiration time to.
            nx: Set expiry only when the field has no expiry.
            xx: Set expiry only when the field has an existing expiration time.
            gt: Set expiry only when the new expiry is greater than the current one.
            lt: Set expiry only when the new expiry is less than the current one.

        Returns:
            Returns a list which contains for each field in the request:
                - `-2` if the field does not exist, or if the key does not exist.
                - `0` if the specified NX | XX | GT | LT condition was not met.
                - `1` if the expiration time was set or updated.
                - `2` if the field was deleted because the specified expiration time is
                  in the past.
        """
        conditions = [nx, xx, gt, lt]
        if sum(conditions) > 1:
            raise ValueError("Only one of 'nx', 'xx', 'gt', 'lt' can be specified.")
        if isinstance(unix_time_seconds, datetime.datetime):
            unix_time_seconds = int(unix_time_seconds.timestamp())
        options = []
        if nx:
            options.append("NX")
        if xx:
            options.append("XX")
        if gt:
            options.append("GT")
        if lt:
            options.append("LT")
        return self.execute_command(
            "HEXPIREAT",
            name,
            unix_time_seconds,
            *options,
            "FIELDS",
            len(fields),
            *fields,
        )

    def hpexpireat(
        self,
        name: KeyT,
        unix_time_milliseconds: AbsExpiryT,
        *fields: str,
        nx: bool = False,
        xx: bool = False,
        gt: bool = False,
        lt: bool = False,
    ) -> ResponseT[Union[ArrayResponseT, IntegerResponseT]]:
        """
        Sets or updates the expiration time for fields within a hash key, using an
        absolute Unix timestamp in milliseconds.

        If a field already has an expiration time, the behavior of the update can be
        controlled using the `nx`, `xx`, `gt`, and `lt` parameters.

        The return value provides detailed information about the outcome for each field.

        For more information, see https://redis.io/commands/hpexpireat

        Args:
            name: The name of the hash key.
            unix_time_milliseconds: Expiration time as Unix timestamp in milliseconds.
                                    Can be an integer or a Python `datetime` object.
            fields: List of fields within the hash to apply the expiry.
            nx: Set expiry only when the field has no expiry.
            xx: Set expiry only when the field has an existing expiry.
            gt: Set expiry only when the new expiry is greater than the current one.
            lt: Set expiry only when the new expiry is less than the current one.

        Returns:
            Returns a list which contains for each field in the request:
                - `-2` if the field does not exist, or if the key does not exist.
                - `0` if the specified NX | XX | GT | LT condition was not met.
                - `1` if the expiration time was set or updated.
                - `2` if the field was deleted because the specified expiration time is
                  in the past.
        """
        conditions = [nx, xx, gt, lt]
        if sum(conditions) > 1:
            raise ValueError("Only one of 'nx', 'xx', 'gt', 'lt' can be specified.")
        if isinstance(unix_time_milliseconds, datetime.datetime):
            unix_time_milliseconds = int(unix_time_milliseconds.timestamp() * 1000)
        options = []
        if nx:
            options.append("NX")
        if xx:
            options.append("XX")
        if gt:
            options.append("GT")
        if lt:
            options.append("LT")
        return self.execute_command(
            "HPEXPIREAT",
            name,
            unix_time_milliseconds,
            *options,
            "FIELDS",
            len(fields),
            *fields,
        )

    def hpersist(
        self, name: KeyT, *fields: str
    ) -> ResponseT[Union[ArrayResponseT, IntegerResponseT]]:
        """
        Removes the expiration time for each specified field in a hash.

        For more information, see https://redis.io/commands/hpersist

        Args:
            name: The name of the hash key.
            fields: A list of fields within the hash from which to remove the
                    expiration time.

        Returns:
            Returns a list which contains for each field in the request:
                - `-2` if the field does not exist, or if the key does not exist.
                - `-1` if the field exists but has no associated expiration time.
                - `1` if the expiration time was successfully removed from the field.
        """
        return self.execute_command("HPERSIST", name, "FIELDS", len(fields), *fields)

    def hexpiretime(
        self, key: KeyT, *fields: str
    ) -> ResponseT[Union[ArrayResponseT, IntegerResponseT]]:
        """
        Returns the expiration times of hash fields as Unix timestamps in seconds.

        For more information, see https://redis.io/commands/hexpiretime

        Args:
            key: The hash key.
            fields: A list of fields within the hash for which to get the expiration
                    time.

        Returns:
            Returns a list which contains for each field in the request:
                - `-2` if the field does not exist, or if the key does not exist.
                - `-1` if the field exists but has no associated expire time.
                - A positive integer representing the expiration Unix timestamp in
                  seconds, if the field has an associated expiration time.
        """
        return self.execute_command(
            "HEXPIRETIME", key, "FIELDS", len(fields), *fields, keys=[key]
        )

    def hpexpiretime(
        self, key: KeyT, *fields: str
    ) -> ResponseT[Union[ArrayResponseT, IntegerResponseT]]:
        """
        Returns the expiration times of hash fields as Unix timestamps in milliseconds.

        For more information, see https://redis.io/commands/hpexpiretime

        Args:
            key: The hash key.
            fields: A list of fields within the hash for which to get the expiration
                    time.

        Returns:
            Returns a list which contains for each field in the request:
                - `-2` if the field does not exist, or if the key does not exist.
                - `-1` if the field exists but has no associated expire time.
                - A positive integer representing the expiration Unix timestamp in
                  milliseconds, if the field has an associated expiration time.
        """
        return self.execute_command(
            "HPEXPIRETIME", key, "FIELDS", len(fields), *fields, keys=[key]
        )

    def httl(self, key: KeyT, *fields: str) -> ResponseT[ArrayResponseT]:
        """
        Returns the TTL (Time To Live) in seconds for each specified field within a hash
        key.

        For more information, see https://redis.io/commands/httl

        Args:
            key: The hash key.
            fields: A list of fields within the hash for which to get the TTL.

        Returns:
            Returns a list which contains for each field in the request:
                - `-2` if the field does not exist, or if the key does not exist.
                - `-1` if the field exists but has no associated expire time.
                - A positive integer representing the TTL in seconds if the field has
                  an associated expiration time.
        """
        return self.execute_command(
            "HTTL", key, "FIELDS", len(fields), *fields, keys=[key]
        )

    def hpttl(self, key: KeyT, *fields: str) -> ResponseT[ArrayResponseT]:
        """
        Returns the TTL (Time To Live) in milliseconds for each specified field within a
        hash key.

        For more information, see https://redis.io/commands/hpttl

        Args:
            key: The hash key.
            fields: A list of fields within the hash for which to get the TTL.

        Returns:
            Returns a list which contains for each field in the request:
                - `-2` if the field does not exist, or if the key does not exist.
                - `-1` if the field exists but has no associated expire time.
                - A positive integer representing the TTL in milliseconds if the field
                  has an associated expiration time.
        """
        return self.execute_command(
            "HPTTL", key, "FIELDS", len(fields), *fields, keys=[key]
        )


AsyncHashCommands = HashCommands


class Script:
    """
    An executable Lua script object returned by ``register_script``
    """

    def __init__(self, registered_client: "Redis", script: ScriptTextT):
        self.registered_client = registered_client
        self.script = script
        # Precalculate and store the SHA1 hex digest of the script.

        if isinstance(script, str):
            # We need the encoding from the client in order to generate an
            # accurate byte representation of the script
            try:
                encoder = registered_client.connection_pool.get_encoder()
            except AttributeError:
                # Cluster
                encoder = registered_client.get_encoder()
            script = encoder.encode(script)
        self.sha = hashlib.sha1(script).hexdigest()

    def __call__(
        self,
        keys: Union[Sequence[KeyT], None] = None,
        args: Union[Iterable[EncodableT], None] = None,
        client: Union["Redis", None] = None,
    ):
        """Execute the script, passing any required ``args``"""
        keys = keys or []
        args = args or []
        if client is None:
            client = self.registered_client
        args = tuple(keys) + tuple(args)
        # make sure the Redis server knows about the script
        from redis.client import Pipeline

        if isinstance(client, Pipeline):
            # Make sure the pipeline can register the script before executing.
            client.scripts.add(self)
        try:
            return client.evalsha(self.sha, len(keys), *args)
        except NoScriptError:
            # Maybe the client is pointed to a different server than the client
            # that created this instance?
            # Overwrite the sha just in case there was a discrepancy.
            self.sha = client.script_load(self.script)
            return client.evalsha(self.sha, len(keys), *args)


class AsyncScript:
    """
    An executable Lua script object returned by ``register_script``
    """

    def __init__(self, registered_client: "AsyncRedis", script: ScriptTextT):
        self.registered_client = registered_client
        self.script = script
        # Precalculate and store the SHA1 hex digest of the script.

        if isinstance(script, str):
            # We need the encoding from the client in order to generate an
            # accurate byte representation of the script
            try:
                encoder = registered_client.connection_pool.get_encoder()
            except AttributeError:
                # Cluster
                encoder = registered_client.get_encoder()
            script = encoder.encode(script)
        self.sha = hashlib.sha1(script).hexdigest()

    async def __call__(
        self,
        keys: Union[Sequence[KeyT], None] = None,
        args: Union[Iterable[EncodableT], None] = None,
        client: Union["AsyncRedis", None] = None,
    ):
        """Execute the script, passing any required ``args``"""
        keys = keys or []
        args = args or []
        if client is None:
            client = self.registered_client
        args = tuple(keys) + tuple(args)
        # make sure the Redis server knows about the script
        from redis.asyncio.client import Pipeline

        if isinstance(client, Pipeline):
            # Make sure the pipeline can register the script before executing.
            client.scripts.add(self)
        try:
            return await client.evalsha(self.sha, len(keys), *args)
        except NoScriptError:
            # Maybe the client is pointed to a different server than the client
            # that created this instance?
            # Overwrite the sha just in case there was a discrepancy.
            self.sha = await client.script_load(self.script)
            return await client.evalsha(self.sha, len(keys), *args)


class PubSubCommands(CommandsProtocol):
    """
    Redis PubSub commands.
    see https://redis.io/topics/pubsub
    """

    def publish(
        self, channel: ChannelT, message: EncodableT, **kwargs
    ) -> ResponseT[IntegerResponseT]:
        """
        Publish ``message`` on ``channel``.
        Returns the number of subscribers the message was delivered to.

        For more information see https://redis.io/commands/publish
        """
        return self.execute_command("PUBLISH", channel, message, **kwargs)

    def spublish(
        self, shard_channel: ChannelT, message: EncodableT
    ) -> ResponseT[IntegerResponseT]:
        """
        Posts a message to the given shard channel.
        Returns the number of clients that received the message

        For more information see https://redis.io/commands/spublish
        """
        return self.execute_command("SPUBLISH", shard_channel, message)

    def pubsub_channels(
        self, pattern: PatternT = "*", **kwargs
    ) -> ResponseT[ArrayResponseT]:
        """
        Return a list of channels that have at least one subscriber

        For more information see https://redis.io/commands/pubsub-channels
        """
        return self.execute_command("PUBSUB CHANNELS", pattern, **kwargs)

    def pubsub_shardchannels(
        self, pattern: PatternT = "*", **kwargs
    ) -> ResponseT[ArrayResponseT]:
        """
        Return a list of shard_channels that have at least one subscriber

        For more information see https://redis.io/commands/pubsub-shardchannels
        """
        return self.execute_command("PUBSUB SHARDCHANNELS", pattern, **kwargs)

    def pubsub_numpat(self, **kwargs) -> ResponseT[IntegerResponseT]:
        """
        Returns the number of subscriptions to patterns

        For more information see https://redis.io/commands/pubsub-numpat
        """
        return self.execute_command("PUBSUB NUMPAT", **kwargs)

    def pubsub_numsub(self, *args: ChannelT, **kwargs) -> ResponseT[ArrayResponseT]:
        """
        Return a list of (channel, number of subscribers) tuples
        for each channel given in ``*args``

        For more information see https://redis.io/commands/pubsub-numsub
        """
        return self.execute_command("PUBSUB NUMSUB", *args, **kwargs)

    def pubsub_shardnumsub(
        self, *args: ChannelT, **kwargs
    ) -> ResponseT[ArrayResponseT]:
        """
        Return a list of (shard_channel, number of subscribers) tuples
        for each channel given in ``*args``

        For more information see https://redis.io/commands/pubsub-shardnumsub
        """
        return self.execute_command("PUBSUB SHARDNUMSUB", *args, **kwargs)


AsyncPubSubCommands = PubSubCommands


class ScriptCommands(CommandsProtocol):
    """
    Redis Lua script commands. see:
    https://redis.io/ebook/part-3-next-steps/chapter-11-scripting-redis-with-lua/
    """

    def _eval(
        self, command: str, script: str, numkeys: int, *keys_and_args: str
    ) -> ResponseT[Any]:
        return self.execute_command(command, script, numkeys, *keys_and_args)

    def eval(self, script: str, numkeys: int, *keys_and_args: str) -> ResponseT[str]:
        """
        Execute the Lua ``script``, specifying the ``numkeys`` the script
        will touch and the key names and argument values in ``keys_and_args``.
        Returns the result of the script.

        In practice, use the object returned by ``register_script``. This
        function exists purely for Redis API completion.

        For more information see  https://redis.io/commands/eval
        """
        return self._eval("EVAL", script, numkeys, *keys_and_args)

    def eval_ro(self, script: str, numkeys: int, *keys_and_args: str) -> ResponseT[str]:
        """
        The read-only variant of the EVAL command

        Execute the read-only Lua ``script`` specifying the ``numkeys`` the script
        will touch and the key names and argument values in ``keys_and_args``.
        Returns the result of the script.

        For more information see  https://redis.io/commands/eval_ro
        """
        return self._eval("EVAL_RO", script, numkeys, *keys_and_args)

    def _evalsha(
        self, command: str, sha: str, numkeys: int, *keys_and_args: List
    ) -> ResponseT[Any]:
        return self.execute_command(command, sha, numkeys, *keys_and_args)

    def evalsha(self, sha: str, numkeys: int, *keys_and_args: str) -> ResponseT[str]:
        """
        Use the ``sha`` to execute a Lua script already registered via EVAL
        or SCRIPT LOAD. Specify the ``numkeys`` the script will touch and the
        key names and argument values in ``keys_and_args``. Returns the result
        of the script.

        In practice, use the object returned by ``register_script``. This
        function exists purely for Redis API completion.

        For more information see  https://redis.io/commands/evalsha
        """
        return self._evalsha("EVALSHA", sha, numkeys, *keys_and_args)

    def evalsha_ro(self, sha: str, numkeys: int, *keys_and_args: str) -> ResponseT[str]:
        """
        The read-only variant of the EVALSHA command

        Use the ``sha`` to execute a read-only Lua script already registered via EVAL
        or SCRIPT LOAD. Specify the ``numkeys`` the script will touch and the
        key names and argument values in ``keys_and_args``. Returns the result
        of the script.

        For more information see  https://redis.io/commands/evalsha_ro
        """
        return self._evalsha("EVALSHA_RO", sha, numkeys, *keys_and_args)

    def script_exists(self, *args: str) -> ResponseT[ArrayResponseT]:
        """
        Check if a script exists in the script cache by specifying the SHAs of
        each script as ``args``. Returns a list of boolean values indicating if
        if each already script exists in the cache.

        For more information see  https://redis.io/commands/script-exists
        """
        return self.execute_command("SCRIPT EXISTS", *args)

    def script_debug(self, *args) -> None:
        raise NotImplementedError(
            "SCRIPT DEBUG is intentionally not implemented in the client."
        )

    def script_flush(
        self, sync_type: Union[Literal["SYNC"], Literal["ASYNC"]] = None
    ) -> ResponseT[OKT]:
        """Flush all scripts from the script cache.

        ``sync_type`` is by default SYNC (synchronous) but it can also be
                      ASYNC.

        For more information see  https://redis.io/commands/script-flush
        """

        # Redis pre 6 had no sync_type.
        if sync_type not in ["SYNC", "ASYNC", None]:
            raise DataError(
                "SCRIPT FLUSH defaults to SYNC in redis > 6.2, or "
                "accepts SYNC/ASYNC. For older versions, "
                "of redis leave as None."
            )
        if sync_type is None:
            pieces = []
        else:
            pieces = [sync_type]
        return self.execute_command("SCRIPT FLUSH", *pieces)

    def script_kill(self) -> ResponseT[OKT]:
        """
        Kill the currently executing Lua script

        For more information see https://redis.io/commands/script-kill
        """
        return self.execute_command("SCRIPT KILL")

    def script_load(self, script: ScriptTextT) -> ResponseT[BulkStringResponseT]:
        """
        Load a Lua ``script`` into the script cache. Returns the SHA.

        For more information see https://redis.io/commands/script-load
        """
        return self.execute_command("SCRIPT LOAD", script)

    def register_script(self: "Redis", script: ScriptTextT) -> Script:
        """
        Register a Lua ``script`` specifying the ``keys`` it will touch.
        Returns a Script object that is callable and hides the complexity of
        deal with scripts, keys, and shas. This is the preferred way to work
        with Lua scripts.
        """
        return Script(self, script)


class AsyncScriptCommands(ScriptCommands):

    async def script_debug(self, *args) -> None:
        return super().script_debug()

    def register_script(self: "AsyncRedis", script: ScriptTextT) -> AsyncScript:
        """
        Register a Lua ``script`` specifying the ``keys`` it will touch.
        Returns a Script object that is callable and hides the complexity of
        deal with scripts, keys, and shas. This is the preferred way to work
        with Lua scripts.
        """
        return AsyncScript(self, script)


class GeoCommands(CommandsProtocol):
    """
    Redis Geospatial commands.
    see: https://redis.com/redis-best-practices/indexing-patterns/geospatial/
    """

    def geoadd(
        self,
        name: KeyT,
        values: Sequence[EncodableT],
        nx: bool = False,
        xx: bool = False,
        ch: bool = False,
    ) -> ResponseT[IntegerResponseT]:
        """
        Add the specified geospatial items to the specified key identified
        by the ``name`` argument. The Geospatial items are given as ordered
        members of the ``values`` argument, each item or place is formed by
        the triad longitude, latitude and name.

        Note: You can use ZREM to remove elements.

        ``nx`` forces ZADD to only create new elements and not to update
        scores for elements that already exist.

        ``xx`` forces ZADD to only update scores of elements that already
        exist. New elements will not be added.

        ``ch`` modifies the return value to be the numbers of elements changed.
        Changed elements include new elements that were added and elements
        whose scores changed.

        For more information see https://redis.io/commands/geoadd
        """
        if nx and xx:
            raise DataError("GEOADD allows either 'nx' or 'xx', not both")
        if len(values) % 3 != 0:
            raise DataError("GEOADD requires places with lon, lat and name values")
        pieces = [name]
        if nx:
            pieces.append("NX")
        if xx:
            pieces.append("XX")
        if ch:
            pieces.append("CH")
        pieces.extend(values)
        return self.execute_command("GEOADD", *pieces)

    def geodist(
        self, name: KeyT, place1: FieldT, place2: FieldT, unit: Union[str, None] = None
    ) -> ResponseT[Union[BulkStringResponseT, None]]:
        """
        Return the distance between ``place1`` and ``place2`` members of the
        ``name`` key.
        The units must be one of the following : m, km mi, ft. By default
        meters are used.

        For more information see https://redis.io/commands/geodist
        """
        pieces: List[EncodableT] = [name, place1, place2]
        if unit and unit not in ("m", "km", "mi", "ft"):
            raise DataError("GEODIST invalid unit")
        elif unit:
            pieces.append(unit)
        return self.execute_command("GEODIST", *pieces, keys=[name])

    def geohash(self, name: KeyT, *values: FieldT) -> ResponseT[ArrayResponseT]:
        """
        Return the geo hash string for each item of ``values`` members of
        the specified key identified by the ``name`` argument.

        For more information see https://redis.io/commands/geohash
        """
        return self.execute_command("GEOHASH", name, *values, keys=[name])

    def geopos(self, name: KeyT, *values: FieldT) -> ResponseT[ArrayResponseT]:
        """
        Return the positions of each item of ``values`` as members of
        the specified key identified by the ``name`` argument. Each position
        is represented by the pairs lon and lat.

        For more information see https://redis.io/commands/geopos
        """
        return self.execute_command("GEOPOS", name, *values, keys=[name])

    def georadius(
        self,
        name: KeyT,
        longitude: float,
        latitude: float,
        radius: float,
        unit: Union[str, None] = None,
        withdist: bool = False,
        withcoord: bool = False,
        withhash: bool = False,
        count: Union[int, None] = None,
        sort: Union[str, None] = None,
        store: Union[KeyT, None] = None,
        store_dist: Union[KeyT, None] = None,
        any: bool = False,
    ) -> ResponseT:
        """
        Return the members of the specified key identified by the
        ``name`` argument which are within the borders of the area specified
        with the ``latitude`` and ``longitude`` location and the maximum
        distance from the center specified by the ``radius`` value.

        The units must be one of the following : m, km mi, ft. By default

        ``withdist`` indicates to return the distances of each place.

        ``withcoord`` indicates to return the latitude and longitude of
        each place.

        ``withhash`` indicates to return the geohash string of each place.

        ``count`` indicates to return the number of elements up to N.

        ``sort`` indicates to return the places in a sorted way, ASC for
        nearest to fairest and DESC for fairest to nearest.

        ``store`` indicates to save the places names in a sorted set named
        with a specific key, each element of the destination sorted set is
        populated with the score got from the original geo sorted set.

        ``store_dist`` indicates to save the places names in a sorted set
        named with a specific key, instead of ``store`` the sorted set
        destination score is set with the distance.

        For more information see https://redis.io/commands/georadius
        """
        return self._georadiusgeneric(
            "GEORADIUS",
            name,
            longitude,
            latitude,
            radius,
            unit=unit,
            withdist=withdist,
            withcoord=withcoord,
            withhash=withhash,
            count=count,
            sort=sort,
            store=store,
            store_dist=store_dist,
            any=any,
        )

    def georadiusbymember(
        self,
        name: KeyT,
        member: FieldT,
        radius: float,
        unit: Union[str, None] = None,
        withdist: bool = False,
        withcoord: bool = False,
        withhash: bool = False,
        count: Union[int, None] = None,
        sort: Union[str, None] = None,
        store: Union[KeyT, None] = None,
        store_dist: Union[KeyT, None] = None,
        any: bool = False,
    ) -> ResponseT:
        """
        This command is exactly like ``georadius`` with the sole difference
        that instead of taking, as the center of the area to query, a longitude
        and latitude value, it takes the name of a member already existing
        inside the geospatial index represented by the sorted set.

        For more information see https://redis.io/commands/georadiusbymember
        """
        return self._georadiusgeneric(
            "GEORADIUSBYMEMBER",
            name,
            member,
            radius,
            unit=unit,
            withdist=withdist,
            withcoord=withcoord,
            withhash=withhash,
            count=count,
            sort=sort,
            store=store,
            store_dist=store_dist,
            any=any,
        )

    def _georadiusgeneric(
        self, command: str, *args: EncodableT, **kwargs: Union[EncodableT, None]
    ) -> ResponseT[Any]:
        pieces = list(args)
        if kwargs["unit"] and kwargs["unit"] not in ("m", "km", "mi", "ft"):
            raise DataError("GEORADIUS invalid unit")
        elif kwargs["unit"]:
            pieces.append(kwargs["unit"])
        else:
            pieces.append("m")
        if kwargs["any"] and kwargs["count"] is None:
            raise DataError("``any`` can't be provided without ``count``")
        for arg_name, byte_repr in (
            ("withdist", "WITHDIST"),
            ("withcoord", "WITHCOORD"),
            ("withhash", "WITHHASH"),
        ):
            if kwargs[arg_name]:
                pieces.append(byte_repr)
        if kwargs["count"] is not None:
            pieces.extend(["COUNT", kwargs["count"]])
            if kwargs["any"]:
                pieces.append("ANY")
        if kwargs["sort"]:
            if kwargs["sort"] == "ASC":
                pieces.append("ASC")
            elif kwargs["sort"] == "DESC":
                pieces.append("DESC")
            else:
                raise DataError("GEORADIUS invalid sort")
        if kwargs["store"] and kwargs["store_dist"]:
            raise DataError("GEORADIUS store and store_dist cant be set together")
        if kwargs["store"]:
            pieces.extend([b"STORE", kwargs["store"]])
        if kwargs["store_dist"]:
            pieces.extend([b"STOREDIST", kwargs["store_dist"]])
        return self.execute_command(command, *pieces, **kwargs)

    def geosearch(
        self,
        name: KeyT,
        member: Union[FieldT, None] = None,
        longitude: Union[float, None] = None,
        latitude: Union[float, None] = None,
        unit: str = "m",
        radius: Union[float, None] = None,
        width: Union[float, None] = None,
        height: Union[float, None] = None,
        sort: Union[str, None] = None,
        count: Union[int, None] = None,
        any: bool = False,
        withcoord: bool = False,
        withdist: bool = False,
        withhash: bool = False,
    ) -> ResponseT:
        """
        Return the members of specified key identified by the
        ``name`` argument, which are within the borders of the
        area specified by a given shape. This command extends the
        GEORADIUS command, so in addition to searching within circular
        areas, it supports searching within rectangular areas.

        This command should be used in place of the deprecated
        GEORADIUS and GEORADIUSBYMEMBER commands.

        ``member`` Use the position of the given existing
         member in the sorted set. Can't be given with ``longitude``
         and ``latitude``.

        ``longitude`` and ``latitude`` Use the position given by
        this coordinates. Can't be given with ``member``
        ``radius`` Similar to GEORADIUS, search inside circular
        area according the given radius. Can't be given with
        ``height`` and ``width``.
        ``height`` and ``width`` Search inside an axis-aligned
        rectangle, determined by the given height and width.
        Can't be given with ``radius``

        ``unit`` must be one of the following : m, km, mi, ft.
        `m` for meters (the default value), `km` for kilometers,
        `mi` for miles and `ft` for feet.

        ``sort`` indicates to return the places in a sorted way,
        ASC for nearest to furthest and DESC for furthest to nearest.

        ``count`` limit the results to the first count matching items.

        ``any`` is set to True, the command will return as soon as
        enough matches are found. Can't be provided without ``count``

        ``withdist`` indicates to return the distances of each place.
        ``withcoord`` indicates to return the latitude and longitude of
        each place.

        ``withhash`` indicates to return the geohash string of each place.

        For more information see https://redis.io/commands/geosearch
        """
        return self._geosearchgeneric(
            "GEOSEARCH",
            name,
            member=member,
            longitude=longitude,
            latitude=latitude,
            unit=unit,
            radius=radius,
            width=width,
            height=height,
            sort=sort,
            count=count,
            any=any,
            withcoord=withcoord,
            withdist=withdist,
            withhash=withhash,
            store=None,
            store_dist=None,
        )

    def geosearchstore(
        self,
        dest: KeyT,
        name: KeyT,
        member: Union[FieldT, None] = None,
        longitude: Union[float, None] = None,
        latitude: Union[float, None] = None,
        unit: str = "m",
        radius: Union[float, None] = None,
        width: Union[float, None] = None,
        height: Union[float, None] = None,
        sort: Union[str, None] = None,
        count: Union[int, None] = None,
        any: bool = False,
        storedist: bool = False,
    ) -> ResponseT:
        """
        This command is like GEOSEARCH, but stores the result in
        ``dest``. By default, it stores the results in the destination
        sorted set with their geospatial information.
        if ``store_dist`` set to True, the command will stores the
        items in a sorted set populated with their distance from the
        center of the circle or box, as a floating-point number.

        For more information see https://redis.io/commands/geosearchstore
        """
        return self._geosearchgeneric(
            "GEOSEARCHSTORE",
            dest,
            name,
            member=member,
            longitude=longitude,
            latitude=latitude,
            unit=unit,
            radius=radius,
            width=width,
            height=height,
            sort=sort,
            count=count,
            any=any,
            withcoord=None,
            withdist=None,
            withhash=None,
            store=None,
            store_dist=storedist,
        )

    def _geosearchgeneric(
        self, command: str, *args: EncodableT, **kwargs: Union[EncodableT, None]
    ) -> ResponseT[Any]:
        pieces = list(args)

        # FROMMEMBER or FROMLONLAT
        if kwargs["member"] is None:
            if kwargs["longitude"] is None or kwargs["latitude"] is None:
                raise DataError("GEOSEARCH must have member or longitude and latitude")
        if kwargs["member"]:
            if kwargs["longitude"] or kwargs["latitude"]:
                raise DataError(
                    "GEOSEARCH member and longitude or latitude cant be set together"
                )
            pieces.extend([b"FROMMEMBER", kwargs["member"]])
        if kwargs["longitude"] is not None and kwargs["latitude"] is not None:
            pieces.extend([b"FROMLONLAT", kwargs["longitude"], kwargs["latitude"]])

        # BYRADIUS or BYBOX
        if kwargs["radius"] is None:
            if kwargs["width"] is None or kwargs["height"] is None:
                raise DataError("GEOSEARCH must have radius or width and height")
        if kwargs["unit"] is None:
            raise DataError("GEOSEARCH must have unit")
        if kwargs["unit"].lower() not in ("m", "km", "mi", "ft"):
            raise DataError("GEOSEARCH invalid unit")
        if kwargs["radius"]:
            if kwargs["width"] or kwargs["height"]:
                raise DataError(
                    "GEOSEARCH radius and width or height cant be set together"
                )
            pieces.extend([b"BYRADIUS", kwargs["radius"], kwargs["unit"]])
        if kwargs["width"] and kwargs["height"]:
            pieces.extend([b"BYBOX", kwargs["width"], kwargs["height"], kwargs["unit"]])

        # sort
        if kwargs["sort"]:
            if kwargs["sort"].upper() == "ASC":
                pieces.append(b"ASC")
            elif kwargs["sort"].upper() == "DESC":
                pieces.append(b"DESC")
            else:
                raise DataError("GEOSEARCH invalid sort")

        # count any
        if kwargs["count"]:
            pieces.extend([b"COUNT", kwargs["count"]])
            if kwargs["any"]:
                pieces.append(b"ANY")
        elif kwargs["any"]:
            raise DataError("GEOSEARCH ``any`` can't be provided without count")

        # other properties
        for arg_name, byte_repr in (
            ("withdist", b"WITHDIST"),
            ("withcoord", b"WITHCOORD"),
            ("withhash", b"WITHHASH"),
            ("store_dist", b"STOREDIST"),
        ):
            if kwargs[arg_name]:
                pieces.append(byte_repr)
        kwargs["keys"] = [args[0] if command == "GEOSEARCH" else args[1]]
        return self.execute_command(command, *pieces, **kwargs)


AsyncGeoCommands = GeoCommands


class ModuleCommands(CommandsProtocol):
    """
    Redis Module commands.
    see: https://redis.io/topics/modules-intro
    """

    def module_load(self, path, *args) -> ResponseT[OKT]:
        """
        Loads the module from ``path``.
        Passes all ``*args`` to the module, during loading.
        Raises ``ModuleError`` if a module is not found at ``path``.

        For more information see https://redis.io/commands/module-load
        """
        return self.execute_command("MODULE LOAD", path, *args)

    def module_loadex(
        self,
        path: str,
        options: Optional[List[str]] = None,
        args: Optional[List[str]] = None,
    ) -> ResponseT[OKT]:
        """
        Loads a module from a dynamic library at runtime with configuration directives.

        For more information see https://redis.io/commands/module-loadex
        """
        pieces = []
        if options is not None:
            pieces.append("CONFIG")
            pieces.extend(options)
        if args is not None:
            pieces.append("ARGS")
            pieces.extend(args)
        return self.execute_command("MODULE LOADEX", path, *pieces)

    def module_unload(self, name) -> ResponseT[OKT]:
        """
        Unloads the module ``name``.
        Raises ``ModuleError`` if ``name`` is not in loaded modules.

        For more information see https://redis.io/commands/module-unload
        """
        return self.execute_command("MODULE UNLOAD", name)

    def module_list(self) -> ResponseT[ArrayResponseT]:
        """
        Returns a list of dictionaries containing the name and version of
        all loaded modules.

        For more information see https://redis.io/commands/module-list
        """
        return self.execute_command("MODULE LIST")

    def command_info(self) -> None:
        raise NotImplementedError(
            "COMMAND INFO is intentionally not implemented in the client."
        )

    def command_count(self) -> ResponseT[IntegerResponseT]:
        return self.execute_command("COMMAND COUNT")

    def command_getkeys(self, *args) -> ResponseT[ArrayResponseT]:
        return self.execute_command("COMMAND GETKEYS", *args)

    def command(self) -> ResponseT[ArrayResponseT]:
        return self.execute_command("COMMAND")


class Script:
    """
    An executable Lua script object returned by ``register_script``
    """

    def __init__(self, registered_client, script):
        self.registered_client = registered_client
        self.script = script
        # Precalculate and store the SHA1 hex digest of the script.

        if isinstance(script, str):
            # We need the encoding from the client in order to generate an
            # accurate byte representation of the script
            encoder = self.get_encoder()
            script = encoder.encode(script)
        self.sha = hashlib.sha1(script).hexdigest()

    def __call__(self, keys=[], args=[], client=None):
        "Execute the script, passing any required ``args``"
        if client is None:
            client = self.registered_client
        args = tuple(keys) + tuple(args)
        # make sure the Redis server knows about the script
        from redis.client import Pipeline

        if isinstance(client, Pipeline):
            # Make sure the pipeline can register the script before executing.
            client.scripts.add(self)
        try:
            return client.evalsha(self.sha, len(keys), *args)
        except NoScriptError:
            # Maybe the client is pointed to a different server than the client
            # that created this instance?
            # Overwrite the sha just in case there was a discrepancy.
            self.sha = client.script_load(self.script)
            return client.evalsha(self.sha, len(keys), *args)

    def get_encoder(self):
        """Get the encoder to encode string scripts into bytes."""
        try:
            return self.registered_client.get_encoder()
        except AttributeError:
            # DEPRECATED
            # In version <=4.1.2, this was the code we used to get the encoder.
            # However, after 4.1.2 we added support for scripting in clustered
            # redis. ClusteredRedis doesn't have a `.connection_pool` attribute
            # so we changed the Script class to use
            # `self.registered_client.get_encoder` (see above).
            # However, that is technically a breaking change, as consumers who
            # use Scripts directly might inject a `registered_client` that
            # doesn't have a `.get_encoder` field. This try/except prevents us
            # from breaking backward-compatibility. Ideally, it would be
            # removed in the next major release.
            return self.registered_client.connection_pool.get_encoder()


class AsyncModuleCommands(ModuleCommands):

    async def command_info(self) -> None:
        return super().command_info()


class ClusterCommands(CommandsProtocol):
    """
    Class for Redis Cluster commands
    """

    def cluster(self, cluster_arg, *args, **kwargs) -> ResponseT[Any]:
        return self.execute_command(f"CLUSTER {cluster_arg.upper()}", *args, **kwargs)

    def readwrite(self, **kwargs) -> ResponseT[OKT]:
        """
        Disables read queries for a connection to a Redis Cluster slave node.

        For more information see https://redis.io/commands/readwrite
        """
        return self.execute_command("READWRITE", **kwargs)

    def readonly(self, **kwargs) -> ResponseT[OKT]:
        """
        Enables read queries for a connection to a Redis Cluster replica node.

        For more information see https://redis.io/commands/readonly
        """
        return self.execute_command("READONLY", **kwargs)


AsyncClusterCommands = ClusterCommands


class FunctionCommands(CommandsProtocol):
    """
    Redis Function commands
    """

    def function_load(
        self, code: str, replace: Optional[bool] = False
    ) -> ResponseT[BulkStringResponseT]:
        """
        Load a library to Redis.
        :param code: the source code (must start with
        Shebang statement that provides a metadata about the library)
        :param replace: changes the behavior to overwrite the existing library
        with the new contents.
        Return the library name that was loaded.

        For more information see https://redis.io/commands/function-load
        """
        pieces = ["REPLACE"] if replace else []
        pieces.append(code)
        return self.execute_command("FUNCTION LOAD", *pieces)

    def function_delete(self, library: str) -> ResponseT[OKT]:
        """
        Delete the library called ``library`` and all its functions.

        For more information see https://redis.io/commands/function-delete
        """
        return self.execute_command("FUNCTION DELETE", library)

    def function_flush(self, mode: str = "SYNC") -> ResponseT[OKT]:
        """
        Deletes all the libraries.

        For more information see https://redis.io/commands/function-flush
        """
        return self.execute_command("FUNCTION FLUSH", mode)

    def function_list(
        self, library: Optional[str] = "*", withcode: Optional[bool] = False
    ) -> ResponseT[ArrayResponseT]:
        """
        Return information about the functions and libraries.
        :param library: pecify a pattern for matching library names
        :param withcode: cause the server to include the libraries source
         implementation in the reply
        """
        args = ["LIBRARYNAME", library]
        if withcode:
            args.append("WITHCODE")
        return self.execute_command("FUNCTION LIST", *args)

    def _fcall(
        self, command: str, function, numkeys: int, *keys_and_args: Optional[List]
    ) -> ResponseT[Any]:
        return self.execute_command(command, function, numkeys, *keys_and_args)

    def fcall(
        self, function, numkeys: int, *keys_and_args: Optional[List]
    ) -> ResponseT[str]:
        """
        Invoke a function.

        For more information see https://redis.io/commands/fcall
        """
        return self._fcall("FCALL", function, numkeys, *keys_and_args)

    def fcall_ro(
        self, function, numkeys: int, *keys_and_args: Optional[List]
    ) -> ResponseT[str]:
        """
        This is a read-only variant of the FCALL command that cannot
        execute commands that modify data.

        For more information see https://redis.io/commands/fcal_ro
        """
        return self._fcall("FCALL_RO", function, numkeys, *keys_and_args)

    def function_dump(self) -> ResponseT[BulkStringResponseT]:
        """
        Return the serialized payload of loaded libraries.

        For more information see https://redis.io/commands/function-dump
        """
        from redis.client import NEVER_DECODE

        options = {}
        options[NEVER_DECODE] = []
        return self.execute_command("FUNCTION DUMP", **options)

    def function_restore(
        self, payload: str, policy: Optional[str] = "APPEND"
    ) -> ResponseT[OKT]:
        """
        Restore libraries from the serialized ``payload``.
        You can use the optional policy argument to provide a policy
        for handling existing libraries.

        For more information see https://redis.io/commands/function-restore
        """
        return self.execute_command("FUNCTION RESTORE", payload, policy)

    def function_kill(self) -> ResponseT[OKT]:
        """
        Kill a function that is currently executing.

        For more information see https://redis.io/commands/function-kill
        """
        return self.execute_command("FUNCTION KILL")

    def function_stats(self) -> ResponseT[ArrayResponseT]:
        """
        Return information about the function that's currently running
        and information about the available execution engines.

        For more information see https://redis.io/commands/function-stats
        """
        return self.execute_command("FUNCTION STATS")


AsyncFunctionCommands = FunctionCommands


class GearsCommands(CommandsProtocol):

    def tfunction_load(
        self, lib_code: str, replace: bool = False, config: Union[str, None] = None
    ) -> ResponseT:
        """
        Load a new library to RedisGears.

        ``lib_code`` - the library code.
        ``config`` - a string representation of a JSON object
        that will be provided to the library on load time,
        for more information refer to
        https://github.com/RedisGears/RedisGears/blob/master/docs/function_advance_topics.md#library-configuration
        ``replace`` - an optional argument, instructs RedisGears to replace the
        function if its already exists

        For more information see https://redis.io/commands/tfunction-load/
        """
        pieces = []
        if replace:
            pieces.append("REPLACE")
        if config is not None:
            pieces.extend(["CONFIG", config])
        pieces.append(lib_code)
        return self.execute_command("TFUNCTION LOAD", *pieces)

    def tfunction_delete(self, lib_name: str) -> ResponseT:
        """
        Delete a library from RedisGears.

        ``lib_name`` the library name to delete.

        For more information see https://redis.io/commands/tfunction-delete/
        """
        return self.execute_command("TFUNCTION DELETE", lib_name)

    def tfunction_list(
        self,
        with_code: bool = False,
        verbose: int = 0,
        lib_name: Union[str, None] = None,
    ) -> ResponseT:
        """
        List the functions with additional information about each function.

        ``with_code`` Show libraries code.
        ``verbose`` output verbosity level, higher number will increase verbosity level
        ``lib_name`` specifying a library name (can be used multiple times to show multiple libraries in a single command) # noqa

        For more information see https://redis.io/commands/tfunction-list/
        """
        pieces = []
        if with_code:
            pieces.append("WITHCODE")
        if verbose >= 1 and verbose <= 3:
            pieces.append("v" * verbose)
        else:
            raise DataError("verbose can be 1, 2 or 3")
        if lib_name is not None:
            pieces.append("LIBRARY")
            pieces.append(lib_name)
        return self.execute_command("TFUNCTION LIST", *pieces)

    def _tfcall(
        self,
        lib_name: str,
        func_name: str,
        keys: Optional[KeysT] = None,
        _async: bool = False,
        *args: List,
    ) -> ResponseT:
        pieces = [f"{lib_name}.{func_name}"]
        if keys is not None:
            pieces.append(len(keys))
            pieces.extend(keys)
        else:
            pieces.append(0)
        if args is not None:
            pieces.extend(args)
        if _async:
            return self.execute_command("TFCALLASYNC", *pieces)
        return self.execute_command("TFCALL", *pieces)

    def tfcall(
        self, lib_name: str, func_name: str, keys: Optional[KeysT] = None, *args: List
    ) -> ResponseT:
        """
        Invoke a function.

        ``lib_name`` - the library name contains the function.
        ``func_name`` - the function name to run.
        ``keys`` - the keys that will be touched by the function.
        ``args`` - Additional argument to pass to the function.

        For more information see https://redis.io/commands/tfcall/
        """
        return self._tfcall(lib_name, func_name, keys, False, *args)

    def tfcall_async(
        self, lib_name: str, func_name: str, keys: Optional[KeysT] = None, *args: List
    ) -> ResponseT:
        """
        Invoke an async function (coroutine).

        ``lib_name`` - the library name contains the function.
        ``func_name`` - the function name to run.
        ``keys`` - the keys that will be touched by the function.
        ``args`` - Additional argument to pass to the function.

        For more information see https://redis.io/commands/tfcall/
        """
        return self._tfcall(lib_name, func_name, keys, True, *args)


AsyncGearsCommands = GearsCommands


class DataAccessCommands(
    BasicKeyCommands,
    HyperlogCommands,
    HashCommands,
    GeoCommands,
    ListCommands,
    ScanCommands,
    SetCommands,
    StreamCommands,
    SortedSetCommands,
):
    """
    A class containing all of the implemented data access redis commands.
    This class is to be used as a mixin for synchronous Redis clients.
    """


class AsyncDataAccessCommands(
    AsyncBasicKeyCommands,
    AsyncHyperlogCommands,
    AsyncHashCommands,
    AsyncGeoCommands,
    AsyncListCommands,
    AsyncScanCommands,
    AsyncSetCommands,
    AsyncStreamCommands,
    AsyncSortedSetCommands,
):
    """
    A class containing all of the implemented data access redis commands.
    This class is to be used as a mixin for asynchronous Redis clients.
    """


class CoreCommands(
    ACLCommands,
    ClusterCommands,
    DataAccessCommands,
    ManagementCommands,
    ModuleCommands,
    PubSubCommands,
    ScriptCommands,
    FunctionCommands,
    GearsCommands,
):
    """
    A class containing all of the implemented redis commands. This class is
    to be used as a mixin for synchronous Redis clients.
    """


class AsyncCoreCommands(
    AsyncACLCommands,
    AsyncClusterCommands,
    AsyncDataAccessCommands,
    AsyncManagementCommands,
    AsyncModuleCommands,
    AsyncPubSubCommands,
    AsyncScriptCommands,
    AsyncFunctionCommands,
    AsyncGearsCommands,
):
    """
    A class containing all of the implemented redis commands. This class is
    to be used as a mixin for asynchronous Redis clients.
    """<|MERGE_RESOLUTION|>--- conflicted
+++ resolved
@@ -1380,12 +1380,6 @@
         )
 
 
-<<<<<<< HEAD
-# AsyncManagementCommands = ManagementCommands
-
-
-=======
->>>>>>> fb74aa28
 class AsyncManagementCommands(ManagementCommands):
 
     async def command_info(self, **kwargs) -> None:
