--- conflicted
+++ resolved
@@ -1514,7 +1514,6 @@
             when = int(time.mktime(when.timetuple()))
         return self.execute_command("EXPIREAT", name, when)
 
-<<<<<<< HEAD
     def expiretime(self, key: str) -> int:
         """
         Returns the absolute Unix timestamp (since January 1, 1970) in seconds
@@ -1524,10 +1523,8 @@
         """
         return self.execute_command("EXPIRETIME", key)
 
-    def get(self, name):
-=======
+
     def get(self, name: KeyT) -> ResponseT:
->>>>>>> c4e40888
         """
         Return the value at key ``name``, or None if the key doesn't exist
 
