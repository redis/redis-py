--- conflicted
+++ resolved
@@ -1086,23 +1086,22 @@
         For more information check https://redis.io/commands/wait
         """
         return self.execute_command("WAIT", num_replicas, timeout, **kwargs)
-
-<<<<<<< HEAD
+      
     def hello(self):
-=======
-    def failover(self):
->>>>>>> f9d8091b
         """
         This function throws a NotImplementedError since it is intentionally
         not supported.
         """
         raise NotImplementedError(
-<<<<<<< HEAD
             "HELLO is intentionally not implemented in the client."
-=======
+
+    def failover(self):
+        """
+        This function throws a NotImplementedError since it is intentionally
+        not supported.
+        """
+        raise NotImplementedError(
             "FAILOVER is intentionally not implemented in the client."
->>>>>>> f9d8091b
-        )
 
 
 class BasicKeyCommands:
