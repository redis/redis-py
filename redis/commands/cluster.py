--- conflicted
+++ resolved
@@ -1,4 +1,3 @@
-<<<<<<< HEAD
 from redis.exceptions import (
     RedisClusterException,
     RedisError,
@@ -10,12 +9,6 @@
     ManagementCommands,
     PubSubCommands
 )
-=======
-from redis.crc import key_slot
-from redis.exceptions import ConnectionError, DataError, RedisError
-
-from .core import DataAccessCommands
->>>>>>> 175a05f4
 from .helpers import list_or_args
 
 
@@ -165,7 +158,6 @@
     The class inherits from Redis's core ManagementCommands class and do the
     required adjustments to work with cluster mode
     """
-<<<<<<< HEAD
     def slaveof(self, *args, **kwargs):
         raise RedisClusterException("SLAVEOF is not supported in cluster mode")
 
@@ -194,524 +186,12 @@
         kwargs.update({'target_nodes': target_nodes})
         return super().stralgo(algo, value1, value2, specific_argument,
                                len, idx, minmatchlen, withmatchlen, **kwargs)
-=======
-
-    def bgsave(self, schedule=True, target_nodes=None):
-        """
-        Tell the Redis server to save its data to disk.  Unlike save(),
-        this method is asynchronous and returns immediately.
-        """
-        pieces = []
-        if schedule:
-            pieces.append("SCHEDULE")
-        return self.execute_command("BGSAVE", *pieces, target_nodes=target_nodes)
-
-    def client_getname(self, target_nodes=None):
-        """
-        Returns the current connection name from all nodes.
-        The result will be a dictionary with the IP and
-        connection name.
-        """
-        return self.execute_command("CLIENT GETNAME", target_nodes=target_nodes)
-
-    def client_getredir(self, target_nodes=None):
-        """Returns the ID (an integer) of the client to whom we are
-        redirecting tracking notifications.
-
-        see: https://redis.io/commands/client-getredir
-        """
-        return self.execute_command("CLIENT GETREDIR", target_nodes=target_nodes)
-
-    def client_id(self, target_nodes=None):
-        """Returns the current connection id"""
-        return self.execute_command("CLIENT ID", target_nodes=target_nodes)
-
-    def client_info(self, target_nodes=None):
-        """
-        Returns information and statistics about the current
-        client connection.
-        """
-        return self.execute_command("CLIENT INFO", target_nodes=target_nodes)
-
-    def client_kill_filter(
-        self,
-        _id=None,
-        _type=None,
-        addr=None,
-        skipme=None,
-        laddr=None,
-        user=None,
-        target_nodes=None,
-    ):
-        """
-        Disconnects client(s) using a variety of filter options
-        :param id: Kills a client by its unique ID field
-        :param type: Kills a client by type where type is one of 'normal',
-        'master', 'slave' or 'pubsub'
-        :param addr: Kills a client by its 'address:port'
-        :param skipme: If True, then the client calling the command
-        will not get killed even if it is identified by one of the filter
-        options. If skipme is not provided, the server defaults to skipme=True
-        :param laddr: Kills a client by its 'local (bind) address:port'
-        :param user: Kills a client for a specific user name
-        """
-        args = []
-        if _type is not None:
-            client_types = ("normal", "master", "slave", "pubsub")
-            if str(_type).lower() not in client_types:
-                raise DataError(f"CLIENT KILL type must be one of {client_types!r}")
-            args.extend((b"TYPE", _type))
-        if skipme is not None:
-            if not isinstance(skipme, bool):
-                raise DataError("CLIENT KILL skipme must be a bool")
-            if skipme:
-                args.extend((b"SKIPME", b"YES"))
-            else:
-                args.extend((b"SKIPME", b"NO"))
-        if _id is not None:
-            args.extend((b"ID", _id))
-        if addr is not None:
-            args.extend((b"ADDR", addr))
-        if laddr is not None:
-            args.extend((b"LADDR", laddr))
-        if user is not None:
-            args.extend((b"USER", user))
-        if not args:
-            raise DataError(
-                "CLIENT KILL <filter> <value> ... ... <filter> "
-                "<value> must specify at least one filter"
-            )
-        return self.execute_command("CLIENT KILL", *args, target_nodes=target_nodes)
-
-    def client_kill(self, address, target_nodes=None):
-        "Disconnects the client at ``address`` (ip:port)"
-        return self.execute_command("CLIENT KILL", address, target_nodes=target_nodes)
-
-    def client_list(self, _type=None, target_nodes=None):
-        """
-        Returns a list of currently connected clients to the entire cluster.
-        If type of client specified, only that type will be returned.
-        :param _type: optional. one of the client types (normal, master,
-         replica, pubsub)
-        """
-        if _type is not None:
-            client_types = ("normal", "master", "replica", "pubsub")
-            if str(_type).lower() not in client_types:
-                raise DataError(f"CLIENT LIST _type must be one of {client_types!r}")
-            return self.execute_command(
-                "CLIENT LIST", b"TYPE", _type, target_noes=target_nodes
-            )
-        return self.execute_command("CLIENT LIST", target_nodes=target_nodes)
-
-    def client_pause(self, timeout, target_nodes=None):
-        """
-        Suspend all the Redis clients for the specified amount of time
-        :param timeout: milliseconds to pause clients
-        """
-        if not isinstance(timeout, int):
-            raise DataError("CLIENT PAUSE timeout must be an integer")
-        return self.execute_command(
-            "CLIENT PAUSE", str(timeout), target_nodes=target_nodes
-        )
-
-    def client_reply(self, reply, target_nodes=None):
-        """Enable and disable redis server replies.
-        ``reply`` Must be ON OFF or SKIP,
-            ON - The default most with server replies to commands
-            OFF - Disable server responses to commands
-            SKIP - Skip the response of the immediately following command.
-
-        Note: When setting OFF or SKIP replies, you will need a client object
-        with a timeout specified in seconds, and will need to catch the
-        TimeoutError.
-              The test_client_reply unit test illustrates this, and
-              conftest.py has a client with a timeout.
-        See https://redis.io/commands/client-reply
-        """
-        replies = ["ON", "OFF", "SKIP"]
-        if reply not in replies:
-            raise DataError(f"CLIENT REPLY must be one of {replies!r}")
-        return self.execute_command("CLIENT REPLY", reply, target_nodes=target_nodes)
-
-    def client_setname(self, name, target_nodes=None):
-        "Sets the current connection name"
-        return self.execute_command("CLIENT SETNAME", name, target_nodes=target_nodes)
-
-    def client_trackinginfo(self, target_nodes=None):
-        """
-        Returns the information about the current client connection's
-        use of the server assisted client side cache.
-        See https://redis.io/commands/client-trackinginfo
-        """
-        return self.execute_command("CLIENT TRACKINGINFO", target_nodes=target_nodes)
-
-    def client_unblock(self, client_id, error=False, target_nodes=None):
-        """
-        Unblocks a connection by its client id.
-        If ``error`` is True, unblocks the client with a special error message.
-        If ``error`` is False (default), the client is unblocked using the
-        regular timeout mechanism.
-        """
-        args = ["CLIENT UNBLOCK", int(client_id)]
-        if error:
-            args.append(b"ERROR")
-        return self.execute_command(*args, target_nodes=target_nodes)
-
-    def client_unpause(self, target_nodes=None):
-        """
-        Unpause all redis clients
-        """
-        return self.execute_command("CLIENT UNPAUSE", target_nodes=target_nodes)
-
-    def command(self, target_nodes=None):
-        """
-        Returns dict reply of details about all Redis commands.
-        """
-        return self.execute_command("COMMAND", target_nodes=target_nodes)
-
-    def command_count(self, target_nodes=None):
-        """
-        Returns Integer reply of number of total commands in this Redis server.
-        """
-        return self.execute_command("COMMAND COUNT", target_nodes=target_nodes)
-
-    def config_get(self, pattern="*", target_nodes=None):
-        """
-        Return a dictionary of configuration based on the ``pattern``
-        """
-        return self.execute_command("CONFIG GET", pattern, target_nodes=target_nodes)
-
-    def config_resetstat(self, target_nodes=None):
-        """Reset runtime statistics"""
-        return self.execute_command("CONFIG RESETSTAT", target_nodes=target_nodes)
-
-    def config_rewrite(self, target_nodes=None):
-        """
-        Rewrite config file with the minimal change to reflect running config.
-        """
-        return self.execute_command("CONFIG REWRITE", target_nodes=target_nodes)
-
-    def config_set(self, name, value, target_nodes=None):
-        "Set config item ``name`` with ``value``"
-        return self.execute_command(
-            "CONFIG SET", name, value, target_nodes=target_nodes
-        )
-
-    def dbsize(self, target_nodes=None):
-        """
-        Sums the number of keys in the target nodes' DB.
-
-        :target_nodes: 'ClusterNode' or 'list(ClusterNodes)'
-            The node/s to execute the command on
-        """
-        return self.execute_command("DBSIZE", target_nodes=target_nodes)
-
-    def debug_object(self, key):
-        raise NotImplementedError(
-            "DEBUG OBJECT is intentionally not implemented in the client."
-        )
-
-    def debug_segfault(self):
-        raise NotImplementedError(
-            "DEBUG SEGFAULT is intentionally not implemented in the client."
-        )
-
-    def echo(self, value, target_nodes):
-        """Echo the string back from the server"""
-        return self.execute_command("ECHO", value, target_nodes=target_nodes)
-
-    def flushall(self, asynchronous=False, target_nodes=None):
-        """
-        Delete all keys in the database.
-        In cluster mode this method is the same as flushdb
-
-        ``asynchronous`` indicates whether the operation is
-        executed asynchronously by the server.
-        """
-        args = []
-        if asynchronous:
-            args.append(b"ASYNC")
-        return self.execute_command("FLUSHALL", *args, target_nodes=target_nodes)
-
-    def flushdb(self, asynchronous=False, target_nodes=None):
-        """
-        Delete all keys in the database.
-
-        ``asynchronous`` indicates whether the operation is
-        executed asynchronously by the server.
-        """
-        args = []
-        if asynchronous:
-            args.append(b"ASYNC")
-        return self.execute_command("FLUSHDB", *args, target_nodes=target_nodes)
-
-    def info(self, section=None, target_nodes=None):
-        """
-        Returns a dictionary containing information about the Redis server
-
-        The ``section`` option can be used to select a specific section
-        of information
-
-        The section option is not supported by older versions of Redis Server,
-        and will generate ResponseError
-        """
-        if section is None:
-            return self.execute_command("INFO", target_nodes=target_nodes)
-        else:
-            return self.execute_command("INFO", section, target_nodes=target_nodes)
-
-    def keys(self, pattern="*", target_nodes=None):
-        "Returns a list of keys matching ``pattern``"
-        return self.execute_command("KEYS", pattern, target_nodes=target_nodes)
-
-    def lastsave(self, target_nodes=None):
-        """
-        Return a Python datetime object representing the last time the
-        Redis database was saved to disk
-        """
-        return self.execute_command("LASTSAVE", target_nodes=target_nodes)
-
-    def memory_doctor(self):
-        raise NotImplementedError(
-            "MEMORY DOCTOR is intentionally not implemented in the client."
-        )
-
-    def memory_help(self):
-        raise NotImplementedError(
-            "MEMORY HELP is intentionally not implemented in the client."
-        )
-
-    def memory_malloc_stats(self, target_nodes=None):
-        """Return an internal statistics report from the memory allocator."""
-        return self.execute_command("MEMORY MALLOC-STATS", target_nodes=target_nodes)
-
-    def memory_purge(self, target_nodes=None):
-        """Attempts to purge dirty pages for reclamation by allocator"""
-        return self.execute_command("MEMORY PURGE", target_nodes=target_nodes)
-
-    def memory_stats(self, target_nodes=None):
-        """Return a dictionary of memory stats"""
-        return self.execute_command("MEMORY STATS", target_nodes=target_nodes)
-
-    def memory_usage(self, key, samples=None):
-        """
-        Return the total memory usage for key, its value and associated
-        administrative overheads.
-
-        For nested data structures, ``samples`` is the number of elements to
-        sample. If left unspecified, the server's default is 5. Use 0 to sample
-        all elements.
-        """
-        args = []
-        if isinstance(samples, int):
-            args.extend([b"SAMPLES", samples])
-        return self.execute_command("MEMORY USAGE", key, *args)
-
-    def object(self, infotype, key):
-        """Return the encoding, idletime, or refcount about the key"""
-        return self.execute_command("OBJECT", infotype, key, infotype=infotype)
-
-    def ping(self, target_nodes=None):
-        """
-        Ping the cluster's servers.
-        If no target nodes are specified, sent to all nodes and returns True if
-         the ping was successful across all nodes.
-        """
-        return self.execute_command("PING", target_nodes=target_nodes)
-
-    def randomkey(self, target_nodes=None):
-        """
-        Returns the name of a random key"
-        """
-        return self.execute_command("RANDOMKEY", target_nodes=target_nodes)
-
-    def save(self, target_nodes=None):
-        """
-        Tell the Redis server to save its data to disk,
-        blocking until the save is complete
-        """
-        return self.execute_command("SAVE", target_nodes=target_nodes)
-
-    def scan(self, cursor=0, match=None, count=None, _type=None, target_nodes=None):
-        """
-        Incrementally return lists of key names. Also return a cursor
-        indicating the scan position.
-
-        ``match`` allows for filtering the keys by pattern
-
-        ``count`` provides a hint to Redis about the number of keys to
-            return per batch.
-
-        ``_type`` filters the returned values by a particular Redis type.
-            Stock Redis instances allow for the following types:
-            HASH, LIST, SET, STREAM, STRING, ZSET
-            Additionally, Redis modules can expose other types as well.
-        """
-        pieces = [cursor]
-        if match is not None:
-            pieces.extend([b"MATCH", match])
-        if count is not None:
-            pieces.extend([b"COUNT", count])
-        if _type is not None:
-            pieces.extend([b"TYPE", _type])
-        return self.execute_command("SCAN", *pieces, target_nodes=target_nodes)
-
-    def scan_iter(self, match=None, count=None, _type=None, target_nodes=None):
-        """
-        Make an iterator using the SCAN command so that the client doesn't
-        need to remember the cursor position.
-
-        ``match`` allows for filtering the keys by pattern
-
-        ``count`` provides a hint to Redis about the number of keys to
-            return per batch.
-
-        ``_type`` filters the returned values by a particular Redis type.
-            Stock Redis instances allow for the following types:
-            HASH, LIST, SET, STREAM, STRING, ZSET
-            Additionally, Redis modules can expose other types as well.
-        """
-        cursor = "0"
-        while cursor != 0:
-            cursor, data = self.scan(
-                cursor=cursor,
-                match=match,
-                count=count,
-                _type=_type,
-                target_nodes=target_nodes,
-            )
-            yield from data
-
-    def shutdown(self, save=False, nosave=False, target_nodes=None):
-        """Shutdown the Redis server.  If Redis has persistence configured,
-        data will be flushed before shutdown.  If the "save" option is set,
-        a data flush will be attempted even if there is no persistence
-        configured.  If the "nosave" option is set, no data flush will be
-        attempted.  The "save" and "nosave" options cannot both be set.
-        """
-        if save and nosave:
-            raise DataError("SHUTDOWN save and nosave cannot both be set")
-        args = ["SHUTDOWN"]
-        if save:
-            args.append("SAVE")
-        if nosave:
-            args.append("NOSAVE")
-        try:
-            self.execute_command(*args, target_nodes=target_nodes)
-        except ConnectionError:
-            # a ConnectionError here is expected
-            return
-        raise RedisError("SHUTDOWN seems to have failed.")
-
-    def slowlog_get(self, num=None, target_nodes=None):
-        """
-        Get the entries from the slowlog. If ``num`` is specified, get the
-        most recent ``num`` items.
-        """
-        args = ["SLOWLOG GET"]
-        if num is not None:
-            args.append(num)
-
-        return self.execute_command(*args, target_nodes=target_nodes)
-
-    def slowlog_len(self, target_nodes=None):
-        "Get the number of items in the slowlog"
-        return self.execute_command("SLOWLOG LEN", target_nodes=target_nodes)
-
-    def slowlog_reset(self, target_nodes=None):
-        "Remove all items in the slowlog"
-        return self.execute_command("SLOWLOG RESET", target_nodes=target_nodes)
-
-    def stralgo(
-        self,
-        algo,
-        value1,
-        value2,
-        specific_argument="strings",
-        len=False,
-        idx=False,
-        minmatchlen=None,
-        withmatchlen=False,
-        target_nodes=None,
-    ):
-        """
-        Implements complex algorithms that operate on strings.
-        Right now the only algorithm implemented is the LCS algorithm
-        (longest common substring). However new algorithms could be
-        implemented in the future.
-
-        ``algo`` Right now must be LCS
-        ``value1`` and ``value2`` Can be two strings or two keys
-        ``specific_argument`` Specifying if the arguments to the algorithm
-        will be keys or strings. strings is the default.
-        ``len`` Returns just the len of the match.
-        ``idx`` Returns the match positions in each string.
-        ``minmatchlen`` Restrict the list of matches to the ones of a given
-        minimal length. Can be provided only when ``idx`` set to True.
-        ``withmatchlen`` Returns the matches with the len of the match.
-        Can be provided only when ``idx`` set to True.
-        """
-        # check validity
-        supported_algo = ["LCS"]
-        if algo not in supported_algo:
-            supported_algos_str = ", ".join(supported_algo)
-            raise DataError(f"The supported algorithms are: {supported_algos_str}")
-        if specific_argument not in ["keys", "strings"]:
-            raise DataError("specific_argument can be only keys or strings")
-        if len and idx:
-            raise DataError("len and idx cannot be provided together.")
-
-        pieces = [algo, specific_argument.upper(), value1, value2]
-        if len:
-            pieces.append(b"LEN")
-        if idx:
-            pieces.append(b"IDX")
-        try:
-            int(minmatchlen)
-            pieces.extend([b"MINMATCHLEN", minmatchlen])
-        except TypeError:
-            pass
-        if withmatchlen:
-            pieces.append(b"WITHMATCHLEN")
-        if specific_argument == "strings" and target_nodes is None:
-            target_nodes = "default-node"
-        return self.execute_command(
-            "STRALGO",
-            *pieces,
-            len=len,
-            idx=idx,
-            minmatchlen=minmatchlen,
-            withmatchlen=withmatchlen,
-            target_nodes=target_nodes,
-        )
-
-    def time(self, target_nodes=None):
-        """
-        Returns the server time as a 2-item tuple of ints:
-        (seconds since epoch, microseconds into this second).
-        """
-        return self.execute_command("TIME", target_nodes=target_nodes)
-
-    def wait(self, num_replicas, timeout, target_nodes=None):
-        """
-        Redis synchronous replication
-        That returns the number of replicas that processed the query when
-        we finally have at least ``num_replicas``, or when the ``timeout`` was
-        reached.
-
-        If more than one target node are passed the result will be summed up
-        """
-        return self.execute_command(
-            "WAIT", num_replicas, timeout, target_nodes=target_nodes
-        )
->>>>>>> 175a05f4
 
 
 class RedisClusterCommands(ClusterMultiKeyCommands, ClusterManagementCommands,
                            ACLCommands, PubSubCommands,
                            ClusterDataAccessCommands):
     """
-<<<<<<< HEAD
     A class for all Redis Cluster commands
 
     For key-based commands, the target node(s) will be internally determined
@@ -719,56 +199,6 @@
     Non-key-based commands can be executed with the 'target_nodes' argument to
     target specific nodes. By default, if target_nodes is not specified, the
     command will be executed on the default cluster node.
-
-=======
-    Redis PubSub commands for RedisCluster use.
-    see https://redis.io/topics/pubsub
-    """
-
-    def publish(self, channel, message, target_nodes=None):
-        """
-        Publish ``message`` on ``channel``.
-        Returns the number of subscribers the message was delivered to.
-        """
-        return self.execute_command(
-            "PUBLISH", channel, message, target_nodes=target_nodes
-        )
-
-    def pubsub_channels(self, pattern="*", target_nodes=None):
-        """
-        Return a list of channels that have at least one subscriber
-        """
-        return self.execute_command(
-            "PUBSUB CHANNELS", pattern, target_nodes=target_nodes
-        )
-
-    def pubsub_numpat(self, target_nodes=None):
-        """
-        Returns the number of subscriptions to patterns
-        """
-        return self.execute_command("PUBSUB NUMPAT", target_nodes=target_nodes)
-
-    def pubsub_numsub(self, *args, target_nodes=None):
-        """
-        Return a list of (channel, number of subscribers) tuples
-        for each channel given in ``*args``
-        """
-        return self.execute_command("PUBSUB NUMSUB", *args, target_nodes=target_nodes)
-
-
-class ClusterCommands(
-    ClusterManagementCommands,
-    ClusterMultiKeyCommands,
-    ClusterPubSubCommands,
-    DataAccessCommands,
-):
-    """
-    Redis Cluster commands
-
-    Commands with the 'target_nodes' argument can be executed on specified
-    nodes. By default, if target_nodes is not specified, the command will be
-    executed on the default cluster node.
->>>>>>> 175a05f4
 
     :param :target_nodes: type can be one of the followings:
         - nodes flag: ALL_NODES, PRIMARIES, REPLICAS, RANDOM
