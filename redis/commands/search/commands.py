--- conflicted
+++ resolved
@@ -378,11 +378,7 @@
         return self.execute_command(EXPLAIN_CMD, *args)
 
     def explain_cli(self, query):  # noqa
-<<<<<<< HEAD
-        raise NotImplementedError("EXPLAINCLI is intentionally not implemented.")
-=======
         raise NotImplementedError("EXPLAINCLI will not be implemented.")
->>>>>>> 46f93518
 
     def aggregate(self, query):
         """
