--- conflicted
+++ resolved
@@ -82,80 +82,7 @@
     DIRSTRING = "DESC"
 
 
-<<<<<<< HEAD
 class AggregateRequest(object):
-=======
-class Group:
-    """
-    This object automatically created in the `AggregateRequest.group_by()`
-    """
-
-    def __init__(self, fields, reducers):
-        if not reducers:
-            raise ValueError("Need at least one reducer")
-
-        fields = [fields] if isinstance(fields, str) else fields
-        reducers = [reducers] if isinstance(reducers, Reducer) else reducers
-
-        self.fields = fields
-        self.reducers = reducers
-        self.limit = Limit()
-
-    def build_args(self):
-        ret = ["GROUPBY", str(len(self.fields))]
-        ret.extend(self.fields)
-        for reducer in self.reducers:
-            ret += ["REDUCE", reducer.NAME, str(len(reducer.args))]
-            ret.extend(reducer.args)
-            if reducer._alias is not None:
-                ret += ["AS", reducer._alias]
-        return ret
-
-
-class Projection:
-    """
-    This object automatically created in the `AggregateRequest.apply()`
-    """
-
-    def __init__(self, projector, alias=None):
-        self.alias = alias
-        self.projector = projector
-
-    def build_args(self):
-        ret = ["APPLY", self.projector]
-        if self.alias is not None:
-            ret += ["AS", self.alias]
-
-        return ret
-
-
-class SortBy:
-    """
-    This object automatically created in the `AggregateRequest.sort_by()`
-    """
-
-    def __init__(self, fields, max=0):
-        self.fields = fields
-        self.max = max
-
-    def build_args(self):
-        fields_args = []
-        for f in self.fields:
-            if isinstance(f, SortDirection):
-                fields_args += [f.field, f.DIRSTRING]
-            else:
-                fields_args += [f]
-
-        ret = ["SORTBY", str(len(fields_args))]
-        ret.extend(fields_args)
-        if self.max > 0:
-            ret += ["MAX", str(self.max)]
-
-        return ret
-
-
-class AggregateRequest:
->>>>>>> 175a05f4
     """
     Aggregation request which can be passed to `Client.aggregate`.
     """
