--- conflicted
+++ resolved
@@ -14,13 +14,9 @@
 class JSONCommands:
     """json commands."""
 
-<<<<<<< HEAD
     def arrappend(
         self, name: str, path: Optional[str] = Path.rootPath(), *args: List[JsonType]
     ) -> List[Union[int, None]]:
-=======
-    def arrappend(self, name, path=Path.root_path(), *args):
->>>>>>> 4d7de6df
         """Append the objects ``args`` to the array under the
         ``path` in key ``name``.
 
@@ -65,13 +61,9 @@
             pieces.append(self._encode(o))
         return self.execute_command("JSON.ARRINSERT", *pieces)
 
-<<<<<<< HEAD
     def arrlen(
         self, name: str, path: Optional[str] = Path.rootPath()
     ) -> List[Union[int, None]]:
-=======
-    def arrlen(self, name, path=Path.root_path()):
->>>>>>> 4d7de6df
         """Return the length of the array JSON value under ``path``
         at key``name``.
 
@@ -79,16 +71,13 @@
         """  # noqa
         return self.execute_command("JSON.ARRLEN", name, str(path))
 
-<<<<<<< HEAD
     def arrpop(
         self,
         name: str,
         path: Optional[str] = Path.rootPath(),
         index: Optional[int] = -1,
     ) -> List[Union[str, None]]:
-=======
-    def arrpop(self, name, path=Path.root_path(), index=-1):
->>>>>>> 4d7de6df
+
         """Pop the element at ``index`` in the array JSON value under
         ``path`` at key ``name``.
 
@@ -106,35 +95,24 @@
         """  # noqa
         return self.execute_command("JSON.ARRTRIM", name, str(path), start, stop)
 
-<<<<<<< HEAD
     def type(self, name: str, path: Optional[str] = Path.rootPath()) -> List[str]:
-=======
-    def type(self, name, path=Path.root_path()):
->>>>>>> 4d7de6df
+
         """Get the type of the JSON value under ``path`` from key ``name``.
 
         For more information: https://oss.redis.com/redisjson/commands/#jsontype
         """  # noqa
         return self.execute_command("JSON.TYPE", name, str(path))
 
-<<<<<<< HEAD
     def resp(self, name: str, path: Optional[str] = Path.rootPath()) -> List:
-=======
-    def resp(self, name, path=Path.root_path()):
->>>>>>> 4d7de6df
         """Return the JSON value under ``path`` at key ``name``.
 
         For more information: https://oss.redis.com/redisjson/commands/#jsonresp
         """  # noqa
         return self.execute_command("JSON.RESP", name, str(path))
 
-<<<<<<< HEAD
     def objkeys(
         self, name: str, path: Optional[str] = Path.rootPath()
     ) -> List[Union[List[str], None]]:
-=======
-    def objkeys(self, name, path=Path.root_path()):
->>>>>>> 4d7de6df
         """Return the key names in the dictionary JSON value under ``path`` at
         key ``name``.
 
@@ -142,11 +120,7 @@
         """  # noqa
         return self.execute_command("JSON.OBJKEYS", name, str(path))
 
-<<<<<<< HEAD
     def objlen(self, name: str, path: Optional[str] = Path.rootPath()) -> int:
-=======
-    def objlen(self, name, path=Path.root_path()):
->>>>>>> 4d7de6df
         """Return the length of the dictionary JSON value under ``path`` at key
         ``name``.
 
@@ -175,11 +149,7 @@
             "JSON.NUMMULTBY", name, str(path), self._encode(number)
         )
 
-<<<<<<< HEAD
     def clear(self, name: str, path: Optional[str] = Path.rootPath()) -> int:
-=======
-    def clear(self, name, path=Path.root_path()):
->>>>>>> 4d7de6df
         """
         Empty arrays and objects (to have zero slots/keys without deleting the
         array/object).
@@ -191,11 +161,7 @@
         """  # noqa
         return self.execute_command("JSON.CLEAR", name, str(path))
 
-<<<<<<< HEAD
     def delete(self, key: str, path: Optional[str] = Path.rootPath()) -> int:
-=======
-    def delete(self, key, path=Path.root_path()):
->>>>>>> 4d7de6df
         """Delete the JSON value stored at key ``key`` under ``path``.
 
         For more information: https://oss.redis.com/redisjson/commands/#jsondel
@@ -360,13 +326,9 @@
             pieces.append(str(path))
         return self.execute_command("JSON.STRLEN", *pieces)
 
-<<<<<<< HEAD
     def toggle(
         self, name: str, path: Optional[str] = Path.rootPath()
     ) -> Union[bool, List[Optional[int]]]:
-=======
-    def toggle(self, name, path=Path.root_path()):
->>>>>>> 4d7de6df
         """Toggle boolean value under ``path`` at key ``name``.
         returning the new value.
 
@@ -374,13 +336,9 @@
         """  # noqa
         return self.execute_command("JSON.TOGGLE", name, str(path))
 
-<<<<<<< HEAD
     def strappend(
         self, name: str, value: str, path: Optional[int] = Path.rootPath()
     ) -> Union[int, List[Optional[int]]]:
-=======
-    def strappend(self, name, value, path=Path.root_path()):
->>>>>>> 4d7de6df
         """Append to the string JSON value. If two options are specified after
         the key name, the path is determined to be the first. If a single
         option is passed, then the root_path (i.e Path.root_path()) is used.
@@ -390,16 +348,12 @@
         pieces = [name, str(path), self._encode(value)]
         return self.execute_command("JSON.STRAPPEND", *pieces)
 
-<<<<<<< HEAD
     def debug(
         self,
         subcommand: str,
         key: Optional[str] = None,
         path: Optional[str] = Path.rootPath(),
     ) -> Union[int, List[str]]:
-=======
-    def debug(self, subcommand, key=None, path=Path.root_path()):
->>>>>>> 4d7de6df
         """Return the memory usage in bytes of a value under ``path`` from
         key ``name``.
 
