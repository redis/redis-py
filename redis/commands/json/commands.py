--- conflicted
+++ resolved
@@ -81,11 +81,7 @@
         ``path`` at key ``name`` by the provided ``number``.
         """
         return self.execute_command(
-<<<<<<< HEAD
-            "JSON.NUMINCRBY", name, str_path(path), str(number)
-=======
             "JSON.NUMINCRBY", name, str(path), self._encode(number)
->>>>>>> 75c5d597
         )
 
     @deprecated(version='4.0.0', reason='deprecated since redisjson 1.0.0')
@@ -94,11 +90,7 @@
         ``path`` at key ``name`` with the provided ``number``.
         """
         return self.execute_command(
-<<<<<<< HEAD
-            "JSON.NUMMULTBY", name, str_path(path), str(number)
-=======
             "JSON.NUMMULTBY", name, str(path), self._encode(number)
->>>>>>> 75c5d597
         )
 
     def clear(self, name, path=Path.rootPath()):
@@ -205,11 +197,7 @@
             "JSON.STRAPPEND", *pieces
         )
 
-<<<<<<< HEAD
-    def debug(self, name,  path=Path.rootPath()):
-=======
     def debug(self, subcommand, key=None, path=Path.rootPath()):
->>>>>>> 75c5d597
         """Return the memory usage in bytes of a value under ``path`` from
         key ``name``.
         """
