from json import JSONDecodeError, JSONDecoder, JSONEncoder

import redis

from ..helpers import nativestr
from .commands import JSONCommands
from .decoders import bulk_of_jsons, decode_list


class JSON(JSONCommands):
    """
    Create a client for talking to json.

    :param decoder:
    :type json.JSONDecoder: An instance of json.JSONDecoder

    :param encoder:
    :type json.JSONEncoder: An instance of json.JSONEncoder
    """

    def __init__(
        self, client, version=None, decoder=JSONDecoder(), encoder=JSONEncoder()
    ):
        """
        Create a client for talking to json.

        :param decoder:
        :type json.JSONDecoder: An instance of json.JSONDecoder

        :param encoder:
        :type json.JSONEncoder: An instance of json.JSONEncoder
        """
        # Set the module commands' callbacks
        self.MODULE_CALLBACKS = {
            "JSON.ARRPOP": self._decode,
            "JSON.MGET": bulk_of_jsons(self._decode),
            "JSON.SET": lambda r: r and nativestr(r) == "OK",
<<<<<<< HEAD
            "JSON.DEBUG": self._decode,
=======
            "JSON.MSET": lambda r: r and nativestr(r) == "OK",
            "JSON.MERGE": lambda r: r and nativestr(r) == "OK",
            "JSON.NUMINCRBY": self._decode,
            "JSON.NUMMULTBY": self._decode,
>>>>>>> 9f503578
            "JSON.TOGGLE": self._decode,
            "JSON.RESP": self._decode,
        }

        RESP2_MODULE_CALLBACKS = {
            "JSON.ARRTRIM": self._decode,
            "JSON.OBJLEN": self._decode,
            "JSON.ARRAPPEND": self._decode,
            "JSON.ARRINDEX": self._decode,
            "JSON.ARRINSERT": self._decode,
            "JSON.TOGGLE": self._decode,
            "JSON.STRAPPEND": self._decode,
            "JSON.STRLEN": self._decode,
            "JSON.ARRLEN": self._decode,
            "JSON.CLEAR": int,
            "JSON.DEL": int,
            "JSON.FORGET": int,
            "JSON.NUMINCRBY": self._decode,
            "JSON.NUMMULTBY": self._decode,
            "JSON.OBJKEYS": self._decode,
            "JSON.GET": self._decode,
        }

        RESP3_MODULE_CALLBACKS = {
            "JSON.GET": lambda response: [
                [self._decode(r) for r in res] for res in response
            ]
            if response
            else response
        }

        self.client = client
        self.execute_command = client.execute_command
        self.MODULE_VERSION = version

        if self.client.connection_pool.connection_kwargs.get("protocol") in ["3", 3]:
            self.MODULE_CALLBACKS.update(RESP3_MODULE_CALLBACKS)
        else:
            self.MODULE_CALLBACKS.update(RESP2_MODULE_CALLBACKS)

        for key, value in self.MODULE_CALLBACKS.items():
            self.client.set_response_callback(key, value)

        self.__encoder__ = encoder
        self.__decoder__ = decoder

    def _decode(self, obj):
        """Get the decoder."""
        if obj is None:
            return obj

        try:
            x = self.__decoder__.decode(obj)
            if x is None:
                raise TypeError
            return x
        except TypeError:
            try:
                return self.__decoder__.decode(obj.decode())
            except AttributeError:
                return decode_list(obj)
        except (AttributeError, JSONDecodeError):
            return decode_list(obj)

    def _encode(self, obj):
        """Get the encoder."""
        return self.__encoder__.encode(obj)

    def pipeline(self, transaction=True, shard_hint=None):
        """Creates a pipeline for the JSON module, that can be used for executing
        JSON commands, as well as classic core commands.

        Usage example:

        r = redis.Redis()
        pipe = r.json().pipeline()
        pipe.jsonset('foo', '.', {'hello!': 'world'})
        pipe.jsonget('foo')
        pipe.jsonget('notakey')
        """
        if isinstance(self.client, redis.RedisCluster):
            p = ClusterPipeline(
                nodes_manager=self.client.nodes_manager,
                commands_parser=self.client.commands_parser,
                startup_nodes=self.client.nodes_manager.startup_nodes,
                result_callbacks=self.client.result_callbacks,
                cluster_response_callbacks=self.client.cluster_response_callbacks,
                cluster_error_retry_attempts=self.client.cluster_error_retry_attempts,
                read_from_replicas=self.client.read_from_replicas,
                reinitialize_steps=self.client.reinitialize_steps,
                lock=self.client._lock,
            )

        else:
            p = Pipeline(
                connection_pool=self.client.connection_pool,
                response_callbacks=self.MODULE_CALLBACKS,
                transaction=transaction,
                shard_hint=shard_hint,
            )

        p._encode = self._encode
        p._decode = self._decode
        return p


class ClusterPipeline(JSONCommands, redis.cluster.ClusterPipeline):
    """Cluster pipeline for the module."""


class Pipeline(JSONCommands, redis.client.Pipeline):
    """Pipeline for the module."""<|MERGE_RESOLUTION|>--- conflicted
+++ resolved
@@ -35,14 +35,9 @@
             "JSON.ARRPOP": self._decode,
             "JSON.MGET": bulk_of_jsons(self._decode),
             "JSON.SET": lambda r: r and nativestr(r) == "OK",
-<<<<<<< HEAD
             "JSON.DEBUG": self._decode,
-=======
             "JSON.MSET": lambda r: r and nativestr(r) == "OK",
             "JSON.MERGE": lambda r: r and nativestr(r) == "OK",
-            "JSON.NUMINCRBY": self._decode,
-            "JSON.NUMMULTBY": self._decode,
->>>>>>> 9f503578
             "JSON.TOGGLE": self._decode,
             "JSON.RESP": self._decode,
         }
