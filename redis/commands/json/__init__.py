--- conflicted
+++ resolved
@@ -62,10 +62,7 @@
             "JSON.OBJLEN": int,
             "JSON.OBJKEYS": delist,
             # "JSON.RESP": delist,
-<<<<<<< HEAD
-=======
-            "JSON.DEBUG": int_or_list,
->>>>>>> 75c5d597
+            "JSON.DEBUG": decode_list_or_int,
         }
 
         self.client = client
