--- conflicted
+++ resolved
@@ -246,17 +246,16 @@
 
     pass
 
-<<<<<<< HEAD
+
+class ExternalAuthProviderError(ConnectionError):
+    """
+    Raised when an external authentication provider returns an error.
+    """
+
+    pass
+
 class IncorrectPolicyType(Exception):
     """
     Raised when a policy type isn't matching to any known policy types.
     """
-=======
-
-class ExternalAuthProviderError(ConnectionError):
-    """
-    Raised when an external authentication provider returns an error.
-    """
-
->>>>>>> 489932d9
     pass