--- conflicted
+++ resolved
@@ -8,18 +8,6 @@
 class AuthenticationError(RedisError):
     pass
 
-<<<<<<< HEAD
-
-class ConnectionError(RedisError):
-    pass
-
-
-class ResponseError(RedisError):
-    pass
-
-
-class InvalidResponse(RedisError):
-=======
 class ServerError(RedisError):
     pass
 
@@ -30,7 +18,6 @@
     pass
 
 class ResponseError(RedisError):
->>>>>>> 4a783ba9
     pass
 
 
