--- conflicted
+++ resolved
@@ -202,7 +202,6 @@
             *_MOVING_MESSAGE,
         ):
             return self.pubsub_push_handler_func(response)
-<<<<<<< HEAD
 
         try:
             if (
@@ -219,28 +218,6 @@
                 return self.node_moving_push_handler_func(notification)
 
             if msg_type in _MAINTENANCE_MESSAGES and self.maintenance_push_handler_func:
-=======
-        if msg_type in _INVALIDATION_MESSAGE and self.invalidation_push_handler_func:
-            return self.invalidation_push_handler_func(response)
-        if msg_type in _MOVING_MESSAGE and self.node_moving_push_handler_func:
-            # TODO: PARSE latest format when available
-            host, port = response[2].decode().split(":")
-            ttl = response[1]
-            id = 1  # Hardcoded value until the notification starts including the id
-            notification = NodeMovingEvent(id, host, port, ttl)
-            return self.node_moving_push_handler_func(notification)
-        if msg_type in _MAINTENANCE_MESSAGES and self.maintenance_push_handler_func:
-            if msg_type in _MIGRATING_MESSAGE:
-                # TODO: PARSE latest format when available
-                ttl = response[1]
-                id = 2  # Hardcoded value until the notification starts including the id
-                notification = NodeMigratingEvent(id, ttl)
-            elif msg_type in _MIGRATED_MESSAGE:
-                # TODO: PARSE latest format when available
-                id = 3  # Hardcoded value until the notification starts including the id
-                notification = NodeMigratedEvent(id)
-            else:
->>>>>>> 8d7cc00d
                 notification = None
 
                 if msg_type in _MIGRATING_MESSAGE:
@@ -296,7 +273,6 @@
             *_MOVING_MESSAGE,
         ):
             return await self.pubsub_push_handler_func(response)
-<<<<<<< HEAD
 
         try:
             if (
@@ -331,29 +307,6 @@
             )
 
         return None
-=======
-        if msg_type in _INVALIDATION_MESSAGE and self.invalidation_push_handler_func:
-            return await self.invalidation_push_handler_func(response)
-        if msg_type in _MOVING_MESSAGE and self.node_moving_push_handler_func:
-            # push notification from enterprise cluster for node moving
-            # TODO: PARSE latest format when available
-            host, port = response[2].split(":")
-            ttl = response[1]
-            id = 1  # Hardcoded value for async parser
-            notification = NodeMovingEvent(id, host, port, ttl)
-            return await self.node_moving_push_handler_func(notification)
-        if msg_type in _MAINTENANCE_MESSAGES and self.maintenance_push_handler_func:
-            if msg_type in _MIGRATING_MESSAGE:
-                # TODO: PARSE latest format when available
-                ttl = response[1]
-                id = 2  # Hardcoded value for async parser
-                notification = NodeMigratingEvent(id, ttl)
-            elif msg_type in _MIGRATED_MESSAGE:
-                # TODO: PARSE latest format when available
-                id = 3  # Hardcoded value for async parser
-                notification = NodeMigratedEvent(id)
-            return await self.maintenance_push_handler_func(notification)
->>>>>>> 8d7cc00d
 
     def set_pubsub_push_handler(self, pubsub_push_handler_func):
         """Set the pubsub push handler function"""
