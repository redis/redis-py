import logging
import sys
from abc import ABC
from asyncio import IncompleteReadError, StreamReader, TimeoutError
from typing import Awaitable, Callable, List, Optional, Protocol, Union

from redis.maintenance_events import (
    NodeMigratedEvent,
    NodeMigratingEvent,
    NodeMovingEvent,
)

from redis.maintenance_events import (
    NodeFailedOverEvent,
    NodeFailingOverEvent,
    NodeMigratedEvent,
    NodeMigratingEvent,
    NodeMovingEvent,
)

if sys.version_info.major >= 3 and sys.version_info.minor >= 11:
    from asyncio import timeout as async_timeout
else:
    from async_timeout import timeout as async_timeout

from ..exceptions import (
    AskError,
    AuthenticationError,
    AuthenticationWrongNumberOfArgsError,
    BusyLoadingError,
    ClusterCrossSlotError,
    ClusterDownError,
    ConnectionError,
    ExecAbortError,
    MasterDownError,
    ModuleError,
    MovedError,
    NoPermissionError,
    NoScriptError,
    OutOfMemoryError,
    ReadOnlyError,
    RedisError,
    ResponseError,
    TryAgainError,
)
from ..typing import EncodableT
from .encoders import Encoder
from .socket import SERVER_CLOSED_CONNECTION_ERROR, SocketBuffer

MODULE_LOAD_ERROR = "Error loading the extension. Please check the server logs."
NO_SUCH_MODULE_ERROR = "Error unloading module: no such module with that name"
MODULE_UNLOAD_NOT_POSSIBLE_ERROR = "Error unloading module: operation not possible."
MODULE_EXPORTS_DATA_TYPES_ERROR = (
    "Error unloading module: the module "
    "exports one or more module-side data "
    "types, can't unload"
)
# user send an AUTH cmd to a server without authorization configured
NO_AUTH_SET_ERROR = {
    # Redis >= 6.0
    "AUTH <password> called without any password "
    "configured for the default user. Are you sure "
    "your configuration is correct?": AuthenticationError,
    # Redis < 6.0
    "Client sent AUTH, but no password is set": AuthenticationError,
}

logger = logging.getLogger(__name__)


class BaseParser(ABC):
    EXCEPTION_CLASSES = {
        "ERR": {
            "max number of clients reached": ConnectionError,
            "invalid password": AuthenticationError,
            # some Redis server versions report invalid command syntax
            # in lowercase
            "wrong number of arguments "
            "for 'auth' command": AuthenticationWrongNumberOfArgsError,
            # some Redis server versions report invalid command syntax
            # in uppercase
            "wrong number of arguments "
            "for 'AUTH' command": AuthenticationWrongNumberOfArgsError,
            MODULE_LOAD_ERROR: ModuleError,
            MODULE_EXPORTS_DATA_TYPES_ERROR: ModuleError,
            NO_SUCH_MODULE_ERROR: ModuleError,
            MODULE_UNLOAD_NOT_POSSIBLE_ERROR: ModuleError,
            **NO_AUTH_SET_ERROR,
        },
        "OOM": OutOfMemoryError,
        "WRONGPASS": AuthenticationError,
        "EXECABORT": ExecAbortError,
        "LOADING": BusyLoadingError,
        "NOSCRIPT": NoScriptError,
        "READONLY": ReadOnlyError,
        "NOAUTH": AuthenticationError,
        "NOPERM": NoPermissionError,
        "ASK": AskError,
        "TRYAGAIN": TryAgainError,
        "MOVED": MovedError,
        "CLUSTERDOWN": ClusterDownError,
        "CROSSSLOT": ClusterCrossSlotError,
        "MASTERDOWN": MasterDownError,
    }

    @classmethod
    def parse_error(cls, response):
        "Parse an error response"
        error_code = response.split(" ")[0]
        if error_code in cls.EXCEPTION_CLASSES:
            response = response[len(error_code) + 1 :]
            exception_class = cls.EXCEPTION_CLASSES[error_code]
            if isinstance(exception_class, dict):
                exception_class = exception_class.get(response, ResponseError)
            return exception_class(response)
        return ResponseError(response)

    def on_disconnect(self):
        raise NotImplementedError()

    def on_connect(self, connection):
        raise NotImplementedError()


class _RESPBase(BaseParser):
    """Base class for sync-based resp parsing"""

    def __init__(self, socket_read_size):
        self.socket_read_size = socket_read_size
        self.encoder = None
        self._sock = None
        self._buffer = None

    def __del__(self):
        try:
            self.on_disconnect()
        except Exception:
            pass

    def on_connect(self, connection):
        "Called when the socket connects"
        self._sock = connection._sock
        self._buffer = SocketBuffer(
            self._sock, self.socket_read_size, connection.socket_timeout
        )
        self.encoder = connection.encoder

    def on_disconnect(self):
        "Called when the socket disconnects"
        self._sock = None
        if self._buffer is not None:
            self._buffer.close()
            self._buffer = None
        self.encoder = None

    def can_read(self, timeout):
        return self._buffer and self._buffer.can_read(timeout)


class AsyncBaseParser(BaseParser):
    """Base parsing class for the python-backed async parser"""

    __slots__ = "_stream", "_read_size"

    def __init__(self, socket_read_size: int):
        self._stream: Optional[StreamReader] = None
        self._read_size = socket_read_size

    async def can_read_destructive(self) -> bool:
        raise NotImplementedError()

    async def read_response(
        self, disable_decoding: bool = False
    ) -> Union[EncodableT, ResponseError, None, List[EncodableT]]:
        raise NotImplementedError()


_INVALIDATION_MESSAGE = (b"invalidate", "invalidate")
_MOVING_MESSAGE = (b"MOVING", "MOVING")
_MIGRATING_MESSAGE = (b"MIGRATING", "MIGRATING")
_MIGRATED_MESSAGE = (b"MIGRATED", "MIGRATED")
_FAILING_OVER_MESSAGE = (b"FAILING_OVER", "FAILING_OVER")
_FAILED_OVER_MESSAGE = (b"FAILED_OVER", "FAILED_OVER")

_MAINTENANCE_MESSAGES = (
    *_MIGRATING_MESSAGE,
    *_MIGRATED_MESSAGE,
    *_FAILING_OVER_MESSAGE,
    *_FAILED_OVER_MESSAGE,
)


class PushNotificationsParser(Protocol):
    """Protocol defining RESP3-specific parsing functionality"""

    pubsub_push_handler_func: Callable
    invalidation_push_handler_func: Optional[Callable] = None
    node_moving_push_handler_func: Optional[Callable] = None
    maintenance_push_handler_func: Optional[Callable] = None

    def handle_pubsub_push_response(self, response):
        """Handle pubsub push responses"""
        raise NotImplementedError()

    def handle_push_response(self, response, **kwargs):
        msg_type = response[0]
        if msg_type not in (
            *_INVALIDATION_MESSAGE,
            *_MAINTENANCE_MESSAGES,
            *_MOVING_MESSAGE,
        ):
            return self.pubsub_push_handler_func(response)

        try:
            if (
                msg_type in _INVALIDATION_MESSAGE
                and self.invalidation_push_handler_func
            ):
                return self.invalidation_push_handler_func(response)
<<<<<<< HEAD
=======

>>>>>>> 193219d8
            if msg_type in _MOVING_MESSAGE and self.node_moving_push_handler_func:
                # Expected message format is: MOVING <seq_number> <time> <endpoint>
                id = response[1]
                ttl = response[2]
                host, port = response[3].decode().split(":")
                notification = NodeMovingEvent(id, host, port, ttl)
                return self.node_moving_push_handler_func(notification)

            if msg_type in _MAINTENANCE_MESSAGES and self.maintenance_push_handler_func:
                notification = None

                if msg_type in _MIGRATING_MESSAGE:
                    # Expected message format is: MIGRATING <seq_number> <time> <shard_id-s>
                    id = response[1]
                    ttl = response[2]
                    notification = NodeMigratingEvent(id, ttl)
                elif msg_type in _MIGRATED_MESSAGE:
                    id = response[1]
                    notification = NodeMigratedEvent(id)
<<<<<<< HEAD
                elif msg_type in _FAILING_OVER_MESSAGE:
                    id = response[1]
                    ttl = response[2]
                    notification = NodeFailingOverEvent(id, ttl)
                elif msg_type in _FAILED_OVER_MESSAGE:
                    id = response[1]
                    notification = NodeFailedOverEvent(id)
=======
>>>>>>> 193219d8

                if notification is not None:
                    return self.maintenance_push_handler_func(notification)
        except Exception as e:
            logger.error(
                "Error handling {} message ({}): {}".format(msg_type, response, e)
            )

        return None

    def set_pubsub_push_handler(self, pubsub_push_handler_func):
        self.pubsub_push_handler_func = pubsub_push_handler_func

    def set_invalidation_push_handler(self, invalidation_push_handler_func):
        self.invalidation_push_handler_func = invalidation_push_handler_func

    def set_node_moving_push_handler(self, node_moving_push_handler_func):
        self.node_moving_push_handler_func = node_moving_push_handler_func

    def set_maintenance_push_handler(self, maintenance_push_handler_func):
        self.maintenance_push_handler_func = maintenance_push_handler_func


class AsyncPushNotificationsParser(Protocol):
    """Protocol defining async RESP3-specific parsing functionality"""

    pubsub_push_handler_func: Callable
    invalidation_push_handler_func: Optional[Callable] = None
<<<<<<< HEAD
    node_moving_push_handler_func: Optional[Callable] = None
    maintenance_push_handler_func: Optional[Callable] = None
=======
    node_moving_push_handler_func: Optional[Callable[..., Awaitable[None]]] = None
    maintenance_push_handler_func: Optional[Callable[..., Awaitable[None]]] = None
>>>>>>> 193219d8

    async def handle_pubsub_push_response(self, response):
        """Handle pubsub push responses asynchronously"""
        raise NotImplementedError()

    async def handle_push_response(self, response, **kwargs):
        """Handle push responses asynchronously"""

        msg_type = response[0]
        if msg_type not in (
            *_INVALIDATION_MESSAGE,
            *_MAINTENANCE_MESSAGES,
            *_MOVING_MESSAGE,
        ):
            return await self.pubsub_push_handler_func(response)

        try:
            if (
                msg_type in _INVALIDATION_MESSAGE
                and self.invalidation_push_handler_func
            ):
                return await self.invalidation_push_handler_func(response)
<<<<<<< HEAD
=======

>>>>>>> 193219d8
            if msg_type in _MOVING_MESSAGE and self.node_moving_push_handler_func:
                # push notification from enterprise cluster for node moving
                id = response[1]
                ttl = response[2]
<<<<<<< HEAD
                if response[3] != "null":
                    host, port = response[3].split(":")
                else:
                    host, port = None, None
=======
                host, port = response[3].split(":")
>>>>>>> 193219d8
                notification = NodeMovingEvent(id, host, port, ttl)
                return await self.node_moving_push_handler_func(notification)

            if msg_type in _MAINTENANCE_MESSAGES and self.maintenance_push_handler_func:
                notification = None

                if msg_type in _MIGRATING_MESSAGE:
                    id = response[1]
                    ttl = response[2]
                    notification = NodeMigratingEvent(id, ttl)
                elif msg_type in _MIGRATED_MESSAGE:
                    id = response[1]
                    notification = NodeMigratedEvent(id)
<<<<<<< HEAD
                elif msg_type in _FAILING_OVER_MESSAGE:
                    id = response[1]
                    ttl = response[2]
                    notification = NodeFailingOverEvent(id, ttl)
                elif msg_type in _FAILED_OVER_MESSAGE:
                    id = response[1]
                    notification = NodeFailedOverEvent(id)
=======
>>>>>>> 193219d8

                if notification is not None:
                    return await self.maintenance_push_handler_func(notification)
        except Exception as e:
            logger.error(
                "Error handling {} message ({}): {}".format(msg_type, response, e)
            )

        return None

    def set_pubsub_push_handler(self, pubsub_push_handler_func):
        """Set the pubsub push handler function"""
        self.pubsub_push_handler_func = pubsub_push_handler_func

    def set_invalidation_push_handler(self, invalidation_push_handler_func):
        """Set the invalidation push handler function"""
        self.invalidation_push_handler_func = invalidation_push_handler_func

    def set_node_moving_push_handler(self, node_moving_push_handler_func):
        self.node_moving_push_handler_func = node_moving_push_handler_func

    def set_maintenance_push_handler(self, maintenance_push_handler_func):
        self.maintenance_push_handler_func = maintenance_push_handler_func


class _AsyncRESPBase(AsyncBaseParser):
    """Base class for async resp parsing"""

    __slots__ = AsyncBaseParser.__slots__ + ("encoder", "_buffer", "_pos", "_chunks")

    def __init__(self, socket_read_size: int):
        super().__init__(socket_read_size)
        self.encoder: Optional[Encoder] = None
        self._buffer = b""
        self._chunks = []
        self._pos = 0

    def _clear(self):
        self._buffer = b""
        self._chunks.clear()

    def on_connect(self, connection):
        """Called when the stream connects"""
        self._stream = connection._reader
        if self._stream is None:
            raise RedisError("Buffer is closed.")
        self.encoder = connection.encoder
        self._clear()
        self._connected = True

    def on_disconnect(self):
        """Called when the stream disconnects"""
        self._connected = False

    async def can_read_destructive(self) -> bool:
        if not self._connected:
            raise RedisError("Buffer is closed.")
        if self._buffer:
            return True
        try:
            async with async_timeout(0):
                return self._stream.at_eof()
        except TimeoutError:
            return False

    async def _read(self, length: int) -> bytes:
        """
        Read `length` bytes of data.  These are assumed to be followed
        by a '\r\n' terminator which is subsequently discarded.
        """
        want = length + 2
        end = self._pos + want
        if len(self._buffer) >= end:
            result = self._buffer[self._pos : end - 2]
        else:
            tail = self._buffer[self._pos :]
            try:
                data = await self._stream.readexactly(want - len(tail))
            except IncompleteReadError as error:
                raise ConnectionError(SERVER_CLOSED_CONNECTION_ERROR) from error
            result = (tail + data)[:-2]
            self._chunks.append(data)
        self._pos += want
        return result

    async def _readline(self) -> bytes:
        """
        read an unknown number of bytes up to the next '\r\n'
        line separator, which is discarded.
        """
        found = self._buffer.find(b"\r\n", self._pos)
        if found >= 0:
            result = self._buffer[self._pos : found]
        else:
            tail = self._buffer[self._pos :]
            data = await self._stream.readline()
            if not data.endswith(b"\r\n"):
                raise ConnectionError(SERVER_CLOSED_CONNECTION_ERROR)
            result = (tail + data)[:-2]
            self._chunks.append(data)
        self._pos += len(result) + 2
        return result<|MERGE_RESOLUTION|>--- conflicted
+++ resolved
@@ -217,10 +217,7 @@
                 and self.invalidation_push_handler_func
             ):
                 return self.invalidation_push_handler_func(response)
-<<<<<<< HEAD
-=======
-
->>>>>>> 193219d8
+              
             if msg_type in _MOVING_MESSAGE and self.node_moving_push_handler_func:
                 # Expected message format is: MOVING <seq_number> <time> <endpoint>
                 id = response[1]
@@ -240,7 +237,6 @@
                 elif msg_type in _MIGRATED_MESSAGE:
                     id = response[1]
                     notification = NodeMigratedEvent(id)
-<<<<<<< HEAD
                 elif msg_type in _FAILING_OVER_MESSAGE:
                     id = response[1]
                     ttl = response[2]
@@ -248,8 +244,6 @@
                 elif msg_type in _FAILED_OVER_MESSAGE:
                     id = response[1]
                     notification = NodeFailedOverEvent(id)
-=======
->>>>>>> 193219d8
 
                 if notification is not None:
                     return self.maintenance_push_handler_func(notification)
@@ -278,13 +272,8 @@
 
     pubsub_push_handler_func: Callable
     invalidation_push_handler_func: Optional[Callable] = None
-<<<<<<< HEAD
-    node_moving_push_handler_func: Optional[Callable] = None
-    maintenance_push_handler_func: Optional[Callable] = None
-=======
     node_moving_push_handler_func: Optional[Callable[..., Awaitable[None]]] = None
     maintenance_push_handler_func: Optional[Callable[..., Awaitable[None]]] = None
->>>>>>> 193219d8
 
     async def handle_pubsub_push_response(self, response):
         """Handle pubsub push responses asynchronously"""
@@ -307,22 +296,16 @@
                 and self.invalidation_push_handler_func
             ):
                 return await self.invalidation_push_handler_func(response)
-<<<<<<< HEAD
-=======
-
->>>>>>> 193219d8
+
             if msg_type in _MOVING_MESSAGE and self.node_moving_push_handler_func:
                 # push notification from enterprise cluster for node moving
                 id = response[1]
                 ttl = response[2]
-<<<<<<< HEAD
                 if response[3] != "null":
                     host, port = response[3].split(":")
                 else:
                     host, port = None, None
-=======
-                host, port = response[3].split(":")
->>>>>>> 193219d8
+
                 notification = NodeMovingEvent(id, host, port, ttl)
                 return await self.node_moving_push_handler_func(notification)
 
@@ -336,7 +319,6 @@
                 elif msg_type in _MIGRATED_MESSAGE:
                     id = response[1]
                     notification = NodeMigratedEvent(id)
-<<<<<<< HEAD
                 elif msg_type in _FAILING_OVER_MESSAGE:
                     id = response[1]
                     ttl = response[2]
@@ -344,8 +326,6 @@
                 elif msg_type in _FAILED_OVER_MESSAGE:
                     id = response[1]
                     notification = NodeFailedOverEvent(id)
-=======
->>>>>>> 193219d8
 
                 if notification is not None:
                     return await self.maintenance_push_handler_func(notification)
