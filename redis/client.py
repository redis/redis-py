from itertools import chain
import datetime
import warnings
import time
import threading
import time as mod_time
import re
import hashlib
from redis.connection import (ConnectionPool, UnixDomainSocketConnection,
                              SSLConnection)
from redis.lock import Lock
from redis.exceptions import (
    ConnectionError,
    DataError,
    ExecAbortError,
    NoScriptError,
    PubSubError,
    RedisError,
    ResponseError,
    TimeoutError,
    WatchError,
    ModuleError,
)
from redis.utils import safe_str, str_if_bytes

SYM_EMPTY = b''
EMPTY_RESPONSE = 'EMPTY_RESPONSE'


def list_or_args(keys, args):
    # returns a single new list combining keys and args
    try:
        iter(keys)
        # a string or bytes instance can be iterated, but indicates
        # keys wasn't passed as a list
        if isinstance(keys, (bytes, str)):
            keys = [keys]
        else:
            keys = list(keys)
    except TypeError:
        keys = [keys]
    if args:
        keys.extend(args)
    return keys


def timestamp_to_datetime(response):
    "Converts a unix timestamp to a Python datetime object"
    if not response:
        return None
    try:
        response = int(response)
    except ValueError:
        return None
    return datetime.datetime.fromtimestamp(response)


def string_keys_to_dict(key_string, callback):
    return dict.fromkeys(key_string.split(), callback)


class CaseInsensitiveDict(dict):
    "Case insensitive dict implementation. Assumes string keys only."

    def __init__(self, data):
        for k, v in data.items():
            self[k.upper()] = v

    def __contains__(self, k):
        return super().__contains__(k.upper())

    def __delitem__(self, k):
        super().__delitem__(k.upper())

    def __getitem__(self, k):
        return super().__getitem__(k.upper())

    def get(self, k, default=None):
        return super().get(k.upper(), default)

    def __setitem__(self, k, v):
        super().__setitem__(k.upper(), v)

    def update(self, data):
        data = CaseInsensitiveDict(data)
        super().update(data)


def parse_debug_object(response):
    "Parse the results of Redis's DEBUG OBJECT command into a Python dict"
    # The 'type' of the object is the first item in the response, but isn't
    # prefixed with a name
    response = str_if_bytes(response)
    response = 'type:' + response
    response = dict(kv.split(':') for kv in response.split())

    # parse some expected int values from the string response
    # note: this cmd isn't spec'd so these may not appear in all redis versions
    int_fields = ('refcount', 'serializedlength', 'lru', 'lru_seconds_idle')
    for field in int_fields:
        if field in response:
            response[field] = int(response[field])

    return response


def parse_object(response, infotype):
    "Parse the results of an OBJECT command"
    if infotype in ('idletime', 'refcount'):
        return int_or_none(response)
    return response


def parse_info(response):
    "Parse the result of Redis's INFO command into a Python dict"
    info = {}
    response = str_if_bytes(response)

    def get_value(value):
        if ',' not in value or '=' not in value:
            try:
                if '.' in value:
                    return float(value)
                else:
                    return int(value)
            except ValueError:
                return value
        else:
            sub_dict = {}
            for item in value.split(','):
                k, v = item.rsplit('=', 1)
                sub_dict[k] = get_value(v)
            return sub_dict

    for line in response.splitlines():
        if line and not line.startswith('#'):
            if line.find(':') != -1:
                # Split, the info fields keys and values.
                # Note that the value may contain ':'. but the 'host:'
                # pseudo-command is the only case where the key contains ':'
                key, value = line.split(':', 1)
                if key == 'cmdstat_host':
                    key, value = line.rsplit(':', 1)

                if key == 'module':
                    # Hardcode a list for key 'modules' since there could be
                    # multiple lines that started with 'module'
                    info.setdefault('modules', []).append(get_value(value))
                else:
                    info[key] = get_value(value)
            else:
                # if the line isn't splittable, append it to the "__raw__" key
                info.setdefault('__raw__', []).append(line)

    return info


def parse_memory_stats(response, **kwargs):
    "Parse the results of MEMORY STATS"
    stats = pairs_to_dict(response,
                          decode_keys=True,
                          decode_string_values=True)
    for key, value in stats.items():
        if key.startswith('db.'):
            stats[key] = pairs_to_dict(value,
                                       decode_keys=True,
                                       decode_string_values=True)
    return stats


SENTINEL_STATE_TYPES = {
    'can-failover-its-master': int,
    'config-epoch': int,
    'down-after-milliseconds': int,
    'failover-timeout': int,
    'info-refresh': int,
    'last-hello-message': int,
    'last-ok-ping-reply': int,
    'last-ping-reply': int,
    'last-ping-sent': int,
    'master-link-down-time': int,
    'master-port': int,
    'num-other-sentinels': int,
    'num-slaves': int,
    'o-down-time': int,
    'pending-commands': int,
    'parallel-syncs': int,
    'port': int,
    'quorum': int,
    'role-reported-time': int,
    's-down-time': int,
    'slave-priority': int,
    'slave-repl-offset': int,
    'voted-leader-epoch': int
}


def parse_sentinel_state(item):
    result = pairs_to_dict_typed(item, SENTINEL_STATE_TYPES)
    flags = set(result['flags'].split(','))
    for name, flag in (('is_master', 'master'), ('is_slave', 'slave'),
                       ('is_sdown', 's_down'), ('is_odown', 'o_down'),
                       ('is_sentinel', 'sentinel'),
                       ('is_disconnected', 'disconnected'),
                       ('is_master_down', 'master_down')):
        result[name] = flag in flags
    return result


def parse_sentinel_master(response):
    return parse_sentinel_state(map(str_if_bytes, response))


def parse_sentinel_masters(response):
    result = {}
    for item in response:
        state = parse_sentinel_state(map(str_if_bytes, item))
        result[state['name']] = state
    return result


def parse_sentinel_slaves_and_sentinels(response):
    return [parse_sentinel_state(map(str_if_bytes, item)) for item in response]


def parse_sentinel_get_master(response):
    return response and (response[0], int(response[1])) or None


def pairs_to_dict(response, decode_keys=False, decode_string_values=False):
    "Create a dict given a list of key/value pairs"
    if response is None:
        return {}
    if decode_keys or decode_string_values:
        # the iter form is faster, but I don't know how to make that work
        # with a str_if_bytes() map
        keys = response[::2]
        if decode_keys:
            keys = map(str_if_bytes, keys)
        values = response[1::2]
        if decode_string_values:
            values = map(str_if_bytes, values)
        return dict(zip(keys, values))
    else:
        it = iter(response)
        return dict(zip(it, it))


def pairs_to_dict_typed(response, type_info):
    it = iter(response)
    result = {}
    for key, value in zip(it, it):
        if key in type_info:
            try:
                value = type_info[key](value)
            except Exception:
                # if for some reason the value can't be coerced, just use
                # the string value
                pass
        result[key] = value
    return result


def zset_score_pairs(response, **options):
    """
    If ``withscores`` is specified in the options, return the response as
    a list of (value, score) pairs
    """
    if not response or not options.get('withscores'):
        return response
    score_cast_func = options.get('score_cast_func', float)
    it = iter(response)
    return list(zip(it, map(score_cast_func, it)))


def sort_return_tuples(response, **options):
    """
    If ``groups`` is specified, return the response as a list of
    n-element tuples with n being the value found in options['groups']
    """
    if not response or not options.get('groups'):
        return response
    n = options['groups']
    return list(zip(*[response[i::n] for i in range(n)]))


def int_or_none(response):
    if response is None:
        return None
    return int(response)


def parse_stream_list(response):
    if response is None:
        return None
    data = []
    for r in response:
        if r is not None:
            data.append((r[0], pairs_to_dict(r[1])))
        else:
            data.append((None, None))
    return data


def pairs_to_dict_with_str_keys(response):
    return pairs_to_dict(response, decode_keys=True)


def parse_list_of_dicts(response):
    return list(map(pairs_to_dict_with_str_keys, response))


def parse_xclaim(response, **options):
    if options.get('parse_justid', False):
        return response
    return parse_stream_list(response)


def parse_xinfo_stream(response):
    data = pairs_to_dict(response, decode_keys=True)
    first = data['first-entry']
    if first is not None:
        data['first-entry'] = (first[0], pairs_to_dict(first[1]))
    last = data['last-entry']
    if last is not None:
        data['last-entry'] = (last[0], pairs_to_dict(last[1]))
    return data


def parse_xread(response):
    if response is None:
        return []
    return [[r[0], parse_stream_list(r[1])] for r in response]


def parse_xpending(response, **options):
    if options.get('parse_detail', False):
        return parse_xpending_range(response)
    consumers = [{'name': n, 'pending': int(p)} for n, p in response[3] or []]
    return {
        'pending': response[0],
        'min': response[1],
        'max': response[2],
        'consumers': consumers
    }


def parse_xpending_range(response):
    k = ('message_id', 'consumer', 'time_since_delivered', 'times_delivered')
    return [dict(zip(k, r)) for r in response]


def float_or_none(response):
    if response is None:
        return None
    return float(response)


def bool_ok(response):
    return str_if_bytes(response) == 'OK'


def parse_zadd(response, **options):
    if response is None:
        return None
    if options.get('as_score'):
        return float(response)
    return int(response)


def parse_client_list(response, **options):
    clients = []
    for c in str_if_bytes(response).splitlines():
        # Values might contain '='
        clients.append(dict(pair.split('=', 1) for pair in c.split(' ')))
    return clients


def parse_config_get(response, **options):
    response = [str_if_bytes(i) if i is not None else None for i in response]
    return response and pairs_to_dict(response) or {}


def parse_scan(response, **options):
    cursor, r = response
    return int(cursor), r


def parse_hscan(response, **options):
    cursor, r = response
    return int(cursor), r and pairs_to_dict(r) or {}


def parse_zscan(response, **options):
    score_cast_func = options.get('score_cast_func', float)
    cursor, r = response
    it = iter(r)
    return int(cursor), list(zip(it, map(score_cast_func, it)))


def parse_slowlog_get(response, **options):
    space = ' ' if options.get('decode_responses', False) else b' '
    return [{
        'id': item[0],
        'start_time': int(item[1]),
        'duration': int(item[2]),
        'command':
            # Redis Enterprise injects another entry at index [3], which has
            # the complexity info (i.e. the value N in case the command has
            # an O(N) complexity) instead of the command.
            space.join(item[3]) if isinstance(item[3], list) else
            space.join(item[4])
    } for item in response]


def parse_cluster_info(response, **options):
    response = str_if_bytes(response)
    return dict(line.split(':') for line in response.splitlines() if line)


def _parse_node_line(line):
    line_items = line.split(' ')
    node_id, addr, flags, master_id, ping, pong, epoch, \
        connected = line.split(' ')[:8]
    slots = [sl.split('-') for sl in line_items[8:]]
    node_dict = {
        'node_id': node_id,
        'flags': flags,
        'master_id': master_id,
        'last_ping_sent': ping,
        'last_pong_rcvd': pong,
        'epoch': epoch,
        'slots': slots,
        'connected': True if connected == 'connected' else False
    }
    return addr, node_dict


def parse_cluster_nodes(response, **options):
    raw_lines = str_if_bytes(response).splitlines()
    return dict(_parse_node_line(line) for line in raw_lines)


def parse_georadius_generic(response, **options):
    if options['store'] or options['store_dist']:
        # `store` and `store_diff` cant be combined
        # with other command arguments.
        return response

    if type(response) != list:
        response_list = [response]
    else:
        response_list = response

    if not options['withdist'] and not options['withcoord']\
            and not options['withhash']:
        # just a bunch of places
        return response_list

    cast = {
        'withdist': float,
        'withcoord': lambda ll: (float(ll[0]), float(ll[1])),
        'withhash': int
    }

    # zip all output results with each casting functino to get
    # the properly native Python value.
    f = [lambda x: x]
    f += [cast[o] for o in ['withdist', 'withhash', 'withcoord'] if options[o]]
    return [
        list(map(lambda fv: fv[0](fv[1]), zip(f, r))) for r in response_list
    ]


def parse_pubsub_numsub(response, **options):
    return list(zip(response[0::2], response[1::2]))


def parse_client_kill(response, **options):
    if isinstance(response, int):
        return response
    return str_if_bytes(response) == 'OK'


def parse_acl_getuser(response, **options):
    if response is None:
        return None
    data = pairs_to_dict(response, decode_keys=True)

    # convert everything but user-defined data in 'keys' to native strings
    data['flags'] = list(map(str_if_bytes, data['flags']))
    data['passwords'] = list(map(str_if_bytes, data['passwords']))
    data['commands'] = str_if_bytes(data['commands'])

    # split 'commands' into separate 'categories' and 'commands' lists
    commands, categories = [], []
    for command in data['commands'].split(' '):
        if '@' in command:
            categories.append(command)
        else:
            commands.append(command)

    data['commands'] = commands
    data['categories'] = categories
    data['enabled'] = 'on' in data['flags']
    return data


def parse_acl_log(response, **options):
    if response is None:
        return None
    if isinstance(response, list):
        data = []
        for log in response:
            log_data = pairs_to_dict(log, True, True)
            client_info = log_data.get('client-info', '')
            log_data["client-info"] = parse_client_info(client_info)

            # float() is lossy comparing to the "double" in C
            log_data["age-seconds"] = float(log_data["age-seconds"])
            data.append(log_data)
    else:
        data = bool_ok(response)
    return data


def parse_client_info(value):
    """
    Parsing client-info in ACL Log in following format.
    "key1=value1 key2=value2 key3=value3"
    """
    client_info = {}
    infos = str_if_bytes(value).split(" ")
    for info in infos:
        key, value = info.split("=")
        client_info[key] = value

    # Those fields are definded as int in networking.c
    for int_key in {"id", "age", "idle", "db", "sub", "psub",
                    "multi", "qbuf", "qbuf-free", "obl",
                    "argv-mem", "oll", "omem", "tot-mem"}:
        client_info[int_key] = int(client_info[int_key])
    return client_info


def parse_module_result(response):
    if isinstance(response, ModuleError):
        raise response
    return True


class Redis:
    """
    Implementation of the Redis protocol.

    This abstract class provides a Python interface to all Redis commands
    and an implementation of the Redis protocol.

    Connection and Pipeline derive from this, implementing how
    the commands are sent and received to the Redis server
    """
    RESPONSE_CALLBACKS = {
        **string_keys_to_dict(
            'AUTH COPY EXPIRE EXPIREAT HEXISTS HMSET MOVE MSETNX PERSIST '
            'PSETEX RENAMENX SISMEMBER SMOVE SETEX SETNX',
            bool
        ),
        **string_keys_to_dict(
            'BITCOUNT BITPOS DECRBY DEL EXISTS GEOADD GETBIT HDEL HLEN '
            'HSTRLEN INCRBY LINSERT LLEN LPUSHX PFADD PFCOUNT RPUSHX SADD '
            'SCARD SDIFFSTORE SETBIT SETRANGE SINTERSTORE SREM STRLEN '
            'SUNIONSTORE UNLINK XACK XDEL XLEN XTRIM ZCARD ZLEXCOUNT ZREM '
            'ZREMRANGEBYLEX ZREMRANGEBYRANK ZREMRANGEBYSCORE',
            int
        ),
        **string_keys_to_dict(
            'INCRBYFLOAT HINCRBYFLOAT',
            float
        ),
        **string_keys_to_dict(
            # these return OK, or int if redis-server is >=1.3.4
            'LPUSH RPUSH',
            lambda r: isinstance(r, int) and r or str_if_bytes(r) == 'OK'
        ),
        **string_keys_to_dict('SORT', sort_return_tuples),
        **string_keys_to_dict('ZSCORE ZINCRBY GEODIST', float_or_none),
        **string_keys_to_dict(
            'FLUSHALL FLUSHDB LSET LTRIM MSET PFMERGE READONLY READWRITE '
            'RENAME SAVE SELECT SHUTDOWN SLAVEOF SWAPDB WATCH UNWATCH ',
            bool_ok
        ),
        **string_keys_to_dict('BLPOP BRPOP', lambda r: r and tuple(r) or None),
        **string_keys_to_dict(
            'SDIFF SINTER SMEMBERS SUNION',
            lambda r: r and set(r) or set()
        ),
        **string_keys_to_dict(
            'ZPOPMAX ZPOPMIN ZRANGE ZRANGEBYSCORE ZREVRANGE ZREVRANGEBYSCORE',
            zset_score_pairs
        ),
        **string_keys_to_dict('BZPOPMIN BZPOPMAX', \
                              lambda r:
                              r and (r[0], r[1], float(r[2])) or None),
        **string_keys_to_dict('ZRANK ZREVRANK', int_or_none),
        **string_keys_to_dict('XREVRANGE XRANGE', parse_stream_list),
        **string_keys_to_dict('XREAD XREADGROUP', parse_xread),
        **string_keys_to_dict('BGREWRITEAOF BGSAVE', lambda r: True),
        'ACL CAT': lambda r: list(map(str_if_bytes, r)),
        'ACL DELUSER': int,
        'ACL GENPASS': str_if_bytes,
        'ACL GETUSER': parse_acl_getuser,
        'ACL LIST': lambda r: list(map(str_if_bytes, r)),
        'ACL LOAD': bool_ok,
        'ACL LOG': parse_acl_log,
        'ACL SAVE': bool_ok,
        'ACL SETUSER': bool_ok,
        'ACL USERS': lambda r: list(map(str_if_bytes, r)),
        'ACL WHOAMI': str_if_bytes,
        'CLIENT GETNAME': str_if_bytes,
        'CLIENT ID': int,
        'CLIENT KILL': parse_client_kill,
        'CLIENT LIST': parse_client_list,
        'CLIENT INFO': parse_client_info,
        'CLIENT SETNAME': bool_ok,
        'CLIENT UNBLOCK': lambda r: r and int(r) == 1 or False,
        'CLIENT PAUSE': bool_ok,
        'CLUSTER ADDSLOTS': bool_ok,
        'CLUSTER COUNT-FAILURE-REPORTS': lambda x: int(x),
        'CLUSTER COUNTKEYSINSLOT': lambda x: int(x),
        'CLUSTER DELSLOTS': bool_ok,
        'CLUSTER FAILOVER': bool_ok,
        'CLUSTER FORGET': bool_ok,
        'CLUSTER INFO': parse_cluster_info,
        'CLUSTER KEYSLOT': lambda x: int(x),
        'CLUSTER MEET': bool_ok,
        'CLUSTER NODES': parse_cluster_nodes,
        'CLUSTER REPLICATE': bool_ok,
        'CLUSTER RESET': bool_ok,
        'CLUSTER SAVECONFIG': bool_ok,
        'CLUSTER SET-CONFIG-EPOCH': bool_ok,
        'CLUSTER SETSLOT': bool_ok,
        'CLUSTER SLAVES': parse_cluster_nodes,
        'CONFIG GET': parse_config_get,
        'CONFIG RESETSTAT': bool_ok,
        'CONFIG SET': bool_ok,
        'DEBUG OBJECT': parse_debug_object,
        'GEOHASH': lambda r: list(map(str_if_bytes, r)),
        'GEOPOS': lambda r: list(map(lambda ll: (float(ll[0]),
                                     float(ll[1]))
                                     if ll is not None else None, r)),
        'GEORADIUS': parse_georadius_generic,
        'GEORADIUSBYMEMBER': parse_georadius_generic,
        'HGETALL': lambda r: r and pairs_to_dict(r) or {},
        'HSCAN': parse_hscan,
        'INFO': parse_info,
        'LASTSAVE': timestamp_to_datetime,
        'MEMORY PURGE': bool_ok,
        'MEMORY STATS': parse_memory_stats,
        'MEMORY USAGE': int_or_none,
        'MODULE LOAD': parse_module_result,
        'MODULE UNLOAD': parse_module_result,
        'MODULE LIST': lambda r: [pairs_to_dict(m) for m in r],
        'OBJECT': parse_object,
        'PING': lambda r: str_if_bytes(r) == 'PONG',
        'PUBSUB NUMSUB': parse_pubsub_numsub,
        'RANDOMKEY': lambda r: r and r or None,
        'SCAN': parse_scan,
        'SCRIPT EXISTS': lambda r: list(map(bool, r)),
        'SCRIPT FLUSH': bool_ok,
        'SCRIPT KILL': bool_ok,
        'SCRIPT LOAD': str_if_bytes,
        'SENTINEL GET-MASTER-ADDR-BY-NAME': parse_sentinel_get_master,
        'SENTINEL MASTER': parse_sentinel_master,
        'SENTINEL MASTERS': parse_sentinel_masters,
        'SENTINEL MONITOR': bool_ok,
        'SENTINEL REMOVE': bool_ok,
        'SENTINEL SENTINELS': parse_sentinel_slaves_and_sentinels,
        'SENTINEL SET': bool_ok,
        'SENTINEL SLAVES': parse_sentinel_slaves_and_sentinels,
        'SET': lambda r: r and str_if_bytes(r) == 'OK',
        'SLOWLOG GET': parse_slowlog_get,
        'SLOWLOG LEN': int,
        'SLOWLOG RESET': bool_ok,
        'SSCAN': parse_scan,
        'TIME': lambda x: (int(x[0]), int(x[1])),
        'XCLAIM': parse_xclaim,
        'XGROUP CREATE': bool_ok,
        'XGROUP DELCONSUMER': int,
        'XGROUP DESTROY': bool,
        'XGROUP SETID': bool_ok,
        'XINFO CONSUMERS': parse_list_of_dicts,
        'XINFO GROUPS': parse_list_of_dicts,
        'XINFO STREAM': parse_xinfo_stream,
        'XPENDING': parse_xpending,
        'ZADD': parse_zadd,
        'ZSCAN': parse_zscan,
    }

    @classmethod
    def from_url(cls, url, **kwargs):
        """
        Return a Redis client object configured from the given URL

        For example::

            redis://[[username]:[password]]@localhost:6379/0
            rediss://[[username]:[password]]@localhost:6379/0
            unix://[[username]:[password]]@/path/to/socket.sock?db=0

        Three URL schemes are supported:

        - `redis://` creates a TCP socket connection. See more at:
          <https://www.iana.org/assignments/uri-schemes/prov/redis>
        - `rediss://` creates a SSL wrapped TCP socket connection. See more at:
          <https://www.iana.org/assignments/uri-schemes/prov/rediss>
        - ``unix://``: creates a Unix Domain Socket connection.

        The username, password, hostname, path and all querystring values
        are passed through urllib.parse.unquote in order to replace any
        percent-encoded values with their corresponding characters.

        There are several ways to specify a database number. The first value
        found will be used:
            1. A ``db`` querystring option, e.g. redis://localhost?db=0
            2. If using the redis:// or rediss:// schemes, the path argument
               of the url, e.g. redis://localhost/0
            3. A ``db`` keyword argument to this function.

        If none of these options are specified, the default db=0 is used.

        All querystring options are cast to their appropriate Python types.
        Boolean arguments can be specified with string values "True"/"False"
        or "Yes"/"No". Values that cannot be properly cast cause a
        ``ValueError`` to be raised. Once parsed, the querystring arguments
        and keyword arguments are passed to the ``ConnectionPool``'s
        class initializer. In the case of conflicting arguments, querystring
        arguments always win.

        """
        connection_pool = ConnectionPool.from_url(url, **kwargs)
        return cls(connection_pool=connection_pool)

    def __init__(self, host='localhost', port=6379,
                 db=0, password=None, socket_timeout=None,
                 socket_connect_timeout=None,
                 socket_keepalive=None, socket_keepalive_options=None,
                 connection_pool=None, unix_socket_path=None,
                 encoding='utf-8', encoding_errors='strict',
                 charset=None, errors=None,
                 decode_responses=False, retry_on_timeout=False,
                 ssl=False, ssl_keyfile=None, ssl_certfile=None,
                 ssl_cert_reqs='required', ssl_ca_certs=None,
                 ssl_check_hostname=False,
                 max_connections=None, single_connection_client=False,
                 health_check_interval=0, client_name=None, username=None):
        if not connection_pool:
            if charset is not None:
                warnings.warn(DeprecationWarning(
                    '"charset" is deprecated. Use "encoding" instead'))
                encoding = charset
            if errors is not None:
                warnings.warn(DeprecationWarning(
                    '"errors" is deprecated. Use "encoding_errors" instead'))
                encoding_errors = errors

            kwargs = {
                'db': db,
                'username': username,
                'password': password,
                'socket_timeout': socket_timeout,
                'encoding': encoding,
                'encoding_errors': encoding_errors,
                'decode_responses': decode_responses,
                'retry_on_timeout': retry_on_timeout,
                'max_connections': max_connections,
                'health_check_interval': health_check_interval,
                'client_name': client_name
            }
            # based on input, setup appropriate connection args
            if unix_socket_path is not None:
                kwargs.update({
                    'path': unix_socket_path,
                    'connection_class': UnixDomainSocketConnection
                })
            else:
                # TCP specific options
                kwargs.update({
                    'host': host,
                    'port': port,
                    'socket_connect_timeout': socket_connect_timeout,
                    'socket_keepalive': socket_keepalive,
                    'socket_keepalive_options': socket_keepalive_options,
                })

                if ssl:
                    kwargs.update({
                        'connection_class': SSLConnection,
                        'ssl_keyfile': ssl_keyfile,
                        'ssl_certfile': ssl_certfile,
                        'ssl_cert_reqs': ssl_cert_reqs,
                        'ssl_ca_certs': ssl_ca_certs,
                        'ssl_check_hostname': ssl_check_hostname,
                    })
            connection_pool = ConnectionPool(**kwargs)
        self.connection_pool = connection_pool
        self.connection = None
        if single_connection_client:
            self.connection = self.connection_pool.get_connection('_')

        self.response_callbacks = CaseInsensitiveDict(
            self.__class__.RESPONSE_CALLBACKS)

    def __repr__(self):
        return "%s<%s>" % (type(self).__name__, repr(self.connection_pool))

    def set_response_callback(self, command, callback):
        "Set a custom Response Callback"
        self.response_callbacks[command] = callback

    def pipeline(self, transaction=True, shard_hint=None):
        """
        Return a new pipeline object that can queue multiple commands for
        later execution. ``transaction`` indicates whether all commands
        should be executed atomically. Apart from making a group of operations
        atomic, pipelines are useful for reducing the back-and-forth overhead
        between the client and server.
        """
        return Pipeline(
            self.connection_pool,
            self.response_callbacks,
            transaction,
            shard_hint)

    def transaction(self, func, *watches, **kwargs):
        """
        Convenience method for executing the callable `func` as a transaction
        while watching all keys specified in `watches`. The 'func' callable
        should expect a single argument which is a Pipeline object.
        """
        shard_hint = kwargs.pop('shard_hint', None)
        value_from_callable = kwargs.pop('value_from_callable', False)
        watch_delay = kwargs.pop('watch_delay', None)
        with self.pipeline(True, shard_hint) as pipe:
            while True:
                try:
                    if watches:
                        pipe.watch(*watches)
                    func_value = func(pipe)
                    exec_value = pipe.execute()
                    return func_value if value_from_callable else exec_value
                except WatchError:
                    if watch_delay is not None and watch_delay > 0:
                        time.sleep(watch_delay)
                    continue

    def lock(self, name, timeout=None, sleep=0.1, blocking_timeout=None,
             lock_class=None, thread_local=True):
        """
        Return a new Lock object using key ``name`` that mimics
        the behavior of threading.Lock.

        If specified, ``timeout`` indicates a maximum life for the lock.
        By default, it will remain locked until release() is called.

        ``sleep`` indicates the amount of time to sleep per loop iteration
        when the lock is in blocking mode and another client is currently
        holding the lock.

        ``blocking_timeout`` indicates the maximum amount of time in seconds to
        spend trying to acquire the lock. A value of ``None`` indicates
        continue trying forever. ``blocking_timeout`` can be specified as a
        float or integer, both representing the number of seconds to wait.

        ``lock_class`` forces the specified lock implementation.

        ``thread_local`` indicates whether the lock token is placed in
        thread-local storage. By default, the token is placed in thread local
        storage so that a thread only sees its token, not a token set by
        another thread. Consider the following timeline:

            time: 0, thread-1 acquires `my-lock`, with a timeout of 5 seconds.
                     thread-1 sets the token to "abc"
            time: 1, thread-2 blocks trying to acquire `my-lock` using the
                     Lock instance.
            time: 5, thread-1 has not yet completed. redis expires the lock
                     key.
            time: 5, thread-2 acquired `my-lock` now that it's available.
                     thread-2 sets the token to "xyz"
            time: 6, thread-1 finishes its work and calls release(). if the
                     token is *not* stored in thread local storage, then
                     thread-1 would see the token value as "xyz" and would be
                     able to successfully release the thread-2's lock.

        In some use cases it's necessary to disable thread local storage. For
        example, if you have code where one thread acquires a lock and passes
        that lock instance to a worker thread to release later. If thread
        local storage isn't disabled in this case, the worker thread won't see
        the token set by the thread that acquired the lock. Our assumption
        is that these cases aren't common and as such default to using
        thread local storage.        """
        if lock_class is None:
            lock_class = Lock
        return lock_class(self, name, timeout=timeout, sleep=sleep,
                          blocking_timeout=blocking_timeout,
                          thread_local=thread_local)

    def pubsub(self, **kwargs):
        """
        Return a Publish/Subscribe object. With this object, you can
        subscribe to channels and listen for messages that get published to
        them.
        """
        return PubSub(self.connection_pool, **kwargs)

    def monitor(self):
        return Monitor(self.connection_pool)

    def client(self):
        return self.__class__(connection_pool=self.connection_pool,
                              single_connection_client=True)

    def __enter__(self):
        return self

    def __exit__(self, exc_type, exc_value, traceback):
        self.close()

    def __del__(self):
        self.close()

    def close(self):
        conn = self.connection
        if conn:
            self.connection = None
            self.connection_pool.release(conn)

    # COMMAND EXECUTION AND PROTOCOL PARSING
    def execute_command(self, *args, **options):
        "Execute a command and return a parsed response"
        pool = self.connection_pool
        command_name = args[0]
        conn = self.connection or pool.get_connection(command_name, **options)
        try:
            conn.send_command(*args)
            return self.parse_response(conn, command_name, **options)
        except (ConnectionError, TimeoutError) as e:
            conn.disconnect()
            if not (conn.retry_on_timeout and isinstance(e, TimeoutError)):
                raise
            conn.send_command(*args)
            return self.parse_response(conn, command_name, **options)
        finally:
            if not self.connection:
                pool.release(conn)

    def parse_response(self, connection, command_name, **options):
        "Parses a response from the Redis server"
        try:
            response = connection.read_response()
        except ResponseError:
            if EMPTY_RESPONSE in options:
                return options[EMPTY_RESPONSE]
            raise
        if command_name in self.response_callbacks:
            return self.response_callbacks[command_name](response, **options)
        return response

    # SERVER INFORMATION

    # ACL methods
    def acl_cat(self, category=None):
        """
        Returns a list of categories or commands within a category.

        If ``category`` is not supplied, returns a list of all categories.
        If ``category`` is supplied, returns a list of all commands within
        that category.
        """
        pieces = [category] if category else []
        return self.execute_command('ACL CAT', *pieces)

    def acl_deluser(self, username):
        "Delete the ACL for the specified ``username``"
        return self.execute_command('ACL DELUSER', username)

    def acl_genpass(self):
        "Generate a random password value"
        return self.execute_command('ACL GENPASS')

    def acl_getuser(self, username):
        """
        Get the ACL details for the specified ``username``.

        If ``username`` does not exist, return None
        """
        return self.execute_command('ACL GETUSER', username)

    def acl_list(self):
        "Return a list of all ACLs on the server"
        return self.execute_command('ACL LIST')

    def acl_log(self, count=None):
        """
        Get ACL logs as a list.
        :param int count: Get logs[0:count].
        :rtype: List.
        """
        args = []
        if count is not None:
            if not isinstance(count, int):
                raise DataError('ACL LOG count must be an '
                                'integer')
            args.append(count)

        return self.execute_command('ACL LOG', *args)

    def acl_log_reset(self):
        """
        Reset ACL logs.
        :rtype: Boolean.
        """
        args = [b'RESET']
        return self.execute_command('ACL LOG', *args)

    def acl_load(self):
        """
        Load ACL rules from the configured ``aclfile``.

        Note that the server must be configured with the ``aclfile``
        directive to be able to load ACL rules from an aclfile.
        """
        return self.execute_command('ACL LOAD')

    def acl_save(self):
        """
        Save ACL rules to the configured ``aclfile``.

        Note that the server must be configured with the ``aclfile``
        directive to be able to save ACL rules to an aclfile.
        """
        return self.execute_command('ACL SAVE')

    def acl_setuser(self, username, enabled=False, nopass=False,
                    passwords=None, hashed_passwords=None, categories=None,
                    commands=None, keys=None, reset=False, reset_keys=False,
                    reset_passwords=False):
        """
        Create or update an ACL user.

        Create or update the ACL for ``username``. If the user already exists,
        the existing ACL is completely overwritten and replaced with the
        specified values.

        ``enabled`` is a boolean indicating whether the user should be allowed
        to authenticate or not. Defaults to ``False``.

        ``nopass`` is a boolean indicating whether the can authenticate without
        a password. This cannot be True if ``passwords`` are also specified.

        ``passwords`` if specified is a list of plain text passwords
        to add to or remove from the user. Each password must be prefixed with
        a '+' to add or a '-' to remove. For convenience, the value of
        ``passwords`` can be a simple prefixed string when adding or
        removing a single password.

        ``hashed_passwords`` if specified is a list of SHA-256 hashed passwords
        to add to or remove from the user. Each hashed password must be
        prefixed with a '+' to add or a '-' to remove. For convenience,
        the value of ``hashed_passwords`` can be a simple prefixed string when
        adding or removing a single password.

        ``categories`` if specified is a list of strings representing category
        permissions. Each string must be prefixed with either a '+' to add the
        category permission or a '-' to remove the category permission.

        ``commands`` if specified is a list of strings representing command
        permissions. Each string must be prefixed with either a '+' to add the
        command permission or a '-' to remove the command permission.

        ``keys`` if specified is a list of key patterns to grant the user
        access to. Keys patterns allow '*' to support wildcard matching. For
        example, '*' grants access to all keys while 'cache:*' grants access
        to all keys that are prefixed with 'cache:'. ``keys`` should not be
        prefixed with a '~'.

        ``reset`` is a boolean indicating whether the user should be fully
        reset prior to applying the new ACL. Setting this to True will
        remove all existing passwords, flags and privileges from the user and
        then apply the specified rules. If this is False, the user's existing
        passwords, flags and privileges will be kept and any new specified
        rules will be applied on top.

        ``reset_keys`` is a boolean indicating whether the user's key
        permissions should be reset prior to applying any new key permissions
        specified in ``keys``. If this is False, the user's existing
        key permissions will be kept and any new specified key permissions
        will be applied on top.

        ``reset_passwords`` is a boolean indicating whether to remove all
        existing passwords and the 'nopass' flag from the user prior to
        applying any new passwords specified in 'passwords' or
        'hashed_passwords'. If this is False, the user's existing passwords
        and 'nopass' status will be kept and any new specified passwords
        or hashed_passwords will be applied on top.
        """
        encoder = self.connection_pool.get_encoder()
        pieces = [username]

        if reset:
            pieces.append(b'reset')

        if reset_keys:
            pieces.append(b'resetkeys')

        if reset_passwords:
            pieces.append(b'resetpass')

        if enabled:
            pieces.append(b'on')
        else:
            pieces.append(b'off')

        if (passwords or hashed_passwords) and nopass:
            raise DataError('Cannot set \'nopass\' and supply '
                            '\'passwords\' or \'hashed_passwords\'')

        if passwords:
            # as most users will have only one password, allow remove_passwords
            # to be specified as a simple string or a list
            passwords = list_or_args(passwords, [])
            for i, password in enumerate(passwords):
                password = encoder.encode(password)
                if password.startswith(b'+'):
                    pieces.append(b'>%s' % password[1:])
                elif password.startswith(b'-'):
                    pieces.append(b'<%s' % password[1:])
                else:
                    raise DataError('Password %d must be prefixeed with a '
                                    '"+" to add or a "-" to remove' % i)

        if hashed_passwords:
            # as most users will have only one password, allow remove_passwords
            # to be specified as a simple string or a list
            hashed_passwords = list_or_args(hashed_passwords, [])
            for i, hashed_password in enumerate(hashed_passwords):
                hashed_password = encoder.encode(hashed_password)
                if hashed_password.startswith(b'+'):
                    pieces.append(b'#%s' % hashed_password[1:])
                elif hashed_password.startswith(b'-'):
                    pieces.append(b'!%s' % hashed_password[1:])
                else:
                    raise DataError('Hashed %d password must be prefixeed '
                                    'with a "+" to add or a "-" to remove' % i)

        if nopass:
            pieces.append(b'nopass')

        if categories:
            for category in categories:
                category = encoder.encode(category)
                # categories can be prefixed with one of (+@, +, -@, -)
                if category.startswith(b'+@'):
                    pieces.append(category)
                elif category.startswith(b'+'):
                    pieces.append(b'+@%s' % category[1:])
                elif category.startswith(b'-@'):
                    pieces.append(category)
                elif category.startswith(b'-'):
                    pieces.append(b'-@%s' % category[1:])
                else:
                    raise DataError('Category "%s" must be prefixed with '
                                    '"+" or "-"'
                                    % encoder.decode(category, force=True))
        if commands:
            for cmd in commands:
                cmd = encoder.encode(cmd)
                if not cmd.startswith(b'+') and not cmd.startswith(b'-'):
                    raise DataError('Command "%s" must be prefixed with '
                                    '"+" or "-"'
                                    % encoder.decode(cmd, force=True))
                pieces.append(cmd)

        if keys:
            for key in keys:
                key = encoder.encode(key)
                pieces.append(b'~%s' % key)

        return self.execute_command('ACL SETUSER', *pieces)

    def acl_users(self):
        "Returns a list of all registered users on the server."
        return self.execute_command('ACL USERS')

    def acl_whoami(self):
        "Get the username for the current connection"
        return self.execute_command('ACL WHOAMI')

    def bgrewriteaof(self):
        "Tell the Redis server to rewrite the AOF file from data in memory."
        return self.execute_command('BGREWRITEAOF')

    def bgsave(self):
        """
        Tell the Redis server to save its data to disk.  Unlike save(),
        this method is asynchronous and returns immediately.
        """
        return self.execute_command('BGSAVE')

    def client_kill(self, address):
        "Disconnects the client at ``address`` (ip:port)"
        return self.execute_command('CLIENT KILL', address)

    def client_kill_filter(self, _id=None, _type=None, addr=None, skipme=None):
        """
        Disconnects client(s) using a variety of filter options
        :param id: Kills a client by its unique ID field
        :param type: Kills a client by type where type is one of 'normal',
        'master', 'slave' or 'pubsub'
        :param addr: Kills a client by its 'address:port'
        :param skipme: If True, then the client calling the command
        will not get killed even if it is identified by one of the filter
        options. If skipme is not provided, the server defaults to skipme=True
        """
        args = []
        if _type is not None:
            client_types = ('normal', 'master', 'slave', 'pubsub')
            if str(_type).lower() not in client_types:
                raise DataError("CLIENT KILL type must be one of %r" % (
                                client_types,))
            args.extend((b'TYPE', _type))
        if skipme is not None:
            if not isinstance(skipme, bool):
                raise DataError("CLIENT KILL skipme must be a bool")
            if skipme:
                args.extend((b'SKIPME', b'YES'))
            else:
                args.extend((b'SKIPME', b'NO'))
        if _id is not None:
            args.extend((b'ID', _id))
        if addr is not None:
            args.extend((b'ADDR', addr))
        if not args:
            raise DataError("CLIENT KILL <filter> <value> ... ... <filter> "
                            "<value> must specify at least one filter")
        return self.execute_command('CLIENT KILL', *args)

<<<<<<< HEAD
    def client_list(self, _type=None, client_id=None):
=======
    def client_info(self):
        """
        Returns information and statistics about the current
        client connection.
        """
        return self.execute_command('CLIENT INFO')

    def client_list(self, _type=None):
>>>>>>> 627db540
        """
        Returns a list of currently connected clients.
        If type of client specified, only that type will be returned.
        :param _type: optional. one of the client types (normal, master,
         replica, pubsub)
        """
        "Returns a list of currently connected clients"
        args = []
        if _type is not None:
            client_types = ('normal', 'master', 'replica', 'pubsub')
            if str(_type).lower() not in client_types:
                raise DataError("CLIENT LIST _type must be one of %r" % (
                                client_types,))
            args.append(b'TYPE')
            args.append(_type)
        if client_id is not None:
            args.append(b"ID")
            args.append(client_id)
        return self.execute_command('CLIENT LIST', *args)

    def client_getname(self):
        "Returns the current connection name"
        return self.execute_command('CLIENT GETNAME')

    def client_id(self):
        "Returns the current connection id"
        return self.execute_command('CLIENT ID')

    def client_setname(self, name):
        "Sets the current connection name"
        return self.execute_command('CLIENT SETNAME', name)

    def client_unblock(self, client_id, error=False):
        """
        Unblocks a connection by its client id.
        If ``error`` is True, unblocks the client with a special error message.
        If ``error`` is False (default), the client is unblocked using the
        regular timeout mechanism.
        """
        args = ['CLIENT UNBLOCK', int(client_id)]
        if error:
            args.append(b'ERROR')
        return self.execute_command(*args)

    def client_pause(self, timeout):
        """
        Suspend all the Redis clients for the specified amount of time
        :param timeout: milliseconds to pause clients
        """
        if not isinstance(timeout, int):
            raise DataError("CLIENT PAUSE timeout must be an integer")
        return self.execute_command('CLIENT PAUSE', str(timeout))

    def readwrite(self):
        "Disables read queries for a connection to a Redis Cluster slave node"
        return self.execute_command('READWRITE')

    def readonly(self):
        "Enables read queries for a connection to a Redis Cluster replica node"
        return self.execute_command('READONLY')

    def config_get(self, pattern="*"):
        "Return a dictionary of configuration based on the ``pattern``"
        return self.execute_command('CONFIG GET', pattern)

    def config_set(self, name, value):
        "Set config item ``name`` with ``value``"
        return self.execute_command('CONFIG SET', name, value)

    def config_resetstat(self):
        "Reset runtime statistics"
        return self.execute_command('CONFIG RESETSTAT')

    def config_rewrite(self):
        "Rewrite config file with the minimal change to reflect running config"
        return self.execute_command('CONFIG REWRITE')

    def dbsize(self):
        "Returns the number of keys in the current database"
        return self.execute_command('DBSIZE')

    def debug_object(self, key):
        "Returns version specific meta information about a given key"
        return self.execute_command('DEBUG OBJECT', key)

    def echo(self, value):
        "Echo the string back from the server"
        return self.execute_command('ECHO', value)

    def flushall(self, asynchronous=False):
        """
        Delete all keys in all databases on the current host.

        ``asynchronous`` indicates whether the operation is
        executed asynchronously by the server.
        """
        args = []
        if asynchronous:
            args.append(b'ASYNC')
        return self.execute_command('FLUSHALL', *args)

    def flushdb(self, asynchronous=False):
        """
        Delete all keys in the current database.

        ``asynchronous`` indicates whether the operation is
        executed asynchronously by the server.
        """
        args = []
        if asynchronous:
            args.append(b'ASYNC')
        return self.execute_command('FLUSHDB', *args)

    def swapdb(self, first, second):
        "Swap two databases"
        return self.execute_command('SWAPDB', first, second)

    def info(self, section=None):
        """
        Returns a dictionary containing information about the Redis server

        The ``section`` option can be used to select a specific section
        of information

        The section option is not supported by older versions of Redis Server,
        and will generate ResponseError
        """
        if section is None:
            return self.execute_command('INFO')
        else:
            return self.execute_command('INFO', section)

    def lastsave(self):
        """
        Return a Python datetime object representing the last time the
        Redis database was saved to disk
        """
        return self.execute_command('LASTSAVE')

    def migrate(self, host, port, keys, destination_db, timeout,
                copy=False, replace=False, auth=None):
        """
        Migrate 1 or more keys from the current Redis server to a different
        server specified by the ``host``, ``port`` and ``destination_db``.

        The ``timeout``, specified in milliseconds, indicates the maximum
        time the connection between the two servers can be idle before the
        command is interrupted.

        If ``copy`` is True, the specified ``keys`` are NOT deleted from
        the source server.

        If ``replace`` is True, this operation will overwrite the keys
        on the destination server if they exist.

        If ``auth`` is specified, authenticate to the destination server with
        the password provided.
        """
        keys = list_or_args(keys, [])
        if not keys:
            raise DataError('MIGRATE requires at least one key')
        pieces = []
        if copy:
            pieces.append(b'COPY')
        if replace:
            pieces.append(b'REPLACE')
        if auth:
            pieces.append(b'AUTH')
            pieces.append(auth)
        pieces.append(b'KEYS')
        pieces.extend(keys)
        return self.execute_command('MIGRATE', host, port, '', destination_db,
                                    timeout, *pieces)

    def object(self, infotype, key):
        "Return the encoding, idletime, or refcount about the key"
        return self.execute_command('OBJECT', infotype, key, infotype=infotype)

    def memory_stats(self):
        "Return a dictionary of memory stats"
        return self.execute_command('MEMORY STATS')

    def memory_usage(self, key, samples=None):
        """
        Return the total memory usage for key, its value and associated
        administrative overheads.

        For nested data structures, ``samples`` is the number of elements to
        sample. If left unspecified, the server's default is 5. Use 0 to sample
        all elements.
        """
        args = []
        if isinstance(samples, int):
            args.extend([b'SAMPLES', samples])
        return self.execute_command('MEMORY USAGE', key, *args)

    def memory_purge(self):
        "Attempts to purge dirty pages for reclamation by allocator"
        return self.execute_command('MEMORY PURGE')

    def ping(self):
        "Ping the Redis server"
        return self.execute_command('PING')

    def save(self):
        """
        Tell the Redis server to save its data to disk,
        blocking until the save is complete
        """
        return self.execute_command('SAVE')

    def sentinel(self, *args):
        "Redis Sentinel's SENTINEL command."
        warnings.warn(
            DeprecationWarning('Use the individual sentinel_* methods'))

    def sentinel_get_master_addr_by_name(self, service_name):
        "Returns a (host, port) pair for the given ``service_name``"
        return self.execute_command('SENTINEL GET-MASTER-ADDR-BY-NAME',
                                    service_name)

    def sentinel_master(self, service_name):
        "Returns a dictionary containing the specified masters state."
        return self.execute_command('SENTINEL MASTER', service_name)

    def sentinel_masters(self):
        "Returns a list of dictionaries containing each master's state."
        return self.execute_command('SENTINEL MASTERS')

    def sentinel_monitor(self, name, ip, port, quorum):
        "Add a new master to Sentinel to be monitored"
        return self.execute_command('SENTINEL MONITOR', name, ip, port, quorum)

    def sentinel_remove(self, name):
        "Remove a master from Sentinel's monitoring"
        return self.execute_command('SENTINEL REMOVE', name)

    def sentinel_sentinels(self, service_name):
        "Returns a list of sentinels for ``service_name``"
        return self.execute_command('SENTINEL SENTINELS', service_name)

    def sentinel_set(self, name, option, value):
        "Set Sentinel monitoring parameters for a given master"
        return self.execute_command('SENTINEL SET', name, option, value)

    def sentinel_slaves(self, service_name):
        "Returns a list of slaves for ``service_name``"
        return self.execute_command('SENTINEL SLAVES', service_name)

    def shutdown(self, save=False, nosave=False):
        """Shutdown the Redis server.  If Redis has persistence configured,
        data will be flushed before shutdown.  If the "save" option is set,
        a data flush will be attempted even if there is no persistence
        configured.  If the "nosave" option is set, no data flush will be
        attempted.  The "save" and "nosave" options cannot both be set.
        """
        if save and nosave:
            raise DataError('SHUTDOWN save and nosave cannot both be set')
        args = ['SHUTDOWN']
        if save:
            args.append('SAVE')
        if nosave:
            args.append('NOSAVE')
        try:
            self.execute_command(*args)
        except ConnectionError:
            # a ConnectionError here is expected
            return
        raise RedisError("SHUTDOWN seems to have failed.")

    def slaveof(self, host=None, port=None):
        """
        Set the server to be a replicated slave of the instance identified
        by the ``host`` and ``port``. If called without arguments, the
        instance is promoted to a master instead.
        """
        if host is None and port is None:
            return self.execute_command('SLAVEOF', b'NO', b'ONE')
        return self.execute_command('SLAVEOF', host, port)

    def slowlog_get(self, num=None):
        """
        Get the entries from the slowlog. If ``num`` is specified, get the
        most recent ``num`` items.
        """
        args = ['SLOWLOG GET']
        if num is not None:
            args.append(num)
        decode_responses = self.connection_pool.connection_kwargs.get(
            'decode_responses', False)
        return self.execute_command(*args, decode_responses=decode_responses)

    def slowlog_len(self):
        "Get the number of items in the slowlog"
        return self.execute_command('SLOWLOG LEN')

    def slowlog_reset(self):
        "Remove all items in the slowlog"
        return self.execute_command('SLOWLOG RESET')

    def time(self):
        """
        Returns the server time as a 2-item tuple of ints:
        (seconds since epoch, microseconds into this second).
        """
        return self.execute_command('TIME')

    def wait(self, num_replicas, timeout):
        """
        Redis synchronous replication
        That returns the number of replicas that processed the query when
        we finally have at least ``num_replicas``, or when the ``timeout`` was
        reached.
        """
        return self.execute_command('WAIT', num_replicas, timeout)

    # BASIC KEY COMMANDS
    def append(self, key, value):
        """
        Appends the string ``value`` to the value at ``key``. If ``key``
        doesn't already exist, create it with a value of ``value``.
        Returns the new length of the value at ``key``.
        """
        return self.execute_command('APPEND', key, value)

    def bitcount(self, key, start=None, end=None):
        """
        Returns the count of set bits in the value of ``key``.  Optional
        ``start`` and ``end`` paramaters indicate which bytes to consider
        """
        params = [key]
        if start is not None and end is not None:
            params.append(start)
            params.append(end)
        elif (start is not None and end is None) or \
                (end is not None and start is None):
            raise DataError("Both start and end must be specified")
        return self.execute_command('BITCOUNT', *params)

    def bitfield(self, key, default_overflow=None):
        """
        Return a BitFieldOperation instance to conveniently construct one or
        more bitfield operations on ``key``.
        """
        return BitFieldOperation(self, key, default_overflow=default_overflow)

    def bitop(self, operation, dest, *keys):
        """
        Perform a bitwise operation using ``operation`` between ``keys`` and
        store the result in ``dest``.
        """
        return self.execute_command('BITOP', operation, dest, *keys)

    def bitpos(self, key, bit, start=None, end=None):
        """
        Return the position of the first bit set to 1 or 0 in a string.
        ``start`` and ``end`` difines search range. The range is interpreted
        as a range of bytes and not a range of bits, so start=0 and end=2
        means to look at the first three bytes.
        """
        if bit not in (0, 1):
            raise DataError('bit must be 0 or 1')
        params = [key, bit]

        start is not None and params.append(start)

        if start is not None and end is not None:
            params.append(end)
        elif start is None and end is not None:
            raise DataError("start argument is not set, "
                            "when end is specified")
        return self.execute_command('BITPOS', *params)

    def copy(self, source, destination, destination_db=None, replace=False):
        """
        Copy the value stored in the ``source`` key to the ``destination`` key.

        ``destination_db`` an alternative destination database. By default,
        the ``destination`` key is created in the source Redis database.

        ``replace`` whether the ``destination`` key should be removed before
        copying the value to it. By default, the value is not copied if
        the ``destination`` key already exists.
        """
        params = [source, destination]
        if destination_db is not None:
            params.extend(["DB", destination_db])
        if replace:
            params.append("REPLACE")
        return self.execute_command('COPY', *params)

    def decr(self, name, amount=1):
        """
        Decrements the value of ``key`` by ``amount``.  If no key exists,
        the value will be initialized as 0 - ``amount``
        """
        # An alias for ``decr()``, because it is already implemented
        # as DECRBY redis command.
        return self.decrby(name, amount)

    def decrby(self, name, amount=1):
        """
        Decrements the value of ``key`` by ``amount``.  If no key exists,
        the value will be initialized as 0 - ``amount``
        """
        return self.execute_command('DECRBY', name, amount)

    def delete(self, *names):
        "Delete one or more keys specified by ``names``"
        return self.execute_command('DEL', *names)

    def __delitem__(self, name):
        self.delete(name)

    def dump(self, name):
        """
        Return a serialized version of the value stored at the specified key.
        If key does not exist a nil bulk reply is returned.
        """
        return self.execute_command('DUMP', name)

    def exists(self, *names):
        "Returns the number of ``names`` that exist"
        return self.execute_command('EXISTS', *names)
    __contains__ = exists

    def expire(self, name, time):
        """
        Set an expire flag on key ``name`` for ``time`` seconds. ``time``
        can be represented by an integer or a Python timedelta object.
        """
        if isinstance(time, datetime.timedelta):
            time = int(time.total_seconds())
        return self.execute_command('EXPIRE', name, time)

    def expireat(self, name, when):
        """
        Set an expire flag on key ``name``. ``when`` can be represented
        as an integer indicating unix time or a Python datetime object.
        """
        if isinstance(when, datetime.datetime):
            when = int(mod_time.mktime(when.timetuple()))
        return self.execute_command('EXPIREAT', name, when)

    def get(self, name):
        """
        Return the value at key ``name``, or None if the key doesn't exist
        """
        return self.execute_command('GET', name)

    def getex(self, name,
              ex=None, px=None, exat=None, pxat=None, persist=False):
        """
        Get the value of key and optionally set its expiration.
        GETEX is similar to GET, but is a write command with
        additional options. All time parameters can be given as
        datetime.timedelta or integers.

        ``ex`` sets an expire flag on key ``name`` for ``ex`` seconds.

        ``px`` sets an expire flag on key ``name`` for ``px`` milliseconds.

        ``exat`` sets an expire flag on key ``name`` for ``ex`` seconds,
        specified in unix time.

        ``pxat`` sets an expire flag on key ``name`` for ``ex`` milliseconds,
        specified in unix time.

        ``persist`` remove the time to live associated with ``name``.
        """

        pieces = []
        # similar to set command
        if ex is not None:
            pieces.append('EX')
            if isinstance(ex, datetime.timedelta):
                ex = int(ex.total_seconds())
            pieces.append(ex)
        if px is not None:
            pieces.append('PX')
            if isinstance(px, datetime.timedelta):
                px = int(px.total_seconds() * 1000)
            pieces.append(px)
        # similar to pexpireat command
        if exat is not None:
            pieces.append('EXAT')
            if isinstance(exat, datetime.datetime):
                s = int(exat.microsecond / 1000000)
                exat = int(mod_time.mktime(exat.timetuple())) + s
            pieces.append(exat)
        if pxat is not None:
            pieces.append('PXAT')
            if isinstance(pxat, datetime.datetime):
                ms = int(pxat.microsecond / 1000)
                pxat = int(mod_time.mktime(pxat.timetuple())) * 1000 + ms
            pieces.append(pxat)
        if persist:
            pieces.append('PERSIST')

        return self.execute_command('GETEX', name, *pieces)

    def __getitem__(self, name):
        """
        Return the value at key ``name``, raises a KeyError if the key
        doesn't exist.
        """
        value = self.get(name)
        if value is not None:
            return value
        raise KeyError(name)

    def getbit(self, name, offset):
        "Returns a boolean indicating the value of ``offset`` in ``name``"
        return self.execute_command('GETBIT', name, offset)

    def getrange(self, key, start, end):
        """
        Returns the substring of the string value stored at ``key``,
        determined by the offsets ``start`` and ``end`` (both are inclusive)
        """
        return self.execute_command('GETRANGE', key, start, end)

    def getset(self, name, value):
        """
        Sets the value at key ``name`` to ``value``
        and returns the old value at key ``name`` atomically.
        """
        return self.execute_command('GETSET', name, value)

    def incr(self, name, amount=1):
        """
        Increments the value of ``key`` by ``amount``.  If no key exists,
        the value will be initialized as ``amount``
        """
        return self.incrby(name, amount)

    def incrby(self, name, amount=1):
        """
        Increments the value of ``key`` by ``amount``.  If no key exists,
        the value will be initialized as ``amount``
        """
        # An alias for ``incr()``, because it is already implemented
        # as INCRBY redis command.
        return self.execute_command('INCRBY', name, amount)

    def incrbyfloat(self, name, amount=1.0):
        """
        Increments the value at key ``name`` by floating ``amount``.
        If no key exists, the value will be initialized as ``amount``
        """
        return self.execute_command('INCRBYFLOAT', name, amount)

    def keys(self, pattern='*'):
        "Returns a list of keys matching ``pattern``"
        return self.execute_command('KEYS', pattern)

    def mget(self, keys, *args):
        """
        Returns a list of values ordered identically to ``keys``
        """
        args = list_or_args(keys, args)
        options = {}
        if not args:
            options[EMPTY_RESPONSE] = []
        return self.execute_command('MGET', *args, **options)

    def mset(self, mapping):
        """
        Sets key/values based on a mapping. Mapping is a dictionary of
        key/value pairs. Both keys and values should be strings or types that
        can be cast to a string via str().
        """
        items = []
        for pair in mapping.items():
            items.extend(pair)
        return self.execute_command('MSET', *items)

    def msetnx(self, mapping):
        """
        Sets key/values based on a mapping if none of the keys are already set.
        Mapping is a dictionary of key/value pairs. Both keys and values
        should be strings or types that can be cast to a string via str().
        Returns a boolean indicating if the operation was successful.
        """
        items = []
        for pair in mapping.items():
            items.extend(pair)
        return self.execute_command('MSETNX', *items)

    def move(self, name, db):
        "Moves the key ``name`` to a different Redis database ``db``"
        return self.execute_command('MOVE', name, db)

    def persist(self, name):
        "Removes an expiration on ``name``"
        return self.execute_command('PERSIST', name)

    def pexpire(self, name, time):
        """
        Set an expire flag on key ``name`` for ``time`` milliseconds.
        ``time`` can be represented by an integer or a Python timedelta
        object.
        """
        if isinstance(time, datetime.timedelta):
            time = int(time.total_seconds() * 1000)
        return self.execute_command('PEXPIRE', name, time)

    def pexpireat(self, name, when):
        """
        Set an expire flag on key ``name``. ``when`` can be represented
        as an integer representing unix time in milliseconds (unix time * 1000)
        or a Python datetime object.
        """
        if isinstance(when, datetime.datetime):
            ms = int(when.microsecond / 1000)
            when = int(mod_time.mktime(when.timetuple())) * 1000 + ms
        return self.execute_command('PEXPIREAT', name, when)

    def psetex(self, name, time_ms, value):
        """
        Set the value of key ``name`` to ``value`` that expires in ``time_ms``
        milliseconds. ``time_ms`` can be represented by an integer or a Python
        timedelta object
        """
        if isinstance(time_ms, datetime.timedelta):
            time_ms = int(time_ms.total_seconds() * 1000)
        return self.execute_command('PSETEX', name, time_ms, value)

    def pttl(self, name):
        "Returns the number of milliseconds until the key ``name`` will expire"
        return self.execute_command('PTTL', name)

    def hrandfield(self, key, count=None, withvalues=False):
        """
        Return a random field from the hash value stored at key.

        count: if the argument is positive, return an array of distinct fields.
        If called with a negative count, the behavior changes and the command
        is allowed to return the same field multiple times. In this case,
        the number of returned fields is the absolute value of the
        specified count.
        withvalues: The optional WITHVALUES modifier changes the reply so it
        includes the respective values of the randomly selected hash fields.
        """
        params = []
        if count is not None:
            params.append(count)
        if withvalues:
            params.append("WITHVALUES")

        return self.execute_command("HRANDFIELD", key, *params)

    def randomkey(self):
        "Returns the name of a random key"
        return self.execute_command('RANDOMKEY')

    def rename(self, src, dst):
        """
        Rename key ``src`` to ``dst``
        """
        return self.execute_command('RENAME', src, dst)

    def renamenx(self, src, dst):
        "Rename key ``src`` to ``dst`` if ``dst`` doesn't already exist"
        return self.execute_command('RENAMENX', src, dst)

    def restore(self, name, ttl, value, replace=False, absttl=False):
        """
        Create a key using the provided serialized value, previously obtained
        using DUMP.

        ``replace`` allows an existing key on ``name`` to be overridden. If
        it's not specified an error is raised on collision.

        ``absttl`` if True, specified ``ttl`` should represent an absolute Unix
        timestamp in milliseconds in which the key will expire. (Redis 5.0 or
        greater).
        """
        params = [name, ttl, value]
        if replace:
            params.append('REPLACE')
        if absttl:
            params.append('ABSTTL')
        return self.execute_command('RESTORE', *params)

    def set(self, name, value,
            ex=None, px=None, nx=False, xx=False, keepttl=False):
        """
        Set the value at key ``name`` to ``value``

        ``ex`` sets an expire flag on key ``name`` for ``ex`` seconds.

        ``px`` sets an expire flag on key ``name`` for ``px`` milliseconds.

        ``nx`` if set to True, set the value at key ``name`` to ``value`` only
            if it does not exist.

        ``xx`` if set to True, set the value at key ``name`` to ``value`` only
            if it already exists.

        ``keepttl`` if True, retain the time to live associated with the key.
            (Available since Redis 6.0)
        """
        pieces = [name, value]
        if ex is not None:
            pieces.append('EX')
            if isinstance(ex, datetime.timedelta):
                ex = int(ex.total_seconds())
            pieces.append(ex)
        if px is not None:
            pieces.append('PX')
            if isinstance(px, datetime.timedelta):
                px = int(px.total_seconds() * 1000)
            pieces.append(px)

        if nx:
            pieces.append('NX')
        if xx:
            pieces.append('XX')

        if keepttl:
            pieces.append('KEEPTTL')

        return self.execute_command('SET', *pieces)

    def __setitem__(self, name, value):
        self.set(name, value)

    def setbit(self, name, offset, value):
        """
        Flag the ``offset`` in ``name`` as ``value``. Returns a boolean
        indicating the previous value of ``offset``.
        """
        value = value and 1 or 0
        return self.execute_command('SETBIT', name, offset, value)

    def setex(self, name, time, value):
        """
        Set the value of key ``name`` to ``value`` that expires in ``time``
        seconds. ``time`` can be represented by an integer or a Python
        timedelta object.
        """
        if isinstance(time, datetime.timedelta):
            time = int(time.total_seconds())
        return self.execute_command('SETEX', name, time, value)

    def setnx(self, name, value):
        "Set the value of key ``name`` to ``value`` if key doesn't exist"
        return self.execute_command('SETNX', name, value)

    def setrange(self, name, offset, value):
        """
        Overwrite bytes in the value of ``name`` starting at ``offset`` with
        ``value``. If ``offset`` plus the length of ``value`` exceeds the
        length of the original value, the new value will be larger than before.
        If ``offset`` exceeds the length of the original value, null bytes
        will be used to pad between the end of the previous value and the start
        of what's being injected.

        Returns the length of the new string.
        """
        return self.execute_command('SETRANGE', name, offset, value)

    def strlen(self, name):
        "Return the number of bytes stored in the value of ``name``"
        return self.execute_command('STRLEN', name)

    def substr(self, name, start, end=-1):
        """
        Return a substring of the string at key ``name``. ``start`` and ``end``
        are 0-based integers specifying the portion of the string to return.
        """
        return self.execute_command('SUBSTR', name, start, end)

    def touch(self, *args):
        """
        Alters the last access time of a key(s) ``*args``. A key is ignored
        if it does not exist.
        """
        return self.execute_command('TOUCH', *args)

    def ttl(self, name):
        "Returns the number of seconds until the key ``name`` will expire"
        return self.execute_command('TTL', name)

    def type(self, name):
        "Returns the type of key ``name``"
        return self.execute_command('TYPE', name)

    def watch(self, *names):
        """
        Watches the values at keys ``names``, or None if the key doesn't exist
        """
        warnings.warn(DeprecationWarning('Call WATCH from a Pipeline object'))

    def unwatch(self):
        """
        Unwatches the value at key ``name``, or None of the key doesn't exist
        """
        warnings.warn(
            DeprecationWarning('Call UNWATCH from a Pipeline object'))

    def unlink(self, *names):
        "Unlink one or more keys specified by ``names``"
        return self.execute_command('UNLINK', *names)

    # LIST COMMANDS
    def blpop(self, keys, timeout=0):
        """
        LPOP a value off of the first non-empty list
        named in the ``keys`` list.

        If none of the lists in ``keys`` has a value to LPOP, then block
        for ``timeout`` seconds, or until a value gets pushed on to one
        of the lists.

        If timeout is 0, then block indefinitely.
        """
        if timeout is None:
            timeout = 0
        keys = list_or_args(keys, None)
        keys.append(timeout)
        return self.execute_command('BLPOP', *keys)

    def brpop(self, keys, timeout=0):
        """
        RPOP a value off of the first non-empty list
        named in the ``keys`` list.

        If none of the lists in ``keys`` has a value to RPOP, then block
        for ``timeout`` seconds, or until a value gets pushed on to one
        of the lists.

        If timeout is 0, then block indefinitely.
        """
        if timeout is None:
            timeout = 0
        keys = list_or_args(keys, None)
        keys.append(timeout)
        return self.execute_command('BRPOP', *keys)

    def brpoplpush(self, src, dst, timeout=0):
        """
        Pop a value off the tail of ``src``, push it on the head of ``dst``
        and then return it.

        This command blocks until a value is in ``src`` or until ``timeout``
        seconds elapse, whichever is first. A ``timeout`` value of 0 blocks
        forever.
        """
        if timeout is None:
            timeout = 0
        return self.execute_command('BRPOPLPUSH', src, dst, timeout)

    def lindex(self, name, index):
        """
        Return the item from list ``name`` at position ``index``

        Negative indexes are supported and will return an item at the
        end of the list
        """
        return self.execute_command('LINDEX', name, index)

    def linsert(self, name, where, refvalue, value):
        """
        Insert ``value`` in list ``name`` either immediately before or after
        [``where``] ``refvalue``

        Returns the new length of the list on success or -1 if ``refvalue``
        is not in the list.
        """
        return self.execute_command('LINSERT', name, where, refvalue, value)

    def llen(self, name):
        "Return the length of the list ``name``"
        return self.execute_command('LLEN', name)

    def lpop(self, name):
        "Remove and return the first item of the list ``name``"
        return self.execute_command('LPOP', name)

    def lpush(self, name, *values):
        "Push ``values`` onto the head of the list ``name``"
        return self.execute_command('LPUSH', name, *values)

    def lpushx(self, name, value):
        "Push ``value`` onto the head of the list ``name`` if ``name`` exists"
        return self.execute_command('LPUSHX', name, value)

    def lrange(self, name, start, end):
        """
        Return a slice of the list ``name`` between
        position ``start`` and ``end``

        ``start`` and ``end`` can be negative numbers just like
        Python slicing notation
        """
        return self.execute_command('LRANGE', name, start, end)

    def lrem(self, name, count, value):
        """
        Remove the first ``count`` occurrences of elements equal to ``value``
        from the list stored at ``name``.

        The count argument influences the operation in the following ways:
            count > 0: Remove elements equal to value moving from head to tail.
            count < 0: Remove elements equal to value moving from tail to head.
            count = 0: Remove all elements equal to value.
        """
        return self.execute_command('LREM', name, count, value)

    def lset(self, name, index, value):
        "Set ``position`` of list ``name`` to ``value``"
        return self.execute_command('LSET', name, index, value)

    def ltrim(self, name, start, end):
        """
        Trim the list ``name``, removing all values not within the slice
        between ``start`` and ``end``

        ``start`` and ``end`` can be negative numbers just like
        Python slicing notation
        """
        return self.execute_command('LTRIM', name, start, end)

    def rpop(self, name):
        "Remove and return the last item of the list ``name``"
        return self.execute_command('RPOP', name)

    def rpoplpush(self, src, dst):
        """
        RPOP a value off of the ``src`` list and atomically LPUSH it
        on to the ``dst`` list.  Returns the value.
        """
        return self.execute_command('RPOPLPUSH', src, dst)

    def rpush(self, name, *values):
        "Push ``values`` onto the tail of the list ``name``"
        return self.execute_command('RPUSH', name, *values)

    def rpushx(self, name, value):
        "Push ``value`` onto the tail of the list ``name`` if ``name`` exists"
        return self.execute_command('RPUSHX', name, value)

    def lpos(self, name, value, rank=None, count=None, maxlen=None):
        """
        Get position of ``value`` within the list ``name``

         If specified, ``rank`` indicates the "rank" of the first element to
         return in case there are multiple copies of ``value`` in the list.
         By default, LPOS returns the position of the first occurrence of
         ``value`` in the list. When ``rank`` 2, LPOS returns the position of
         the second ``value`` in the list. If ``rank`` is negative, LPOS
         searches the list in reverse. For example, -1 would return the
         position of the last occurrence of ``value`` and -2 would return the
         position of the next to last occurrence of ``value``.

         If specified, ``count`` indicates that LPOS should return a list of
         up to ``count`` positions. A ``count`` of 2 would return a list of
         up to 2 positions. A ``count`` of 0 returns a list of all positions
         matching ``value``. When ``count`` is specified and but ``value``
         does not exist in the list, an empty list is returned.

         If specified, ``maxlen`` indicates the maximum number of list
         elements to scan. A ``maxlen`` of 1000 will only return the
         position(s) of items within the first 1000 entries in the list.
         A ``maxlen`` of 0 (the default) will scan the entire list.
        """
        pieces = [name, value]
        if rank is not None:
            pieces.extend(['RANK', rank])

        if count is not None:
            pieces.extend(['COUNT', count])

        if maxlen is not None:
            pieces.extend(['MAXLEN', maxlen])

        return self.execute_command('LPOS', *pieces)

    def sort(self, name, start=None, num=None, by=None, get=None,
             desc=False, alpha=False, store=None, groups=False):
        """
        Sort and return the list, set or sorted set at ``name``.

        ``start`` and ``num`` allow for paging through the sorted data

        ``by`` allows using an external key to weight and sort the items.
            Use an "*" to indicate where in the key the item value is located

        ``get`` allows for returning items from external keys rather than the
            sorted data itself.  Use an "*" to indicate where in the key
            the item value is located

        ``desc`` allows for reversing the sort

        ``alpha`` allows for sorting lexicographically rather than numerically

        ``store`` allows for storing the result of the sort into
            the key ``store``

        ``groups`` if set to True and if ``get`` contains at least two
            elements, sort will return a list of tuples, each containing the
            values fetched from the arguments to ``get``.

        """
        if (start is not None and num is None) or \
                (num is not None and start is None):
            raise DataError("``start`` and ``num`` must both be specified")

        pieces = [name]
        if by is not None:
            pieces.append(b'BY')
            pieces.append(by)
        if start is not None and num is not None:
            pieces.append(b'LIMIT')
            pieces.append(start)
            pieces.append(num)
        if get is not None:
            # If get is a string assume we want to get a single value.
            # Otherwise assume it's an interable and we want to get multiple
            # values. We can't just iterate blindly because strings are
            # iterable.
            if isinstance(get, (bytes, str)):
                pieces.append(b'GET')
                pieces.append(get)
            else:
                for g in get:
                    pieces.append(b'GET')
                    pieces.append(g)
        if desc:
            pieces.append(b'DESC')
        if alpha:
            pieces.append(b'ALPHA')
        if store is not None:
            pieces.append(b'STORE')
            pieces.append(store)

        if groups:
            if not get or isinstance(get, (bytes, str)) or len(get) < 2:
                raise DataError('when using "groups" the "get" argument '
                                'must be specified and contain at least '
                                'two keys')

        options = {'groups': len(get) if groups else None}
        return self.execute_command('SORT', *pieces, **options)

    # SCAN COMMANDS
    def scan(self, cursor=0, match=None, count=None, _type=None):
        """
        Incrementally return lists of key names. Also return a cursor
        indicating the scan position.

        ``match`` allows for filtering the keys by pattern

        ``count`` provides a hint to Redis about the number of keys to
            return per batch.

        ``_type`` filters the returned values by a particular Redis type.
            Stock Redis instances allow for the following types:
            HASH, LIST, SET, STREAM, STRING, ZSET
            Additionally, Redis modules can expose other types as well.
        """
        pieces = [cursor]
        if match is not None:
            pieces.extend([b'MATCH', match])
        if count is not None:
            pieces.extend([b'COUNT', count])
        if _type is not None:
            pieces.extend([b'TYPE', _type])
        return self.execute_command('SCAN', *pieces)

    def scan_iter(self, match=None, count=None, _type=None):
        """
        Make an iterator using the SCAN command so that the client doesn't
        need to remember the cursor position.

        ``match`` allows for filtering the keys by pattern

        ``count`` provides a hint to Redis about the number of keys to
            return per batch.

        ``_type`` filters the returned values by a particular Redis type.
            Stock Redis instances allow for the following types:
            HASH, LIST, SET, STREAM, STRING, ZSET
            Additionally, Redis modules can expose other types as well.
        """
        cursor = '0'
        while cursor != 0:
            cursor, data = self.scan(cursor=cursor, match=match,
                                     count=count, _type=_type)
            yield from data

    def sscan(self, name, cursor=0, match=None, count=None):
        """
        Incrementally return lists of elements in a set. Also return a cursor
        indicating the scan position.

        ``match`` allows for filtering the keys by pattern

        ``count`` allows for hint the minimum number of returns
        """
        pieces = [name, cursor]
        if match is not None:
            pieces.extend([b'MATCH', match])
        if count is not None:
            pieces.extend([b'COUNT', count])
        return self.execute_command('SSCAN', *pieces)

    def sscan_iter(self, name, match=None, count=None):
        """
        Make an iterator using the SSCAN command so that the client doesn't
        need to remember the cursor position.

        ``match`` allows for filtering the keys by pattern

        ``count`` allows for hint the minimum number of returns
        """
        cursor = '0'
        while cursor != 0:
            cursor, data = self.sscan(name, cursor=cursor,
                                      match=match, count=count)
            yield from data

    def hscan(self, name, cursor=0, match=None, count=None):
        """
        Incrementally return key/value slices in a hash. Also return a cursor
        indicating the scan position.

        ``match`` allows for filtering the keys by pattern

        ``count`` allows for hint the minimum number of returns
        """
        pieces = [name, cursor]
        if match is not None:
            pieces.extend([b'MATCH', match])
        if count is not None:
            pieces.extend([b'COUNT', count])
        return self.execute_command('HSCAN', *pieces)

    def hscan_iter(self, name, match=None, count=None):
        """
        Make an iterator using the HSCAN command so that the client doesn't
        need to remember the cursor position.

        ``match`` allows for filtering the keys by pattern

        ``count`` allows for hint the minimum number of returns
        """
        cursor = '0'
        while cursor != 0:
            cursor, data = self.hscan(name, cursor=cursor,
                                      match=match, count=count)
            yield from data.items()

    def zscan(self, name, cursor=0, match=None, count=None,
              score_cast_func=float):
        """
        Incrementally return lists of elements in a sorted set. Also return a
        cursor indicating the scan position.

        ``match`` allows for filtering the keys by pattern

        ``count`` allows for hint the minimum number of returns

        ``score_cast_func`` a callable used to cast the score return value
        """
        pieces = [name, cursor]
        if match is not None:
            pieces.extend([b'MATCH', match])
        if count is not None:
            pieces.extend([b'COUNT', count])
        options = {'score_cast_func': score_cast_func}
        return self.execute_command('ZSCAN', *pieces, **options)

    def zscan_iter(self, name, match=None, count=None,
                   score_cast_func=float):
        """
        Make an iterator using the ZSCAN command so that the client doesn't
        need to remember the cursor position.

        ``match`` allows for filtering the keys by pattern

        ``count`` allows for hint the minimum number of returns

        ``score_cast_func`` a callable used to cast the score return value
        """
        cursor = '0'
        while cursor != 0:
            cursor, data = self.zscan(name, cursor=cursor, match=match,
                                      count=count,
                                      score_cast_func=score_cast_func)
            yield from data

    # SET COMMANDS
    def sadd(self, name, *values):
        "Add ``value(s)`` to set ``name``"
        return self.execute_command('SADD', name, *values)

    def scard(self, name):
        "Return the number of elements in set ``name``"
        return self.execute_command('SCARD', name)

    def sdiff(self, keys, *args):
        "Return the difference of sets specified by ``keys``"
        args = list_or_args(keys, args)
        return self.execute_command('SDIFF', *args)

    def sdiffstore(self, dest, keys, *args):
        """
        Store the difference of sets specified by ``keys`` into a new
        set named ``dest``.  Returns the number of keys in the new set.
        """
        args = list_or_args(keys, args)
        return self.execute_command('SDIFFSTORE', dest, *args)

    def sinter(self, keys, *args):
        "Return the intersection of sets specified by ``keys``"
        args = list_or_args(keys, args)
        return self.execute_command('SINTER', *args)

    def sinterstore(self, dest, keys, *args):
        """
        Store the intersection of sets specified by ``keys`` into a new
        set named ``dest``.  Returns the number of keys in the new set.
        """
        args = list_or_args(keys, args)
        return self.execute_command('SINTERSTORE', dest, *args)

    def sismember(self, name, value):
        "Return a boolean indicating if ``value`` is a member of set ``name``"
        return self.execute_command('SISMEMBER', name, value)

    def smembers(self, name):
        "Return all members of the set ``name``"
        return self.execute_command('SMEMBERS', name)

    def smove(self, src, dst, value):
        "Move ``value`` from set ``src`` to set ``dst`` atomically"
        return self.execute_command('SMOVE', src, dst, value)

    def spop(self, name, count=None):
        "Remove and return a random member of set ``name``"
        args = (count is not None) and [count] or []
        return self.execute_command('SPOP', name, *args)

    def srandmember(self, name, number=None):
        """
        If ``number`` is None, returns a random member of set ``name``.

        If ``number`` is supplied, returns a list of ``number`` random
        members of set ``name``. Note this is only available when running
        Redis 2.6+.
        """
        args = (number is not None) and [number] or []
        return self.execute_command('SRANDMEMBER', name, *args)

    def srem(self, name, *values):
        "Remove ``values`` from set ``name``"
        return self.execute_command('SREM', name, *values)

    def sunion(self, keys, *args):
        "Return the union of sets specified by ``keys``"
        args = list_or_args(keys, args)
        return self.execute_command('SUNION', *args)

    def sunionstore(self, dest, keys, *args):
        """
        Store the union of sets specified by ``keys`` into a new
        set named ``dest``.  Returns the number of keys in the new set.
        """
        args = list_or_args(keys, args)
        return self.execute_command('SUNIONSTORE', dest, *args)

    # STREAMS COMMANDS
    def xack(self, name, groupname, *ids):
        """
        Acknowledges the successful processing of one or more messages.
        name: name of the stream.
        groupname: name of the consumer group.
        *ids: message ids to acknowlege.
        """
        return self.execute_command('XACK', name, groupname, *ids)

    def xadd(self, name, fields, id='*', maxlen=None, approximate=True):
        """
        Add to a stream.
        name: name of the stream
        fields: dict of field/value pairs to insert into the stream
        id: Location to insert this record. By default it is appended.
        maxlen: truncate old stream members beyond this size
        approximate: actual stream length may be slightly more than maxlen

        """
        pieces = []
        if maxlen is not None:
            if not isinstance(maxlen, int) or maxlen < 1:
                raise DataError('XADD maxlen must be a positive integer')
            pieces.append(b'MAXLEN')
            if approximate:
                pieces.append(b'~')
            pieces.append(str(maxlen))
        pieces.append(id)
        if not isinstance(fields, dict) or len(fields) == 0:
            raise DataError('XADD fields must be a non-empty dict')
        for pair in fields.items():
            pieces.extend(pair)
        return self.execute_command('XADD', name, *pieces)

    def xclaim(self, name, groupname, consumername, min_idle_time, message_ids,
               idle=None, time=None, retrycount=None, force=False,
               justid=False):
        """
        Changes the ownership of a pending message.
        name: name of the stream.
        groupname: name of the consumer group.
        consumername: name of a consumer that claims the message.
        min_idle_time: filter messages that were idle less than this amount of
        milliseconds
        message_ids: non-empty list or tuple of message IDs to claim
        idle: optional. Set the idle time (last time it was delivered) of the
         message in ms
        time: optional integer. This is the same as idle but instead of a
         relative amount of milliseconds, it sets the idle time to a specific
         Unix time (in milliseconds).
        retrycount: optional integer. set the retry counter to the specified
         value. This counter is incremented every time a message is delivered
         again.
        force: optional boolean, false by default. Creates the pending message
         entry in the PEL even if certain specified IDs are not already in the
         PEL assigned to a different client.
        justid: optional boolean, false by default. Return just an array of IDs
         of messages successfully claimed, without returning the actual message
        """
        if not isinstance(min_idle_time, int) or min_idle_time < 0:
            raise DataError("XCLAIM min_idle_time must be a non negative "
                            "integer")
        if not isinstance(message_ids, (list, tuple)) or not message_ids:
            raise DataError("XCLAIM message_ids must be a non empty list or "
                            "tuple of message IDs to claim")

        kwargs = {}
        pieces = [name, groupname, consumername, str(min_idle_time)]
        pieces.extend(list(message_ids))

        if idle is not None:
            if not isinstance(idle, int):
                raise DataError("XCLAIM idle must be an integer")
            pieces.extend((b'IDLE', str(idle)))
        if time is not None:
            if not isinstance(time, int):
                raise DataError("XCLAIM time must be an integer")
            pieces.extend((b'TIME', str(time)))
        if retrycount is not None:
            if not isinstance(retrycount, int):
                raise DataError("XCLAIM retrycount must be an integer")
            pieces.extend((b'RETRYCOUNT', str(retrycount)))

        if force:
            if not isinstance(force, bool):
                raise DataError("XCLAIM force must be a boolean")
            pieces.append(b'FORCE')
        if justid:
            if not isinstance(justid, bool):
                raise DataError("XCLAIM justid must be a boolean")
            pieces.append(b'JUSTID')
            kwargs['parse_justid'] = True
        return self.execute_command('XCLAIM', *pieces, **kwargs)

    def xdel(self, name, *ids):
        """
        Deletes one or more messages from a stream.
        name: name of the stream.
        *ids: message ids to delete.
        """
        return self.execute_command('XDEL', name, *ids)

    def xgroup_create(self, name, groupname, id='$', mkstream=False):
        """
        Create a new consumer group associated with a stream.
        name: name of the stream.
        groupname: name of the consumer group.
        id: ID of the last item in the stream to consider already delivered.
        """
        pieces = ['XGROUP CREATE', name, groupname, id]
        if mkstream:
            pieces.append(b'MKSTREAM')
        return self.execute_command(*pieces)

    def xgroup_delconsumer(self, name, groupname, consumername):
        """
        Remove a specific consumer from a consumer group.
        Returns the number of pending messages that the consumer had before it
        was deleted.
        name: name of the stream.
        groupname: name of the consumer group.
        consumername: name of consumer to delete
        """
        return self.execute_command('XGROUP DELCONSUMER', name, groupname,
                                    consumername)

    def xgroup_destroy(self, name, groupname):
        """
        Destroy a consumer group.
        name: name of the stream.
        groupname: name of the consumer group.
        """
        return self.execute_command('XGROUP DESTROY', name, groupname)

    def xgroup_setid(self, name, groupname, id):
        """
        Set the consumer group last delivered ID to something else.
        name: name of the stream.
        groupname: name of the consumer group.
        id: ID of the last item in the stream to consider already delivered.
        """
        return self.execute_command('XGROUP SETID', name, groupname, id)

    def xinfo_consumers(self, name, groupname):
        """
        Returns general information about the consumers in the group.
        name: name of the stream.
        groupname: name of the consumer group.
        """
        return self.execute_command('XINFO CONSUMERS', name, groupname)

    def xinfo_groups(self, name):
        """
        Returns general information about the consumer groups of the stream.
        name: name of the stream.
        """
        return self.execute_command('XINFO GROUPS', name)

    def xinfo_stream(self, name):
        """
        Returns general information about the stream.
        name: name of the stream.
        """
        return self.execute_command('XINFO STREAM', name)

    def xlen(self, name):
        """
        Returns the number of elements in a given stream.
        """
        return self.execute_command('XLEN', name)

    def xpending(self, name, groupname):
        """
        Returns information about pending messages of a group.
        name: name of the stream.
        groupname: name of the consumer group.
        """
        return self.execute_command('XPENDING', name, groupname)

    def xpending_range(self, name, groupname, min, max, count,
                       consumername=None):
        """
        Returns information about pending messages, in a range.
        name: name of the stream.
        groupname: name of the consumer group.
        min: minimum stream ID.
        max: maximum stream ID.
        count: number of messages to return
        consumername: name of a consumer to filter by (optional).
        """
        pieces = [name, groupname]
        if min is not None or max is not None or count is not None:
            if min is None or max is None or count is None:
                raise DataError("XPENDING must be provided with min, max "
                                "and count parameters, or none of them. ")
            if not isinstance(count, int) or count < -1:
                raise DataError("XPENDING count must be a integer >= -1")
            pieces.extend((min, max, str(count)))
        if consumername is not None:
            if min is None or max is None or count is None:
                raise DataError("if XPENDING is provided with consumername,"
                                " it must be provided with min, max and"
                                " count parameters")
            pieces.append(consumername)
        return self.execute_command('XPENDING', *pieces, parse_detail=True)

    def xrange(self, name, min='-', max='+', count=None):
        """
        Read stream values within an interval.
        name: name of the stream.
        start: first stream ID. defaults to '-',
               meaning the earliest available.
        finish: last stream ID. defaults to '+',
                meaning the latest available.
        count: if set, only return this many items, beginning with the
               earliest available.
        """
        pieces = [min, max]
        if count is not None:
            if not isinstance(count, int) or count < 1:
                raise DataError('XRANGE count must be a positive integer')
            pieces.append(b'COUNT')
            pieces.append(str(count))

        return self.execute_command('XRANGE', name, *pieces)

    def xread(self, streams, count=None, block=None):
        """
        Block and monitor multiple streams for new data.
        streams: a dict of stream names to stream IDs, where
                   IDs indicate the last ID already seen.
        count: if set, only return this many items, beginning with the
               earliest available.
        block: number of milliseconds to wait, if nothing already present.
        """
        pieces = []
        if block is not None:
            if not isinstance(block, int) or block < 0:
                raise DataError('XREAD block must be a non-negative integer')
            pieces.append(b'BLOCK')
            pieces.append(str(block))
        if count is not None:
            if not isinstance(count, int) or count < 1:
                raise DataError('XREAD count must be a positive integer')
            pieces.append(b'COUNT')
            pieces.append(str(count))
        if not isinstance(streams, dict) or len(streams) == 0:
            raise DataError('XREAD streams must be a non empty dict')
        pieces.append(b'STREAMS')
        keys, values = zip(*streams.items())
        pieces.extend(keys)
        pieces.extend(values)
        return self.execute_command('XREAD', *pieces)

    def xreadgroup(self, groupname, consumername, streams, count=None,
                   block=None, noack=False):
        """
        Read from a stream via a consumer group.
        groupname: name of the consumer group.
        consumername: name of the requesting consumer.
        streams: a dict of stream names to stream IDs, where
               IDs indicate the last ID already seen.
        count: if set, only return this many items, beginning with the
               earliest available.
        block: number of milliseconds to wait, if nothing already present.
        noack: do not add messages to the PEL
        """
        pieces = [b'GROUP', groupname, consumername]
        if count is not None:
            if not isinstance(count, int) or count < 1:
                raise DataError("XREADGROUP count must be a positive integer")
            pieces.append(b'COUNT')
            pieces.append(str(count))
        if block is not None:
            if not isinstance(block, int) or block < 0:
                raise DataError("XREADGROUP block must be a non-negative "
                                "integer")
            pieces.append(b'BLOCK')
            pieces.append(str(block))
        if noack:
            pieces.append(b'NOACK')
        if not isinstance(streams, dict) or len(streams) == 0:
            raise DataError('XREADGROUP streams must be a non empty dict')
        pieces.append(b'STREAMS')
        pieces.extend(streams.keys())
        pieces.extend(streams.values())
        return self.execute_command('XREADGROUP', *pieces)

    def xrevrange(self, name, max='+', min='-', count=None):
        """
        Read stream values within an interval, in reverse order.
        name: name of the stream
        start: first stream ID. defaults to '+',
               meaning the latest available.
        finish: last stream ID. defaults to '-',
                meaning the earliest available.
        count: if set, only return this many items, beginning with the
               latest available.
        """
        pieces = [max, min]
        if count is not None:
            if not isinstance(count, int) or count < 1:
                raise DataError('XREVRANGE count must be a positive integer')
            pieces.append(b'COUNT')
            pieces.append(str(count))

        return self.execute_command('XREVRANGE', name, *pieces)

    def xtrim(self, name, maxlen, approximate=True):
        """
        Trims old messages from a stream.
        name: name of the stream.
        maxlen: truncate old stream messages beyond this size
        approximate: actual stream length may be slightly more than maxlen
        """
        pieces = [b'MAXLEN']
        if approximate:
            pieces.append(b'~')
        pieces.append(maxlen)
        return self.execute_command('XTRIM', name, *pieces)

    # SORTED SET COMMANDS
    def zadd(self, name, mapping, nx=False, xx=False, ch=False, incr=False):
        """
        Set any number of element-name, score pairs to the key ``name``. Pairs
        are specified as a dict of element-names keys to score values.

        ``nx`` forces ZADD to only create new elements and not to update
        scores for elements that already exist.

        ``xx`` forces ZADD to only update scores of elements that already
        exist. New elements will not be added.

        ``ch`` modifies the return value to be the numbers of elements changed.
        Changed elements include new elements that were added and elements
        whose scores changed.

        ``incr`` modifies ZADD to behave like ZINCRBY. In this mode only a
        single element/score pair can be specified and the score is the amount
        the existing score will be incremented by. When using this mode the
        return value of ZADD will be the new score of the element.

        The return value of ZADD varies based on the mode specified. With no
        options, ZADD returns the number of new elements added to the sorted
        set.
        """
        if not mapping:
            raise DataError("ZADD requires at least one element/score pair")
        if nx and xx:
            raise DataError("ZADD allows either 'nx' or 'xx', not both")
        if incr and len(mapping) != 1:
            raise DataError("ZADD option 'incr' only works when passing a "
                            "single element/score pair")
        pieces = []
        options = {}
        if nx:
            pieces.append(b'NX')
        if xx:
            pieces.append(b'XX')
        if ch:
            pieces.append(b'CH')
        if incr:
            pieces.append(b'INCR')
            options['as_score'] = True
        for pair in mapping.items():
            pieces.append(pair[1])
            pieces.append(pair[0])
        return self.execute_command('ZADD', name, *pieces, **options)

    def zcard(self, name):
        "Return the number of elements in the sorted set ``name``"
        return self.execute_command('ZCARD', name)

    def zcount(self, name, min, max):
        """
        Returns the number of elements in the sorted set at key ``name`` with
        a score between ``min`` and ``max``.
        """
        return self.execute_command('ZCOUNT', name, min, max)

    def zincrby(self, name, amount, value):
        "Increment the score of ``value`` in sorted set ``name`` by ``amount``"
        return self.execute_command('ZINCRBY', name, amount, value)

    def zinterstore(self, dest, keys, aggregate=None):
        """
        Intersect multiple sorted sets specified by ``keys`` into
        a new sorted set, ``dest``. Scores in the destination will be
        aggregated based on the ``aggregate``, or SUM if none is provided.
        """
        return self._zaggregate('ZINTERSTORE', dest, keys, aggregate)

    def zlexcount(self, name, min, max):
        """
        Return the number of items in the sorted set ``name`` between the
        lexicographical range ``min`` and ``max``.
        """
        return self.execute_command('ZLEXCOUNT', name, min, max)

    def zpopmax(self, name, count=None):
        """
        Remove and return up to ``count`` members with the highest scores
        from the sorted set ``name``.
        """
        args = (count is not None) and [count] or []
        options = {
            'withscores': True
        }
        return self.execute_command('ZPOPMAX', name, *args, **options)

    def zpopmin(self, name, count=None):
        """
        Remove and return up to ``count`` members with the lowest scores
        from the sorted set ``name``.
        """
        args = (count is not None) and [count] or []
        options = {
            'withscores': True
        }
        return self.execute_command('ZPOPMIN', name, *args, **options)

    def bzpopmax(self, keys, timeout=0):
        """
        ZPOPMAX a value off of the first non-empty sorted set
        named in the ``keys`` list.

        If none of the sorted sets in ``keys`` has a value to ZPOPMAX,
        then block for ``timeout`` seconds, or until a member gets added
        to one of the sorted sets.

        If timeout is 0, then block indefinitely.
        """
        if timeout is None:
            timeout = 0
        keys = list_or_args(keys, None)
        keys.append(timeout)
        return self.execute_command('BZPOPMAX', *keys)

    def bzpopmin(self, keys, timeout=0):
        """
        ZPOPMIN a value off of the first non-empty sorted set
        named in the ``keys`` list.

        If none of the sorted sets in ``keys`` has a value to ZPOPMIN,
        then block for ``timeout`` seconds, or until a member gets added
        to one of the sorted sets.

        If timeout is 0, then block indefinitely.
        """
        if timeout is None:
            timeout = 0
        keys = list_or_args(keys, None)
        keys.append(timeout)
        return self.execute_command('BZPOPMIN', *keys)

    def zrange(self, name, start, end, desc=False, withscores=False,
               score_cast_func=float):
        """
        Return a range of values from sorted set ``name`` between
        ``start`` and ``end`` sorted in ascending order.

        ``start`` and ``end`` can be negative, indicating the end of the range.

        ``desc`` a boolean indicating whether to sort the results descendingly

        ``withscores`` indicates to return the scores along with the values.
        The return type is a list of (value, score) pairs

        ``score_cast_func`` a callable used to cast the score return value
        """
        if desc:
            return self.zrevrange(name, start, end, withscores,
                                  score_cast_func)
        pieces = ['ZRANGE', name, start, end]
        if withscores:
            pieces.append(b'WITHSCORES')
        options = {
            'withscores': withscores,
            'score_cast_func': score_cast_func
        }
        return self.execute_command(*pieces, **options)

    def zrangebylex(self, name, min, max, start=None, num=None):
        """
        Return the lexicographical range of values from sorted set ``name``
        between ``min`` and ``max``.

        If ``start`` and ``num`` are specified, then return a slice of the
        range.
        """
        if (start is not None and num is None) or \
                (num is not None and start is None):
            raise DataError("``start`` and ``num`` must both be specified")
        pieces = ['ZRANGEBYLEX', name, min, max]
        if start is not None and num is not None:
            pieces.extend([b'LIMIT', start, num])
        return self.execute_command(*pieces)

    def zrevrangebylex(self, name, max, min, start=None, num=None):
        """
        Return the reversed lexicographical range of values from sorted set
        ``name`` between ``max`` and ``min``.

        If ``start`` and ``num`` are specified, then return a slice of the
        range.
        """
        if (start is not None and num is None) or \
                (num is not None and start is None):
            raise DataError("``start`` and ``num`` must both be specified")
        pieces = ['ZREVRANGEBYLEX', name, max, min]
        if start is not None and num is not None:
            pieces.extend([b'LIMIT', start, num])
        return self.execute_command(*pieces)

    def zrangebyscore(self, name, min, max, start=None, num=None,
                      withscores=False, score_cast_func=float):
        """
        Return a range of values from the sorted set ``name`` with scores
        between ``min`` and ``max``.

        If ``start`` and ``num`` are specified, then return a slice
        of the range.

        ``withscores`` indicates to return the scores along with the values.
        The return type is a list of (value, score) pairs

        `score_cast_func`` a callable used to cast the score return value
        """
        if (start is not None and num is None) or \
                (num is not None and start is None):
            raise DataError("``start`` and ``num`` must both be specified")
        pieces = ['ZRANGEBYSCORE', name, min, max]
        if start is not None and num is not None:
            pieces.extend([b'LIMIT', start, num])
        if withscores:
            pieces.append(b'WITHSCORES')
        options = {
            'withscores': withscores,
            'score_cast_func': score_cast_func
        }
        return self.execute_command(*pieces, **options)

    def zrank(self, name, value):
        """
        Returns a 0-based value indicating the rank of ``value`` in sorted set
        ``name``
        """
        return self.execute_command('ZRANK', name, value)

    def zrem(self, name, *values):
        "Remove member ``values`` from sorted set ``name``"
        return self.execute_command('ZREM', name, *values)

    def zremrangebylex(self, name, min, max):
        """
        Remove all elements in the sorted set ``name`` between the
        lexicographical range specified by ``min`` and ``max``.

        Returns the number of elements removed.
        """
        return self.execute_command('ZREMRANGEBYLEX', name, min, max)

    def zremrangebyrank(self, name, min, max):
        """
        Remove all elements in the sorted set ``name`` with ranks between
        ``min`` and ``max``. Values are 0-based, ordered from smallest score
        to largest. Values can be negative indicating the highest scores.
        Returns the number of elements removed
        """
        return self.execute_command('ZREMRANGEBYRANK', name, min, max)

    def zremrangebyscore(self, name, min, max):
        """
        Remove all elements in the sorted set ``name`` with scores
        between ``min`` and ``max``. Returns the number of elements removed.
        """
        return self.execute_command('ZREMRANGEBYSCORE', name, min, max)

    def zrevrange(self, name, start, end, withscores=False,
                  score_cast_func=float):
        """
        Return a range of values from sorted set ``name`` between
        ``start`` and ``end`` sorted in descending order.

        ``start`` and ``end`` can be negative, indicating the end of the range.

        ``withscores`` indicates to return the scores along with the values
        The return type is a list of (value, score) pairs

        ``score_cast_func`` a callable used to cast the score return value
        """
        pieces = ['ZREVRANGE', name, start, end]
        if withscores:
            pieces.append(b'WITHSCORES')
        options = {
            'withscores': withscores,
            'score_cast_func': score_cast_func
        }
        return self.execute_command(*pieces, **options)

    def zrevrangebyscore(self, name, max, min, start=None, num=None,
                         withscores=False, score_cast_func=float):
        """
        Return a range of values from the sorted set ``name`` with scores
        between ``min`` and ``max`` in descending order.

        If ``start`` and ``num`` are specified, then return a slice
        of the range.

        ``withscores`` indicates to return the scores along with the values.
        The return type is a list of (value, score) pairs

        ``score_cast_func`` a callable used to cast the score return value
        """
        if (start is not None and num is None) or \
                (num is not None and start is None):
            raise DataError("``start`` and ``num`` must both be specified")
        pieces = ['ZREVRANGEBYSCORE', name, max, min]
        if start is not None and num is not None:
            pieces.extend([b'LIMIT', start, num])
        if withscores:
            pieces.append(b'WITHSCORES')
        options = {
            'withscores': withscores,
            'score_cast_func': score_cast_func
        }
        return self.execute_command(*pieces, **options)

    def zrevrank(self, name, value):
        """
        Returns a 0-based value indicating the descending rank of
        ``value`` in sorted set ``name``
        """
        return self.execute_command('ZREVRANK', name, value)

    def zscore(self, name, value):
        "Return the score of element ``value`` in sorted set ``name``"
        return self.execute_command('ZSCORE', name, value)

    def zunionstore(self, dest, keys, aggregate=None):
        """
        Union multiple sorted sets specified by ``keys`` into
        a new sorted set, ``dest``. Scores in the destination will be
        aggregated based on the ``aggregate``, or SUM if none is provided.
        """
        return self._zaggregate('ZUNIONSTORE', dest, keys, aggregate)

    def _zaggregate(self, command, dest, keys, aggregate=None):
        pieces = [command, dest, len(keys)]
        if isinstance(keys, dict):
            keys, weights = keys.keys(), keys.values()
        else:
            weights = None
        pieces.extend(keys)
        if weights:
            pieces.append(b'WEIGHTS')
            pieces.extend(weights)
        if aggregate:
            pieces.append(b'AGGREGATE')
            pieces.append(aggregate)
        return self.execute_command(*pieces)

    # HYPERLOGLOG COMMANDS
    def pfadd(self, name, *values):
        "Adds the specified elements to the specified HyperLogLog."
        return self.execute_command('PFADD', name, *values)

    def pfcount(self, *sources):
        """
        Return the approximated cardinality of
        the set observed by the HyperLogLog at key(s).
        """
        return self.execute_command('PFCOUNT', *sources)

    def pfmerge(self, dest, *sources):
        "Merge N different HyperLogLogs into a single one."
        return self.execute_command('PFMERGE', dest, *sources)

    # HASH COMMANDS
    def hdel(self, name, *keys):
        "Delete ``keys`` from hash ``name``"
        return self.execute_command('HDEL', name, *keys)

    def hexists(self, name, key):
        "Returns a boolean indicating if ``key`` exists within hash ``name``"
        return self.execute_command('HEXISTS', name, key)

    def hget(self, name, key):
        "Return the value of ``key`` within the hash ``name``"
        return self.execute_command('HGET', name, key)

    def hgetall(self, name):
        "Return a Python dict of the hash's name/value pairs"
        return self.execute_command('HGETALL', name)

    def hincrby(self, name, key, amount=1):
        "Increment the value of ``key`` in hash ``name`` by ``amount``"
        return self.execute_command('HINCRBY', name, key, amount)

    def hincrbyfloat(self, name, key, amount=1.0):
        """
        Increment the value of ``key`` in hash ``name`` by floating ``amount``
        """
        return self.execute_command('HINCRBYFLOAT', name, key, amount)

    def hkeys(self, name):
        "Return the list of keys within hash ``name``"
        return self.execute_command('HKEYS', name)

    def hlen(self, name):
        "Return the number of elements in hash ``name``"
        return self.execute_command('HLEN', name)

    def hset(self, name, key=None, value=None, mapping=None):
        """
        Set ``key`` to ``value`` within hash ``name``,
        ``mapping`` accepts a dict of key/value pairs that that will be
        added to hash ``name``.
        Returns the number of fields that were added.
        """
        if key is None and not mapping:
            raise DataError("'hset' with no key value pairs")
        items = []
        if key is not None:
            items.extend((key, value))
        if mapping:
            for pair in mapping.items():
                items.extend(pair)

        return self.execute_command('HSET', name, *items)

    def hsetnx(self, name, key, value):
        """
        Set ``key`` to ``value`` within hash ``name`` if ``key`` does not
        exist.  Returns 1 if HSETNX created a field, otherwise 0.
        """
        return self.execute_command('HSETNX', name, key, value)

    def hmset(self, name, mapping):
        """
        Set key to value within hash ``name`` for each corresponding
        key and value from the ``mapping`` dict.
        """
        warnings.warn(
            '%s.hmset() is deprecated. Use %s.hset() instead.'
            % (self.__class__.__name__, self.__class__.__name__),
            DeprecationWarning,
            stacklevel=2,
        )
        if not mapping:
            raise DataError("'hmset' with 'mapping' of length 0")
        items = []
        for pair in mapping.items():
            items.extend(pair)
        return self.execute_command('HMSET', name, *items)

    def hmget(self, name, keys, *args):
        "Returns a list of values ordered identically to ``keys``"
        args = list_or_args(keys, args)
        return self.execute_command('HMGET', name, *args)

    def hvals(self, name):
        "Return the list of values within hash ``name``"
        return self.execute_command('HVALS', name)

    def hstrlen(self, name, key):
        """
        Return the number of bytes stored in the value of ``key``
        within hash ``name``
        """
        return self.execute_command('HSTRLEN', name, key)

    def publish(self, channel, message):
        """
        Publish ``message`` on ``channel``.
        Returns the number of subscribers the message was delivered to.
        """
        return self.execute_command('PUBLISH', channel, message)

    def pubsub_channels(self, pattern='*'):
        """
        Return a list of channels that have at least one subscriber
        """
        return self.execute_command('PUBSUB CHANNELS', pattern)

    def pubsub_numpat(self):
        """
        Returns the number of subscriptions to patterns
        """
        return self.execute_command('PUBSUB NUMPAT')

    def pubsub_numsub(self, *args):
        """
        Return a list of (channel, number of subscribers) tuples
        for each channel given in ``*args``
        """
        return self.execute_command('PUBSUB NUMSUB', *args)

    def cluster(self, cluster_arg, *args):
        return self.execute_command('CLUSTER %s' % cluster_arg.upper(), *args)

    def eval(self, script, numkeys, *keys_and_args):
        """
        Execute the Lua ``script``, specifying the ``numkeys`` the script
        will touch and the key names and argument values in ``keys_and_args``.
        Returns the result of the script.

        In practice, use the object returned by ``register_script``. This
        function exists purely for Redis API completion.
        """
        return self.execute_command('EVAL', script, numkeys, *keys_and_args)

    def evalsha(self, sha, numkeys, *keys_and_args):
        """
        Use the ``sha`` to execute a Lua script already registered via EVAL
        or SCRIPT LOAD. Specify the ``numkeys`` the script will touch and the
        key names and argument values in ``keys_and_args``. Returns the result
        of the script.

        In practice, use the object returned by ``register_script``. This
        function exists purely for Redis API completion.
        """
        return self.execute_command('EVALSHA', sha, numkeys, *keys_and_args)

    def script_exists(self, *args):
        """
        Check if a script exists in the script cache by specifying the SHAs of
        each script as ``args``. Returns a list of boolean values indicating if
        if each already script exists in the cache.
        """
        return self.execute_command('SCRIPT EXISTS', *args)

    def script_flush(self):
        "Flush all scripts from the script cache"
        return self.execute_command('SCRIPT FLUSH')

    def script_kill(self):
        "Kill the currently executing Lua script"
        return self.execute_command('SCRIPT KILL')

    def script_load(self, script):
        "Load a Lua ``script`` into the script cache. Returns the SHA."
        return self.execute_command('SCRIPT LOAD', script)

    def register_script(self, script):
        """
        Register a Lua ``script`` specifying the ``keys`` it will touch.
        Returns a Script object that is callable and hides the complexity of
        deal with scripts, keys, and shas. This is the preferred way to work
        with Lua scripts.
        """
        return Script(self, script)

    # GEO COMMANDS
    def geoadd(self, name, *values):
        """
        Add the specified geospatial items to the specified key identified
        by the ``name`` argument. The Geospatial items are given as ordered
        members of the ``values`` argument, each item or place is formed by
        the triad longitude, latitude and name.
        """
        if len(values) % 3 != 0:
            raise DataError("GEOADD requires places with lon, lat and name"
                            " values")
        return self.execute_command('GEOADD', name, *values)

    def geodist(self, name, place1, place2, unit=None):
        """
        Return the distance between ``place1`` and ``place2`` members of the
        ``name`` key.
        The units must be one of the following : m, km mi, ft. By default
        meters are used.
        """
        pieces = [name, place1, place2]
        if unit and unit not in ('m', 'km', 'mi', 'ft'):
            raise DataError("GEODIST invalid unit")
        elif unit:
            pieces.append(unit)
        return self.execute_command('GEODIST', *pieces)

    def geohash(self, name, *values):
        """
        Return the geo hash string for each item of ``values`` members of
        the specified key identified by the ``name`` argument.
        """
        return self.execute_command('GEOHASH', name, *values)

    def geopos(self, name, *values):
        """
        Return the positions of each item of ``values`` as members of
        the specified key identified by the ``name`` argument. Each position
        is represented by the pairs lon and lat.
        """
        return self.execute_command('GEOPOS', name, *values)

    def georadius(self, name, longitude, latitude, radius, unit=None,
                  withdist=False, withcoord=False, withhash=False, count=None,
                  sort=None, store=None, store_dist=None):
        """
        Return the members of the specified key identified by the
        ``name`` argument which are within the borders of the area specified
        with the ``latitude`` and ``longitude`` location and the maximum
        distance from the center specified by the ``radius`` value.

        The units must be one of the following : m, km mi, ft. By default

        ``withdist`` indicates to return the distances of each place.

        ``withcoord`` indicates to return the latitude and longitude of
        each place.

        ``withhash`` indicates to return the geohash string of each place.

        ``count`` indicates to return the number of elements up to N.

        ``sort`` indicates to return the places in a sorted way, ASC for
        nearest to fairest and DESC for fairest to nearest.

        ``store`` indicates to save the places names in a sorted set named
        with a specific key, each element of the destination sorted set is
        populated with the score got from the original geo sorted set.

        ``store_dist`` indicates to save the places names in a sorted set
        named with a specific key, instead of ``store`` the sorted set
        destination score is set with the distance.
        """
        return self._georadiusgeneric('GEORADIUS',
                                      name, longitude, latitude, radius,
                                      unit=unit, withdist=withdist,
                                      withcoord=withcoord, withhash=withhash,
                                      count=count, sort=sort, store=store,
                                      store_dist=store_dist)

    def georadiusbymember(self, name, member, radius, unit=None,
                          withdist=False, withcoord=False, withhash=False,
                          count=None, sort=None, store=None, store_dist=None):
        """
        This command is exactly like ``georadius`` with the sole difference
        that instead of taking, as the center of the area to query, a longitude
        and latitude value, it takes the name of a member already existing
        inside the geospatial index represented by the sorted set.
        """
        return self._georadiusgeneric('GEORADIUSBYMEMBER',
                                      name, member, radius, unit=unit,
                                      withdist=withdist, withcoord=withcoord,
                                      withhash=withhash, count=count,
                                      sort=sort, store=store,
                                      store_dist=store_dist)

    def _georadiusgeneric(self, command, *args, **kwargs):
        pieces = list(args)
        if kwargs['unit'] and kwargs['unit'] not in ('m', 'km', 'mi', 'ft'):
            raise DataError("GEORADIUS invalid unit")
        elif kwargs['unit']:
            pieces.append(kwargs['unit'])
        else:
            pieces.append('m',)

        for arg_name, byte_repr in (
                ('withdist', b'WITHDIST'),
                ('withcoord', b'WITHCOORD'),
                ('withhash', b'WITHHASH')):
            if kwargs[arg_name]:
                pieces.append(byte_repr)

        if kwargs['count']:
            pieces.extend([b'COUNT', kwargs['count']])

        if kwargs['sort']:
            if kwargs['sort'] == 'ASC':
                pieces.append(b'ASC')
            elif kwargs['sort'] == 'DESC':
                pieces.append(b'DESC')
            else:
                raise DataError("GEORADIUS invalid sort")

        if kwargs['store'] and kwargs['store_dist']:
            raise DataError("GEORADIUS store and store_dist cant be set"
                            " together")

        if kwargs['store']:
            pieces.extend([b'STORE', kwargs['store']])

        if kwargs['store_dist']:
            pieces.extend([b'STOREDIST', kwargs['store_dist']])

        return self.execute_command(command, *pieces, **kwargs)

    # MODULE COMMANDS
    def module_load(self, path):
        """
        Loads the module from ``path``.
        Raises ``ModuleError`` if a module is not found at ``path``.
        """
        return self.execute_command('MODULE LOAD', path)

    def module_unload(self, name):
        """
        Unloads the module ``name``.
        Raises ``ModuleError`` if ``name`` is not in loaded modules.
        """
        return self.execute_command('MODULE UNLOAD', name)

    def module_list(self):
        """
        Returns a list of dictionaries containing the name and version of
        all loaded modules.
        """
        return self.execute_command('MODULE LIST')


StrictRedis = Redis


class Monitor:
    """
    Monitor is useful for handling the MONITOR command to the redis server.
    next_command() method returns one command from monitor
    listen() method yields commands from monitor.
    """
    monitor_re = re.compile(r'\[(\d+) (.*)\] (.*)')
    command_re = re.compile(r'"(.*?)(?<!\\)"')

    def __init__(self, connection_pool):
        self.connection_pool = connection_pool
        self.connection = self.connection_pool.get_connection('MONITOR')

    def __enter__(self):
        self.connection.send_command('MONITOR')
        # check that monitor returns 'OK', but don't return it to user
        response = self.connection.read_response()
        if not bool_ok(response):
            raise RedisError('MONITOR failed: %s' % response)
        return self

    def __exit__(self, *args):
        self.connection.disconnect()
        self.connection_pool.release(self.connection)

    def next_command(self):
        "Parse the response from a monitor command"
        response = self.connection.read_response()
        if isinstance(response, bytes):
            response = self.connection.encoder.decode(response, force=True)
        command_time, command_data = response.split(' ', 1)
        m = self.monitor_re.match(command_data)
        db_id, client_info, command = m.groups()
        command = ' '.join(self.command_re.findall(command))
        # Redis escapes double quotes because each piece of the command
        # string is surrounded by double quotes. We don't have that
        # requirement so remove the escaping and leave the quote.
        command = command.replace('\\"', '"')

        if client_info == 'lua':
            client_address = 'lua'
            client_port = ''
            client_type = 'lua'
        elif client_info.startswith('unix'):
            client_address = 'unix'
            client_port = client_info[5:]
            client_type = 'unix'
        else:
            # use rsplit as ipv6 addresses contain colons
            client_address, client_port = client_info.rsplit(':', 1)
            client_type = 'tcp'
        return {
            'time': float(command_time),
            'db': int(db_id),
            'client_address': client_address,
            'client_port': client_port,
            'client_type': client_type,
            'command': command
        }

    def listen(self):
        "Listen for commands coming to the server."
        while True:
            yield self.next_command()


class PubSub:
    """
    PubSub provides publish, subscribe and listen support to Redis channels.

    After subscribing to one or more channels, the listen() method will block
    until a message arrives on one of the subscribed channels. That message
    will be returned and it's safe to start listening again.
    """
    PUBLISH_MESSAGE_TYPES = ('message', 'pmessage')
    UNSUBSCRIBE_MESSAGE_TYPES = ('unsubscribe', 'punsubscribe')
    HEALTH_CHECK_MESSAGE = 'redis-py-health-check'

    def __init__(self, connection_pool, shard_hint=None,
                 ignore_subscribe_messages=False):
        self.connection_pool = connection_pool
        self.shard_hint = shard_hint
        self.ignore_subscribe_messages = ignore_subscribe_messages
        self.connection = None
        # we need to know the encoding options for this connection in order
        # to lookup channel and pattern names for callback handlers.
        self.encoder = self.connection_pool.get_encoder()
        if self.encoder.decode_responses:
            self.health_check_response = ['pong', self.HEALTH_CHECK_MESSAGE]
        else:
            self.health_check_response = [
                b'pong',
                self.encoder.encode(self.HEALTH_CHECK_MESSAGE)
            ]
        self.reset()

    def __enter__(self):
        return self

    def __exit__(self, exc_type, exc_value, traceback):
        self.reset()

    def __del__(self):
        try:
            # if this object went out of scope prior to shutting down
            # subscriptions, close the connection manually before
            # returning it to the connection pool
            self.reset()
        except Exception:
            pass

    def reset(self):
        if self.connection:
            self.connection.disconnect()
            self.connection.clear_connect_callbacks()
            self.connection_pool.release(self.connection)
            self.connection = None
        self.channels = {}
        self.pending_unsubscribe_channels = set()
        self.patterns = {}
        self.pending_unsubscribe_patterns = set()

    def close(self):
        self.reset()

    def on_connect(self, connection):
        "Re-subscribe to any channels and patterns previously subscribed to"
        # NOTE: for python3, we can't pass bytestrings as keyword arguments
        # so we need to decode channel/pattern names back to unicode strings
        # before passing them to [p]subscribe.
        self.pending_unsubscribe_channels.clear()
        self.pending_unsubscribe_patterns.clear()
        if self.channels:
            channels = {}
            for k, v in self.channels.items():
                channels[self.encoder.decode(k, force=True)] = v
            self.subscribe(**channels)
        if self.patterns:
            patterns = {}
            for k, v in self.patterns.items():
                patterns[self.encoder.decode(k, force=True)] = v
            self.psubscribe(**patterns)

    @property
    def subscribed(self):
        "Indicates if there are subscriptions to any channels or patterns"
        return bool(self.channels or self.patterns)

    def execute_command(self, *args):
        "Execute a publish/subscribe command"

        # NOTE: don't parse the response in this function -- it could pull a
        # legitimate message off the stack if the connection is already
        # subscribed to one or more channels

        if self.connection is None:
            self.connection = self.connection_pool.get_connection(
                'pubsub',
                self.shard_hint
            )
            # register a callback that re-subscribes to any channels we
            # were listening to when we were disconnected
            self.connection.register_connect_callback(self.on_connect)
        connection = self.connection
        kwargs = {'check_health': not self.subscribed}
        self._execute(connection, connection.send_command, *args, **kwargs)

    def _execute(self, connection, command, *args, **kwargs):
        try:
            return command(*args, **kwargs)
        except (ConnectionError, TimeoutError) as e:
            connection.disconnect()
            if not (connection.retry_on_timeout and
                    isinstance(e, TimeoutError)):
                raise
            # Connect manually here. If the Redis server is down, this will
            # fail and raise a ConnectionError as desired.
            connection.connect()
            # the ``on_connect`` callback should haven been called by the
            # connection to resubscribe us to any channels and patterns we were
            # previously listening to
            return command(*args, **kwargs)

    def parse_response(self, block=True, timeout=0):
        "Parse the response from a publish/subscribe command"
        conn = self.connection
        if conn is None:
            raise RuntimeError(
                'pubsub connection not set: '
                'did you forget to call subscribe() or psubscribe()?')

        self.check_health()

        if not block and not conn.can_read(timeout=timeout):
            return None
        response = self._execute(conn, conn.read_response)

        if conn.health_check_interval and \
                response == self.health_check_response:
            # ignore the health check message as user might not expect it
            return None
        return response

    def check_health(self):
        conn = self.connection
        if conn is None:
            raise RuntimeError(
                'pubsub connection not set: '
                'did you forget to call subscribe() or psubscribe()?')

        if conn.health_check_interval and time.time() > conn.next_health_check:
            conn.send_command('PING', self.HEALTH_CHECK_MESSAGE,
                              check_health=False)

    def _normalize_keys(self, data):
        """
        normalize channel/pattern names to be either bytes or strings
        based on whether responses are automatically decoded. this saves us
        from coercing the value for each message coming in.
        """
        encode = self.encoder.encode
        decode = self.encoder.decode
        return {decode(encode(k)): v for k, v in data.items()}

    def psubscribe(self, *args, **kwargs):
        """
        Subscribe to channel patterns. Patterns supplied as keyword arguments
        expect a pattern name as the key and a callable as the value. A
        pattern's callable will be invoked automatically when a message is
        received on that pattern rather than producing a message via
        ``listen()``.
        """
        if args:
            args = list_or_args(args[0], args[1:])
        new_patterns = dict.fromkeys(args)
        new_patterns.update(kwargs)
        ret_val = self.execute_command('PSUBSCRIBE', *new_patterns.keys())
        # update the patterns dict AFTER we send the command. we don't want to
        # subscribe twice to these patterns, once for the command and again
        # for the reconnection.
        new_patterns = self._normalize_keys(new_patterns)
        self.patterns.update(new_patterns)
        self.pending_unsubscribe_patterns.difference_update(new_patterns)
        return ret_val

    def punsubscribe(self, *args):
        """
        Unsubscribe from the supplied patterns. If empty, unsubscribe from
        all patterns.
        """
        if args:
            args = list_or_args(args[0], args[1:])
            patterns = self._normalize_keys(dict.fromkeys(args))
        else:
            patterns = self.patterns
        self.pending_unsubscribe_patterns.update(patterns)
        return self.execute_command('PUNSUBSCRIBE', *args)

    def subscribe(self, *args, **kwargs):
        """
        Subscribe to channels. Channels supplied as keyword arguments expect
        a channel name as the key and a callable as the value. A channel's
        callable will be invoked automatically when a message is received on
        that channel rather than producing a message via ``listen()`` or
        ``get_message()``.
        """
        if args:
            args = list_or_args(args[0], args[1:])
        new_channels = dict.fromkeys(args)
        new_channels.update(kwargs)
        ret_val = self.execute_command('SUBSCRIBE', *new_channels.keys())
        # update the channels dict AFTER we send the command. we don't want to
        # subscribe twice to these channels, once for the command and again
        # for the reconnection.
        new_channels = self._normalize_keys(new_channels)
        self.channels.update(new_channels)
        self.pending_unsubscribe_channels.difference_update(new_channels)
        return ret_val

    def unsubscribe(self, *args):
        """
        Unsubscribe from the supplied channels. If empty, unsubscribe from
        all channels
        """
        if args:
            args = list_or_args(args[0], args[1:])
            channels = self._normalize_keys(dict.fromkeys(args))
        else:
            channels = self.channels
        self.pending_unsubscribe_channels.update(channels)
        return self.execute_command('UNSUBSCRIBE', *args)

    def listen(self):
        "Listen for messages on channels this client has been subscribed to"
        while self.subscribed:
            response = self.handle_message(self.parse_response(block=True))
            if response is not None:
                yield response

    def get_message(self, ignore_subscribe_messages=False, timeout=0):
        """
        Get the next message if one is available, otherwise None.

        If timeout is specified, the system will wait for `timeout` seconds
        before returning. Timeout should be specified as a floating point
        number.
        """
        response = self.parse_response(block=False, timeout=timeout)
        if response:
            return self.handle_message(response, ignore_subscribe_messages)
        return None

    def ping(self, message=None):
        """
        Ping the Redis server
        """
        message = '' if message is None else message
        return self.execute_command('PING', message)

    def handle_message(self, response, ignore_subscribe_messages=False):
        """
        Parses a pub/sub message. If the channel or pattern was subscribed to
        with a message handler, the handler is invoked instead of a parsed
        message being returned.
        """
        message_type = str_if_bytes(response[0])
        if message_type == 'pmessage':
            message = {
                'type': message_type,
                'pattern': response[1],
                'channel': response[2],
                'data': response[3]
            }
        elif message_type == 'pong':
            message = {
                'type': message_type,
                'pattern': None,
                'channel': None,
                'data': response[1]
            }
        else:
            message = {
                'type': message_type,
                'pattern': None,
                'channel': response[1],
                'data': response[2]
            }

        # if this is an unsubscribe message, remove it from memory
        if message_type in self.UNSUBSCRIBE_MESSAGE_TYPES:
            if message_type == 'punsubscribe':
                pattern = response[1]
                if pattern in self.pending_unsubscribe_patterns:
                    self.pending_unsubscribe_patterns.remove(pattern)
                    self.patterns.pop(pattern, None)
            else:
                channel = response[1]
                if channel in self.pending_unsubscribe_channels:
                    self.pending_unsubscribe_channels.remove(channel)
                    self.channels.pop(channel, None)

        if message_type in self.PUBLISH_MESSAGE_TYPES:
            # if there's a message handler, invoke it
            if message_type == 'pmessage':
                handler = self.patterns.get(message['pattern'], None)
            else:
                handler = self.channels.get(message['channel'], None)
            if handler:
                handler(message)
                return None
        elif message_type != 'pong':
            # this is a subscribe/unsubscribe message. ignore if we don't
            # want them
            if ignore_subscribe_messages or self.ignore_subscribe_messages:
                return None

        return message

    def run_in_thread(self, sleep_time=0, daemon=False,
                      exception_handler=None):
        for channel, handler in self.channels.items():
            if handler is None:
                raise PubSubError("Channel: '%s' has no handler registered" %
                                  channel)
        for pattern, handler in self.patterns.items():
            if handler is None:
                raise PubSubError("Pattern: '%s' has no handler registered" %
                                  pattern)

        thread = PubSubWorkerThread(
            self,
            sleep_time,
            daemon=daemon,
            exception_handler=exception_handler
        )
        thread.start()
        return thread


class PubSubWorkerThread(threading.Thread):
    def __init__(self, pubsub, sleep_time, daemon=False,
                 exception_handler=None):
        super().__init__()
        self.daemon = daemon
        self.pubsub = pubsub
        self.sleep_time = sleep_time
        self.exception_handler = exception_handler
        self._running = threading.Event()

    def run(self):
        if self._running.is_set():
            return
        self._running.set()
        pubsub = self.pubsub
        sleep_time = self.sleep_time
        while self._running.is_set():
            try:
                pubsub.get_message(ignore_subscribe_messages=True,
                                   timeout=sleep_time)
            except BaseException as e:
                if self.exception_handler is None:
                    raise
                self.exception_handler(e, pubsub, self)
        pubsub.close()

    def stop(self):
        # trip the flag so the run loop exits. the run loop will
        # close the pubsub connection, which disconnects the socket
        # and returns the connection to the pool.
        self._running.clear()


class Pipeline(Redis):
    """
    Pipelines provide a way to transmit multiple commands to the Redis server
    in one transmission.  This is convenient for batch processing, such as
    saving all the values in a list to Redis.

    All commands executed within a pipeline are wrapped with MULTI and EXEC
    calls. This guarantees all commands executed in the pipeline will be
    executed atomically.

    Any command raising an exception does *not* halt the execution of
    subsequent commands in the pipeline. Instead, the exception is caught
    and its instance is placed into the response list returned by execute().
    Code iterating over the response list should be able to deal with an
    instance of an exception as a potential value. In general, these will be
    ResponseError exceptions, such as those raised when issuing a command
    on a key of a different datatype.
    """

    UNWATCH_COMMANDS = {'DISCARD', 'EXEC', 'UNWATCH'}

    def __init__(self, connection_pool, response_callbacks, transaction,
                 shard_hint):
        self.connection_pool = connection_pool
        self.connection = None
        self.response_callbacks = response_callbacks
        self.transaction = transaction
        self.shard_hint = shard_hint

        self.watching = False
        self.reset()

    def __enter__(self):
        return self

    def __exit__(self, exc_type, exc_value, traceback):
        self.reset()

    def __del__(self):
        try:
            self.reset()
        except Exception:
            pass

    def __len__(self):
        return len(self.command_stack)

    def __bool__(self):
        "Pipeline instances should always evaluate to True"
        return True

    def reset(self):
        self.command_stack = []
        self.scripts = set()
        # make sure to reset the connection state in the event that we were
        # watching something
        if self.watching and self.connection:
            try:
                # call this manually since our unwatch or
                # immediate_execute_command methods can call reset()
                self.connection.send_command('UNWATCH')
                self.connection.read_response()
            except ConnectionError:
                # disconnect will also remove any previous WATCHes
                self.connection.disconnect()
        # clean up the other instance attributes
        self.watching = False
        self.explicit_transaction = False
        # we can safely return the connection to the pool here since we're
        # sure we're no longer WATCHing anything
        if self.connection:
            self.connection_pool.release(self.connection)
            self.connection = None

    def multi(self):
        """
        Start a transactional block of the pipeline after WATCH commands
        are issued. End the transactional block with `execute`.
        """
        if self.explicit_transaction:
            raise RedisError('Cannot issue nested calls to MULTI')
        if self.command_stack:
            raise RedisError('Commands without an initial WATCH have already '
                             'been issued')
        self.explicit_transaction = True

    def execute_command(self, *args, **kwargs):
        if (self.watching or args[0] == 'WATCH') and \
                not self.explicit_transaction:
            return self.immediate_execute_command(*args, **kwargs)
        return self.pipeline_execute_command(*args, **kwargs)

    def immediate_execute_command(self, *args, **options):
        """
        Execute a command immediately, but don't auto-retry on a
        ConnectionError if we're already WATCHing a variable. Used when
        issuing WATCH or subsequent commands retrieving their values but before
        MULTI is called.
        """
        command_name = args[0]
        conn = self.connection
        # if this is the first call, we need a connection
        if not conn:
            conn = self.connection_pool.get_connection(command_name,
                                                       self.shard_hint)
            self.connection = conn
        try:
            conn.send_command(*args)
            return self.parse_response(conn, command_name, **options)
        except (ConnectionError, TimeoutError) as e:
            conn.disconnect()
            # if we were already watching a variable, the watch is no longer
            # valid since this connection has died. raise a WatchError, which
            # indicates the user should retry this transaction.
            if self.watching:
                self.reset()
                raise WatchError("A ConnectionError occurred on while "
                                 "watching one or more keys")
            # if retry_on_timeout is not set, or the error is not
            # a TimeoutError, raise it
            if not (conn.retry_on_timeout and isinstance(e, TimeoutError)):
                self.reset()
                raise

            # retry_on_timeout is set, this is a TimeoutError and we are not
            # already WATCHing any variables. retry the command.
            try:
                conn.send_command(*args)
                return self.parse_response(conn, command_name, **options)
            except (ConnectionError, TimeoutError):
                # a subsequent failure should simply be raised
                self.reset()
                raise

    def pipeline_execute_command(self, *args, **options):
        """
        Stage a command to be executed when execute() is next called

        Returns the current Pipeline object back so commands can be
        chained together, such as:

        pipe = pipe.set('foo', 'bar').incr('baz').decr('bang')

        At some other point, you can then run: pipe.execute(),
        which will execute all commands queued in the pipe.
        """
        self.command_stack.append((args, options))
        return self

    def _execute_transaction(self, connection, commands, raise_on_error):
        cmds = chain([(('MULTI', ), {})], commands, [(('EXEC', ), {})])
        all_cmds = connection.pack_commands([args for args, options in cmds
                                             if EMPTY_RESPONSE not in options])
        connection.send_packed_command(all_cmds)
        errors = []

        # parse off the response for MULTI
        # NOTE: we need to handle ResponseErrors here and continue
        # so that we read all the additional command messages from
        # the socket
        try:
            self.parse_response(connection, '_')
        except ResponseError as e:
            errors.append((0, e))

        # and all the other commands
        for i, command in enumerate(commands):
            if EMPTY_RESPONSE in command[1]:
                errors.append((i, command[1][EMPTY_RESPONSE]))
            else:
                try:
                    self.parse_response(connection, '_')
                except ResponseError as e:
                    self.annotate_exception(e, i + 1, command[0])
                    errors.append((i, e))

        # parse the EXEC.
        try:
            response = self.parse_response(connection, '_')
        except ExecAbortError:
            if errors:
                raise errors[0][1]
            raise

        # EXEC clears any watched keys
        self.watching = False

        if response is None:
            raise WatchError("Watched variable changed.")

        # put any parse errors into the response
        for i, e in errors:
            response.insert(i, e)

        if len(response) != len(commands):
            self.connection.disconnect()
            raise ResponseError("Wrong number of response items from "
                                "pipeline execution")

        # find any errors in the response and raise if necessary
        if raise_on_error:
            self.raise_first_error(commands, response)

        # We have to run response callbacks manually
        data = []
        for r, cmd in zip(response, commands):
            if not isinstance(r, Exception):
                args, options = cmd
                command_name = args[0]
                if command_name in self.response_callbacks:
                    r = self.response_callbacks[command_name](r, **options)
            data.append(r)
        return data

    def _execute_pipeline(self, connection, commands, raise_on_error):
        # build up all commands into a single request to increase network perf
        all_cmds = connection.pack_commands([args for args, _ in commands])
        connection.send_packed_command(all_cmds)

        response = []
        for args, options in commands:
            try:
                response.append(
                    self.parse_response(connection, args[0], **options))
            except ResponseError as e:
                response.append(e)

        if raise_on_error:
            self.raise_first_error(commands, response)
        return response

    def raise_first_error(self, commands, response):
        for i, r in enumerate(response):
            if isinstance(r, ResponseError):
                self.annotate_exception(r, i + 1, commands[i][0])
                raise r

    def annotate_exception(self, exception, number, command):
        cmd = ' '.join(map(safe_str, command))
        msg = 'Command # %d (%s) of pipeline caused error: %s' % (
            number, cmd, exception.args[0])
        exception.args = (msg,) + exception.args[1:]

    def parse_response(self, connection, command_name, **options):
        result = Redis.parse_response(
            self, connection, command_name, **options)
        if command_name in self.UNWATCH_COMMANDS:
            self.watching = False
        elif command_name == 'WATCH':
            self.watching = True
        return result

    def load_scripts(self):
        # make sure all scripts that are about to be run on this pipeline exist
        scripts = list(self.scripts)
        immediate = self.immediate_execute_command
        shas = [s.sha for s in scripts]
        # we can't use the normal script_* methods because they would just
        # get buffered in the pipeline.
        exists = immediate('SCRIPT EXISTS', *shas)
        if not all(exists):
            for s, exist in zip(scripts, exists):
                if not exist:
                    s.sha = immediate('SCRIPT LOAD', s.script)

    def execute(self, raise_on_error=True):
        "Execute all the commands in the current pipeline"
        stack = self.command_stack
        if not stack and not self.watching:
            return []
        if self.scripts:
            self.load_scripts()
        if self.transaction or self.explicit_transaction:
            execute = self._execute_transaction
        else:
            execute = self._execute_pipeline

        conn = self.connection
        if not conn:
            conn = self.connection_pool.get_connection('MULTI',
                                                       self.shard_hint)
            # assign to self.connection so reset() releases the connection
            # back to the pool after we're done
            self.connection = conn

        try:
            return execute(conn, stack, raise_on_error)
        except (ConnectionError, TimeoutError) as e:
            conn.disconnect()
            # if we were watching a variable, the watch is no longer valid
            # since this connection has died. raise a WatchError, which
            # indicates the user should retry this transaction.
            if self.watching:
                raise WatchError("A ConnectionError occurred on while "
                                 "watching one or more keys")
            # if retry_on_timeout is not set, or the error is not
            # a TimeoutError, raise it
            if not (conn.retry_on_timeout and isinstance(e, TimeoutError)):
                raise
            # retry a TimeoutError when retry_on_timeout is set
            return execute(conn, stack, raise_on_error)
        finally:
            self.reset()

    def watch(self, *names):
        "Watches the values at keys ``names``"
        if self.explicit_transaction:
            raise RedisError('Cannot issue a WATCH after a MULTI')
        return self.execute_command('WATCH', *names)

    def unwatch(self):
        "Unwatches all previously specified keys"
        return self.watching and self.execute_command('UNWATCH') or True


class Script:
    "An executable Lua script object returned by ``register_script``"

    def __init__(self, registered_client, script):
        self.registered_client = registered_client
        self.script = script
        # Precalculate and store the SHA1 hex digest of the script.

        if isinstance(script, str):
            # We need the encoding from the client in order to generate an
            # accurate byte representation of the script
            encoder = registered_client.connection_pool.get_encoder()
            script = encoder.encode(script)
        self.sha = hashlib.sha1(script).hexdigest()

    def __call__(self, keys=[], args=[], client=None):
        "Execute the script, passing any required ``args``"
        if client is None:
            client = self.registered_client
        args = tuple(keys) + tuple(args)
        # make sure the Redis server knows about the script
        if isinstance(client, Pipeline):
            # Make sure the pipeline can register the script before executing.
            client.scripts.add(self)
        try:
            return client.evalsha(self.sha, len(keys), *args)
        except NoScriptError:
            # Maybe the client is pointed to a differnet server than the client
            # that created this instance?
            # Overwrite the sha just in case there was a discrepancy.
            self.sha = client.script_load(self.script)
            return client.evalsha(self.sha, len(keys), *args)


class BitFieldOperation:
    """
    Command builder for BITFIELD commands.
    """
    def __init__(self, client, key, default_overflow=None):
        self.client = client
        self.key = key
        self._default_overflow = default_overflow
        self.reset()

    def reset(self):
        """
        Reset the state of the instance to when it was constructed
        """
        self.operations = []
        self._last_overflow = 'WRAP'
        self.overflow(self._default_overflow or self._last_overflow)

    def overflow(self, overflow):
        """
        Update the overflow algorithm of successive INCRBY operations
        :param overflow: Overflow algorithm, one of WRAP, SAT, FAIL. See the
            Redis docs for descriptions of these algorithmsself.
        :returns: a :py:class:`BitFieldOperation` instance.
        """
        overflow = overflow.upper()
        if overflow != self._last_overflow:
            self._last_overflow = overflow
            self.operations.append(('OVERFLOW', overflow))
        return self

    def incrby(self, fmt, offset, increment, overflow=None):
        """
        Increment a bitfield by a given amount.
        :param fmt: format-string for the bitfield being updated, e.g. 'u8'
            for an unsigned 8-bit integer.
        :param offset: offset (in number of bits). If prefixed with a
            '#', this is an offset multiplier, e.g. given the arguments
            fmt='u8', offset='#2', the offset will be 16.
        :param int increment: value to increment the bitfield by.
        :param str overflow: overflow algorithm. Defaults to WRAP, but other
            acceptable values are SAT and FAIL. See the Redis docs for
            descriptions of these algorithms.
        :returns: a :py:class:`BitFieldOperation` instance.
        """
        if overflow is not None:
            self.overflow(overflow)

        self.operations.append(('INCRBY', fmt, offset, increment))
        return self

    def get(self, fmt, offset):
        """
        Get the value of a given bitfield.
        :param fmt: format-string for the bitfield being read, e.g. 'u8' for
            an unsigned 8-bit integer.
        :param offset: offset (in number of bits). If prefixed with a
            '#', this is an offset multiplier, e.g. given the arguments
            fmt='u8', offset='#2', the offset will be 16.
        :returns: a :py:class:`BitFieldOperation` instance.
        """
        self.operations.append(('GET', fmt, offset))
        return self

    def set(self, fmt, offset, value):
        """
        Set the value of a given bitfield.
        :param fmt: format-string for the bitfield being read, e.g. 'u8' for
            an unsigned 8-bit integer.
        :param offset: offset (in number of bits). If prefixed with a
            '#', this is an offset multiplier, e.g. given the arguments
            fmt='u8', offset='#2', the offset will be 16.
        :param int value: value to set at the given position.
        :returns: a :py:class:`BitFieldOperation` instance.
        """
        self.operations.append(('SET', fmt, offset, value))
        return self

    @property
    def command(self):
        cmd = ['BITFIELD', self.key]
        for ops in self.operations:
            cmd.extend(ops)
        return cmd

    def execute(self):
        """
        Execute the operation(s) in a single BITFIELD command. The return value
        is a list of values corresponding to each operation. If the client
        used to create this instance was a pipeline, the list of values
        will be present within the pipeline's execute.
        """
        command = self.command
        self.reset()
        return self.client.execute_command(*command)<|MERGE_RESOLUTION|>--- conflicted
+++ resolved
@@ -1244,9 +1244,6 @@
                             "<value> must specify at least one filter")
         return self.execute_command('CLIENT KILL', *args)
 
-<<<<<<< HEAD
-    def client_list(self, _type=None, client_id=None):
-=======
     def client_info(self):
         """
         Returns information and statistics about the current
@@ -1254,8 +1251,7 @@
         """
         return self.execute_command('CLIENT INFO')
 
-    def client_list(self, _type=None):
->>>>>>> 627db540
+    def client_list(self, _type=None, client_id=None):
         """
         Returns a list of currently connected clients.
         If type of client specified, only that type will be returned.
