from itertools import chain
import datetime
import warnings
import time
import threading
import time as mod_time
import re
import hashlib
from redis.connection import (ConnectionPool, UnixDomainSocketConnection,
                              SSLConnection)
from redis.lock import Lock
from redis.exceptions import (
    ConnectionError,
    DataError,
    ExecAbortError,
    NoScriptError,
    PubSubError,
    RedisError,
    ResponseError,
    TimeoutError,
    WatchError,
    ModuleError,
)
from redis.utils import safe_str, str_if_bytes

SYM_EMPTY = b''
EMPTY_RESPONSE = 'EMPTY_RESPONSE'


def list_or_args(keys, args):
    # returns a single new list combining keys and args
    try:
        iter(keys)
        # a string or bytes instance can be iterated, but indicates
        # keys wasn't passed as a list
        if isinstance(keys, (bytes, str)):
            keys = [keys]
        else:
            keys = list(keys)
    except TypeError:
        keys = [keys]
    if args:
        keys.extend(args)
    return keys


def timestamp_to_datetime(response):
    "Converts a unix timestamp to a Python datetime object"
    if not response:
        return None
    try:
        response = int(response)
    except ValueError:
        return None
    return datetime.datetime.fromtimestamp(response)


def string_keys_to_dict(key_string, callback):
    return dict.fromkeys(key_string.split(), callback)


class CaseInsensitiveDict(dict):
    "Case insensitive dict implementation. Assumes string keys only."

    def __init__(self, data):
        for k, v in data.items():
            self[k.upper()] = v

    def __contains__(self, k):
        return super().__contains__(k.upper())

    def __delitem__(self, k):
        super().__delitem__(k.upper())

    def __getitem__(self, k):
        return super().__getitem__(k.upper())

    def get(self, k, default=None):
        return super().get(k.upper(), default)

    def __setitem__(self, k, v):
        super().__setitem__(k.upper(), v)

    def update(self, data):
        data = CaseInsensitiveDict(data)
        super().update(data)


def parse_debug_object(response):
    "Parse the results of Redis's DEBUG OBJECT command into a Python dict"
    # The 'type' of the object is the first item in the response, but isn't
    # prefixed with a name
    response = str_if_bytes(response)
    response = 'type:' + response
    response = dict(kv.split(':') for kv in response.split())

    # parse some expected int values from the string response
    # note: this cmd isn't spec'd so these may not appear in all redis versions
    int_fields = ('refcount', 'serializedlength', 'lru', 'lru_seconds_idle')
    for field in int_fields:
        if field in response:
            response[field] = int(response[field])

    return response


def parse_object(response, infotype):
    "Parse the results of an OBJECT command"
    if infotype in ('idletime', 'refcount'):
        return int_or_none(response)
    return response


def parse_info(response):
    "Parse the result of Redis's INFO command into a Python dict"
    info = {}
    response = str_if_bytes(response)

    def get_value(value):
        if ',' not in value or '=' not in value:
            try:
                if '.' in value:
                    return float(value)
                else:
                    return int(value)
            except ValueError:
                return value
        else:
            sub_dict = {}
            for item in value.split(','):
                k, v = item.rsplit('=', 1)
                sub_dict[k] = get_value(v)
            return sub_dict

    for line in response.splitlines():
        if line and not line.startswith('#'):
            if line.find(':') != -1:
                # Split, the info fields keys and values.
                # Note that the value may contain ':'. but the 'host:'
                # pseudo-command is the only case where the key contains ':'
                key, value = line.split(':', 1)
                if key == 'cmdstat_host':
                    key, value = line.rsplit(':', 1)

                if key == 'module':
                    # Hardcode a list for key 'modules' since there could be
                    # multiple lines that started with 'module'
                    info.setdefault('modules', []).append(get_value(value))
                else:
                    info[key] = get_value(value)
            else:
                # if the line isn't splittable, append it to the "__raw__" key
                info.setdefault('__raw__', []).append(line)

    return info


def parse_memory_stats(response, **kwargs):
    "Parse the results of MEMORY STATS"
    stats = pairs_to_dict(response,
                          decode_keys=True,
                          decode_string_values=True)
    for key, value in stats.items():
        if key.startswith('db.'):
            stats[key] = pairs_to_dict(value,
                                       decode_keys=True,
                                       decode_string_values=True)
    return stats


SENTINEL_STATE_TYPES = {
    'can-failover-its-master': int,
    'config-epoch': int,
    'down-after-milliseconds': int,
    'failover-timeout': int,
    'info-refresh': int,
    'last-hello-message': int,
    'last-ok-ping-reply': int,
    'last-ping-reply': int,
    'last-ping-sent': int,
    'master-link-down-time': int,
    'master-port': int,
    'num-other-sentinels': int,
    'num-slaves': int,
    'o-down-time': int,
    'pending-commands': int,
    'parallel-syncs': int,
    'port': int,
    'quorum': int,
    'role-reported-time': int,
    's-down-time': int,
    'slave-priority': int,
    'slave-repl-offset': int,
    'voted-leader-epoch': int
}


def parse_sentinel_state(item):
    result = pairs_to_dict_typed(item, SENTINEL_STATE_TYPES)
    flags = set(result['flags'].split(','))
    for name, flag in (('is_master', 'master'), ('is_slave', 'slave'),
                       ('is_sdown', 's_down'), ('is_odown', 'o_down'),
                       ('is_sentinel', 'sentinel'),
                       ('is_disconnected', 'disconnected'),
                       ('is_master_down', 'master_down')):
        result[name] = flag in flags
    return result


def parse_sentinel_master(response):
    return parse_sentinel_state(map(str_if_bytes, response))


def parse_sentinel_masters(response):
    result = {}
    for item in response:
        state = parse_sentinel_state(map(str_if_bytes, item))
        result[state['name']] = state
    return result


def parse_sentinel_slaves_and_sentinels(response):
    return [parse_sentinel_state(map(str_if_bytes, item)) for item in response]


def parse_sentinel_get_master(response):
    return response and (response[0], int(response[1])) or None


def pairs_to_dict(response, decode_keys=False, decode_string_values=False):
    "Create a dict given a list of key/value pairs"
    if response is None:
        return {}
    if decode_keys or decode_string_values:
        # the iter form is faster, but I don't know how to make that work
        # with a str_if_bytes() map
        keys = response[::2]
        if decode_keys:
            keys = map(str_if_bytes, keys)
        values = response[1::2]
        if decode_string_values:
            values = map(str_if_bytes, values)
        return dict(zip(keys, values))
    else:
        it = iter(response)
        return dict(zip(it, it))


def pairs_to_dict_typed(response, type_info):
    it = iter(response)
    result = {}
    for key, value in zip(it, it):
        if key in type_info:
            try:
                value = type_info[key](value)
            except Exception:
                # if for some reason the value can't be coerced, just use
                # the string value
                pass
        result[key] = value
    return result


def zset_score_pairs(response, **options):
    """
    If ``withscores`` is specified in the options, return the response as
    a list of (value, score) pairs
    """
    if not response or not options.get('withscores'):
        return response
    score_cast_func = options.get('score_cast_func', float)
    it = iter(response)
    return list(zip(it, map(score_cast_func, it)))


def sort_return_tuples(response, **options):
    """
    If ``groups`` is specified, return the response as a list of
    n-element tuples with n being the value found in options['groups']
    """
    if not response or not options.get('groups'):
        return response
    n = options['groups']
    return list(zip(*[response[i::n] for i in range(n)]))


def int_or_none(response):
    if response is None:
        return None
    return int(response)


def parse_stream_list(response):
    if response is None:
        return None
    data = []
    for r in response:
        if r is not None:
            data.append((r[0], pairs_to_dict(r[1])))
        else:
            data.append((None, None))
    return data


def pairs_to_dict_with_str_keys(response):
    return pairs_to_dict(response, decode_keys=True)


def parse_list_of_dicts(response):
    return list(map(pairs_to_dict_with_str_keys, response))


def parse_xclaim(response, **options):
    if options.get('parse_justid', False):
        return response
    return parse_stream_list(response)


def parse_xinfo_stream(response):
    data = pairs_to_dict(response, decode_keys=True)
    first = data['first-entry']
    if first is not None:
        data['first-entry'] = (first[0], pairs_to_dict(first[1]))
    last = data['last-entry']
    if last is not None:
        data['last-entry'] = (last[0], pairs_to_dict(last[1]))
    return data


def parse_xread(response):
    if response is None:
        return []
    return [[r[0], parse_stream_list(r[1])] for r in response]


def parse_xpending(response, **options):
    if options.get('parse_detail', False):
        return parse_xpending_range(response)
    consumers = [{'name': n, 'pending': int(p)} for n, p in response[3] or []]
    return {
        'pending': response[0],
        'min': response[1],
        'max': response[2],
        'consumers': consumers
    }


def parse_xpending_range(response):
    k = ('message_id', 'consumer', 'time_since_delivered', 'times_delivered')
    return [dict(zip(k, r)) for r in response]


def float_or_none(response):
    if response is None:
        return None
    return float(response)


def bool_ok(response):
    return str_if_bytes(response) == 'OK'


def parse_zadd(response, **options):
    if response is None:
        return None
    if options.get('as_score'):
        return float(response)
    return int(response)


def parse_client_list(response, **options):
    clients = []
    for c in str_if_bytes(response).splitlines():
        # Values might contain '='
        clients.append(dict(pair.split('=', 1) for pair in c.split(' ')))
    return clients


def parse_config_get(response, **options):
    response = [str_if_bytes(i) if i is not None else None for i in response]
    return response and pairs_to_dict(response) or {}


def parse_scan(response, **options):
    cursor, r = response
    return int(cursor), r


def parse_hscan(response, **options):
    cursor, r = response
    return int(cursor), r and pairs_to_dict(r) or {}


def parse_zscan(response, **options):
    score_cast_func = options.get('score_cast_func', float)
    cursor, r = response
    it = iter(r)
    return int(cursor), list(zip(it, map(score_cast_func, it)))


def parse_slowlog_get(response, **options):
    space = ' ' if options.get('decode_responses', False) else b' '
    return [{
        'id': item[0],
        'start_time': int(item[1]),
        'duration': int(item[2]),
        'command':
            # Redis Enterprise injects another entry at index [3], which has
            # the complexity info (i.e. the value N in case the command has
            # an O(N) complexity) instead of the command.
            space.join(item[3]) if isinstance(item[3], list) else
            space.join(item[4])
    } for item in response]


def parse_cluster_info(response, **options):
    response = str_if_bytes(response)
    return dict(line.split(':') for line in response.splitlines() if line)


def _parse_node_line(line):
    line_items = line.split(' ')
    node_id, addr, flags, master_id, ping, pong, epoch, \
        connected = line.split(' ')[:8]
    slots = [sl.split('-') for sl in line_items[8:]]
    node_dict = {
        'node_id': node_id,
        'flags': flags,
        'master_id': master_id,
        'last_ping_sent': ping,
        'last_pong_rcvd': pong,
        'epoch': epoch,
        'slots': slots,
        'connected': True if connected == 'connected' else False
    }
    return addr, node_dict


def parse_cluster_nodes(response, **options):
    raw_lines = str_if_bytes(response).splitlines()
    return dict(_parse_node_line(line) for line in raw_lines)


def parse_georadius_generic(response, **options):
    if options['store'] or options['store_dist']:
        # `store` and `store_diff` cant be combined
        # with other command arguments.
        return response

    if type(response) != list:
        response_list = [response]
    else:
        response_list = response

    if not options['withdist'] and not options['withcoord']\
            and not options['withhash']:
        # just a bunch of places
        return response_list

    cast = {
        'withdist': float,
        'withcoord': lambda ll: (float(ll[0]), float(ll[1])),
        'withhash': int
    }

    # zip all output results with each casting functino to get
    # the properly native Python value.
    f = [lambda x: x]
    f += [cast[o] for o in ['withdist', 'withhash', 'withcoord'] if options[o]]
    return [
        list(map(lambda fv: fv[0](fv[1]), zip(f, r))) for r in response_list
    ]


def parse_pubsub_numsub(response, **options):
    return list(zip(response[0::2], response[1::2]))


def parse_client_kill(response, **options):
    if isinstance(response, int):
        return response
    return str_if_bytes(response) == 'OK'


def parse_acl_getuser(response, **options):
    if response is None:
        return None
    data = pairs_to_dict(response, decode_keys=True)

    # convert everything but user-defined data in 'keys' to native strings
    data['flags'] = list(map(str_if_bytes, data['flags']))
    data['passwords'] = list(map(str_if_bytes, data['passwords']))
    data['commands'] = str_if_bytes(data['commands'])

    # split 'commands' into separate 'categories' and 'commands' lists
    commands, categories = [], []
    for command in data['commands'].split(' '):
        if '@' in command:
            categories.append(command)
        else:
            commands.append(command)

    data['commands'] = commands
    data['categories'] = categories
    data['enabled'] = 'on' in data['flags']
    return data


def parse_acl_log(response, **options):
    if response is None:
        return None
    if isinstance(response, list):
        data = []
        for log in response:
            log_data = pairs_to_dict(log, True, True)
            client_info = log_data.get('client-info', '')
            log_data["client-info"] = parse_client_info(client_info)

            # float() is lossy comparing to the "double" in C
            log_data["age-seconds"] = float(log_data["age-seconds"])
            data.append(log_data)
    else:
        data = bool_ok(response)
    return data


def parse_client_info(value):
    """
    Parsing client-info in ACL Log in following format.
    "key1=value1 key2=value2 key3=value3"
    """
    client_info = {}
    infos = str_if_bytes(value).split(" ")
    for info in infos:
        key, value = info.split("=")
        client_info[key] = value

    # Those fields are definded as int in networking.c
    for int_key in {"id", "age", "idle", "db", "sub", "psub",
                    "multi", "qbuf", "qbuf-free", "obl",
                    "argv-mem", "oll", "omem", "tot-mem"}:
        client_info[int_key] = int(client_info[int_key])
    return client_info


def parse_module_result(response):
    if isinstance(response, ModuleError):
        raise response
    return True


class Redis:
    """
    Implementation of the Redis protocol.

    This abstract class provides a Python interface to all Redis commands
    and an implementation of the Redis protocol.

    Connection and Pipeline derive from this, implementing how
    the commands are sent and received to the Redis server
    """
    RESPONSE_CALLBACKS = {
        **string_keys_to_dict(
            'AUTH COPY EXPIRE EXPIREAT HEXISTS HMSET MOVE MSETNX PERSIST '
            'PSETEX RENAMENX SISMEMBER SMOVE SETEX SETNX',
            bool
        ),
        **string_keys_to_dict(
            'BITCOUNT BITPOS DECRBY DEL EXISTS GEOADD GETBIT HDEL HLEN '
            'HSTRLEN INCRBY LINSERT LLEN LPUSHX PFADD PFCOUNT RPUSHX SADD '
            'SCARD SDIFFSTORE SETBIT SETRANGE SINTERSTORE SREM STRLEN '
            'SUNIONSTORE UNLINK XACK XDEL XLEN XTRIM ZCARD ZLEXCOUNT ZREM '
            'ZREMRANGEBYLEX ZREMRANGEBYRANK ZREMRANGEBYSCORE',
            int
        ),
        **string_keys_to_dict(
            'INCRBYFLOAT HINCRBYFLOAT',
            float
        ),
        **string_keys_to_dict(
            # these return OK, or int if redis-server is >=1.3.4
            'LPUSH RPUSH',
            lambda r: isinstance(r, int) and r or str_if_bytes(r) == 'OK'
        ),
        **string_keys_to_dict('SORT', sort_return_tuples),
        **string_keys_to_dict('ZSCORE ZINCRBY GEODIST', float_or_none),
        **string_keys_to_dict(
            'FLUSHALL FLUSHDB LSET LTRIM MSET PFMERGE READONLY READWRITE '
            'RENAME SAVE SELECT SHUTDOWN SLAVEOF SWAPDB WATCH UNWATCH ',
            bool_ok
        ),
        **string_keys_to_dict('BLPOP BRPOP', lambda r: r and tuple(r) or None),
        **string_keys_to_dict(
            'SDIFF SINTER SMEMBERS SUNION',
            lambda r: r and set(r) or set()
        ),
        **string_keys_to_dict(
<<<<<<< HEAD
            'ZPOPMAX ZPOPMIN ZINTER ZUNION ZRANGE ZRANGEBYSCORE ZREVRANGE '
=======
            'ZPOPMAX ZPOPMIN ZDIFF ZRANGE ZRANGEBYSCORE ZREVRANGE '
>>>>>>> fc69bd65
            'ZREVRANGEBYSCORE', zset_score_pairs
        ),
        **string_keys_to_dict('BZPOPMIN BZPOPMAX', \
                              lambda r:
                              r and (r[0], r[1], float(r[2])) or None),
        **string_keys_to_dict('ZRANK ZREVRANK', int_or_none),
        **string_keys_to_dict('XREVRANGE XRANGE', parse_stream_list),
        **string_keys_to_dict('XREAD XREADGROUP', parse_xread),
        **string_keys_to_dict('BGREWRITEAOF BGSAVE', lambda r: True),
        'ACL CAT': lambda r: list(map(str_if_bytes, r)),
        'ACL DELUSER': int,
        'ACL GENPASS': str_if_bytes,
        'ACL GETUSER': parse_acl_getuser,
        'ACL LIST': lambda r: list(map(str_if_bytes, r)),
        'ACL LOAD': bool_ok,
        'ACL LOG': parse_acl_log,
        'ACL SAVE': bool_ok,
        'ACL SETUSER': bool_ok,
        'ACL USERS': lambda r: list(map(str_if_bytes, r)),
        'ACL WHOAMI': str_if_bytes,
        'CLIENT GETNAME': str_if_bytes,
        'CLIENT ID': int,
        'CLIENT KILL': parse_client_kill,
        'CLIENT LIST': parse_client_list,
        'CLIENT INFO': parse_client_info,
        'CLIENT SETNAME': bool_ok,
        'CLIENT UNBLOCK': lambda r: r and int(r) == 1 or False,
        'CLIENT PAUSE': bool_ok,
        'CLUSTER ADDSLOTS': bool_ok,
        'CLUSTER COUNT-FAILURE-REPORTS': lambda x: int(x),
        'CLUSTER COUNTKEYSINSLOT': lambda x: int(x),
        'CLUSTER DELSLOTS': bool_ok,
        'CLUSTER FAILOVER': bool_ok,
        'CLUSTER FORGET': bool_ok,
        'CLUSTER INFO': parse_cluster_info,
        'CLUSTER KEYSLOT': lambda x: int(x),
        'CLUSTER MEET': bool_ok,
        'CLUSTER NODES': parse_cluster_nodes,
        'CLUSTER REPLICATE': bool_ok,
        'CLUSTER RESET': bool_ok,
        'CLUSTER SAVECONFIG': bool_ok,
        'CLUSTER SET-CONFIG-EPOCH': bool_ok,
        'CLUSTER SETSLOT': bool_ok,
        'CLUSTER SLAVES': parse_cluster_nodes,
        'CONFIG GET': parse_config_get,
        'CONFIG RESETSTAT': bool_ok,
        'CONFIG SET': bool_ok,
        'DEBUG OBJECT': parse_debug_object,
        'GEOHASH': lambda r: list(map(str_if_bytes, r)),
        'GEOPOS': lambda r: list(map(lambda ll: (float(ll[0]),
                                     float(ll[1]))
                                     if ll is not None else None, r)),
        'GEORADIUS': parse_georadius_generic,
        'GEORADIUSBYMEMBER': parse_georadius_generic,
        'HGETALL': lambda r: r and pairs_to_dict(r) or {},
        'HSCAN': parse_hscan,
        'INFO': parse_info,
        'LASTSAVE': timestamp_to_datetime,
        'MEMORY PURGE': bool_ok,
        'MEMORY STATS': parse_memory_stats,
        'MEMORY USAGE': int_or_none,
        'MODULE LOAD': parse_module_result,
        'MODULE UNLOAD': parse_module_result,
        'MODULE LIST': lambda r: [pairs_to_dict(m) for m in r],
        'OBJECT': parse_object,
        'PING': lambda r: str_if_bytes(r) == 'PONG',
        'PUBSUB NUMSUB': parse_pubsub_numsub,
        'RANDOMKEY': lambda r: r and r or None,
        'SCAN': parse_scan,
        'SCRIPT EXISTS': lambda r: list(map(bool, r)),
        'SCRIPT FLUSH': bool_ok,
        'SCRIPT KILL': bool_ok,
        'SCRIPT LOAD': str_if_bytes,
        'SENTINEL GET-MASTER-ADDR-BY-NAME': parse_sentinel_get_master,
        'SENTINEL MASTER': parse_sentinel_master,
        'SENTINEL MASTERS': parse_sentinel_masters,
        'SENTINEL MONITOR': bool_ok,
        'SENTINEL REMOVE': bool_ok,
        'SENTINEL SENTINELS': parse_sentinel_slaves_and_sentinels,
        'SENTINEL SET': bool_ok,
        'SENTINEL SLAVES': parse_sentinel_slaves_and_sentinels,
        'SET': lambda r: r and str_if_bytes(r) == 'OK',
        'SLOWLOG GET': parse_slowlog_get,
        'SLOWLOG LEN': int,
        'SLOWLOG RESET': bool_ok,
        'SSCAN': parse_scan,
        'TIME': lambda x: (int(x[0]), int(x[1])),
        'XCLAIM': parse_xclaim,
        'XGROUP CREATE': bool_ok,
        'XGROUP DELCONSUMER': int,
        'XGROUP DESTROY': bool,
        'XGROUP SETID': bool_ok,
        'XINFO CONSUMERS': parse_list_of_dicts,
        'XINFO GROUPS': parse_list_of_dicts,
        'XINFO STREAM': parse_xinfo_stream,
        'XPENDING': parse_xpending,
        'ZADD': parse_zadd,
        'ZSCAN': parse_zscan,
    }

    @classmethod
    def from_url(cls, url, **kwargs):
        """
        Return a Redis client object configured from the given URL

        For example::

            redis://[[username]:[password]]@localhost:6379/0
            rediss://[[username]:[password]]@localhost:6379/0
            unix://[[username]:[password]]@/path/to/socket.sock?db=0

        Three URL schemes are supported:

        - `redis://` creates a TCP socket connection. See more at:
          <https://www.iana.org/assignments/uri-schemes/prov/redis>
        - `rediss://` creates a SSL wrapped TCP socket connection. See more at:
          <https://www.iana.org/assignments/uri-schemes/prov/rediss>
        - ``unix://``: creates a Unix Domain Socket connection.

        The username, password, hostname, path and all querystring values
        are passed through urllib.parse.unquote in order to replace any
        percent-encoded values with their corresponding characters.

        There are several ways to specify a database number. The first value
        found will be used:
            1. A ``db`` querystring option, e.g. redis://localhost?db=0
            2. If using the redis:// or rediss:// schemes, the path argument
               of the url, e.g. redis://localhost/0
            3. A ``db`` keyword argument to this function.

        If none of these options are specified, the default db=0 is used.

        All querystring options are cast to their appropriate Python types.
        Boolean arguments can be specified with string values "True"/"False"
        or "Yes"/"No". Values that cannot be properly cast cause a
        ``ValueError`` to be raised. Once parsed, the querystring arguments
        and keyword arguments are passed to the ``ConnectionPool``'s
        class initializer. In the case of conflicting arguments, querystring
        arguments always win.

        """
        connection_pool = ConnectionPool.from_url(url, **kwargs)
        return cls(connection_pool=connection_pool)

    def __init__(self, host='localhost', port=6379,
                 db=0, password=None, socket_timeout=None,
                 socket_connect_timeout=None,
                 socket_keepalive=None, socket_keepalive_options=None,
                 connection_pool=None, unix_socket_path=None,
                 encoding='utf-8', encoding_errors='strict',
                 charset=None, errors=None,
                 decode_responses=False, retry_on_timeout=False,
                 ssl=False, ssl_keyfile=None, ssl_certfile=None,
                 ssl_cert_reqs='required', ssl_ca_certs=None,
                 ssl_check_hostname=False,
                 max_connections=None, single_connection_client=False,
                 health_check_interval=0, client_name=None, username=None):
        if not connection_pool:
            if charset is not None:
                warnings.warn(DeprecationWarning(
                    '"charset" is deprecated. Use "encoding" instead'))
                encoding = charset
            if errors is not None:
                warnings.warn(DeprecationWarning(
                    '"errors" is deprecated. Use "encoding_errors" instead'))
                encoding_errors = errors

            kwargs = {
                'db': db,
                'username': username,
                'password': password,
                'socket_timeout': socket_timeout,
                'encoding': encoding,
                'encoding_errors': encoding_errors,
                'decode_responses': decode_responses,
                'retry_on_timeout': retry_on_timeout,
                'max_connections': max_connections,
                'health_check_interval': health_check_interval,
                'client_name': client_name
            }
            # based on input, setup appropriate connection args
            if unix_socket_path is not None:
                kwargs.update({
                    'path': unix_socket_path,
                    'connection_class': UnixDomainSocketConnection
                })
            else:
                # TCP specific options
                kwargs.update({
                    'host': host,
                    'port': port,
                    'socket_connect_timeout': socket_connect_timeout,
                    'socket_keepalive': socket_keepalive,
                    'socket_keepalive_options': socket_keepalive_options,
                })

                if ssl:
                    kwargs.update({
                        'connection_class': SSLConnection,
                        'ssl_keyfile': ssl_keyfile,
                        'ssl_certfile': ssl_certfile,
                        'ssl_cert_reqs': ssl_cert_reqs,
                        'ssl_ca_certs': ssl_ca_certs,
                        'ssl_check_hostname': ssl_check_hostname,
                    })
            connection_pool = ConnectionPool(**kwargs)
        self.connection_pool = connection_pool
        self.connection = None
        if single_connection_client:
            self.connection = self.connection_pool.get_connection('_')

        self.response_callbacks = CaseInsensitiveDict(
            self.__class__.RESPONSE_CALLBACKS)

    def __repr__(self):
        return "%s<%s>" % (type(self).__name__, repr(self.connection_pool))

    def set_response_callback(self, command, callback):
        "Set a custom Response Callback"
        self.response_callbacks[command] = callback

    def pipeline(self, transaction=True, shard_hint=None):
        """
        Return a new pipeline object that can queue multiple commands for
        later execution. ``transaction`` indicates whether all commands
        should be executed atomically. Apart from making a group of operations
        atomic, pipelines are useful for reducing the back-and-forth overhead
        between the client and server.
        """
        return Pipeline(
            self.connection_pool,
            self.response_callbacks,
            transaction,
            shard_hint)

    def transaction(self, func, *watches, **kwargs):
        """
        Convenience method for executing the callable `func` as a transaction
        while watching all keys specified in `watches`. The 'func' callable
        should expect a single argument which is a Pipeline object.
        """
        shard_hint = kwargs.pop('shard_hint', None)
        value_from_callable = kwargs.pop('value_from_callable', False)
        watch_delay = kwargs.pop('watch_delay', None)
        with self.pipeline(True, shard_hint) as pipe:
            while True:
                try:
                    if watches:
                        pipe.watch(*watches)
                    func_value = func(pipe)
                    exec_value = pipe.execute()
                    return func_value if value_from_callable else exec_value
                except WatchError:
                    if watch_delay is not None and watch_delay > 0:
                        time.sleep(watch_delay)
                    continue

    def lock(self, name, timeout=None, sleep=0.1, blocking_timeout=None,
             lock_class=None, thread_local=True):
        """
        Return a new Lock object using key ``name`` that mimics
        the behavior of threading.Lock.

        If specified, ``timeout`` indicates a maximum life for the lock.
        By default, it will remain locked until release() is called.

        ``sleep`` indicates the amount of time to sleep per loop iteration
        when the lock is in blocking mode and another client is currently
        holding the lock.

        ``blocking_timeout`` indicates the maximum amount of time in seconds to
        spend trying to acquire the lock. A value of ``None`` indicates
        continue trying forever. ``blocking_timeout`` can be specified as a
        float or integer, both representing the number of seconds to wait.

        ``lock_class`` forces the specified lock implementation.

        ``thread_local`` indicates whether the lock token is placed in
        thread-local storage. By default, the token is placed in thread local
        storage so that a thread only sees its token, not a token set by
        another thread. Consider the following timeline:

            time: 0, thread-1 acquires `my-lock`, with a timeout of 5 seconds.
                     thread-1 sets the token to "abc"
            time: 1, thread-2 blocks trying to acquire `my-lock` using the
                     Lock instance.
            time: 5, thread-1 has not yet completed. redis expires the lock
                     key.
            time: 5, thread-2 acquired `my-lock` now that it's available.
                     thread-2 sets the token to "xyz"
            time: 6, thread-1 finishes its work and calls release(). if the
                     token is *not* stored in thread local storage, then
                     thread-1 would see the token value as "xyz" and would be
                     able to successfully release the thread-2's lock.

        In some use cases it's necessary to disable thread local storage. For
        example, if you have code where one thread acquires a lock and passes
        that lock instance to a worker thread to release later. If thread
        local storage isn't disabled in this case, the worker thread won't see
        the token set by the thread that acquired the lock. Our assumption
        is that these cases aren't common and as such default to using
        thread local storage.        """
        if lock_class is None:
            lock_class = Lock
        return lock_class(self, name, timeout=timeout, sleep=sleep,
                          blocking_timeout=blocking_timeout,
                          thread_local=thread_local)

    def pubsub(self, **kwargs):
        """
        Return a Publish/Subscribe object. With this object, you can
        subscribe to channels and listen for messages that get published to
        them.
        """
        return PubSub(self.connection_pool, **kwargs)

    def monitor(self):
        return Monitor(self.connection_pool)

    def client(self):
        return self.__class__(connection_pool=self.connection_pool,
                              single_connection_client=True)

    def __enter__(self):
        return self

    def __exit__(self, exc_type, exc_value, traceback):
        self.close()

    def __del__(self):
        self.close()

    def close(self):
        conn = self.connection
        if conn:
            self.connection = None
            self.connection_pool.release(conn)

    # COMMAND EXECUTION AND PROTOCOL PARSING
    def execute_command(self, *args, **options):
        "Execute a command and return a parsed response"
        pool = self.connection_pool
        command_name = args[0]
        conn = self.connection or pool.get_connection(command_name, **options)
        try:
            conn.send_command(*args)
            return self.parse_response(conn, command_name, **options)
        except (ConnectionError, TimeoutError) as e:
            conn.disconnect()
            if not (conn.retry_on_timeout and isinstance(e, TimeoutError)):
                raise
            conn.send_command(*args)
            return self.parse_response(conn, command_name, **options)
        finally:
            if not self.connection:
                pool.release(conn)

    def parse_response(self, connection, command_name, **options):
        "Parses a response from the Redis server"
        try:
            response = connection.read_response()
        except ResponseError:
            if EMPTY_RESPONSE in options:
                return options[EMPTY_RESPONSE]
            raise
        if command_name in self.response_callbacks:
            return self.response_callbacks[command_name](response, **options)
        return response

    # SERVER INFORMATION

    # ACL methods
    def acl_cat(self, category=None):
        """
        Returns a list of categories or commands within a category.

        If ``category`` is not supplied, returns a list of all categories.
        If ``category`` is supplied, returns a list of all commands within
        that category.
        """
        pieces = [category] if category else []
        return self.execute_command('ACL CAT', *pieces)

    def acl_deluser(self, username):
        "Delete the ACL for the specified ``username``"
        return self.execute_command('ACL DELUSER', username)

    def acl_genpass(self):
        "Generate a random password value"
        return self.execute_command('ACL GENPASS')

    def acl_getuser(self, username):
        """
        Get the ACL details for the specified ``username``.

        If ``username`` does not exist, return None
        """
        return self.execute_command('ACL GETUSER', username)

    def acl_list(self):
        "Return a list of all ACLs on the server"
        return self.execute_command('ACL LIST')

    def acl_log(self, count=None):
        """
        Get ACL logs as a list.
        :param int count: Get logs[0:count].
        :rtype: List.
        """
        args = []
        if count is not None:
            if not isinstance(count, int):
                raise DataError('ACL LOG count must be an '
                                'integer')
            args.append(count)

        return self.execute_command('ACL LOG', *args)

    def acl_log_reset(self):
        """
        Reset ACL logs.
        :rtype: Boolean.
        """
        args = [b'RESET']
        return self.execute_command('ACL LOG', *args)

    def acl_load(self):
        """
        Load ACL rules from the configured ``aclfile``.

        Note that the server must be configured with the ``aclfile``
        directive to be able to load ACL rules from an aclfile.
        """
        return self.execute_command('ACL LOAD')

    def acl_save(self):
        """
        Save ACL rules to the configured ``aclfile``.

        Note that the server must be configured with the ``aclfile``
        directive to be able to save ACL rules to an aclfile.
        """
        return self.execute_command('ACL SAVE')

    def acl_setuser(self, username, enabled=False, nopass=False,
                    passwords=None, hashed_passwords=None, categories=None,
                    commands=None, keys=None, reset=False, reset_keys=False,
                    reset_passwords=False):
        """
        Create or update an ACL user.

        Create or update the ACL for ``username``. If the user already exists,
        the existing ACL is completely overwritten and replaced with the
        specified values.

        ``enabled`` is a boolean indicating whether the user should be allowed
        to authenticate or not. Defaults to ``False``.

        ``nopass`` is a boolean indicating whether the can authenticate without
        a password. This cannot be True if ``passwords`` are also specified.

        ``passwords`` if specified is a list of plain text passwords
        to add to or remove from the user. Each password must be prefixed with
        a '+' to add or a '-' to remove. For convenience, the value of
        ``passwords`` can be a simple prefixed string when adding or
        removing a single password.

        ``hashed_passwords`` if specified is a list of SHA-256 hashed passwords
        to add to or remove from the user. Each hashed password must be
        prefixed with a '+' to add or a '-' to remove. For convenience,
        the value of ``hashed_passwords`` can be a simple prefixed string when
        adding or removing a single password.

        ``categories`` if specified is a list of strings representing category
        permissions. Each string must be prefixed with either a '+' to add the
        category permission or a '-' to remove the category permission.

        ``commands`` if specified is a list of strings representing command
        permissions. Each string must be prefixed with either a '+' to add the
        command permission or a '-' to remove the command permission.

        ``keys`` if specified is a list of key patterns to grant the user
        access to. Keys patterns allow '*' to support wildcard matching. For
        example, '*' grants access to all keys while 'cache:*' grants access
        to all keys that are prefixed with 'cache:'. ``keys`` should not be
        prefixed with a '~'.

        ``reset`` is a boolean indicating whether the user should be fully
        reset prior to applying the new ACL. Setting this to True will
        remove all existing passwords, flags and privileges from the user and
        then apply the specified rules. If this is False, the user's existing
        passwords, flags and privileges will be kept and any new specified
        rules will be applied on top.

        ``reset_keys`` is a boolean indicating whether the user's key
        permissions should be reset prior to applying any new key permissions
        specified in ``keys``. If this is False, the user's existing
        key permissions will be kept and any new specified key permissions
        will be applied on top.

        ``reset_passwords`` is a boolean indicating whether to remove all
        existing passwords and the 'nopass' flag from the user prior to
        applying any new passwords specified in 'passwords' or
        'hashed_passwords'. If this is False, the user's existing passwords
        and 'nopass' status will be kept and any new specified passwords
        or hashed_passwords will be applied on top.
        """
        encoder = self.connection_pool.get_encoder()
        pieces = [username]

        if reset:
            pieces.append(b'reset')

        if reset_keys:
            pieces.append(b'resetkeys')

        if reset_passwords:
            pieces.append(b'resetpass')

        if enabled:
            pieces.append(b'on')
        else:
            pieces.append(b'off')

        if (passwords or hashed_passwords) and nopass:
            raise DataError('Cannot set \'nopass\' and supply '
                            '\'passwords\' or \'hashed_passwords\'')

        if passwords:
            # as most users will have only one password, allow remove_passwords
            # to be specified as a simple string or a list
            passwords = list_or_args(passwords, [])
            for i, password in enumerate(passwords):
                password = encoder.encode(password)
                if password.startswith(b'+'):
                    pieces.append(b'>%s' % password[1:])
                elif password.startswith(b'-'):
                    pieces.append(b'<%s' % password[1:])
                else:
                    raise DataError('Password %d must be prefixeed with a '
                                    '"+" to add or a "-" to remove' % i)

        if hashed_passwords:
            # as most users will have only one password, allow remove_passwords
            # to be specified as a simple string or a list
            hashed_passwords = list_or_args(hashed_passwords, [])
            for i, hashed_password in enumerate(hashed_passwords):
                hashed_password = encoder.encode(hashed_password)
                if hashed_password.startswith(b'+'):
                    pieces.append(b'#%s' % hashed_password[1:])
                elif hashed_password.startswith(b'-'):
                    pieces.append(b'!%s' % hashed_password[1:])
                else:
                    raise DataError('Hashed %d password must be prefixeed '
                                    'with a "+" to add or a "-" to remove' % i)

        if nopass:
            pieces.append(b'nopass')

        if categories:
            for category in categories:
                category = encoder.encode(category)
                # categories can be prefixed with one of (+@, +, -@, -)
                if category.startswith(b'+@'):
                    pieces.append(category)
                elif category.startswith(b'+'):
                    pieces.append(b'+@%s' % category[1:])
                elif category.startswith(b'-@'):
                    pieces.append(category)
                elif category.startswith(b'-'):
                    pieces.append(b'-@%s' % category[1:])
                else:
                    raise DataError('Category "%s" must be prefixed with '
                                    '"+" or "-"'
                                    % encoder.decode(category, force=True))
        if commands:
            for cmd in commands:
                cmd = encoder.encode(cmd)
                if not cmd.startswith(b'+') and not cmd.startswith(b'-'):
                    raise DataError('Command "%s" must be prefixed with '
                                    '"+" or "-"'
                                    % encoder.decode(cmd, force=True))
                pieces.append(cmd)

        if keys:
            for key in keys:
                key = encoder.encode(key)
                pieces.append(b'~%s' % key)

        return self.execute_command('ACL SETUSER', *pieces)

    def acl_users(self):
        "Returns a list of all registered users on the server."
        return self.execute_command('ACL USERS')

    def acl_whoami(self):
        "Get the username for the current connection"
        return self.execute_command('ACL WHOAMI')

    def bgrewriteaof(self):
        "Tell the Redis server to rewrite the AOF file from data in memory."
        return self.execute_command('BGREWRITEAOF')

    def bgsave(self):
        """
        Tell the Redis server to save its data to disk.  Unlike save(),
        this method is asynchronous and returns immediately.
        """
        return self.execute_command('BGSAVE')

    def client_kill(self, address):
        "Disconnects the client at ``address`` (ip:port)"
        return self.execute_command('CLIENT KILL', address)

    def client_kill_filter(self, _id=None, _type=None, addr=None,
                           skipme=None, laddr=None):
        """
        Disconnects client(s) using a variety of filter options
        :param id: Kills a client by its unique ID field
        :param type: Kills a client by type where type is one of 'normal',
        'master', 'slave' or 'pubsub'
        :param addr: Kills a client by its 'address:port'
        :param skipme: If True, then the client calling the command
        :param laddr: Kills a cient by its 'local (bind)  address:port'
        will not get killed even if it is identified by one of the filter
        options. If skipme is not provided, the server defaults to skipme=True
        """
        args = []
        if _type is not None:
            client_types = ('normal', 'master', 'slave', 'pubsub')
            if str(_type).lower() not in client_types:
                raise DataError("CLIENT KILL type must be one of %r" % (
                                client_types,))
            args.extend((b'TYPE', _type))
        if skipme is not None:
            if not isinstance(skipme, bool):
                raise DataError("CLIENT KILL skipme must be a bool")
            if skipme:
                args.extend((b'SKIPME', b'YES'))
            else:
                args.extend((b'SKIPME', b'NO'))
        if _id is not None:
            args.extend((b'ID', _id))
        if addr is not None:
            args.extend((b'ADDR', addr))
        if laddr is not None:
            args.extend((b'LADDR', laddr))
        if not args:
            raise DataError("CLIENT KILL <filter> <value> ... ... <filter> "
                            "<value> must specify at least one filter")
        return self.execute_command('CLIENT KILL', *args)

    def client_info(self):
        """
        Returns information and statistics about the current
        client connection.
        """
        return self.execute_command('CLIENT INFO')

    def client_list(self, _type=None):
        """
        Returns a list of currently connected clients.
        If type of client specified, only that type will be returned.
        :param _type: optional. one of the client types (normal, master,
         replica, pubsub)
        """
        "Returns a list of currently connected clients"
        if _type is not None:
            client_types = ('normal', 'master', 'replica', 'pubsub')
            if str(_type).lower() not in client_types:
                raise DataError("CLIENT LIST _type must be one of %r" % (
                                client_types,))
            return self.execute_command('CLIENT LIST', b'TYPE', _type)
        return self.execute_command('CLIENT LIST')

    def client_getname(self):
        "Returns the current connection name"
        return self.execute_command('CLIENT GETNAME')

    def client_id(self):
        "Returns the current connection id"
        return self.execute_command('CLIENT ID')

    def client_setname(self, name):
        "Sets the current connection name"
        return self.execute_command('CLIENT SETNAME', name)

    def client_unblock(self, client_id, error=False):
        """
        Unblocks a connection by its client id.
        If ``error`` is True, unblocks the client with a special error message.
        If ``error`` is False (default), the client is unblocked using the
        regular timeout mechanism.
        """
        args = ['CLIENT UNBLOCK', int(client_id)]
        if error:
            args.append(b'ERROR')
        return self.execute_command(*args)

    def client_pause(self, timeout):
        """
        Suspend all the Redis clients for the specified amount of time
        :param timeout: milliseconds to pause clients
        """
        if not isinstance(timeout, int):
            raise DataError("CLIENT PAUSE timeout must be an integer")
        return self.execute_command('CLIENT PAUSE', str(timeout))

    def client_unpause(self):
        """
        Unpause all redis clients
        """
        return self.execute_command('CLIENT UNPAUSE')

    def readwrite(self):
        "Disables read queries for a connection to a Redis Cluster slave node"
        return self.execute_command('READWRITE')

    def readonly(self):
        "Enables read queries for a connection to a Redis Cluster replica node"
        return self.execute_command('READONLY')

    def config_get(self, pattern="*"):
        "Return a dictionary of configuration based on the ``pattern``"
        return self.execute_command('CONFIG GET', pattern)

    def config_set(self, name, value):
        "Set config item ``name`` with ``value``"
        return self.execute_command('CONFIG SET', name, value)

    def config_resetstat(self):
        "Reset runtime statistics"
        return self.execute_command('CONFIG RESETSTAT')

    def config_rewrite(self):
        "Rewrite config file with the minimal change to reflect running config"
        return self.execute_command('CONFIG REWRITE')

    def dbsize(self):
        "Returns the number of keys in the current database"
        return self.execute_command('DBSIZE')

    def debug_object(self, key):
        "Returns version specific meta information about a given key"
        return self.execute_command('DEBUG OBJECT', key)

    def echo(self, value):
        "Echo the string back from the server"
        return self.execute_command('ECHO', value)

    def flushall(self, asynchronous=False):
        """
        Delete all keys in all databases on the current host.

        ``asynchronous`` indicates whether the operation is
        executed asynchronously by the server.
        """
        args = []
        if asynchronous:
            args.append(b'ASYNC')
        return self.execute_command('FLUSHALL', *args)

    def flushdb(self, asynchronous=False):
        """
        Delete all keys in the current database.

        ``asynchronous`` indicates whether the operation is
        executed asynchronously by the server.
        """
        args = []
        if asynchronous:
            args.append(b'ASYNC')
        return self.execute_command('FLUSHDB', *args)

    def swapdb(self, first, second):
        "Swap two databases"
        return self.execute_command('SWAPDB', first, second)

    def info(self, section=None):
        """
        Returns a dictionary containing information about the Redis server

        The ``section`` option can be used to select a specific section
        of information

        The section option is not supported by older versions of Redis Server,
        and will generate ResponseError
        """
        if section is None:
            return self.execute_command('INFO')
        else:
            return self.execute_command('INFO', section)

    def lastsave(self):
        """
        Return a Python datetime object representing the last time the
        Redis database was saved to disk
        """
        return self.execute_command('LASTSAVE')

    def migrate(self, host, port, keys, destination_db, timeout,
                copy=False, replace=False, auth=None):
        """
        Migrate 1 or more keys from the current Redis server to a different
        server specified by the ``host``, ``port`` and ``destination_db``.

        The ``timeout``, specified in milliseconds, indicates the maximum
        time the connection between the two servers can be idle before the
        command is interrupted.

        If ``copy`` is True, the specified ``keys`` are NOT deleted from
        the source server.

        If ``replace`` is True, this operation will overwrite the keys
        on the destination server if they exist.

        If ``auth`` is specified, authenticate to the destination server with
        the password provided.
        """
        keys = list_or_args(keys, [])
        if not keys:
            raise DataError('MIGRATE requires at least one key')
        pieces = []
        if copy:
            pieces.append(b'COPY')
        if replace:
            pieces.append(b'REPLACE')
        if auth:
            pieces.append(b'AUTH')
            pieces.append(auth)
        pieces.append(b'KEYS')
        pieces.extend(keys)
        return self.execute_command('MIGRATE', host, port, '', destination_db,
                                    timeout, *pieces)

    def object(self, infotype, key):
        "Return the encoding, idletime, or refcount about the key"
        return self.execute_command('OBJECT', infotype, key, infotype=infotype)

    def memory_stats(self):
        "Return a dictionary of memory stats"
        return self.execute_command('MEMORY STATS')

    def memory_usage(self, key, samples=None):
        """
        Return the total memory usage for key, its value and associated
        administrative overheads.

        For nested data structures, ``samples`` is the number of elements to
        sample. If left unspecified, the server's default is 5. Use 0 to sample
        all elements.
        """
        args = []
        if isinstance(samples, int):
            args.extend([b'SAMPLES', samples])
        return self.execute_command('MEMORY USAGE', key, *args)

    def memory_purge(self):
        "Attempts to purge dirty pages for reclamation by allocator"
        return self.execute_command('MEMORY PURGE')

    def ping(self):
        "Ping the Redis server"
        return self.execute_command('PING')

    def save(self):
        """
        Tell the Redis server to save its data to disk,
        blocking until the save is complete
        """
        return self.execute_command('SAVE')

    def sentinel(self, *args):
        "Redis Sentinel's SENTINEL command."
        warnings.warn(
            DeprecationWarning('Use the individual sentinel_* methods'))

    def sentinel_get_master_addr_by_name(self, service_name):
        "Returns a (host, port) pair for the given ``service_name``"
        return self.execute_command('SENTINEL GET-MASTER-ADDR-BY-NAME',
                                    service_name)

    def sentinel_master(self, service_name):
        "Returns a dictionary containing the specified masters state."
        return self.execute_command('SENTINEL MASTER', service_name)

    def sentinel_masters(self):
        "Returns a list of dictionaries containing each master's state."
        return self.execute_command('SENTINEL MASTERS')

    def sentinel_monitor(self, name, ip, port, quorum):
        "Add a new master to Sentinel to be monitored"
        return self.execute_command('SENTINEL MONITOR', name, ip, port, quorum)

    def sentinel_remove(self, name):
        "Remove a master from Sentinel's monitoring"
        return self.execute_command('SENTINEL REMOVE', name)

    def sentinel_sentinels(self, service_name):
        "Returns a list of sentinels for ``service_name``"
        return self.execute_command('SENTINEL SENTINELS', service_name)

    def sentinel_set(self, name, option, value):
        "Set Sentinel monitoring parameters for a given master"
        return self.execute_command('SENTINEL SET', name, option, value)

    def sentinel_slaves(self, service_name):
        "Returns a list of slaves for ``service_name``"
        return self.execute_command('SENTINEL SLAVES', service_name)

    def shutdown(self, save=False, nosave=False):
        """Shutdown the Redis server.  If Redis has persistence configured,
        data will be flushed before shutdown.  If the "save" option is set,
        a data flush will be attempted even if there is no persistence
        configured.  If the "nosave" option is set, no data flush will be
        attempted.  The "save" and "nosave" options cannot both be set.
        """
        if save and nosave:
            raise DataError('SHUTDOWN save and nosave cannot both be set')
        args = ['SHUTDOWN']
        if save:
            args.append('SAVE')
        if nosave:
            args.append('NOSAVE')
        try:
            self.execute_command(*args)
        except ConnectionError:
            # a ConnectionError here is expected
            return
        raise RedisError("SHUTDOWN seems to have failed.")

    def slaveof(self, host=None, port=None):
        """
        Set the server to be a replicated slave of the instance identified
        by the ``host`` and ``port``. If called without arguments, the
        instance is promoted to a master instead.
        """
        if host is None and port is None:
            return self.execute_command('SLAVEOF', b'NO', b'ONE')
        return self.execute_command('SLAVEOF', host, port)

    def slowlog_get(self, num=None):
        """
        Get the entries from the slowlog. If ``num`` is specified, get the
        most recent ``num`` items.
        """
        args = ['SLOWLOG GET']
        if num is not None:
            args.append(num)
        decode_responses = self.connection_pool.connection_kwargs.get(
            'decode_responses', False)
        return self.execute_command(*args, decode_responses=decode_responses)

    def slowlog_len(self):
        "Get the number of items in the slowlog"
        return self.execute_command('SLOWLOG LEN')

    def slowlog_reset(self):
        "Remove all items in the slowlog"
        return self.execute_command('SLOWLOG RESET')

    def time(self):
        """
        Returns the server time as a 2-item tuple of ints:
        (seconds since epoch, microseconds into this second).
        """
        return self.execute_command('TIME')

    def wait(self, num_replicas, timeout):
        """
        Redis synchronous replication
        That returns the number of replicas that processed the query when
        we finally have at least ``num_replicas``, or when the ``timeout`` was
        reached.
        """
        return self.execute_command('WAIT', num_replicas, timeout)

    # BASIC KEY COMMANDS
    def append(self, key, value):
        """
        Appends the string ``value`` to the value at ``key``. If ``key``
        doesn't already exist, create it with a value of ``value``.
        Returns the new length of the value at ``key``.
        """
        return self.execute_command('APPEND', key, value)

    def bitcount(self, key, start=None, end=None):
        """
        Returns the count of set bits in the value of ``key``.  Optional
        ``start`` and ``end`` paramaters indicate which bytes to consider
        """
        params = [key]
        if start is not None and end is not None:
            params.append(start)
            params.append(end)
        elif (start is not None and end is None) or \
                (end is not None and start is None):
            raise DataError("Both start and end must be specified")
        return self.execute_command('BITCOUNT', *params)

    def bitfield(self, key, default_overflow=None):
        """
        Return a BitFieldOperation instance to conveniently construct one or
        more bitfield operations on ``key``.
        """
        return BitFieldOperation(self, key, default_overflow=default_overflow)

    def bitop(self, operation, dest, *keys):
        """
        Perform a bitwise operation using ``operation`` between ``keys`` and
        store the result in ``dest``.
        """
        return self.execute_command('BITOP', operation, dest, *keys)

    def bitpos(self, key, bit, start=None, end=None):
        """
        Return the position of the first bit set to 1 or 0 in a string.
        ``start`` and ``end`` difines search range. The range is interpreted
        as a range of bytes and not a range of bits, so start=0 and end=2
        means to look at the first three bytes.
        """
        if bit not in (0, 1):
            raise DataError('bit must be 0 or 1')
        params = [key, bit]

        start is not None and params.append(start)

        if start is not None and end is not None:
            params.append(end)
        elif start is None and end is not None:
            raise DataError("start argument is not set, "
                            "when end is specified")
        return self.execute_command('BITPOS', *params)

    def copy(self, source, destination, destination_db=None, replace=False):
        """
        Copy the value stored in the ``source`` key to the ``destination`` key.

        ``destination_db`` an alternative destination database. By default,
        the ``destination`` key is created in the source Redis database.

        ``replace`` whether the ``destination`` key should be removed before
        copying the value to it. By default, the value is not copied if
        the ``destination`` key already exists.
        """
        params = [source, destination]
        if destination_db is not None:
            params.extend(["DB", destination_db])
        if replace:
            params.append("REPLACE")
        return self.execute_command('COPY', *params)

    def decr(self, name, amount=1):
        """
        Decrements the value of ``key`` by ``amount``.  If no key exists,
        the value will be initialized as 0 - ``amount``
        """
        # An alias for ``decr()``, because it is already implemented
        # as DECRBY redis command.
        return self.decrby(name, amount)

    def decrby(self, name, amount=1):
        """
        Decrements the value of ``key`` by ``amount``.  If no key exists,
        the value will be initialized as 0 - ``amount``
        """
        return self.execute_command('DECRBY', name, amount)

    def delete(self, *names):
        "Delete one or more keys specified by ``names``"
        return self.execute_command('DEL', *names)

    def __delitem__(self, name):
        self.delete(name)

    def dump(self, name):
        """
        Return a serialized version of the value stored at the specified key.
        If key does not exist a nil bulk reply is returned.
        """
        return self.execute_command('DUMP', name)

    def exists(self, *names):
        "Returns the number of ``names`` that exist"
        return self.execute_command('EXISTS', *names)
    __contains__ = exists

    def expire(self, name, time):
        """
        Set an expire flag on key ``name`` for ``time`` seconds. ``time``
        can be represented by an integer or a Python timedelta object.
        """
        if isinstance(time, datetime.timedelta):
            time = int(time.total_seconds())
        return self.execute_command('EXPIRE', name, time)

    def expireat(self, name, when):
        """
        Set an expire flag on key ``name``. ``when`` can be represented
        as an integer indicating unix time or a Python datetime object.
        """
        if isinstance(when, datetime.datetime):
            when = int(mod_time.mktime(when.timetuple()))
        return self.execute_command('EXPIREAT', name, when)

    def get(self, name):
        """
        Return the value at key ``name``, or None if the key doesn't exist
        """
        return self.execute_command('GET', name)

    def getdel(self, name):
        """
        Get the value at key ``name`` and delete the key. This command
        is similar to GET, except for the fact that it also deletes
        the key on success (if and only if the key's value type
        is a string).
        """
        return self.execute_command('GETDEL', name)

    def getex(self, name,
              ex=None, px=None, exat=None, pxat=None, persist=False):
        """
        Get the value of key and optionally set its expiration.
        GETEX is similar to GET, but is a write command with
        additional options. All time parameters can be given as
        datetime.timedelta or integers.

        ``ex`` sets an expire flag on key ``name`` for ``ex`` seconds.

        ``px`` sets an expire flag on key ``name`` for ``px`` milliseconds.

        ``exat`` sets an expire flag on key ``name`` for ``ex`` seconds,
        specified in unix time.

        ``pxat`` sets an expire flag on key ``name`` for ``ex`` milliseconds,
        specified in unix time.

        ``persist`` remove the time to live associated with ``name``.
        """

        pieces = []
        # similar to set command
        if ex is not None:
            pieces.append('EX')
            if isinstance(ex, datetime.timedelta):
                ex = int(ex.total_seconds())
            pieces.append(ex)
        if px is not None:
            pieces.append('PX')
            if isinstance(px, datetime.timedelta):
                px = int(px.total_seconds() * 1000)
            pieces.append(px)
        # similar to pexpireat command
        if exat is not None:
            pieces.append('EXAT')
            if isinstance(exat, datetime.datetime):
                s = int(exat.microsecond / 1000000)
                exat = int(mod_time.mktime(exat.timetuple())) + s
            pieces.append(exat)
        if pxat is not None:
            pieces.append('PXAT')
            if isinstance(pxat, datetime.datetime):
                ms = int(pxat.microsecond / 1000)
                pxat = int(mod_time.mktime(pxat.timetuple())) * 1000 + ms
            pieces.append(pxat)
        if persist:
            pieces.append('PERSIST')

        return self.execute_command('GETEX', name, *pieces)

    def __getitem__(self, name):
        """
        Return the value at key ``name``, raises a KeyError if the key
        doesn't exist.
        """
        value = self.get(name)
        if value is not None:
            return value
        raise KeyError(name)

    def getbit(self, name, offset):
        "Returns a boolean indicating the value of ``offset`` in ``name``"
        return self.execute_command('GETBIT', name, offset)

    def getrange(self, key, start, end):
        """
        Returns the substring of the string value stored at ``key``,
        determined by the offsets ``start`` and ``end`` (both are inclusive)
        """
        return self.execute_command('GETRANGE', key, start, end)

    def getset(self, name, value):
        """
        Sets the value at key ``name`` to ``value``
        and returns the old value at key ``name`` atomically.
        """
        return self.execute_command('GETSET', name, value)

    def incr(self, name, amount=1):
        """
        Increments the value of ``key`` by ``amount``.  If no key exists,
        the value will be initialized as ``amount``
        """
        return self.incrby(name, amount)

    def incrby(self, name, amount=1):
        """
        Increments the value of ``key`` by ``amount``.  If no key exists,
        the value will be initialized as ``amount``
        """
        # An alias for ``incr()``, because it is already implemented
        # as INCRBY redis command.
        return self.execute_command('INCRBY', name, amount)

    def incrbyfloat(self, name, amount=1.0):
        """
        Increments the value at key ``name`` by floating ``amount``.
        If no key exists, the value will be initialized as ``amount``
        """
        return self.execute_command('INCRBYFLOAT', name, amount)

    def keys(self, pattern='*'):
        "Returns a list of keys matching ``pattern``"
        return self.execute_command('KEYS', pattern)

    def mget(self, keys, *args):
        """
        Returns a list of values ordered identically to ``keys``
        """
        args = list_or_args(keys, args)
        options = {}
        if not args:
            options[EMPTY_RESPONSE] = []
        return self.execute_command('MGET', *args, **options)

    def mset(self, mapping):
        """
        Sets key/values based on a mapping. Mapping is a dictionary of
        key/value pairs. Both keys and values should be strings or types that
        can be cast to a string via str().
        """
        items = []
        for pair in mapping.items():
            items.extend(pair)
        return self.execute_command('MSET', *items)

    def msetnx(self, mapping):
        """
        Sets key/values based on a mapping if none of the keys are already set.
        Mapping is a dictionary of key/value pairs. Both keys and values
        should be strings or types that can be cast to a string via str().
        Returns a boolean indicating if the operation was successful.
        """
        items = []
        for pair in mapping.items():
            items.extend(pair)
        return self.execute_command('MSETNX', *items)

    def move(self, name, db):
        "Moves the key ``name`` to a different Redis database ``db``"
        return self.execute_command('MOVE', name, db)

    def persist(self, name):
        "Removes an expiration on ``name``"
        return self.execute_command('PERSIST', name)

    def pexpire(self, name, time):
        """
        Set an expire flag on key ``name`` for ``time`` milliseconds.
        ``time`` can be represented by an integer or a Python timedelta
        object.
        """
        if isinstance(time, datetime.timedelta):
            time = int(time.total_seconds() * 1000)
        return self.execute_command('PEXPIRE', name, time)

    def pexpireat(self, name, when):
        """
        Set an expire flag on key ``name``. ``when`` can be represented
        as an integer representing unix time in milliseconds (unix time * 1000)
        or a Python datetime object.
        """
        if isinstance(when, datetime.datetime):
            ms = int(when.microsecond / 1000)
            when = int(mod_time.mktime(when.timetuple())) * 1000 + ms
        return self.execute_command('PEXPIREAT', name, when)

    def psetex(self, name, time_ms, value):
        """
        Set the value of key ``name`` to ``value`` that expires in ``time_ms``
        milliseconds. ``time_ms`` can be represented by an integer or a Python
        timedelta object
        """
        if isinstance(time_ms, datetime.timedelta):
            time_ms = int(time_ms.total_seconds() * 1000)
        return self.execute_command('PSETEX', name, time_ms, value)

    def pttl(self, name):
        "Returns the number of milliseconds until the key ``name`` will expire"
        return self.execute_command('PTTL', name)

    def hrandfield(self, key, count=None, withvalues=False):
        """
        Return a random field from the hash value stored at key.

        count: if the argument is positive, return an array of distinct fields.
        If called with a negative count, the behavior changes and the command
        is allowed to return the same field multiple times. In this case,
        the number of returned fields is the absolute value of the
        specified count.
        withvalues: The optional WITHVALUES modifier changes the reply so it
        includes the respective values of the randomly selected hash fields.
        """
        params = []
        if count is not None:
            params.append(count)
        if withvalues:
            params.append("WITHVALUES")

        return self.execute_command("HRANDFIELD", key, *params)

    def randomkey(self):
        "Returns the name of a random key"
        return self.execute_command('RANDOMKEY')

    def rename(self, src, dst):
        """
        Rename key ``src`` to ``dst``
        """
        return self.execute_command('RENAME', src, dst)

    def renamenx(self, src, dst):
        "Rename key ``src`` to ``dst`` if ``dst`` doesn't already exist"
        return self.execute_command('RENAMENX', src, dst)

    def restore(self, name, ttl, value, replace=False, absttl=False):
        """
        Create a key using the provided serialized value, previously obtained
        using DUMP.

        ``replace`` allows an existing key on ``name`` to be overridden. If
        it's not specified an error is raised on collision.

        ``absttl`` if True, specified ``ttl`` should represent an absolute Unix
        timestamp in milliseconds in which the key will expire. (Redis 5.0 or
        greater).
        """
        params = [name, ttl, value]
        if replace:
            params.append('REPLACE')
        if absttl:
            params.append('ABSTTL')
        return self.execute_command('RESTORE', *params)

    def set(self, name, value,
            ex=None, px=None, nx=False, xx=False, keepttl=False):
        """
        Set the value at key ``name`` to ``value``

        ``ex`` sets an expire flag on key ``name`` for ``ex`` seconds.

        ``px`` sets an expire flag on key ``name`` for ``px`` milliseconds.

        ``nx`` if set to True, set the value at key ``name`` to ``value`` only
            if it does not exist.

        ``xx`` if set to True, set the value at key ``name`` to ``value`` only
            if it already exists.

        ``keepttl`` if True, retain the time to live associated with the key.
            (Available since Redis 6.0)
        """
        pieces = [name, value]
        if ex is not None:
            pieces.append('EX')
            if isinstance(ex, datetime.timedelta):
                ex = int(ex.total_seconds())
            pieces.append(ex)
        if px is not None:
            pieces.append('PX')
            if isinstance(px, datetime.timedelta):
                px = int(px.total_seconds() * 1000)
            pieces.append(px)

        if nx:
            pieces.append('NX')
        if xx:
            pieces.append('XX')

        if keepttl:
            pieces.append('KEEPTTL')

        return self.execute_command('SET', *pieces)

    def __setitem__(self, name, value):
        self.set(name, value)

    def setbit(self, name, offset, value):
        """
        Flag the ``offset`` in ``name`` as ``value``. Returns a boolean
        indicating the previous value of ``offset``.
        """
        value = value and 1 or 0
        return self.execute_command('SETBIT', name, offset, value)

    def setex(self, name, time, value):
        """
        Set the value of key ``name`` to ``value`` that expires in ``time``
        seconds. ``time`` can be represented by an integer or a Python
        timedelta object.
        """
        if isinstance(time, datetime.timedelta):
            time = int(time.total_seconds())
        return self.execute_command('SETEX', name, time, value)

    def setnx(self, name, value):
        "Set the value of key ``name`` to ``value`` if key doesn't exist"
        return self.execute_command('SETNX', name, value)

    def setrange(self, name, offset, value):
        """
        Overwrite bytes in the value of ``name`` starting at ``offset`` with
        ``value``. If ``offset`` plus the length of ``value`` exceeds the
        length of the original value, the new value will be larger than before.
        If ``offset`` exceeds the length of the original value, null bytes
        will be used to pad between the end of the previous value and the start
        of what's being injected.

        Returns the length of the new string.
        """
        return self.execute_command('SETRANGE', name, offset, value)

    def strlen(self, name):
        "Return the number of bytes stored in the value of ``name``"
        return self.execute_command('STRLEN', name)

    def substr(self, name, start, end=-1):
        """
        Return a substring of the string at key ``name``. ``start`` and ``end``
        are 0-based integers specifying the portion of the string to return.
        """
        return self.execute_command('SUBSTR', name, start, end)

    def touch(self, *args):
        """
        Alters the last access time of a key(s) ``*args``. A key is ignored
        if it does not exist.
        """
        return self.execute_command('TOUCH', *args)

    def ttl(self, name):
        "Returns the number of seconds until the key ``name`` will expire"
        return self.execute_command('TTL', name)

    def type(self, name):
        "Returns the type of key ``name``"
        return self.execute_command('TYPE', name)

    def watch(self, *names):
        """
        Watches the values at keys ``names``, or None if the key doesn't exist
        """
        warnings.warn(DeprecationWarning('Call WATCH from a Pipeline object'))

    def unwatch(self):
        """
        Unwatches the value at key ``name``, or None of the key doesn't exist
        """
        warnings.warn(
            DeprecationWarning('Call UNWATCH from a Pipeline object'))

    def unlink(self, *names):
        "Unlink one or more keys specified by ``names``"
        return self.execute_command('UNLINK', *names)

    # LIST COMMANDS
    def blpop(self, keys, timeout=0):
        """
        LPOP a value off of the first non-empty list
        named in the ``keys`` list.

        If none of the lists in ``keys`` has a value to LPOP, then block
        for ``timeout`` seconds, or until a value gets pushed on to one
        of the lists.

        If timeout is 0, then block indefinitely.
        """
        if timeout is None:
            timeout = 0
        keys = list_or_args(keys, None)
        keys.append(timeout)
        return self.execute_command('BLPOP', *keys)

    def brpop(self, keys, timeout=0):
        """
        RPOP a value off of the first non-empty list
        named in the ``keys`` list.

        If none of the lists in ``keys`` has a value to RPOP, then block
        for ``timeout`` seconds, or until a value gets pushed on to one
        of the lists.

        If timeout is 0, then block indefinitely.
        """
        if timeout is None:
            timeout = 0
        keys = list_or_args(keys, None)
        keys.append(timeout)
        return self.execute_command('BRPOP', *keys)

    def brpoplpush(self, src, dst, timeout=0):
        """
        Pop a value off the tail of ``src``, push it on the head of ``dst``
        and then return it.

        This command blocks until a value is in ``src`` or until ``timeout``
        seconds elapse, whichever is first. A ``timeout`` value of 0 blocks
        forever.
        """
        if timeout is None:
            timeout = 0
        return self.execute_command('BRPOPLPUSH', src, dst, timeout)

    def lindex(self, name, index):
        """
        Return the item from list ``name`` at position ``index``

        Negative indexes are supported and will return an item at the
        end of the list
        """
        return self.execute_command('LINDEX', name, index)

    def linsert(self, name, where, refvalue, value):
        """
        Insert ``value`` in list ``name`` either immediately before or after
        [``where``] ``refvalue``

        Returns the new length of the list on success or -1 if ``refvalue``
        is not in the list.
        """
        return self.execute_command('LINSERT', name, where, refvalue, value)

    def llen(self, name):
        "Return the length of the list ``name``"
        return self.execute_command('LLEN', name)

    def lpop(self, name):
        "Remove and return the first item of the list ``name``"
        return self.execute_command('LPOP', name)

    def lpush(self, name, *values):
        "Push ``values`` onto the head of the list ``name``"
        return self.execute_command('LPUSH', name, *values)

    def lpushx(self, name, value):
        "Push ``value`` onto the head of the list ``name`` if ``name`` exists"
        return self.execute_command('LPUSHX', name, value)

    def lrange(self, name, start, end):
        """
        Return a slice of the list ``name`` between
        position ``start`` and ``end``

        ``start`` and ``end`` can be negative numbers just like
        Python slicing notation
        """
        return self.execute_command('LRANGE', name, start, end)

    def lrem(self, name, count, value):
        """
        Remove the first ``count`` occurrences of elements equal to ``value``
        from the list stored at ``name``.

        The count argument influences the operation in the following ways:
            count > 0: Remove elements equal to value moving from head to tail.
            count < 0: Remove elements equal to value moving from tail to head.
            count = 0: Remove all elements equal to value.
        """
        return self.execute_command('LREM', name, count, value)

    def lset(self, name, index, value):
        "Set ``position`` of list ``name`` to ``value``"
        return self.execute_command('LSET', name, index, value)

    def ltrim(self, name, start, end):
        """
        Trim the list ``name``, removing all values not within the slice
        between ``start`` and ``end``

        ``start`` and ``end`` can be negative numbers just like
        Python slicing notation
        """
        return self.execute_command('LTRIM', name, start, end)

    def rpop(self, name):
        "Remove and return the last item of the list ``name``"
        return self.execute_command('RPOP', name)

    def rpoplpush(self, src, dst):
        """
        RPOP a value off of the ``src`` list and atomically LPUSH it
        on to the ``dst`` list.  Returns the value.
        """
        return self.execute_command('RPOPLPUSH', src, dst)

    def rpush(self, name, *values):
        "Push ``values`` onto the tail of the list ``name``"
        return self.execute_command('RPUSH', name, *values)

    def rpushx(self, name, value):
        "Push ``value`` onto the tail of the list ``name`` if ``name`` exists"
        return self.execute_command('RPUSHX', name, value)

    def lpos(self, name, value, rank=None, count=None, maxlen=None):
        """
        Get position of ``value`` within the list ``name``

         If specified, ``rank`` indicates the "rank" of the first element to
         return in case there are multiple copies of ``value`` in the list.
         By default, LPOS returns the position of the first occurrence of
         ``value`` in the list. When ``rank`` 2, LPOS returns the position of
         the second ``value`` in the list. If ``rank`` is negative, LPOS
         searches the list in reverse. For example, -1 would return the
         position of the last occurrence of ``value`` and -2 would return the
         position of the next to last occurrence of ``value``.

         If specified, ``count`` indicates that LPOS should return a list of
         up to ``count`` positions. A ``count`` of 2 would return a list of
         up to 2 positions. A ``count`` of 0 returns a list of all positions
         matching ``value``. When ``count`` is specified and but ``value``
         does not exist in the list, an empty list is returned.

         If specified, ``maxlen`` indicates the maximum number of list
         elements to scan. A ``maxlen`` of 1000 will only return the
         position(s) of items within the first 1000 entries in the list.
         A ``maxlen`` of 0 (the default) will scan the entire list.
        """
        pieces = [name, value]
        if rank is not None:
            pieces.extend(['RANK', rank])

        if count is not None:
            pieces.extend(['COUNT', count])

        if maxlen is not None:
            pieces.extend(['MAXLEN', maxlen])

        return self.execute_command('LPOS', *pieces)

    def sort(self, name, start=None, num=None, by=None, get=None,
             desc=False, alpha=False, store=None, groups=False):
        """
        Sort and return the list, set or sorted set at ``name``.

        ``start`` and ``num`` allow for paging through the sorted data

        ``by`` allows using an external key to weight and sort the items.
            Use an "*" to indicate where in the key the item value is located

        ``get`` allows for returning items from external keys rather than the
            sorted data itself.  Use an "*" to indicate where in the key
            the item value is located

        ``desc`` allows for reversing the sort

        ``alpha`` allows for sorting lexicographically rather than numerically

        ``store`` allows for storing the result of the sort into
            the key ``store``

        ``groups`` if set to True and if ``get`` contains at least two
            elements, sort will return a list of tuples, each containing the
            values fetched from the arguments to ``get``.

        """
        if (start is not None and num is None) or \
                (num is not None and start is None):
            raise DataError("``start`` and ``num`` must both be specified")

        pieces = [name]
        if by is not None:
            pieces.append(b'BY')
            pieces.append(by)
        if start is not None and num is not None:
            pieces.append(b'LIMIT')
            pieces.append(start)
            pieces.append(num)
        if get is not None:
            # If get is a string assume we want to get a single value.
            # Otherwise assume it's an interable and we want to get multiple
            # values. We can't just iterate blindly because strings are
            # iterable.
            if isinstance(get, (bytes, str)):
                pieces.append(b'GET')
                pieces.append(get)
            else:
                for g in get:
                    pieces.append(b'GET')
                    pieces.append(g)
        if desc:
            pieces.append(b'DESC')
        if alpha:
            pieces.append(b'ALPHA')
        if store is not None:
            pieces.append(b'STORE')
            pieces.append(store)

        if groups:
            if not get or isinstance(get, (bytes, str)) or len(get) < 2:
                raise DataError('when using "groups" the "get" argument '
                                'must be specified and contain at least '
                                'two keys')

        options = {'groups': len(get) if groups else None}
        return self.execute_command('SORT', *pieces, **options)

    # SCAN COMMANDS
    def scan(self, cursor=0, match=None, count=None, _type=None):
        """
        Incrementally return lists of key names. Also return a cursor
        indicating the scan position.

        ``match`` allows for filtering the keys by pattern

        ``count`` provides a hint to Redis about the number of keys to
            return per batch.

        ``_type`` filters the returned values by a particular Redis type.
            Stock Redis instances allow for the following types:
            HASH, LIST, SET, STREAM, STRING, ZSET
            Additionally, Redis modules can expose other types as well.
        """
        pieces = [cursor]
        if match is not None:
            pieces.extend([b'MATCH', match])
        if count is not None:
            pieces.extend([b'COUNT', count])
        if _type is not None:
            pieces.extend([b'TYPE', _type])
        return self.execute_command('SCAN', *pieces)

    def scan_iter(self, match=None, count=None, _type=None):
        """
        Make an iterator using the SCAN command so that the client doesn't
        need to remember the cursor position.

        ``match`` allows for filtering the keys by pattern

        ``count`` provides a hint to Redis about the number of keys to
            return per batch.

        ``_type`` filters the returned values by a particular Redis type.
            Stock Redis instances allow for the following types:
            HASH, LIST, SET, STREAM, STRING, ZSET
            Additionally, Redis modules can expose other types as well.
        """
        cursor = '0'
        while cursor != 0:
            cursor, data = self.scan(cursor=cursor, match=match,
                                     count=count, _type=_type)
            yield from data

    def sscan(self, name, cursor=0, match=None, count=None):
        """
        Incrementally return lists of elements in a set. Also return a cursor
        indicating the scan position.

        ``match`` allows for filtering the keys by pattern

        ``count`` allows for hint the minimum number of returns
        """
        pieces = [name, cursor]
        if match is not None:
            pieces.extend([b'MATCH', match])
        if count is not None:
            pieces.extend([b'COUNT', count])
        return self.execute_command('SSCAN', *pieces)

    def sscan_iter(self, name, match=None, count=None):
        """
        Make an iterator using the SSCAN command so that the client doesn't
        need to remember the cursor position.

        ``match`` allows for filtering the keys by pattern

        ``count`` allows for hint the minimum number of returns
        """
        cursor = '0'
        while cursor != 0:
            cursor, data = self.sscan(name, cursor=cursor,
                                      match=match, count=count)
            yield from data

    def hscan(self, name, cursor=0, match=None, count=None):
        """
        Incrementally return key/value slices in a hash. Also return a cursor
        indicating the scan position.

        ``match`` allows for filtering the keys by pattern

        ``count`` allows for hint the minimum number of returns
        """
        pieces = [name, cursor]
        if match is not None:
            pieces.extend([b'MATCH', match])
        if count is not None:
            pieces.extend([b'COUNT', count])
        return self.execute_command('HSCAN', *pieces)

    def hscan_iter(self, name, match=None, count=None):
        """
        Make an iterator using the HSCAN command so that the client doesn't
        need to remember the cursor position.

        ``match`` allows for filtering the keys by pattern

        ``count`` allows for hint the minimum number of returns
        """
        cursor = '0'
        while cursor != 0:
            cursor, data = self.hscan(name, cursor=cursor,
                                      match=match, count=count)
            yield from data.items()

    def zscan(self, name, cursor=0, match=None, count=None,
              score_cast_func=float):
        """
        Incrementally return lists of elements in a sorted set. Also return a
        cursor indicating the scan position.

        ``match`` allows for filtering the keys by pattern

        ``count`` allows for hint the minimum number of returns

        ``score_cast_func`` a callable used to cast the score return value
        """
        pieces = [name, cursor]
        if match is not None:
            pieces.extend([b'MATCH', match])
        if count is not None:
            pieces.extend([b'COUNT', count])
        options = {'score_cast_func': score_cast_func}
        return self.execute_command('ZSCAN', *pieces, **options)

    def zscan_iter(self, name, match=None, count=None,
                   score_cast_func=float):
        """
        Make an iterator using the ZSCAN command so that the client doesn't
        need to remember the cursor position.

        ``match`` allows for filtering the keys by pattern

        ``count`` allows for hint the minimum number of returns

        ``score_cast_func`` a callable used to cast the score return value
        """
        cursor = '0'
        while cursor != 0:
            cursor, data = self.zscan(name, cursor=cursor, match=match,
                                      count=count,
                                      score_cast_func=score_cast_func)
            yield from data

    # SET COMMANDS
    def sadd(self, name, *values):
        "Add ``value(s)`` to set ``name``"
        return self.execute_command('SADD', name, *values)

    def scard(self, name):
        "Return the number of elements in set ``name``"
        return self.execute_command('SCARD', name)

    def sdiff(self, keys, *args):
        "Return the difference of sets specified by ``keys``"
        args = list_or_args(keys, args)
        return self.execute_command('SDIFF', *args)

    def sdiffstore(self, dest, keys, *args):
        """
        Store the difference of sets specified by ``keys`` into a new
        set named ``dest``.  Returns the number of keys in the new set.
        """
        args = list_or_args(keys, args)
        return self.execute_command('SDIFFSTORE', dest, *args)

    def sinter(self, keys, *args):
        "Return the intersection of sets specified by ``keys``"
        args = list_or_args(keys, args)
        return self.execute_command('SINTER', *args)

    def sinterstore(self, dest, keys, *args):
        """
        Store the intersection of sets specified by ``keys`` into a new
        set named ``dest``.  Returns the number of keys in the new set.
        """
        args = list_or_args(keys, args)
        return self.execute_command('SINTERSTORE', dest, *args)

    def sismember(self, name, value):
        "Return a boolean indicating if ``value`` is a member of set ``name``"
        return self.execute_command('SISMEMBER', name, value)

    def smembers(self, name):
        "Return all members of the set ``name``"
        return self.execute_command('SMEMBERS', name)

    def smove(self, src, dst, value):
        "Move ``value`` from set ``src`` to set ``dst`` atomically"
        return self.execute_command('SMOVE', src, dst, value)

    def spop(self, name, count=None):
        "Remove and return a random member of set ``name``"
        args = (count is not None) and [count] or []
        return self.execute_command('SPOP', name, *args)

    def srandmember(self, name, number=None):
        """
        If ``number`` is None, returns a random member of set ``name``.

        If ``number`` is supplied, returns a list of ``number`` random
        members of set ``name``. Note this is only available when running
        Redis 2.6+.
        """
        args = (number is not None) and [number] or []
        return self.execute_command('SRANDMEMBER', name, *args)

    def srem(self, name, *values):
        "Remove ``values`` from set ``name``"
        return self.execute_command('SREM', name, *values)

    def sunion(self, keys, *args):
        "Return the union of sets specified by ``keys``"
        args = list_or_args(keys, args)
        return self.execute_command('SUNION', *args)

    def sunionstore(self, dest, keys, *args):
        """
        Store the union of sets specified by ``keys`` into a new
        set named ``dest``.  Returns the number of keys in the new set.
        """
        args = list_or_args(keys, args)
        return self.execute_command('SUNIONSTORE', dest, *args)

    # STREAMS COMMANDS
    def xack(self, name, groupname, *ids):
        """
        Acknowledges the successful processing of one or more messages.
        name: name of the stream.
        groupname: name of the consumer group.
        *ids: message ids to acknowlege.
        """
        return self.execute_command('XACK', name, groupname, *ids)

    def xadd(self, name, fields, id='*', maxlen=None, approximate=True,
             nomkstream=False):
        """
        Add to a stream.
        name: name of the stream
        fields: dict of field/value pairs to insert into the stream
        id: Location to insert this record. By default it is appended.
        maxlen: truncate old stream members beyond this size
        approximate: actual stream length may be slightly more than maxlen
        nomkstream: When set to true, do not make a stream
        """
        pieces = []
        if maxlen is not None:
            if not isinstance(maxlen, int) or maxlen < 1:
                raise DataError('XADD maxlen must be a positive integer')
            pieces.append(b'MAXLEN')
            if approximate:
                pieces.append(b'~')
            pieces.append(str(maxlen))
        if nomkstream:
            pieces.append(b'NOMKSTREAM')
        pieces.append(id)
        if not isinstance(fields, dict) or len(fields) == 0:
            raise DataError('XADD fields must be a non-empty dict')
        for pair in fields.items():
            pieces.extend(pair)
        return self.execute_command('XADD', name, *pieces)

    def xclaim(self, name, groupname, consumername, min_idle_time, message_ids,
               idle=None, time=None, retrycount=None, force=False,
               justid=False):
        """
        Changes the ownership of a pending message.
        name: name of the stream.
        groupname: name of the consumer group.
        consumername: name of a consumer that claims the message.
        min_idle_time: filter messages that were idle less than this amount of
        milliseconds
        message_ids: non-empty list or tuple of message IDs to claim
        idle: optional. Set the idle time (last time it was delivered) of the
         message in ms
        time: optional integer. This is the same as idle but instead of a
         relative amount of milliseconds, it sets the idle time to a specific
         Unix time (in milliseconds).
        retrycount: optional integer. set the retry counter to the specified
         value. This counter is incremented every time a message is delivered
         again.
        force: optional boolean, false by default. Creates the pending message
         entry in the PEL even if certain specified IDs are not already in the
         PEL assigned to a different client.
        justid: optional boolean, false by default. Return just an array of IDs
         of messages successfully claimed, without returning the actual message
        """
        if not isinstance(min_idle_time, int) or min_idle_time < 0:
            raise DataError("XCLAIM min_idle_time must be a non negative "
                            "integer")
        if not isinstance(message_ids, (list, tuple)) or not message_ids:
            raise DataError("XCLAIM message_ids must be a non empty list or "
                            "tuple of message IDs to claim")

        kwargs = {}
        pieces = [name, groupname, consumername, str(min_idle_time)]
        pieces.extend(list(message_ids))

        if idle is not None:
            if not isinstance(idle, int):
                raise DataError("XCLAIM idle must be an integer")
            pieces.extend((b'IDLE', str(idle)))
        if time is not None:
            if not isinstance(time, int):
                raise DataError("XCLAIM time must be an integer")
            pieces.extend((b'TIME', str(time)))
        if retrycount is not None:
            if not isinstance(retrycount, int):
                raise DataError("XCLAIM retrycount must be an integer")
            pieces.extend((b'RETRYCOUNT', str(retrycount)))

        if force:
            if not isinstance(force, bool):
                raise DataError("XCLAIM force must be a boolean")
            pieces.append(b'FORCE')
        if justid:
            if not isinstance(justid, bool):
                raise DataError("XCLAIM justid must be a boolean")
            pieces.append(b'JUSTID')
            kwargs['parse_justid'] = True
        return self.execute_command('XCLAIM', *pieces, **kwargs)

    def xdel(self, name, *ids):
        """
        Deletes one or more messages from a stream.
        name: name of the stream.
        *ids: message ids to delete.
        """
        return self.execute_command('XDEL', name, *ids)

    def xgroup_create(self, name, groupname, id='$', mkstream=False):
        """
        Create a new consumer group associated with a stream.
        name: name of the stream.
        groupname: name of the consumer group.
        id: ID of the last item in the stream to consider already delivered.
        """
        pieces = ['XGROUP CREATE', name, groupname, id]
        if mkstream:
            pieces.append(b'MKSTREAM')
        return self.execute_command(*pieces)

    def xgroup_delconsumer(self, name, groupname, consumername):
        """
        Remove a specific consumer from a consumer group.
        Returns the number of pending messages that the consumer had before it
        was deleted.
        name: name of the stream.
        groupname: name of the consumer group.
        consumername: name of consumer to delete
        """
        return self.execute_command('XGROUP DELCONSUMER', name, groupname,
                                    consumername)

    def xgroup_destroy(self, name, groupname):
        """
        Destroy a consumer group.
        name: name of the stream.
        groupname: name of the consumer group.
        """
        return self.execute_command('XGROUP DESTROY', name, groupname)

    def xgroup_setid(self, name, groupname, id):
        """
        Set the consumer group last delivered ID to something else.
        name: name of the stream.
        groupname: name of the consumer group.
        id: ID of the last item in the stream to consider already delivered.
        """
        return self.execute_command('XGROUP SETID', name, groupname, id)

    def xinfo_consumers(self, name, groupname):
        """
        Returns general information about the consumers in the group.
        name: name of the stream.
        groupname: name of the consumer group.
        """
        return self.execute_command('XINFO CONSUMERS', name, groupname)

    def xinfo_groups(self, name):
        """
        Returns general information about the consumer groups of the stream.
        name: name of the stream.
        """
        return self.execute_command('XINFO GROUPS', name)

    def xinfo_stream(self, name):
        """
        Returns general information about the stream.
        name: name of the stream.
        """
        return self.execute_command('XINFO STREAM', name)

    def xlen(self, name):
        """
        Returns the number of elements in a given stream.
        """
        return self.execute_command('XLEN', name)

    def xpending(self, name, groupname):
        """
        Returns information about pending messages of a group.
        name: name of the stream.
        groupname: name of the consumer group.
        """
        return self.execute_command('XPENDING', name, groupname)

    def xpending_range(self, name, groupname, min, max, count,
                       consumername=None):
        """
        Returns information about pending messages, in a range.
        name: name of the stream.
        groupname: name of the consumer group.
        min: minimum stream ID.
        max: maximum stream ID.
        count: number of messages to return
        consumername: name of a consumer to filter by (optional).
        """
        pieces = [name, groupname]
        if min is not None or max is not None or count is not None:
            if min is None or max is None or count is None:
                raise DataError("XPENDING must be provided with min, max "
                                "and count parameters, or none of them. ")
            if not isinstance(count, int) or count < -1:
                raise DataError("XPENDING count must be a integer >= -1")
            pieces.extend((min, max, str(count)))
        if consumername is not None:
            if min is None or max is None or count is None:
                raise DataError("if XPENDING is provided with consumername,"
                                " it must be provided with min, max and"
                                " count parameters")
            pieces.append(consumername)
        return self.execute_command('XPENDING', *pieces, parse_detail=True)

    def xrange(self, name, min='-', max='+', count=None):
        """
        Read stream values within an interval.
        name: name of the stream.
        start: first stream ID. defaults to '-',
               meaning the earliest available.
        finish: last stream ID. defaults to '+',
                meaning the latest available.
        count: if set, only return this many items, beginning with the
               earliest available.
        """
        pieces = [min, max]
        if count is not None:
            if not isinstance(count, int) or count < 1:
                raise DataError('XRANGE count must be a positive integer')
            pieces.append(b'COUNT')
            pieces.append(str(count))

        return self.execute_command('XRANGE', name, *pieces)

    def xread(self, streams, count=None, block=None):
        """
        Block and monitor multiple streams for new data.
        streams: a dict of stream names to stream IDs, where
                   IDs indicate the last ID already seen.
        count: if set, only return this many items, beginning with the
               earliest available.
        block: number of milliseconds to wait, if nothing already present.
        """
        pieces = []
        if block is not None:
            if not isinstance(block, int) or block < 0:
                raise DataError('XREAD block must be a non-negative integer')
            pieces.append(b'BLOCK')
            pieces.append(str(block))
        if count is not None:
            if not isinstance(count, int) or count < 1:
                raise DataError('XREAD count must be a positive integer')
            pieces.append(b'COUNT')
            pieces.append(str(count))
        if not isinstance(streams, dict) or len(streams) == 0:
            raise DataError('XREAD streams must be a non empty dict')
        pieces.append(b'STREAMS')
        keys, values = zip(*streams.items())
        pieces.extend(keys)
        pieces.extend(values)
        return self.execute_command('XREAD', *pieces)

    def xreadgroup(self, groupname, consumername, streams, count=None,
                   block=None, noack=False):
        """
        Read from a stream via a consumer group.
        groupname: name of the consumer group.
        consumername: name of the requesting consumer.
        streams: a dict of stream names to stream IDs, where
               IDs indicate the last ID already seen.
        count: if set, only return this many items, beginning with the
               earliest available.
        block: number of milliseconds to wait, if nothing already present.
        noack: do not add messages to the PEL
        """
        pieces = [b'GROUP', groupname, consumername]
        if count is not None:
            if not isinstance(count, int) or count < 1:
                raise DataError("XREADGROUP count must be a positive integer")
            pieces.append(b'COUNT')
            pieces.append(str(count))
        if block is not None:
            if not isinstance(block, int) or block < 0:
                raise DataError("XREADGROUP block must be a non-negative "
                                "integer")
            pieces.append(b'BLOCK')
            pieces.append(str(block))
        if noack:
            pieces.append(b'NOACK')
        if not isinstance(streams, dict) or len(streams) == 0:
            raise DataError('XREADGROUP streams must be a non empty dict')
        pieces.append(b'STREAMS')
        pieces.extend(streams.keys())
        pieces.extend(streams.values())
        return self.execute_command('XREADGROUP', *pieces)

    def xrevrange(self, name, max='+', min='-', count=None):
        """
        Read stream values within an interval, in reverse order.
        name: name of the stream
        start: first stream ID. defaults to '+',
               meaning the latest available.
        finish: last stream ID. defaults to '-',
                meaning the earliest available.
        count: if set, only return this many items, beginning with the
               latest available.
        """
        pieces = [max, min]
        if count is not None:
            if not isinstance(count, int) or count < 1:
                raise DataError('XREVRANGE count must be a positive integer')
            pieces.append(b'COUNT')
            pieces.append(str(count))

        return self.execute_command('XREVRANGE', name, *pieces)

    def xtrim(self, name, maxlen, approximate=True):
        """
        Trims old messages from a stream.
        name: name of the stream.
        maxlen: truncate old stream messages beyond this size
        approximate: actual stream length may be slightly more than maxlen
        """
        pieces = [b'MAXLEN']
        if approximate:
            pieces.append(b'~')
        pieces.append(maxlen)
        return self.execute_command('XTRIM', name, *pieces)

    # SORTED SET COMMANDS
    def zadd(self, name, mapping, nx=False, xx=False, ch=False, incr=False,
             gt=None, lt=None):
        """
        Set any number of element-name, score pairs to the key ``name``. Pairs
        are specified as a dict of element-names keys to score values.

        ``nx`` forces ZADD to only create new elements and not to update
        scores for elements that already exist.

        ``xx`` forces ZADD to only update scores of elements that already
        exist. New elements will not be added.

        ``ch`` modifies the return value to be the numbers of elements changed.
        Changed elements include new elements that were added and elements
        whose scores changed.

        ``incr`` modifies ZADD to behave like ZINCRBY. In this mode only a
        single element/score pair can be specified and the score is the amount
        the existing score will be incremented by. When using this mode the
        return value of ZADD will be the new score of the element.

        The return value of ZADD varies based on the mode specified. With no
        options, ZADD returns the number of new elements added to the sorted
        set.
        """
        if not mapping:
            raise DataError("ZADD requires at least one element/score pair")
        if nx and xx:
            raise DataError("ZADD allows either 'nx' or 'xx', not both")
        if incr and len(mapping) != 1:
            raise DataError("ZADD option 'incr' only works when passing a "
                            "single element/score pair")
        if nx is True and (gt is not None or lt is not None):
            raise DataError("Only one of 'nx', 'lt', or 'gr' may be defined.")

        pieces = []
        options = {}
        if nx:
            pieces.append(b'NX')
        if xx:
            pieces.append(b'XX')
        if ch:
            pieces.append(b'CH')
        if incr:
            pieces.append(b'INCR')
            options['as_score'] = True
        if gt:
            pieces.append(b'GT')
        if lt:
            pieces.append(b'LT')
        for pair in mapping.items():
            pieces.append(pair[1])
            pieces.append(pair[0])
        return self.execute_command('ZADD', name, *pieces, **options)

    def zcard(self, name):
        "Return the number of elements in the sorted set ``name``"
        return self.execute_command('ZCARD', name)

    def zcount(self, name, min, max):
        """
        Returns the number of elements in the sorted set at key ``name`` with
        a score between ``min`` and ``max``.
        """
        return self.execute_command('ZCOUNT', name, min, max)

    def zdiff(self, keys, withscores=False):
        """
        Returns the difference between the first and all successive input
        sorted sets provided in ``keys``.
        """
        pieces = [len(keys), *keys]
        if withscores:
            pieces.append("WITHSCORES")
        return self.execute_command("ZDIFF", *pieces)

    def zdiffstore(self, dest, keys):
        """
        Computes the difference between the first and all successive input
        sorted sets provided in ``keys`` and stores the result in ``dest``.
        """
        pieces = [len(keys), *keys]
        return self.execute_command("ZDIFFSTORE", dest, *pieces)

    def zincrby(self, name, amount, value):
        "Increment the score of ``value`` in sorted set ``name`` by ``amount``"
        return self.execute_command('ZINCRBY', name, amount, value)

    def zinter(self, keys, aggregate=None, withscores=False):
        """
        Return the intersect of multiple sorted sets specified by ``keys``.
        With the ``aggregate`` option, it is possible to specify how the
        results of the union are aggregated. This option defaults to SUM,
        where the score of an element is summed across the inputs where it
        exists. When this option is set to either MIN or MAX, the resulting
        set will contain the minimum or maximum score of an element across
        the inputs where it exists.
        """
        return self._zaggregate('ZINTER', None, keys, aggregate,
                                withscores=withscores)

    def zinterstore(self, dest, keys, aggregate=None):
        """
        Intersect multiple sorted sets specified by ``keys`` into a new
        sorted set, ``dest``. Scores in the destination will be aggregated
        based on the ``aggregate``. This option defaults to SUM, where the
        score of an element is summed across the inputs where it exists.
        When this option is set to either MIN or MAX, the resulting set will
        contain the minimum or maximum score of an element across the inputs
        where it exists.
        """
        return self._zaggregate('ZINTERSTORE', dest, keys, aggregate)

    def zlexcount(self, name, min, max):
        """
        Return the number of items in the sorted set ``name`` between the
        lexicographical range ``min`` and ``max``.
        """
        return self.execute_command('ZLEXCOUNT', name, min, max)

    def zpopmax(self, name, count=None):
        """
        Remove and return up to ``count`` members with the highest scores
        from the sorted set ``name``.
        """
        args = (count is not None) and [count] or []
        options = {
            'withscores': True
        }
        return self.execute_command('ZPOPMAX', name, *args, **options)

    def zpopmin(self, name, count=None):
        """
        Remove and return up to ``count`` members with the lowest scores
        from the sorted set ``name``.
        """
        args = (count is not None) and [count] or []
        options = {
            'withscores': True
        }
        return self.execute_command('ZPOPMIN', name, *args, **options)

    def zrandmember(self, key, count=None, withscores=False):
        """
        Return a random element from the sorted set value stored at key.

        ``count`` if the argument is positive, return an array of distinct
        fields. If called with a negative count, the behavior changes and
        the command is allowed to return the same field multiple times.
        In this case, the number of returned fields is the absolute value
        of the specified count.

        ``withscores`` The optional WITHSCORES modifier changes the reply so it
        includes the respective scores of the randomly selected elements from
        the sorted set.
        """
        params = []
        if count is not None:
            params.append(count)
        if withscores:
            params.append("WITHSCORES")

        return self.execute_command("ZRANDMEMBER", key, *params)

    def bzpopmax(self, keys, timeout=0):
        """
        ZPOPMAX a value off of the first non-empty sorted set
        named in the ``keys`` list.

        If none of the sorted sets in ``keys`` has a value to ZPOPMAX,
        then block for ``timeout`` seconds, or until a member gets added
        to one of the sorted sets.

        If timeout is 0, then block indefinitely.
        """
        if timeout is None:
            timeout = 0
        keys = list_or_args(keys, None)
        keys.append(timeout)
        return self.execute_command('BZPOPMAX', *keys)

    def bzpopmin(self, keys, timeout=0):
        """
        ZPOPMIN a value off of the first non-empty sorted set
        named in the ``keys`` list.

        If none of the sorted sets in ``keys`` has a value to ZPOPMIN,
        then block for ``timeout`` seconds, or until a member gets added
        to one of the sorted sets.

        If timeout is 0, then block indefinitely.
        """
        if timeout is None:
            timeout = 0
        keys = list_or_args(keys, None)
        keys.append(timeout)
        return self.execute_command('BZPOPMIN', *keys)

    def zrange(self, name, start, end, desc=False, withscores=False,
               score_cast_func=float):
        """
        Return a range of values from sorted set ``name`` between
        ``start`` and ``end`` sorted in ascending order.

        ``start`` and ``end`` can be negative, indicating the end of the range.

        ``desc`` a boolean indicating whether to sort the results descendingly

        ``withscores`` indicates to return the scores along with the values.
        The return type is a list of (value, score) pairs

        ``score_cast_func`` a callable used to cast the score return value
        """
        if desc:
            return self.zrevrange(name, start, end, withscores,
                                  score_cast_func)
        pieces = ['ZRANGE', name, start, end]
        if withscores:
            pieces.append(b'WITHSCORES')
        options = {
            'withscores': withscores,
            'score_cast_func': score_cast_func
        }
        return self.execute_command(*pieces, **options)

    def zrangestore(self, dest, name, start, end):
        """
        Stores in ``dest`` the result of a range of values from sorted set
        ``name`` between ``start`` and ``end`` sorted in ascending order.

        ``start`` and ``end`` can be negative, indicating the end of the range.
        """
        return self.execute_command('ZRANGESTORE', dest, name, start, end)

    def zrangebylex(self, name, min, max, start=None, num=None):
        """
        Return the lexicographical range of values from sorted set ``name``
        between ``min`` and ``max``.

        If ``start`` and ``num`` are specified, then return a slice of the
        range.
        """
        if (start is not None and num is None) or \
                (num is not None and start is None):
            raise DataError("``start`` and ``num`` must both be specified")
        pieces = ['ZRANGEBYLEX', name, min, max]
        if start is not None and num is not None:
            pieces.extend([b'LIMIT', start, num])
        return self.execute_command(*pieces)

    def zrevrangebylex(self, name, max, min, start=None, num=None):
        """
        Return the reversed lexicographical range of values from sorted set
        ``name`` between ``max`` and ``min``.

        If ``start`` and ``num`` are specified, then return a slice of the
        range.
        """
        if (start is not None and num is None) or \
                (num is not None and start is None):
            raise DataError("``start`` and ``num`` must both be specified")
        pieces = ['ZREVRANGEBYLEX', name, max, min]
        if start is not None and num is not None:
            pieces.extend([b'LIMIT', start, num])
        return self.execute_command(*pieces)

    def zrangebyscore(self, name, min, max, start=None, num=None,
                      withscores=False, score_cast_func=float):
        """
        Return a range of values from the sorted set ``name`` with scores
        between ``min`` and ``max``.

        If ``start`` and ``num`` are specified, then return a slice
        of the range.

        ``withscores`` indicates to return the scores along with the values.
        The return type is a list of (value, score) pairs

        `score_cast_func`` a callable used to cast the score return value
        """
        if (start is not None and num is None) or \
                (num is not None and start is None):
            raise DataError("``start`` and ``num`` must both be specified")
        pieces = ['ZRANGEBYSCORE', name, min, max]
        if start is not None and num is not None:
            pieces.extend([b'LIMIT', start, num])
        if withscores:
            pieces.append(b'WITHSCORES')
        options = {
            'withscores': withscores,
            'score_cast_func': score_cast_func
        }
        return self.execute_command(*pieces, **options)

    def zrank(self, name, value):
        """
        Returns a 0-based value indicating the rank of ``value`` in sorted set
        ``name``
        """
        return self.execute_command('ZRANK', name, value)

    def zrem(self, name, *values):
        "Remove member ``values`` from sorted set ``name``"
        return self.execute_command('ZREM', name, *values)

    def zremrangebylex(self, name, min, max):
        """
        Remove all elements in the sorted set ``name`` between the
        lexicographical range specified by ``min`` and ``max``.

        Returns the number of elements removed.
        """
        return self.execute_command('ZREMRANGEBYLEX', name, min, max)

    def zremrangebyrank(self, name, min, max):
        """
        Remove all elements in the sorted set ``name`` with ranks between
        ``min`` and ``max``. Values are 0-based, ordered from smallest score
        to largest. Values can be negative indicating the highest scores.
        Returns the number of elements removed
        """
        return self.execute_command('ZREMRANGEBYRANK', name, min, max)

    def zremrangebyscore(self, name, min, max):
        """
        Remove all elements in the sorted set ``name`` with scores
        between ``min`` and ``max``. Returns the number of elements removed.
        """
        return self.execute_command('ZREMRANGEBYSCORE', name, min, max)

    def zrevrange(self, name, start, end, withscores=False,
                  score_cast_func=float):
        """
        Return a range of values from sorted set ``name`` between
        ``start`` and ``end`` sorted in descending order.

        ``start`` and ``end`` can be negative, indicating the end of the range.

        ``withscores`` indicates to return the scores along with the values
        The return type is a list of (value, score) pairs

        ``score_cast_func`` a callable used to cast the score return value
        """
        pieces = ['ZREVRANGE', name, start, end]
        if withscores:
            pieces.append(b'WITHSCORES')
        options = {
            'withscores': withscores,
            'score_cast_func': score_cast_func
        }
        return self.execute_command(*pieces, **options)

    def zrevrangebyscore(self, name, max, min, start=None, num=None,
                         withscores=False, score_cast_func=float):
        """
        Return a range of values from the sorted set ``name`` with scores
        between ``min`` and ``max`` in descending order.

        If ``start`` and ``num`` are specified, then return a slice
        of the range.

        ``withscores`` indicates to return the scores along with the values.
        The return type is a list of (value, score) pairs

        ``score_cast_func`` a callable used to cast the score return value
        """
        if (start is not None and num is None) or \
                (num is not None and start is None):
            raise DataError("``start`` and ``num`` must both be specified")
        pieces = ['ZREVRANGEBYSCORE', name, max, min]
        if start is not None and num is not None:
            pieces.extend([b'LIMIT', start, num])
        if withscores:
            pieces.append(b'WITHSCORES')
        options = {
            'withscores': withscores,
            'score_cast_func': score_cast_func
        }
        return self.execute_command(*pieces, **options)

    def zrevrank(self, name, value):
        """
        Returns a 0-based value indicating the descending rank of
        ``value`` in sorted set ``name``
        """
        return self.execute_command('ZREVRANK', name, value)

    def zscore(self, name, value):
        "Return the score of element ``value`` in sorted set ``name``"
        return self.execute_command('ZSCORE', name, value)

    def zunion(self, keys, aggregate=None, withscores=False):
        """
        Return the union of multiple sorted sets specified by ``keys``.
        Scores will be aggregated based on the ``aggregate``, or SUM if
        none is provided.
        """
        return self._zaggregate('ZUNION', None, keys, aggregate,
                                withscores=withscores)

    def zunionstore(self, dest, keys, aggregate=None):
        """
        Union multiple sorted sets specified by ``keys`` into
        a new sorted set, ``dest``. Scores in the destination will be
        aggregated based on the ``aggregate``, or SUM if none is provided.
        """
        return self._zaggregate('ZUNIONSTORE', dest, keys, aggregate)

    def _zaggregate(self, command, dest, keys, aggregate=None,
                    **options):
        pieces = [command]
        if dest is not None:
            pieces.append(dest)
        pieces.append(len(keys))
        if isinstance(keys, dict):
            keys, weights = keys.keys(), keys.values()
        else:
            weights = None
        pieces.extend(keys)
        if weights:
            pieces.append(b'WEIGHTS')
            pieces.extend(weights)
        if aggregate:
            if aggregate.upper() in ['SUM', 'MIN', 'MAX']:
                pieces.append(b'AGGREGATE')
                pieces.append(aggregate)
            else:
                raise DataError("aggregate can be sum, min or max.")
        if options.get('withscores', False):
            pieces.append(b'WITHSCORES')
        return self.execute_command(*pieces, **options)

    # HYPERLOGLOG COMMANDS
    def pfadd(self, name, *values):
        "Adds the specified elements to the specified HyperLogLog."
        return self.execute_command('PFADD', name, *values)

    def pfcount(self, *sources):
        """
        Return the approximated cardinality of
        the set observed by the HyperLogLog at key(s).
        """
        return self.execute_command('PFCOUNT', *sources)

    def pfmerge(self, dest, *sources):
        "Merge N different HyperLogLogs into a single one."
        return self.execute_command('PFMERGE', dest, *sources)

    # HASH COMMANDS
    def hdel(self, name, *keys):
        "Delete ``keys`` from hash ``name``"
        return self.execute_command('HDEL', name, *keys)

    def hexists(self, name, key):
        "Returns a boolean indicating if ``key`` exists within hash ``name``"
        return self.execute_command('HEXISTS', name, key)

    def hget(self, name, key):
        "Return the value of ``key`` within the hash ``name``"
        return self.execute_command('HGET', name, key)

    def hgetall(self, name):
        "Return a Python dict of the hash's name/value pairs"
        return self.execute_command('HGETALL', name)

    def hincrby(self, name, key, amount=1):
        "Increment the value of ``key`` in hash ``name`` by ``amount``"
        return self.execute_command('HINCRBY', name, key, amount)

    def hincrbyfloat(self, name, key, amount=1.0):
        """
        Increment the value of ``key`` in hash ``name`` by floating ``amount``
        """
        return self.execute_command('HINCRBYFLOAT', name, key, amount)

    def hkeys(self, name):
        "Return the list of keys within hash ``name``"
        return self.execute_command('HKEYS', name)

    def hlen(self, name):
        "Return the number of elements in hash ``name``"
        return self.execute_command('HLEN', name)

    def hset(self, name, key=None, value=None, mapping=None):
        """
        Set ``key`` to ``value`` within hash ``name``,
        ``mapping`` accepts a dict of key/value pairs that that will be
        added to hash ``name``.
        Returns the number of fields that were added.
        """
        if key is None and not mapping:
            raise DataError("'hset' with no key value pairs")
        items = []
        if key is not None:
            items.extend((key, value))
        if mapping:
            for pair in mapping.items():
                items.extend(pair)

        return self.execute_command('HSET', name, *items)

    def hsetnx(self, name, key, value):
        """
        Set ``key`` to ``value`` within hash ``name`` if ``key`` does not
        exist.  Returns 1 if HSETNX created a field, otherwise 0.
        """
        return self.execute_command('HSETNX', name, key, value)

    def hmset(self, name, mapping):
        """
        Set key to value within hash ``name`` for each corresponding
        key and value from the ``mapping`` dict.
        """
        warnings.warn(
            '%s.hmset() is deprecated. Use %s.hset() instead.'
            % (self.__class__.__name__, self.__class__.__name__),
            DeprecationWarning,
            stacklevel=2,
        )
        if not mapping:
            raise DataError("'hmset' with 'mapping' of length 0")
        items = []
        for pair in mapping.items():
            items.extend(pair)
        return self.execute_command('HMSET', name, *items)

    def hmget(self, name, keys, *args):
        "Returns a list of values ordered identically to ``keys``"
        args = list_or_args(keys, args)
        return self.execute_command('HMGET', name, *args)

    def hvals(self, name):
        "Return the list of values within hash ``name``"
        return self.execute_command('HVALS', name)

    def hstrlen(self, name, key):
        """
        Return the number of bytes stored in the value of ``key``
        within hash ``name``
        """
        return self.execute_command('HSTRLEN', name, key)

    def publish(self, channel, message):
        """
        Publish ``message`` on ``channel``.
        Returns the number of subscribers the message was delivered to.
        """
        return self.execute_command('PUBLISH', channel, message)

    def pubsub_channels(self, pattern='*'):
        """
        Return a list of channels that have at least one subscriber
        """
        return self.execute_command('PUBSUB CHANNELS', pattern)

    def pubsub_numpat(self):
        """
        Returns the number of subscriptions to patterns
        """
        return self.execute_command('PUBSUB NUMPAT')

    def pubsub_numsub(self, *args):
        """
        Return a list of (channel, number of subscribers) tuples
        for each channel given in ``*args``
        """
        return self.execute_command('PUBSUB NUMSUB', *args)

    def cluster(self, cluster_arg, *args):
        return self.execute_command('CLUSTER %s' % cluster_arg.upper(), *args)

    def eval(self, script, numkeys, *keys_and_args):
        """
        Execute the Lua ``script``, specifying the ``numkeys`` the script
        will touch and the key names and argument values in ``keys_and_args``.
        Returns the result of the script.

        In practice, use the object returned by ``register_script``. This
        function exists purely for Redis API completion.
        """
        return self.execute_command('EVAL', script, numkeys, *keys_and_args)

    def evalsha(self, sha, numkeys, *keys_and_args):
        """
        Use the ``sha`` to execute a Lua script already registered via EVAL
        or SCRIPT LOAD. Specify the ``numkeys`` the script will touch and the
        key names and argument values in ``keys_and_args``. Returns the result
        of the script.

        In practice, use the object returned by ``register_script``. This
        function exists purely for Redis API completion.
        """
        return self.execute_command('EVALSHA', sha, numkeys, *keys_and_args)

    def script_exists(self, *args):
        """
        Check if a script exists in the script cache by specifying the SHAs of
        each script as ``args``. Returns a list of boolean values indicating if
        if each already script exists in the cache.
        """
        return self.execute_command('SCRIPT EXISTS', *args)

    def script_flush(self):
        "Flush all scripts from the script cache"
        return self.execute_command('SCRIPT FLUSH')

    def script_kill(self):
        "Kill the currently executing Lua script"
        return self.execute_command('SCRIPT KILL')

    def script_load(self, script):
        "Load a Lua ``script`` into the script cache. Returns the SHA."
        return self.execute_command('SCRIPT LOAD', script)

    def register_script(self, script):
        """
        Register a Lua ``script`` specifying the ``keys`` it will touch.
        Returns a Script object that is callable and hides the complexity of
        deal with scripts, keys, and shas. This is the preferred way to work
        with Lua scripts.
        """
        return Script(self, script)

    # GEO COMMANDS
    def geoadd(self, name, *values):
        """
        Add the specified geospatial items to the specified key identified
        by the ``name`` argument. The Geospatial items are given as ordered
        members of the ``values`` argument, each item or place is formed by
        the triad longitude, latitude and name.
        """
        if len(values) % 3 != 0:
            raise DataError("GEOADD requires places with lon, lat and name"
                            " values")
        return self.execute_command('GEOADD', name, *values)

    def geodist(self, name, place1, place2, unit=None):
        """
        Return the distance between ``place1`` and ``place2`` members of the
        ``name`` key.
        The units must be one of the following : m, km mi, ft. By default
        meters are used.
        """
        pieces = [name, place1, place2]
        if unit and unit not in ('m', 'km', 'mi', 'ft'):
            raise DataError("GEODIST invalid unit")
        elif unit:
            pieces.append(unit)
        return self.execute_command('GEODIST', *pieces)

    def geohash(self, name, *values):
        """
        Return the geo hash string for each item of ``values`` members of
        the specified key identified by the ``name`` argument.
        """
        return self.execute_command('GEOHASH', name, *values)

    def geopos(self, name, *values):
        """
        Return the positions of each item of ``values`` as members of
        the specified key identified by the ``name`` argument. Each position
        is represented by the pairs lon and lat.
        """
        return self.execute_command('GEOPOS', name, *values)

    def georadius(self, name, longitude, latitude, radius, unit=None,
                  withdist=False, withcoord=False, withhash=False, count=None,
                  sort=None, store=None, store_dist=None):
        """
        Return the members of the specified key identified by the
        ``name`` argument which are within the borders of the area specified
        with the ``latitude`` and ``longitude`` location and the maximum
        distance from the center specified by the ``radius`` value.

        The units must be one of the following : m, km mi, ft. By default

        ``withdist`` indicates to return the distances of each place.

        ``withcoord`` indicates to return the latitude and longitude of
        each place.

        ``withhash`` indicates to return the geohash string of each place.

        ``count`` indicates to return the number of elements up to N.

        ``sort`` indicates to return the places in a sorted way, ASC for
        nearest to fairest and DESC for fairest to nearest.

        ``store`` indicates to save the places names in a sorted set named
        with a specific key, each element of the destination sorted set is
        populated with the score got from the original geo sorted set.

        ``store_dist`` indicates to save the places names in a sorted set
        named with a specific key, instead of ``store`` the sorted set
        destination score is set with the distance.
        """
        return self._georadiusgeneric('GEORADIUS',
                                      name, longitude, latitude, radius,
                                      unit=unit, withdist=withdist,
                                      withcoord=withcoord, withhash=withhash,
                                      count=count, sort=sort, store=store,
                                      store_dist=store_dist)

    def georadiusbymember(self, name, member, radius, unit=None,
                          withdist=False, withcoord=False, withhash=False,
                          count=None, sort=None, store=None, store_dist=None):
        """
        This command is exactly like ``georadius`` with the sole difference
        that instead of taking, as the center of the area to query, a longitude
        and latitude value, it takes the name of a member already existing
        inside the geospatial index represented by the sorted set.
        """
        return self._georadiusgeneric('GEORADIUSBYMEMBER',
                                      name, member, radius, unit=unit,
                                      withdist=withdist, withcoord=withcoord,
                                      withhash=withhash, count=count,
                                      sort=sort, store=store,
                                      store_dist=store_dist)

    def _georadiusgeneric(self, command, *args, **kwargs):
        pieces = list(args)
        if kwargs['unit'] and kwargs['unit'] not in ('m', 'km', 'mi', 'ft'):
            raise DataError("GEORADIUS invalid unit")
        elif kwargs['unit']:
            pieces.append(kwargs['unit'])
        else:
            pieces.append('m',)

        for arg_name, byte_repr in (
                ('withdist', b'WITHDIST'),
                ('withcoord', b'WITHCOORD'),
                ('withhash', b'WITHHASH')):
            if kwargs[arg_name]:
                pieces.append(byte_repr)

        if kwargs['count']:
            pieces.extend([b'COUNT', kwargs['count']])

        if kwargs['sort']:
            if kwargs['sort'] == 'ASC':
                pieces.append(b'ASC')
            elif kwargs['sort'] == 'DESC':
                pieces.append(b'DESC')
            else:
                raise DataError("GEORADIUS invalid sort")

        if kwargs['store'] and kwargs['store_dist']:
            raise DataError("GEORADIUS store and store_dist cant be set"
                            " together")

        if kwargs['store']:
            pieces.extend([b'STORE', kwargs['store']])

        if kwargs['store_dist']:
            pieces.extend([b'STOREDIST', kwargs['store_dist']])

        return self.execute_command(command, *pieces, **kwargs)

    # MODULE COMMANDS
    def module_load(self, path):
        """
        Loads the module from ``path``.
        Raises ``ModuleError`` if a module is not found at ``path``.
        """
        return self.execute_command('MODULE LOAD', path)

    def module_unload(self, name):
        """
        Unloads the module ``name``.
        Raises ``ModuleError`` if ``name`` is not in loaded modules.
        """
        return self.execute_command('MODULE UNLOAD', name)

    def module_list(self):
        """
        Returns a list of dictionaries containing the name and version of
        all loaded modules.
        """
        return self.execute_command('MODULE LIST')


StrictRedis = Redis


class Monitor:
    """
    Monitor is useful for handling the MONITOR command to the redis server.
    next_command() method returns one command from monitor
    listen() method yields commands from monitor.
    """
    monitor_re = re.compile(r'\[(\d+) (.*)\] (.*)')
    command_re = re.compile(r'"(.*?)(?<!\\)"')

    def __init__(self, connection_pool):
        self.connection_pool = connection_pool
        self.connection = self.connection_pool.get_connection('MONITOR')

    def __enter__(self):
        self.connection.send_command('MONITOR')
        # check that monitor returns 'OK', but don't return it to user
        response = self.connection.read_response()
        if not bool_ok(response):
            raise RedisError('MONITOR failed: %s' % response)
        return self

    def __exit__(self, *args):
        self.connection.disconnect()
        self.connection_pool.release(self.connection)

    def next_command(self):
        "Parse the response from a monitor command"
        response = self.connection.read_response()
        if isinstance(response, bytes):
            response = self.connection.encoder.decode(response, force=True)
        command_time, command_data = response.split(' ', 1)
        m = self.monitor_re.match(command_data)
        db_id, client_info, command = m.groups()
        command = ' '.join(self.command_re.findall(command))
        # Redis escapes double quotes because each piece of the command
        # string is surrounded by double quotes. We don't have that
        # requirement so remove the escaping and leave the quote.
        command = command.replace('\\"', '"')

        if client_info == 'lua':
            client_address = 'lua'
            client_port = ''
            client_type = 'lua'
        elif client_info.startswith('unix'):
            client_address = 'unix'
            client_port = client_info[5:]
            client_type = 'unix'
        else:
            # use rsplit as ipv6 addresses contain colons
            client_address, client_port = client_info.rsplit(':', 1)
            client_type = 'tcp'
        return {
            'time': float(command_time),
            'db': int(db_id),
            'client_address': client_address,
            'client_port': client_port,
            'client_type': client_type,
            'command': command
        }

    def listen(self):
        "Listen for commands coming to the server."
        while True:
            yield self.next_command()


class PubSub:
    """
    PubSub provides publish, subscribe and listen support to Redis channels.

    After subscribing to one or more channels, the listen() method will block
    until a message arrives on one of the subscribed channels. That message
    will be returned and it's safe to start listening again.
    """
    PUBLISH_MESSAGE_TYPES = ('message', 'pmessage')
    UNSUBSCRIBE_MESSAGE_TYPES = ('unsubscribe', 'punsubscribe')
    HEALTH_CHECK_MESSAGE = 'redis-py-health-check'

    def __init__(self, connection_pool, shard_hint=None,
                 ignore_subscribe_messages=False):
        self.connection_pool = connection_pool
        self.shard_hint = shard_hint
        self.ignore_subscribe_messages = ignore_subscribe_messages
        self.connection = None
        # we need to know the encoding options for this connection in order
        # to lookup channel and pattern names for callback handlers.
        self.encoder = self.connection_pool.get_encoder()
        if self.encoder.decode_responses:
            self.health_check_response = ['pong', self.HEALTH_CHECK_MESSAGE]
        else:
            self.health_check_response = [
                b'pong',
                self.encoder.encode(self.HEALTH_CHECK_MESSAGE)
            ]
        self.reset()

    def __enter__(self):
        return self

    def __exit__(self, exc_type, exc_value, traceback):
        self.reset()

    def __del__(self):
        try:
            # if this object went out of scope prior to shutting down
            # subscriptions, close the connection manually before
            # returning it to the connection pool
            self.reset()
        except Exception:
            pass

    def reset(self):
        if self.connection:
            self.connection.disconnect()
            self.connection.clear_connect_callbacks()
            self.connection_pool.release(self.connection)
            self.connection = None
        self.channels = {}
        self.pending_unsubscribe_channels = set()
        self.patterns = {}
        self.pending_unsubscribe_patterns = set()

    def close(self):
        self.reset()

    def on_connect(self, connection):
        "Re-subscribe to any channels and patterns previously subscribed to"
        # NOTE: for python3, we can't pass bytestrings as keyword arguments
        # so we need to decode channel/pattern names back to unicode strings
        # before passing them to [p]subscribe.
        self.pending_unsubscribe_channels.clear()
        self.pending_unsubscribe_patterns.clear()
        if self.channels:
            channels = {}
            for k, v in self.channels.items():
                channels[self.encoder.decode(k, force=True)] = v
            self.subscribe(**channels)
        if self.patterns:
            patterns = {}
            for k, v in self.patterns.items():
                patterns[self.encoder.decode(k, force=True)] = v
            self.psubscribe(**patterns)

    @property
    def subscribed(self):
        "Indicates if there are subscriptions to any channels or patterns"
        return bool(self.channels or self.patterns)

    def execute_command(self, *args):
        "Execute a publish/subscribe command"

        # NOTE: don't parse the response in this function -- it could pull a
        # legitimate message off the stack if the connection is already
        # subscribed to one or more channels

        if self.connection is None:
            self.connection = self.connection_pool.get_connection(
                'pubsub',
                self.shard_hint
            )
            # register a callback that re-subscribes to any channels we
            # were listening to when we were disconnected
            self.connection.register_connect_callback(self.on_connect)
        connection = self.connection
        kwargs = {'check_health': not self.subscribed}
        self._execute(connection, connection.send_command, *args, **kwargs)

    def _execute(self, connection, command, *args, **kwargs):
        try:
            return command(*args, **kwargs)
        except (ConnectionError, TimeoutError) as e:
            connection.disconnect()
            if not (connection.retry_on_timeout and
                    isinstance(e, TimeoutError)):
                raise
            # Connect manually here. If the Redis server is down, this will
            # fail and raise a ConnectionError as desired.
            connection.connect()
            # the ``on_connect`` callback should haven been called by the
            # connection to resubscribe us to any channels and patterns we were
            # previously listening to
            return command(*args, **kwargs)

    def parse_response(self, block=True, timeout=0):
        "Parse the response from a publish/subscribe command"
        conn = self.connection
        if conn is None:
            raise RuntimeError(
                'pubsub connection not set: '
                'did you forget to call subscribe() or psubscribe()?')

        self.check_health()

        if not block and not conn.can_read(timeout=timeout):
            return None
        response = self._execute(conn, conn.read_response)

        if conn.health_check_interval and \
                response == self.health_check_response:
            # ignore the health check message as user might not expect it
            return None
        return response

    def check_health(self):
        conn = self.connection
        if conn is None:
            raise RuntimeError(
                'pubsub connection not set: '
                'did you forget to call subscribe() or psubscribe()?')

        if conn.health_check_interval and time.time() > conn.next_health_check:
            conn.send_command('PING', self.HEALTH_CHECK_MESSAGE,
                              check_health=False)

    def _normalize_keys(self, data):
        """
        normalize channel/pattern names to be either bytes or strings
        based on whether responses are automatically decoded. this saves us
        from coercing the value for each message coming in.
        """
        encode = self.encoder.encode
        decode = self.encoder.decode
        return {decode(encode(k)): v for k, v in data.items()}

    def psubscribe(self, *args, **kwargs):
        """
        Subscribe to channel patterns. Patterns supplied as keyword arguments
        expect a pattern name as the key and a callable as the value. A
        pattern's callable will be invoked automatically when a message is
        received on that pattern rather than producing a message via
        ``listen()``.
        """
        if args:
            args = list_or_args(args[0], args[1:])
        new_patterns = dict.fromkeys(args)
        new_patterns.update(kwargs)
        ret_val = self.execute_command('PSUBSCRIBE', *new_patterns.keys())
        # update the patterns dict AFTER we send the command. we don't want to
        # subscribe twice to these patterns, once for the command and again
        # for the reconnection.
        new_patterns = self._normalize_keys(new_patterns)
        self.patterns.update(new_patterns)
        self.pending_unsubscribe_patterns.difference_update(new_patterns)
        return ret_val

    def punsubscribe(self, *args):
        """
        Unsubscribe from the supplied patterns. If empty, unsubscribe from
        all patterns.
        """
        if args:
            args = list_or_args(args[0], args[1:])
            patterns = self._normalize_keys(dict.fromkeys(args))
        else:
            patterns = self.patterns
        self.pending_unsubscribe_patterns.update(patterns)
        return self.execute_command('PUNSUBSCRIBE', *args)

    def subscribe(self, *args, **kwargs):
        """
        Subscribe to channels. Channels supplied as keyword arguments expect
        a channel name as the key and a callable as the value. A channel's
        callable will be invoked automatically when a message is received on
        that channel rather than producing a message via ``listen()`` or
        ``get_message()``.
        """
        if args:
            args = list_or_args(args[0], args[1:])
        new_channels = dict.fromkeys(args)
        new_channels.update(kwargs)
        ret_val = self.execute_command('SUBSCRIBE', *new_channels.keys())
        # update the channels dict AFTER we send the command. we don't want to
        # subscribe twice to these channels, once for the command and again
        # for the reconnection.
        new_channels = self._normalize_keys(new_channels)
        self.channels.update(new_channels)
        self.pending_unsubscribe_channels.difference_update(new_channels)
        return ret_val

    def unsubscribe(self, *args):
        """
        Unsubscribe from the supplied channels. If empty, unsubscribe from
        all channels
        """
        if args:
            args = list_or_args(args[0], args[1:])
            channels = self._normalize_keys(dict.fromkeys(args))
        else:
            channels = self.channels
        self.pending_unsubscribe_channels.update(channels)
        return self.execute_command('UNSUBSCRIBE', *args)

    def listen(self):
        "Listen for messages on channels this client has been subscribed to"
        while self.subscribed:
            response = self.handle_message(self.parse_response(block=True))
            if response is not None:
                yield response

    def get_message(self, ignore_subscribe_messages=False, timeout=0):
        """
        Get the next message if one is available, otherwise None.

        If timeout is specified, the system will wait for `timeout` seconds
        before returning. Timeout should be specified as a floating point
        number.
        """
        response = self.parse_response(block=False, timeout=timeout)
        if response:
            return self.handle_message(response, ignore_subscribe_messages)
        return None

    def ping(self, message=None):
        """
        Ping the Redis server
        """
        message = '' if message is None else message
        return self.execute_command('PING', message)

    def handle_message(self, response, ignore_subscribe_messages=False):
        """
        Parses a pub/sub message. If the channel or pattern was subscribed to
        with a message handler, the handler is invoked instead of a parsed
        message being returned.
        """
        message_type = str_if_bytes(response[0])
        if message_type == 'pmessage':
            message = {
                'type': message_type,
                'pattern': response[1],
                'channel': response[2],
                'data': response[3]
            }
        elif message_type == 'pong':
            message = {
                'type': message_type,
                'pattern': None,
                'channel': None,
                'data': response[1]
            }
        else:
            message = {
                'type': message_type,
                'pattern': None,
                'channel': response[1],
                'data': response[2]
            }

        # if this is an unsubscribe message, remove it from memory
        if message_type in self.UNSUBSCRIBE_MESSAGE_TYPES:
            if message_type == 'punsubscribe':
                pattern = response[1]
                if pattern in self.pending_unsubscribe_patterns:
                    self.pending_unsubscribe_patterns.remove(pattern)
                    self.patterns.pop(pattern, None)
            else:
                channel = response[1]
                if channel in self.pending_unsubscribe_channels:
                    self.pending_unsubscribe_channels.remove(channel)
                    self.channels.pop(channel, None)

        if message_type in self.PUBLISH_MESSAGE_TYPES:
            # if there's a message handler, invoke it
            if message_type == 'pmessage':
                handler = self.patterns.get(message['pattern'], None)
            else:
                handler = self.channels.get(message['channel'], None)
            if handler:
                handler(message)
                return None
        elif message_type != 'pong':
            # this is a subscribe/unsubscribe message. ignore if we don't
            # want them
            if ignore_subscribe_messages or self.ignore_subscribe_messages:
                return None

        return message

    def run_in_thread(self, sleep_time=0, daemon=False,
                      exception_handler=None):
        for channel, handler in self.channels.items():
            if handler is None:
                raise PubSubError("Channel: '%s' has no handler registered" %
                                  channel)
        for pattern, handler in self.patterns.items():
            if handler is None:
                raise PubSubError("Pattern: '%s' has no handler registered" %
                                  pattern)

        thread = PubSubWorkerThread(
            self,
            sleep_time,
            daemon=daemon,
            exception_handler=exception_handler
        )
        thread.start()
        return thread


class PubSubWorkerThread(threading.Thread):
    def __init__(self, pubsub, sleep_time, daemon=False,
                 exception_handler=None):
        super().__init__()
        self.daemon = daemon
        self.pubsub = pubsub
        self.sleep_time = sleep_time
        self.exception_handler = exception_handler
        self._running = threading.Event()

    def run(self):
        if self._running.is_set():
            return
        self._running.set()
        pubsub = self.pubsub
        sleep_time = self.sleep_time
        while self._running.is_set():
            try:
                pubsub.get_message(ignore_subscribe_messages=True,
                                   timeout=sleep_time)
            except BaseException as e:
                if self.exception_handler is None:
                    raise
                self.exception_handler(e, pubsub, self)
        pubsub.close()

    def stop(self):
        # trip the flag so the run loop exits. the run loop will
        # close the pubsub connection, which disconnects the socket
        # and returns the connection to the pool.
        self._running.clear()


class Pipeline(Redis):
    """
    Pipelines provide a way to transmit multiple commands to the Redis server
    in one transmission.  This is convenient for batch processing, such as
    saving all the values in a list to Redis.

    All commands executed within a pipeline are wrapped with MULTI and EXEC
    calls. This guarantees all commands executed in the pipeline will be
    executed atomically.

    Any command raising an exception does *not* halt the execution of
    subsequent commands in the pipeline. Instead, the exception is caught
    and its instance is placed into the response list returned by execute().
    Code iterating over the response list should be able to deal with an
    instance of an exception as a potential value. In general, these will be
    ResponseError exceptions, such as those raised when issuing a command
    on a key of a different datatype.
    """

    UNWATCH_COMMANDS = {'DISCARD', 'EXEC', 'UNWATCH'}

    def __init__(self, connection_pool, response_callbacks, transaction,
                 shard_hint):
        self.connection_pool = connection_pool
        self.connection = None
        self.response_callbacks = response_callbacks
        self.transaction = transaction
        self.shard_hint = shard_hint

        self.watching = False
        self.reset()

    def __enter__(self):
        return self

    def __exit__(self, exc_type, exc_value, traceback):
        self.reset()

    def __del__(self):
        try:
            self.reset()
        except Exception:
            pass

    def __len__(self):
        return len(self.command_stack)

    def __bool__(self):
        "Pipeline instances should always evaluate to True"
        return True

    def reset(self):
        self.command_stack = []
        self.scripts = set()
        # make sure to reset the connection state in the event that we were
        # watching something
        if self.watching and self.connection:
            try:
                # call this manually since our unwatch or
                # immediate_execute_command methods can call reset()
                self.connection.send_command('UNWATCH')
                self.connection.read_response()
            except ConnectionError:
                # disconnect will also remove any previous WATCHes
                self.connection.disconnect()
        # clean up the other instance attributes
        self.watching = False
        self.explicit_transaction = False
        # we can safely return the connection to the pool here since we're
        # sure we're no longer WATCHing anything
        if self.connection:
            self.connection_pool.release(self.connection)
            self.connection = None

    def multi(self):
        """
        Start a transactional block of the pipeline after WATCH commands
        are issued. End the transactional block with `execute`.
        """
        if self.explicit_transaction:
            raise RedisError('Cannot issue nested calls to MULTI')
        if self.command_stack:
            raise RedisError('Commands without an initial WATCH have already '
                             'been issued')
        self.explicit_transaction = True

    def execute_command(self, *args, **kwargs):
        if (self.watching or args[0] == 'WATCH') and \
                not self.explicit_transaction:
            return self.immediate_execute_command(*args, **kwargs)
        return self.pipeline_execute_command(*args, **kwargs)

    def immediate_execute_command(self, *args, **options):
        """
        Execute a command immediately, but don't auto-retry on a
        ConnectionError if we're already WATCHing a variable. Used when
        issuing WATCH or subsequent commands retrieving their values but before
        MULTI is called.
        """
        command_name = args[0]
        conn = self.connection
        # if this is the first call, we need a connection
        if not conn:
            conn = self.connection_pool.get_connection(command_name,
                                                       self.shard_hint)
            self.connection = conn
        try:
            conn.send_command(*args)
            return self.parse_response(conn, command_name, **options)
        except (ConnectionError, TimeoutError) as e:
            conn.disconnect()
            # if we were already watching a variable, the watch is no longer
            # valid since this connection has died. raise a WatchError, which
            # indicates the user should retry this transaction.
            if self.watching:
                self.reset()
                raise WatchError("A ConnectionError occurred on while "
                                 "watching one or more keys")
            # if retry_on_timeout is not set, or the error is not
            # a TimeoutError, raise it
            if not (conn.retry_on_timeout and isinstance(e, TimeoutError)):
                self.reset()
                raise

            # retry_on_timeout is set, this is a TimeoutError and we are not
            # already WATCHing any variables. retry the command.
            try:
                conn.send_command(*args)
                return self.parse_response(conn, command_name, **options)
            except (ConnectionError, TimeoutError):
                # a subsequent failure should simply be raised
                self.reset()
                raise

    def pipeline_execute_command(self, *args, **options):
        """
        Stage a command to be executed when execute() is next called

        Returns the current Pipeline object back so commands can be
        chained together, such as:

        pipe = pipe.set('foo', 'bar').incr('baz').decr('bang')

        At some other point, you can then run: pipe.execute(),
        which will execute all commands queued in the pipe.
        """
        self.command_stack.append((args, options))
        return self

    def _execute_transaction(self, connection, commands, raise_on_error):
        cmds = chain([(('MULTI', ), {})], commands, [(('EXEC', ), {})])
        all_cmds = connection.pack_commands([args for args, options in cmds
                                             if EMPTY_RESPONSE not in options])
        connection.send_packed_command(all_cmds)
        errors = []

        # parse off the response for MULTI
        # NOTE: we need to handle ResponseErrors here and continue
        # so that we read all the additional command messages from
        # the socket
        try:
            self.parse_response(connection, '_')
        except ResponseError as e:
            errors.append((0, e))

        # and all the other commands
        for i, command in enumerate(commands):
            if EMPTY_RESPONSE in command[1]:
                errors.append((i, command[1][EMPTY_RESPONSE]))
            else:
                try:
                    self.parse_response(connection, '_')
                except ResponseError as e:
                    self.annotate_exception(e, i + 1, command[0])
                    errors.append((i, e))

        # parse the EXEC.
        try:
            response = self.parse_response(connection, '_')
        except ExecAbortError:
            if errors:
                raise errors[0][1]
            raise

        # EXEC clears any watched keys
        self.watching = False

        if response is None:
            raise WatchError("Watched variable changed.")

        # put any parse errors into the response
        for i, e in errors:
            response.insert(i, e)

        if len(response) != len(commands):
            self.connection.disconnect()
            raise ResponseError("Wrong number of response items from "
                                "pipeline execution")

        # find any errors in the response and raise if necessary
        if raise_on_error:
            self.raise_first_error(commands, response)

        # We have to run response callbacks manually
        data = []
        for r, cmd in zip(response, commands):
            if not isinstance(r, Exception):
                args, options = cmd
                command_name = args[0]
                if command_name in self.response_callbacks:
                    r = self.response_callbacks[command_name](r, **options)
            data.append(r)
        return data

    def _execute_pipeline(self, connection, commands, raise_on_error):
        # build up all commands into a single request to increase network perf
        all_cmds = connection.pack_commands([args for args, _ in commands])
        connection.send_packed_command(all_cmds)

        response = []
        for args, options in commands:
            try:
                response.append(
                    self.parse_response(connection, args[0], **options))
            except ResponseError as e:
                response.append(e)

        if raise_on_error:
            self.raise_first_error(commands, response)
        return response

    def raise_first_error(self, commands, response):
        for i, r in enumerate(response):
            if isinstance(r, ResponseError):
                self.annotate_exception(r, i + 1, commands[i][0])
                raise r

    def annotate_exception(self, exception, number, command):
        cmd = ' '.join(map(safe_str, command))
        msg = 'Command # %d (%s) of pipeline caused error: %s' % (
            number, cmd, exception.args[0])
        exception.args = (msg,) + exception.args[1:]

    def parse_response(self, connection, command_name, **options):
        result = Redis.parse_response(
            self, connection, command_name, **options)
        if command_name in self.UNWATCH_COMMANDS:
            self.watching = False
        elif command_name == 'WATCH':
            self.watching = True
        return result

    def load_scripts(self):
        # make sure all scripts that are about to be run on this pipeline exist
        scripts = list(self.scripts)
        immediate = self.immediate_execute_command
        shas = [s.sha for s in scripts]
        # we can't use the normal script_* methods because they would just
        # get buffered in the pipeline.
        exists = immediate('SCRIPT EXISTS', *shas)
        if not all(exists):
            for s, exist in zip(scripts, exists):
                if not exist:
                    s.sha = immediate('SCRIPT LOAD', s.script)

    def execute(self, raise_on_error=True):
        "Execute all the commands in the current pipeline"
        stack = self.command_stack
        if not stack and not self.watching:
            return []
        if self.scripts:
            self.load_scripts()
        if self.transaction or self.explicit_transaction:
            execute = self._execute_transaction
        else:
            execute = self._execute_pipeline

        conn = self.connection
        if not conn:
            conn = self.connection_pool.get_connection('MULTI',
                                                       self.shard_hint)
            # assign to self.connection so reset() releases the connection
            # back to the pool after we're done
            self.connection = conn

        try:
            return execute(conn, stack, raise_on_error)
        except (ConnectionError, TimeoutError) as e:
            conn.disconnect()
            # if we were watching a variable, the watch is no longer valid
            # since this connection has died. raise a WatchError, which
            # indicates the user should retry this transaction.
            if self.watching:
                raise WatchError("A ConnectionError occurred on while "
                                 "watching one or more keys")
            # if retry_on_timeout is not set, or the error is not
            # a TimeoutError, raise it
            if not (conn.retry_on_timeout and isinstance(e, TimeoutError)):
                raise
            # retry a TimeoutError when retry_on_timeout is set
            return execute(conn, stack, raise_on_error)
        finally:
            self.reset()

    def watch(self, *names):
        "Watches the values at keys ``names``"
        if self.explicit_transaction:
            raise RedisError('Cannot issue a WATCH after a MULTI')
        return self.execute_command('WATCH', *names)

    def unwatch(self):
        "Unwatches all previously specified keys"
        return self.watching and self.execute_command('UNWATCH') or True


class Script:
    "An executable Lua script object returned by ``register_script``"

    def __init__(self, registered_client, script):
        self.registered_client = registered_client
        self.script = script
        # Precalculate and store the SHA1 hex digest of the script.

        if isinstance(script, str):
            # We need the encoding from the client in order to generate an
            # accurate byte representation of the script
            encoder = registered_client.connection_pool.get_encoder()
            script = encoder.encode(script)
        self.sha = hashlib.sha1(script).hexdigest()

    def __call__(self, keys=[], args=[], client=None):
        "Execute the script, passing any required ``args``"
        if client is None:
            client = self.registered_client
        args = tuple(keys) + tuple(args)
        # make sure the Redis server knows about the script
        if isinstance(client, Pipeline):
            # Make sure the pipeline can register the script before executing.
            client.scripts.add(self)
        try:
            return client.evalsha(self.sha, len(keys), *args)
        except NoScriptError:
            # Maybe the client is pointed to a differnet server than the client
            # that created this instance?
            # Overwrite the sha just in case there was a discrepancy.
            self.sha = client.script_load(self.script)
            return client.evalsha(self.sha, len(keys), *args)


class BitFieldOperation:
    """
    Command builder for BITFIELD commands.
    """
    def __init__(self, client, key, default_overflow=None):
        self.client = client
        self.key = key
        self._default_overflow = default_overflow
        self.reset()

    def reset(self):
        """
        Reset the state of the instance to when it was constructed
        """
        self.operations = []
        self._last_overflow = 'WRAP'
        self.overflow(self._default_overflow or self._last_overflow)

    def overflow(self, overflow):
        """
        Update the overflow algorithm of successive INCRBY operations
        :param overflow: Overflow algorithm, one of WRAP, SAT, FAIL. See the
            Redis docs for descriptions of these algorithmsself.
        :returns: a :py:class:`BitFieldOperation` instance.
        """
        overflow = overflow.upper()
        if overflow != self._last_overflow:
            self._last_overflow = overflow
            self.operations.append(('OVERFLOW', overflow))
        return self

    def incrby(self, fmt, offset, increment, overflow=None):
        """
        Increment a bitfield by a given amount.
        :param fmt: format-string for the bitfield being updated, e.g. 'u8'
            for an unsigned 8-bit integer.
        :param offset: offset (in number of bits). If prefixed with a
            '#', this is an offset multiplier, e.g. given the arguments
            fmt='u8', offset='#2', the offset will be 16.
        :param int increment: value to increment the bitfield by.
        :param str overflow: overflow algorithm. Defaults to WRAP, but other
            acceptable values are SAT and FAIL. See the Redis docs for
            descriptions of these algorithms.
        :returns: a :py:class:`BitFieldOperation` instance.
        """
        if overflow is not None:
            self.overflow(overflow)

        self.operations.append(('INCRBY', fmt, offset, increment))
        return self

    def get(self, fmt, offset):
        """
        Get the value of a given bitfield.
        :param fmt: format-string for the bitfield being read, e.g. 'u8' for
            an unsigned 8-bit integer.
        :param offset: offset (in number of bits). If prefixed with a
            '#', this is an offset multiplier, e.g. given the arguments
            fmt='u8', offset='#2', the offset will be 16.
        :returns: a :py:class:`BitFieldOperation` instance.
        """
        self.operations.append(('GET', fmt, offset))
        return self

    def set(self, fmt, offset, value):
        """
        Set the value of a given bitfield.
        :param fmt: format-string for the bitfield being read, e.g. 'u8' for
            an unsigned 8-bit integer.
        :param offset: offset (in number of bits). If prefixed with a
            '#', this is an offset multiplier, e.g. given the arguments
            fmt='u8', offset='#2', the offset will be 16.
        :param int value: value to set at the given position.
        :returns: a :py:class:`BitFieldOperation` instance.
        """
        self.operations.append(('SET', fmt, offset, value))
        return self

    @property
    def command(self):
        cmd = ['BITFIELD', self.key]
        for ops in self.operations:
            cmd.extend(ops)
        return cmd

    def execute(self):
        """
        Execute the operation(s) in a single BITFIELD command. The return value
        is a list of values corresponding to each operation. If the client
        used to create this instance was a pipeline, the list of values
        will be present within the pipeline's execute.
        """
        command = self.command
        self.reset()
        return self.client.execute_command(*command)<|MERGE_RESOLUTION|>--- conflicted
+++ resolved
@@ -595,11 +595,7 @@
             lambda r: r and set(r) or set()
         ),
         **string_keys_to_dict(
-<<<<<<< HEAD
             'ZPOPMAX ZPOPMIN ZINTER ZUNION ZRANGE ZRANGEBYSCORE ZREVRANGE '
-=======
-            'ZPOPMAX ZPOPMIN ZDIFF ZRANGE ZRANGEBYSCORE ZREVRANGE '
->>>>>>> fc69bd65
             'ZREVRANGEBYSCORE', zset_score_pairs
         ),
         **string_keys_to_dict('BZPOPMIN BZPOPMAX', \
