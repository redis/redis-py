--- conflicted
+++ resolved
@@ -595,12 +595,8 @@
             lambda r: r and set(r) or set()
         ),
         **string_keys_to_dict(
-<<<<<<< HEAD
-            'ZPOPMAX ZPOPMIN ZINTER ZRANGE ZRANGEBYSCORE ZREVRANGE '
-=======
-            'ZPOPMAX ZPOPMIN ZDIFF ZRANGE ZRANGEBYSCORE ZREVRANGE '
->>>>>>> fc69bd65
-            'ZREVRANGEBYSCORE', zset_score_pairs
+            'ZPOPMAX ZPOPMIN ZINTER ZDIFF ZRANGE ZRANGEBYSCORE '
+            'ZREVRANGE ZREVRANGEBYSCORE', zset_score_pairs
         ),
         **string_keys_to_dict('BZPOPMIN BZPOPMAX', \
                               lambda r:
