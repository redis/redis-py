--- conflicted
+++ resolved
@@ -1,16 +1,6 @@
-<<<<<<< HEAD
-from itertools import chain
-=======
 import copy
->>>>>>> a7fb8442
 import datetime
 import re
-<<<<<<< HEAD
-import hashlib
-from redis.connection import (ConnectionPool, UnixDomainSocketConnection,
-                              SSLConnection)
-from redis.lock import Lock
-=======
 import threading
 import time
 import warnings
@@ -23,7 +13,6 @@
     list_or_args,
 )
 from redis.connection import ConnectionPool, SSLConnection, UnixDomainSocketConnection
->>>>>>> a7fb8442
 from redis.exceptions import (
     ConnectionError,
     ExecAbortError,
@@ -33,37 +22,15 @@
     ResponseError,
     TimeoutError,
     WatchError,
-    ModuleError,
 )
-<<<<<<< HEAD
-=======
 from redis.lock import Lock
->>>>>>> a7fb8442
 from redis.utils import safe_str, str_if_bytes
 
 SYM_EMPTY = b""
 EMPTY_RESPONSE = "EMPTY_RESPONSE"
 
-<<<<<<< HEAD
-def list_or_args(keys, args):
-    # returns a single new list combining keys and args
-    try:
-        iter(keys)
-        # a string or bytes instance can be iterated, but indicates
-        # keys wasn't passed as a list
-        if isinstance(keys, (bytes, str)):
-            keys = [keys]
-        else:
-            keys = list(keys)
-    except TypeError:
-        keys = [keys]
-    if args:
-        keys.extend(args)
-    return keys
-=======
 # some responses (ie. dump) are binary, and just meant to never be decoded
 NEVER_DECODE = "NEVER_DECODE"
->>>>>>> a7fb8442
 
 
 def timestamp_to_datetime(response):
@@ -113,13 +80,8 @@
     # The 'type' of the object is the first item in the response, but isn't
     # prefixed with a name
     response = str_if_bytes(response)
-<<<<<<< HEAD
-    response = 'type:' + response
-    response = dict(kv.split(':') for kv in response.split())
-=======
     response = "type:" + response
     response = dict(kv.split(":") for kv in response.split())
->>>>>>> a7fb8442
 
     # parse some expected int values from the string response
     # note: this cmd isn't spec'd so these may not appear in all redis versions
@@ -165,16 +127,6 @@
                 # Split, the info fields keys and values.
                 # Note that the value may contain ':'. but the 'host:'
                 # pseudo-command is the only case where the key contains ':'
-<<<<<<< HEAD
-                key, value = line.split(':', 1)
-                if key == 'cmdstat_host':
-                    key, value = line.rsplit(':', 1)
-
-                if key == 'module':
-                    # Hardcode a list for key 'modules' since there could be
-                    # multiple lines that started with 'module'
-                    info.setdefault('modules', []).append(get_value(value))
-=======
                 key, value = line.split(":", 1)
                 if key == "cmdstat_host":
                     key, value = line.rsplit(":", 1)
@@ -183,7 +135,6 @@
                     # Hardcode a list for key 'modules' since there could be
                     # multiple lines that started with 'module'
                     info.setdefault("modules", []).append(get_value(value))
->>>>>>> a7fb8442
                 else:
                     info[key] = get_value(value)
             else:
@@ -194,17 +145,6 @@
 
 
 def parse_memory_stats(response, **kwargs):
-<<<<<<< HEAD
-    "Parse the results of MEMORY STATS"
-    stats = pairs_to_dict(response,
-                          decode_keys=True,
-                          decode_string_values=True)
-    for key, value in stats.items():
-        if key.startswith('db.'):
-            stats[key] = pairs_to_dict(value,
-                                       decode_keys=True,
-                                       decode_string_values=True)
-=======
     """Parse the results of MEMORY STATS"""
     stats = pairs_to_dict(response, decode_keys=True, decode_string_values=True)
     for key, value in stats.items():
@@ -212,7 +152,6 @@
             stats[key] = pairs_to_dict(
                 value, decode_keys=True, decode_string_values=True
             )
->>>>>>> a7fb8442
     return stats
 
 
@@ -267,11 +206,7 @@
     result = {}
     for item in response:
         state = parse_sentinel_state(map(str_if_bytes, item))
-<<<<<<< HEAD
-        result[state['name']] = state
-=======
         result[state["name"]] = state
->>>>>>> a7fb8442
     return result
 
 
@@ -336,11 +271,7 @@
     """
     if not response or not options.get("groups"):
         return response
-<<<<<<< HEAD
-    n = options['groups']
-=======
     n = options["groups"]
->>>>>>> a7fb8442
     return list(zip(*[response[i::n] for i in range(n)]))
 
 
@@ -408,11 +339,7 @@
 def parse_xpending(response, **options):
     if options.get("parse_detail", False):
         return parse_xpending_range(response)
-<<<<<<< HEAD
-    consumers = [{'name': n, 'pending': int(p)} for n, p in response[3] or []]
-=======
     consumers = [{"name": n, "pending": int(p)} for n, p in response[3] or []]
->>>>>>> a7fb8442
     return {
         "pending": response[0],
         "min": response[1],
@@ -422,11 +349,7 @@
 
 
 def parse_xpending_range(response):
-<<<<<<< HEAD
-    k = ('message_id', 'consumer', 'time_since_delivered', 'times_delivered')
-=======
     k = ("message_id", "consumer", "time_since_delivered", "times_delivered")
->>>>>>> a7fb8442
     return [dict(zip(k, r)) for r in response]
 
 
@@ -437,11 +360,7 @@
 
 
 def bool_ok(response):
-<<<<<<< HEAD
-    return str_if_bytes(response) == 'OK'
-=======
     return str_if_bytes(response) == "OK"
->>>>>>> a7fb8442
 
 
 def parse_zadd(response, **options):
@@ -480,23 +399,6 @@
     cursor, r = response
     it = iter(r)
     return int(cursor), list(zip(it, map(score_cast_func, it)))
-<<<<<<< HEAD
-
-
-def parse_slowlog_get(response, **options):
-    space = ' ' if options.get('decode_responses', False) else b' '
-    return [{
-        'id': item[0],
-        'start_time': int(item[1]),
-        'duration': int(item[2]),
-        'command':
-            # Redis Enterprise injects another entry at index [3], which has
-            # the complexity info (i.e. the value N in case the command has
-            # an O(N) complexity) instead of the command.
-            space.join(item[3]) if isinstance(item[3], list) else
-            space.join(item[4])
-    } for item in response]
-=======
 
 
 def parse_zmscore(response, **options):
@@ -549,16 +451,11 @@
             str_if_bytes(response[2]): int(response[3]),
         }
     return str_if_bytes(response)
->>>>>>> a7fb8442
 
 
 def parse_cluster_info(response, **options):
     response = str_if_bytes(response)
-<<<<<<< HEAD
-    return dict(line.split(':') for line in response.splitlines() if line)
-=======
     return dict(line.split(":") for line in response.splitlines() if line)
->>>>>>> a7fb8442
 
 
 def _parse_node_line(line):
@@ -603,10 +500,6 @@
 
 
 def parse_cluster_nodes(response, **options):
-<<<<<<< HEAD
-    raw_lines = str_if_bytes(response).splitlines()
-    return dict(_parse_node_line(line) for line in raw_lines)
-=======
     """
     @see: https://redis.io/commands/cluster-nodes  # string / bytes
     @see: https://redis.io/commands/cluster-replicas # list of string / bytes
@@ -614,7 +507,6 @@
     if isinstance(response, (str, bytes)):
         response = response.splitlines()
     return dict(_parse_node_line(str_if_bytes(node)) for node in response)
->>>>>>> a7fb8442
 
 
 def parse_geosearch_generic(response, **options):
@@ -676,11 +568,7 @@
 def parse_client_kill(response, **options):
     if isinstance(response, int):
         return response
-<<<<<<< HEAD
-    return str_if_bytes(response) == 'OK'
-=======
     return str_if_bytes(response) == "OK"
->>>>>>> a7fb8442
 
 
 def parse_acl_getuser(response, **options):
@@ -689,11 +577,6 @@
     data = pairs_to_dict(response, decode_keys=True)
 
     # convert everything but user-defined data in 'keys' to native strings
-<<<<<<< HEAD
-    data['flags'] = list(map(str_if_bytes, data['flags']))
-    data['passwords'] = list(map(str_if_bytes, data['passwords']))
-    data['commands'] = str_if_bytes(data['commands'])
-=======
     data["flags"] = list(map(str_if_bytes, data["flags"]))
     data["passwords"] = list(map(str_if_bytes, data["passwords"]))
     data["commands"] = str_if_bytes(data["commands"])
@@ -710,7 +593,6 @@
         data["selectors"] = [
             list(map(str_if_bytes, selector)) for selector in data["selectors"]
         ]
->>>>>>> a7fb8442
 
     # split 'commands' into separate 'categories' and 'commands' lists
     commands, categories = [], []
@@ -733,11 +615,7 @@
         data = []
         for log in response:
             log_data = pairs_to_dict(log, True, True)
-<<<<<<< HEAD
-            client_info = log_data.get('client-info', '')
-=======
             client_info = log_data.get("client-info", "")
->>>>>>> a7fb8442
             log_data["client-info"] = parse_client_info(client_info)
 
             # float() is lossy comparing to the "double" in C
@@ -746,479 +624,10 @@
     else:
         data = bool_ok(response)
     return data
-<<<<<<< HEAD
 
 
 def parse_client_info(value):
     """
-    Parsing client-info in ACL Log in following format.
-    "key1=value1 key2=value2 key3=value3"
-    """
-    client_info = {}
-    infos = value.split(" ")
-    for info in infos:
-        key, value = info.split("=")
-        client_info[key] = value
-
-    # Those fields are definded as int in networking.c
-    for int_key in {"id", "age", "idle", "db", "sub", "psub",
-                    "multi", "qbuf", "qbuf-free", "obl",
-                    "oll", "omem"}:
-        client_info[int_key] = int(client_info[int_key])
-    return client_info
-
-
-def parse_module_result(response):
-    if isinstance(response, ModuleError):
-        raise response
-    return True
-
-
-class Redis:
-    """
-    Implementation of the Redis protocol.
-=======
->>>>>>> a7fb8442
-
-
-def parse_client_info(value):
-    """
-<<<<<<< HEAD
-    RESPONSE_CALLBACKS = {
-        **string_keys_to_dict(
-            'AUTH EXPIRE EXPIREAT HEXISTS HMSET MOVE MSETNX PERSIST '
-            'PSETEX RENAMENX SISMEMBER SMOVE SETEX SETNX',
-            bool
-        ),
-        **string_keys_to_dict(
-            'BITCOUNT BITPOS DECRBY DEL EXISTS GEOADD GETBIT HDEL HLEN '
-            'HSTRLEN INCRBY LINSERT LLEN LPUSHX PFADD PFCOUNT RPUSHX SADD '
-            'SCARD SDIFFSTORE SETBIT SETRANGE SINTERSTORE SREM STRLEN '
-            'SUNIONSTORE UNLINK XACK XDEL XLEN XTRIM ZCARD ZLEXCOUNT ZREM '
-            'ZREMRANGEBYLEX ZREMRANGEBYRANK ZREMRANGEBYSCORE',
-            int
-        ),
-        **string_keys_to_dict(
-            'INCRBYFLOAT HINCRBYFLOAT',
-            float
-        ),
-        **string_keys_to_dict(
-            # these return OK, or int if redis-server is >=1.3.4
-            'LPUSH RPUSH',
-            lambda r: isinstance(r, int) and r or str_if_bytes(r) == 'OK'
-        ),
-        **string_keys_to_dict('SORT', sort_return_tuples),
-        **string_keys_to_dict('ZSCORE ZINCRBY GEODIST', float_or_none),
-        **string_keys_to_dict(
-            'FLUSHALL FLUSHDB LSET LTRIM MSET PFMERGE READONLY READWRITE '
-            'RENAME SAVE SELECT SHUTDOWN SLAVEOF SWAPDB WATCH UNWATCH ',
-            bool_ok
-        ),
-        **string_keys_to_dict('BLPOP BRPOP', lambda r: r and tuple(r) or None),
-        **string_keys_to_dict(
-            'SDIFF SINTER SMEMBERS SUNION',
-            lambda r: r and set(r) or set()
-        ),
-        **string_keys_to_dict(
-            'ZPOPMAX ZPOPMIN ZRANGE ZRANGEBYSCORE ZREVRANGE ZREVRANGEBYSCORE',
-            zset_score_pairs
-        ),
-        **string_keys_to_dict('BZPOPMIN BZPOPMAX', \
-                              lambda r:
-                              r and (r[0], r[1], float(r[2])) or None),
-        **string_keys_to_dict('ZRANK ZREVRANK', int_or_none),
-        **string_keys_to_dict('XREVRANGE XRANGE', parse_stream_list),
-        **string_keys_to_dict('XREAD XREADGROUP', parse_xread),
-        **string_keys_to_dict('BGREWRITEAOF BGSAVE', lambda r: True),
-        'ACL CAT': lambda r: list(map(str_if_bytes, r)),
-        'ACL DELUSER': int,
-        'ACL GENPASS': str_if_bytes,
-        'ACL GETUSER': parse_acl_getuser,
-        'ACL LIST': lambda r: list(map(str_if_bytes, r)),
-        'ACL LOAD': bool_ok,
-        'ACL LOG': parse_acl_log,
-        'ACL SAVE': bool_ok,
-        'ACL SETUSER': bool_ok,
-        'ACL USERS': lambda r: list(map(str_if_bytes, r)),
-        'ACL WHOAMI': str_if_bytes,
-        'CLIENT GETNAME': str_if_bytes,
-        'CLIENT ID': int,
-        'CLIENT KILL': parse_client_kill,
-        'CLIENT LIST': parse_client_list,
-        'CLIENT SETNAME': bool_ok,
-        'CLIENT UNBLOCK': lambda r: r and int(r) == 1 or False,
-        'CLIENT PAUSE': bool_ok,
-        'CLUSTER ADDSLOTS': bool_ok,
-        'CLUSTER COUNT-FAILURE-REPORTS': lambda x: int(x),
-        'CLUSTER COUNTKEYSINSLOT': lambda x: int(x),
-        'CLUSTER DELSLOTS': bool_ok,
-        'CLUSTER FAILOVER': bool_ok,
-        'CLUSTER FORGET': bool_ok,
-        'CLUSTER INFO': parse_cluster_info,
-        'CLUSTER KEYSLOT': lambda x: int(x),
-        'CLUSTER MEET': bool_ok,
-        'CLUSTER NODES': parse_cluster_nodes,
-        'CLUSTER REPLICATE': bool_ok,
-        'CLUSTER RESET': bool_ok,
-        'CLUSTER SAVECONFIG': bool_ok,
-        'CLUSTER SET-CONFIG-EPOCH': bool_ok,
-        'CLUSTER SETSLOT': bool_ok,
-        'CLUSTER SLAVES': parse_cluster_nodes,
-        'CONFIG GET': parse_config_get,
-        'CONFIG RESETSTAT': bool_ok,
-        'CONFIG SET': bool_ok,
-        'DEBUG OBJECT': parse_debug_object,
-        'GEOHASH': lambda r: list(map(str_if_bytes, r)),
-        'GEOPOS': lambda r: list(map(lambda ll: (float(ll[0]),
-                                     float(ll[1]))
-                                     if ll is not None else None, r)),
-        'GEORADIUS': parse_georadius_generic,
-        'GEORADIUSBYMEMBER': parse_georadius_generic,
-        'HGETALL': lambda r: r and pairs_to_dict(r) or {},
-        'HSCAN': parse_hscan,
-        'INFO': parse_info,
-        'LASTSAVE': timestamp_to_datetime,
-        'MEMORY PURGE': bool_ok,
-        'MEMORY STATS': parse_memory_stats,
-        'MEMORY USAGE': int_or_none,
-        'MODULE LOAD': parse_module_result,
-        'MODULE UNLOAD': parse_module_result,
-        'MODULE LIST': lambda r: [pairs_to_dict(m) for m in r],
-        'OBJECT': parse_object,
-        'PING': lambda r: str_if_bytes(r) == 'PONG',
-        'PUBSUB NUMSUB': parse_pubsub_numsub,
-        'RANDOMKEY': lambda r: r and r or None,
-        'SCAN': parse_scan,
-        'SCRIPT EXISTS': lambda r: list(map(bool, r)),
-        'SCRIPT FLUSH': bool_ok,
-        'SCRIPT KILL': bool_ok,
-        'SCRIPT LOAD': str_if_bytes,
-        'SENTINEL GET-MASTER-ADDR-BY-NAME': parse_sentinel_get_master,
-        'SENTINEL MASTER': parse_sentinel_master,
-        'SENTINEL MASTERS': parse_sentinel_masters,
-        'SENTINEL MONITOR': bool_ok,
-        'SENTINEL REMOVE': bool_ok,
-        'SENTINEL SENTINELS': parse_sentinel_slaves_and_sentinels,
-        'SENTINEL SET': bool_ok,
-        'SENTINEL SLAVES': parse_sentinel_slaves_and_sentinels,
-        'SET': lambda r: r and str_if_bytes(r) == 'OK',
-        'SLOWLOG GET': parse_slowlog_get,
-        'SLOWLOG LEN': int,
-        'SLOWLOG RESET': bool_ok,
-        'SSCAN': parse_scan,
-        'TIME': lambda x: (int(x[0]), int(x[1])),
-        'XCLAIM': parse_xclaim,
-        'XGROUP CREATE': bool_ok,
-        'XGROUP DELCONSUMER': int,
-        'XGROUP DESTROY': bool,
-        'XGROUP SETID': bool_ok,
-        'XINFO CONSUMERS': parse_list_of_dicts,
-        'XINFO GROUPS': parse_list_of_dicts,
-        'XINFO STREAM': parse_xinfo_stream,
-        'XPENDING': parse_xpending,
-        'ZADD': parse_zadd,
-        'ZSCAN': parse_zscan,
-    }
-
-    @classmethod
-    def from_url(cls, url, **kwargs):
-        """
-        Return a Redis client object configured from the given URL
-
-        For example::
-
-            redis://[[username]:[password]]@localhost:6379/0
-            rediss://[[username]:[password]]@localhost:6379/0
-            unix://[[username]:[password]]@/path/to/socket.sock?db=0
-
-        Three URL schemes are supported:
-
-        - `redis://` creates a TCP socket connection. See more at:
-          <https://www.iana.org/assignments/uri-schemes/prov/redis>
-        - `rediss://` creates a SSL wrapped TCP socket connection. See more at:
-          <https://www.iana.org/assignments/uri-schemes/prov/rediss>
-        - ``unix://``: creates a Unix Domain Socket connection.
-
-        The username, password, hostname, path and all querystring values
-        are passed through urllib.parse.unquote in order to replace any
-        percent-encoded values with their corresponding characters.
-
-        There are several ways to specify a database number. The first value
-        found will be used:
-            1. A ``db`` querystring option, e.g. redis://localhost?db=0
-            2. If using the redis:// or rediss:// schemes, the path argument
-               of the url, e.g. redis://localhost/0
-            3. A ``db`` keyword argument to this function.
-
-        If none of these options are specified, the default db=0 is used.
-
-        All querystring options are cast to their appropriate Python types.
-        Boolean arguments can be specified with string values "True"/"False"
-        or "Yes"/"No". Values that cannot be properly cast cause a
-        ``ValueError`` to be raised. Once parsed, the querystring arguments
-        and keyword arguments are passed to the ``ConnectionPool``'s
-        class initializer. In the case of conflicting arguments, querystring
-        arguments always win.
-
-        """
-        connection_pool = ConnectionPool.from_url(url, **kwargs)
-        return cls(connection_pool=connection_pool)
-
-    def __init__(self, host='localhost', port=6379,
-                 db=0, password=None, socket_timeout=None,
-                 socket_connect_timeout=None,
-                 socket_keepalive=None, socket_keepalive_options=None,
-                 connection_pool=None, unix_socket_path=None,
-                 encoding='utf-8', encoding_errors='strict',
-                 charset=None, errors=None,
-                 decode_responses=False, retry_on_timeout=False,
-                 ssl=False, ssl_keyfile=None, ssl_certfile=None,
-                 ssl_cert_reqs='required', ssl_ca_certs=None,
-                 ssl_check_hostname=False,
-                 max_connections=None, single_connection_client=False,
-                 health_check_interval=0, client_name=None, username=None):
-        if not connection_pool:
-            if charset is not None:
-                warnings.warn(DeprecationWarning(
-                    '"charset" is deprecated. Use "encoding" instead'))
-                encoding = charset
-            if errors is not None:
-                warnings.warn(DeprecationWarning(
-                    '"errors" is deprecated. Use "encoding_errors" instead'))
-                encoding_errors = errors
-
-            kwargs = {
-                'db': db,
-                'username': username,
-                'password': password,
-                'socket_timeout': socket_timeout,
-                'encoding': encoding,
-                'encoding_errors': encoding_errors,
-                'decode_responses': decode_responses,
-                'retry_on_timeout': retry_on_timeout,
-                'max_connections': max_connections,
-                'health_check_interval': health_check_interval,
-                'client_name': client_name
-            }
-            # based on input, setup appropriate connection args
-            if unix_socket_path is not None:
-                kwargs.update({
-                    'path': unix_socket_path,
-                    'connection_class': UnixDomainSocketConnection
-                })
-            else:
-                # TCP specific options
-                kwargs.update({
-                    'host': host,
-                    'port': port,
-                    'socket_connect_timeout': socket_connect_timeout,
-                    'socket_keepalive': socket_keepalive,
-                    'socket_keepalive_options': socket_keepalive_options,
-                })
-
-                if ssl:
-                    kwargs.update({
-                        'connection_class': SSLConnection,
-                        'ssl_keyfile': ssl_keyfile,
-                        'ssl_certfile': ssl_certfile,
-                        'ssl_cert_reqs': ssl_cert_reqs,
-                        'ssl_ca_certs': ssl_ca_certs,
-                        'ssl_check_hostname': ssl_check_hostname,
-                    })
-            connection_pool = ConnectionPool(**kwargs)
-        self.connection_pool = connection_pool
-        self.connection = None
-        if single_connection_client:
-            self.connection = self.connection_pool.get_connection('_')
-
-        self.response_callbacks = CaseInsensitiveDict(
-            self.__class__.RESPONSE_CALLBACKS)
-
-    def __repr__(self):
-        return "%s<%s>" % (type(self).__name__, repr(self.connection_pool))
-
-    def set_response_callback(self, command, callback):
-        "Set a custom Response Callback"
-        self.response_callbacks[command] = callback
-
-    def pipeline(self, transaction=True, shard_hint=None):
-        """
-        Return a new pipeline object that can queue multiple commands for
-        later execution. ``transaction`` indicates whether all commands
-        should be executed atomically. Apart from making a group of operations
-        atomic, pipelines are useful for reducing the back-and-forth overhead
-        between the client and server.
-        """
-        return Pipeline(
-            self.connection_pool,
-            self.response_callbacks,
-            transaction,
-            shard_hint)
-
-    def transaction(self, func, *watches, **kwargs):
-        """
-        Convenience method for executing the callable `func` as a transaction
-        while watching all keys specified in `watches`. The 'func' callable
-        should expect a single argument which is a Pipeline object.
-        """
-        shard_hint = kwargs.pop('shard_hint', None)
-        value_from_callable = kwargs.pop('value_from_callable', False)
-        watch_delay = kwargs.pop('watch_delay', None)
-        with self.pipeline(True, shard_hint) as pipe:
-            while True:
-                try:
-                    if watches:
-                        pipe.watch(*watches)
-                    func_value = func(pipe)
-                    exec_value = pipe.execute()
-                    return func_value if value_from_callable else exec_value
-                except WatchError:
-                    if watch_delay is not None and watch_delay > 0:
-                        time.sleep(watch_delay)
-                    continue
-
-    def lock(self, name, timeout=None, sleep=0.1, blocking_timeout=None,
-             lock_class=None, thread_local=True):
-        """
-        Return a new Lock object using key ``name`` that mimics
-        the behavior of threading.Lock.
-
-        If specified, ``timeout`` indicates a maximum life for the lock.
-        By default, it will remain locked until release() is called.
-
-        ``sleep`` indicates the amount of time to sleep per loop iteration
-        when the lock is in blocking mode and another client is currently
-        holding the lock.
-
-        ``blocking_timeout`` indicates the maximum amount of time in seconds to
-        spend trying to acquire the lock. A value of ``None`` indicates
-        continue trying forever. ``blocking_timeout`` can be specified as a
-        float or integer, both representing the number of seconds to wait.
-
-        ``lock_class`` forces the specified lock implementation.
-
-        ``thread_local`` indicates whether the lock token is placed in
-        thread-local storage. By default, the token is placed in thread local
-        storage so that a thread only sees its token, not a token set by
-        another thread. Consider the following timeline:
-
-            time: 0, thread-1 acquires `my-lock`, with a timeout of 5 seconds.
-                     thread-1 sets the token to "abc"
-            time: 1, thread-2 blocks trying to acquire `my-lock` using the
-                     Lock instance.
-            time: 5, thread-1 has not yet completed. redis expires the lock
-                     key.
-            time: 5, thread-2 acquired `my-lock` now that it's available.
-                     thread-2 sets the token to "xyz"
-            time: 6, thread-1 finishes its work and calls release(). if the
-                     token is *not* stored in thread local storage, then
-                     thread-1 would see the token value as "xyz" and would be
-                     able to successfully release the thread-2's lock.
-
-        In some use cases it's necessary to disable thread local storage. For
-        example, if you have code where one thread acquires a lock and passes
-        that lock instance to a worker thread to release later. If thread
-        local storage isn't disabled in this case, the worker thread won't see
-        the token set by the thread that acquired the lock. Our assumption
-        is that these cases aren't common and as such default to using
-        thread local storage.        """
-        if lock_class is None:
-            lock_class = Lock
-        return lock_class(self, name, timeout=timeout, sleep=sleep,
-                          blocking_timeout=blocking_timeout,
-                          thread_local=thread_local)
-
-    def pubsub(self, **kwargs):
-        """
-        Return a Publish/Subscribe object. With this object, you can
-        subscribe to channels and listen for messages that get published to
-        them.
-        """
-        return PubSub(self.connection_pool, **kwargs)
-
-    def monitor(self):
-        return Monitor(self.connection_pool)
-
-    def client(self):
-        return self.__class__(connection_pool=self.connection_pool,
-                              single_connection_client=True)
-
-    def __enter__(self):
-        return self
-
-    def __exit__(self, exc_type, exc_value, traceback):
-        self.close()
-
-    def __del__(self):
-        self.close()
-
-    def close(self):
-        conn = self.connection
-        if conn:
-            self.connection = None
-            self.connection_pool.release(conn)
-
-    # COMMAND EXECUTION AND PROTOCOL PARSING
-    def execute_command(self, *args, **options):
-        "Execute a command and return a parsed response"
-        pool = self.connection_pool
-        command_name = args[0]
-        conn = self.connection or pool.get_connection(command_name, **options)
-        try:
-            conn.send_command(*args)
-            return self.parse_response(conn, command_name, **options)
-        except (ConnectionError, TimeoutError) as e:
-            conn.disconnect()
-            if not (conn.retry_on_timeout and isinstance(e, TimeoutError)):
-                raise
-            conn.send_command(*args)
-            return self.parse_response(conn, command_name, **options)
-        finally:
-            if not self.connection:
-                pool.release(conn)
-
-    def parse_response(self, connection, command_name, **options):
-        "Parses a response from the Redis server"
-        try:
-            response = connection.read_response()
-        except ResponseError:
-            if EMPTY_RESPONSE in options:
-                return options[EMPTY_RESPONSE]
-            raise
-        if command_name in self.response_callbacks:
-            return self.response_callbacks[command_name](response, **options)
-        return response
-
-    # SERVER INFORMATION
-
-    # ACL methods
-    def acl_cat(self, category=None):
-        """
-        Returns a list of categories or commands within a category.
-
-        If ``category`` is not supplied, returns a list of all categories.
-        If ``category`` is supplied, returns a list of all commands within
-        that category.
-        """
-        pieces = [category] if category else []
-        return self.execute_command('ACL CAT', *pieces)
-
-    def acl_deluser(self, username):
-        "Delete the ACL for the specified ``username``"
-        return self.execute_command('ACL DELUSER', username)
-
-    def acl_genpass(self):
-        "Generate a random password value"
-        return self.execute_command('ACL GENPASS')
-
-    def acl_getuser(self, username):
-        """
-        Get the ACL details for the specified ``username``.
-
-        If ``username`` does not exist, return None
-        """
-        return self.execute_command('ACL GETUSER', username)
-=======
     Parsing client-info in ACL Log in following format.
     "key1=value1 key2=value2 key3=value3"
     """
@@ -1427,2025 +836,20 @@
         "ZSCAN": parse_zscan,
         "ZMSCORE": parse_zmscore,
     }
->>>>>>> a7fb8442
-
-
-<<<<<<< HEAD
-    def acl_log(self, count=None):
-        """
-        Get ACL logs as a list.
-        :param int count: Get logs[0:count].
-        :rtype: List.
-        """
-        args = []
-        if count is not None:
-            if not isinstance(count, int):
-                raise DataError('ACL LOG count must be an '
-                                'integer')
-            args.append(count)
-
-        return self.execute_command('ACL LOG', *args)
-
-    def acl_log_reset(self):
-        """
-        Reset ACL logs.
-        :rtype: Boolean.
-        """
-        args = [b'RESET']
-        return self.execute_command('ACL LOG', *args)
-
-    def acl_load(self):
-        """
-        Load ACL rules from the configured ``aclfile``.
-=======
+
+
 class Redis(AbstractRedis, RedisModuleCommands, CoreCommands, SentinelCommands):
     """
     Implementation of the Redis protocol.
->>>>>>> a7fb8442
 
     This abstract class provides a Python interface to all Redis commands
     and an implementation of the Redis protocol.
 
-<<<<<<< HEAD
-    def acl_save(self):
-        """
-        Save ACL rules to the configured ``aclfile``.
-
-        Note that the server must be configured with the ``aclfile``
-        directive to be able to save ACL rules to an aclfile.
-        """
-        return self.execute_command('ACL SAVE')
-
-    def acl_setuser(self, username, enabled=False, nopass=False,
-                    passwords=None, hashed_passwords=None, categories=None,
-                    commands=None, keys=None, reset=False, reset_keys=False,
-                    reset_passwords=False):
-        """
-        Create or update an ACL user.
-
-        Create or update the ACL for ``username``. If the user already exists,
-        the existing ACL is completely overwritten and replaced with the
-        specified values.
-
-        ``enabled`` is a boolean indicating whether the user should be allowed
-        to authenticate or not. Defaults to ``False``.
-
-        ``nopass`` is a boolean indicating whether the can authenticate without
-        a password. This cannot be True if ``passwords`` are also specified.
-
-        ``passwords`` if specified is a list of plain text passwords
-        to add to or remove from the user. Each password must be prefixed with
-        a '+' to add or a '-' to remove. For convenience, the value of
-        ``passwords`` can be a simple prefixed string when adding or
-        removing a single password.
-
-        ``hashed_passwords`` if specified is a list of SHA-256 hashed passwords
-        to add to or remove from the user. Each hashed password must be
-        prefixed with a '+' to add or a '-' to remove. For convenience,
-        the value of ``hashed_passwords`` can be a simple prefixed string when
-        adding or removing a single password.
-
-        ``categories`` if specified is a list of strings representing category
-        permissions. Each string must be prefixed with either a '+' to add the
-        category permission or a '-' to remove the category permission.
-
-        ``commands`` if specified is a list of strings representing command
-        permissions. Each string must be prefixed with either a '+' to add the
-        command permission or a '-' to remove the command permission.
-
-        ``keys`` if specified is a list of key patterns to grant the user
-        access to. Keys patterns allow '*' to support wildcard matching. For
-        example, '*' grants access to all keys while 'cache:*' grants access
-        to all keys that are prefixed with 'cache:'. ``keys`` should not be
-        prefixed with a '~'.
-
-        ``reset`` is a boolean indicating whether the user should be fully
-        reset prior to applying the new ACL. Setting this to True will
-        remove all existing passwords, flags and privileges from the user and
-        then apply the specified rules. If this is False, the user's existing
-        passwords, flags and privileges will be kept and any new specified
-        rules will be applied on top.
-
-        ``reset_keys`` is a boolean indicating whether the user's key
-        permissions should be reset prior to applying any new key permissions
-        specified in ``keys``. If this is False, the user's existing
-        key permissions will be kept and any new specified key permissions
-        will be applied on top.
-
-        ``reset_passwords`` is a boolean indicating whether to remove all
-        existing passwords and the 'nopass' flag from the user prior to
-        applying any new passwords specified in 'passwords' or
-        'hashed_passwords'. If this is False, the user's existing passwords
-        and 'nopass' status will be kept and any new specified passwords
-        or hashed_passwords will be applied on top.
-        """
-        encoder = self.connection_pool.get_encoder()
-        pieces = [username]
-
-        if reset:
-            pieces.append(b'reset')
-
-        if reset_keys:
-            pieces.append(b'resetkeys')
-
-        if reset_passwords:
-            pieces.append(b'resetpass')
-
-        if enabled:
-            pieces.append(b'on')
-        else:
-            pieces.append(b'off')
-
-        if (passwords or hashed_passwords) and nopass:
-            raise DataError('Cannot set \'nopass\' and supply '
-                            '\'passwords\' or \'hashed_passwords\'')
-
-        if passwords:
-            # as most users will have only one password, allow remove_passwords
-            # to be specified as a simple string or a list
-            passwords = list_or_args(passwords, [])
-            for i, password in enumerate(passwords):
-                password = encoder.encode(password)
-                if password.startswith(b'+'):
-                    pieces.append(b'>%s' % password[1:])
-                elif password.startswith(b'-'):
-                    pieces.append(b'<%s' % password[1:])
-                else:
-                    raise DataError('Password %d must be prefixeed with a '
-                                    '"+" to add or a "-" to remove' % i)
-
-        if hashed_passwords:
-            # as most users will have only one password, allow remove_passwords
-            # to be specified as a simple string or a list
-            hashed_passwords = list_or_args(hashed_passwords, [])
-            for i, hashed_password in enumerate(hashed_passwords):
-                hashed_password = encoder.encode(hashed_password)
-                if hashed_password.startswith(b'+'):
-                    pieces.append(b'#%s' % hashed_password[1:])
-                elif hashed_password.startswith(b'-'):
-                    pieces.append(b'!%s' % hashed_password[1:])
-                else:
-                    raise DataError('Hashed %d password must be prefixeed '
-                                    'with a "+" to add or a "-" to remove' % i)
-
-        if nopass:
-            pieces.append(b'nopass')
-
-        if categories:
-            for category in categories:
-                category = encoder.encode(category)
-                # categories can be prefixed with one of (+@, +, -@, -)
-                if category.startswith(b'+@'):
-                    pieces.append(category)
-                elif category.startswith(b'+'):
-                    pieces.append(b'+@%s' % category[1:])
-                elif category.startswith(b'-@'):
-                    pieces.append(category)
-                elif category.startswith(b'-'):
-                    pieces.append(b'-@%s' % category[1:])
-                else:
-                    raise DataError('Category "%s" must be prefixed with '
-                                    '"+" or "-"'
-                                    % encoder.decode(category, force=True))
-        if commands:
-            for cmd in commands:
-                cmd = encoder.encode(cmd)
-                if not cmd.startswith(b'+') and not cmd.startswith(b'-'):
-                    raise DataError('Command "%s" must be prefixed with '
-                                    '"+" or "-"'
-                                    % encoder.decode(cmd, force=True))
-                pieces.append(cmd)
-
-        if keys:
-            for key in keys:
-                key = encoder.encode(key)
-                pieces.append(b'~%s' % key)
-
-        return self.execute_command('ACL SETUSER', *pieces)
-
-    def acl_users(self):
-        "Returns a list of all registered users on the server."
-        return self.execute_command('ACL USERS')
-
-    def acl_whoami(self):
-        "Get the username for the current connection"
-        return self.execute_command('ACL WHOAMI')
-
-    def bgrewriteaof(self):
-        "Tell the Redis server to rewrite the AOF file from data in memory."
-        return self.execute_command('BGREWRITEAOF')
-
-    def bgsave(self):
-        """
-        Tell the Redis server to save its data to disk.  Unlike save(),
-        this method is asynchronous and returns immediately.
-        """
-        return self.execute_command('BGSAVE')
-
-    def client_kill(self, address):
-        "Disconnects the client at ``address`` (ip:port)"
-        return self.execute_command('CLIENT KILL', address)
-
-    def client_kill_filter(self, _id=None, _type=None, addr=None, skipme=None):
-        """
-        Disconnects client(s) using a variety of filter options
-        :param id: Kills a client by its unique ID field
-        :param type: Kills a client by type where type is one of 'normal',
-        'master', 'slave' or 'pubsub'
-        :param addr: Kills a client by its 'address:port'
-        :param skipme: If True, then the client calling the command
-        will not get killed even if it is identified by one of the filter
-        options. If skipme is not provided, the server defaults to skipme=True
-        """
-        args = []
-        if _type is not None:
-            client_types = ('normal', 'master', 'slave', 'pubsub')
-            if str(_type).lower() not in client_types:
-                raise DataError("CLIENT KILL type must be one of %r" % (
-                                client_types,))
-            args.extend((b'TYPE', _type))
-        if skipme is not None:
-            if not isinstance(skipme, bool):
-                raise DataError("CLIENT KILL skipme must be a bool")
-            if skipme:
-                args.extend((b'SKIPME', b'YES'))
-            else:
-                args.extend((b'SKIPME', b'NO'))
-        if _id is not None:
-            args.extend((b'ID', _id))
-        if addr is not None:
-            args.extend((b'ADDR', addr))
-        if not args:
-            raise DataError("CLIENT KILL <filter> <value> ... ... <filter> "
-                            "<value> must specify at least one filter")
-        return self.execute_command('CLIENT KILL', *args)
-
-    def client_list(self, _type=None):
-        """
-        Returns a list of currently connected clients.
-        If type of client specified, only that type will be returned.
-        :param _type: optional. one of the client types (normal, master,
-         replica, pubsub)
-        """
-        "Returns a list of currently connected clients"
-        if _type is not None:
-            client_types = ('normal', 'master', 'replica', 'pubsub')
-            if str(_type).lower() not in client_types:
-                raise DataError("CLIENT LIST _type must be one of %r" % (
-                                client_types,))
-            return self.execute_command('CLIENT LIST', b'TYPE', _type)
-        return self.execute_command('CLIENT LIST')
-
-    def client_getname(self):
-        "Returns the current connection name"
-        return self.execute_command('CLIENT GETNAME')
-
-    def client_id(self):
-        "Returns the current connection id"
-        return self.execute_command('CLIENT ID')
-
-    def client_setname(self, name):
-        "Sets the current connection name"
-        return self.execute_command('CLIENT SETNAME', name)
-
-    def client_unblock(self, client_id, error=False):
-        """
-        Unblocks a connection by its client id.
-        If ``error`` is True, unblocks the client with a special error message.
-        If ``error`` is False (default), the client is unblocked using the
-        regular timeout mechanism.
-        """
-        args = ['CLIENT UNBLOCK', int(client_id)]
-        if error:
-            args.append(b'ERROR')
-        return self.execute_command(*args)
-
-    def client_pause(self, timeout):
-        """
-        Suspend all the Redis clients for the specified amount of time
-        :param timeout: milliseconds to pause clients
-        """
-        if not isinstance(timeout, int):
-            raise DataError("CLIENT PAUSE timeout must be an integer")
-        return self.execute_command('CLIENT PAUSE', str(timeout))
-
-    def readwrite(self):
-        "Disables read queries for a connection to a Redis Cluster slave node"
-        return self.execute_command('READWRITE')
-
-    def readonly(self):
-        "Enables read queries for a connection to a Redis Cluster replica node"
-        return self.execute_command('READONLY')
-
-    def config_get(self, pattern="*"):
-        "Return a dictionary of configuration based on the ``pattern``"
-        return self.execute_command('CONFIG GET', pattern)
-
-    def config_set(self, name, value):
-        "Set config item ``name`` with ``value``"
-        return self.execute_command('CONFIG SET', name, value)
-
-    def config_resetstat(self):
-        "Reset runtime statistics"
-        return self.execute_command('CONFIG RESETSTAT')
-
-    def config_rewrite(self):
-        "Rewrite config file with the minimal change to reflect running config"
-        return self.execute_command('CONFIG REWRITE')
-
-    def dbsize(self):
-        "Returns the number of keys in the current database"
-        return self.execute_command('DBSIZE')
-
-    def debug_object(self, key):
-        "Returns version specific meta information about a given key"
-        return self.execute_command('DEBUG OBJECT', key)
-
-    def echo(self, value):
-        "Echo the string back from the server"
-        return self.execute_command('ECHO', value)
-
-    def flushall(self, asynchronous=False):
-        """
-        Delete all keys in all databases on the current host.
-
-        ``asynchronous`` indicates whether the operation is
-        executed asynchronously by the server.
-        """
-        args = []
-        if asynchronous:
-            args.append(b'ASYNC')
-        return self.execute_command('FLUSHALL', *args)
-
-    def flushdb(self, asynchronous=False):
-        """
-        Delete all keys in the current database.
-
-        ``asynchronous`` indicates whether the operation is
-        executed asynchronously by the server.
-        """
-        args = []
-        if asynchronous:
-            args.append(b'ASYNC')
-        return self.execute_command('FLUSHDB', *args)
-
-    def swapdb(self, first, second):
-        "Swap two databases"
-        return self.execute_command('SWAPDB', first, second)
-
-    def info(self, section=None):
-        """
-        Returns a dictionary containing information about the Redis server
-
-        The ``section`` option can be used to select a specific section
-        of information
-
-        The section option is not supported by older versions of Redis Server,
-        and will generate ResponseError
-        """
-        if section is None:
-            return self.execute_command('INFO')
-        else:
-            return self.execute_command('INFO', section)
-
-    def lastsave(self):
-        """
-        Return a Python datetime object representing the last time the
-        Redis database was saved to disk
-        """
-        return self.execute_command('LASTSAVE')
-
-    def migrate(self, host, port, keys, destination_db, timeout,
-                copy=False, replace=False, auth=None):
-        """
-        Migrate 1 or more keys from the current Redis server to a different
-        server specified by the ``host``, ``port`` and ``destination_db``.
-
-        The ``timeout``, specified in milliseconds, indicates the maximum
-        time the connection between the two servers can be idle before the
-        command is interrupted.
-
-        If ``copy`` is True, the specified ``keys`` are NOT deleted from
-        the source server.
-
-        If ``replace`` is True, this operation will overwrite the keys
-        on the destination server if they exist.
-
-        If ``auth`` is specified, authenticate to the destination server with
-        the password provided.
-        """
-        keys = list_or_args(keys, [])
-        if not keys:
-            raise DataError('MIGRATE requires at least one key')
-        pieces = []
-        if copy:
-            pieces.append(b'COPY')
-        if replace:
-            pieces.append(b'REPLACE')
-        if auth:
-            pieces.append(b'AUTH')
-            pieces.append(auth)
-        pieces.append(b'KEYS')
-        pieces.extend(keys)
-        return self.execute_command('MIGRATE', host, port, '', destination_db,
-                                    timeout, *pieces)
-
-    def object(self, infotype, key):
-        "Return the encoding, idletime, or refcount about the key"
-        return self.execute_command('OBJECT', infotype, key, infotype=infotype)
-
-    def memory_stats(self):
-        "Return a dictionary of memory stats"
-        return self.execute_command('MEMORY STATS')
-
-    def memory_usage(self, key, samples=None):
-        """
-        Return the total memory usage for key, its value and associated
-        administrative overheads.
-
-        For nested data structures, ``samples`` is the number of elements to
-        sample. If left unspecified, the server's default is 5. Use 0 to sample
-        all elements.
-        """
-        args = []
-        if isinstance(samples, int):
-            args.extend([b'SAMPLES', samples])
-        return self.execute_command('MEMORY USAGE', key, *args)
-
-    def memory_purge(self):
-        "Attempts to purge dirty pages for reclamation by allocator"
-        return self.execute_command('MEMORY PURGE')
-
-    def ping(self):
-        "Ping the Redis server"
-        return self.execute_command('PING')
-
-    def save(self):
-        """
-        Tell the Redis server to save its data to disk,
-        blocking until the save is complete
-        """
-        return self.execute_command('SAVE')
-
-    def sentinel(self, *args):
-        "Redis Sentinel's SENTINEL command."
-        warnings.warn(
-            DeprecationWarning('Use the individual sentinel_* methods'))
-
-    def sentinel_get_master_addr_by_name(self, service_name):
-        "Returns a (host, port) pair for the given ``service_name``"
-        return self.execute_command('SENTINEL GET-MASTER-ADDR-BY-NAME',
-                                    service_name)
-
-    def sentinel_master(self, service_name):
-        "Returns a dictionary containing the specified masters state."
-        return self.execute_command('SENTINEL MASTER', service_name)
-
-    def sentinel_masters(self):
-        "Returns a list of dictionaries containing each master's state."
-        return self.execute_command('SENTINEL MASTERS')
-
-    def sentinel_monitor(self, name, ip, port, quorum):
-        "Add a new master to Sentinel to be monitored"
-        return self.execute_command('SENTINEL MONITOR', name, ip, port, quorum)
-
-    def sentinel_remove(self, name):
-        "Remove a master from Sentinel's monitoring"
-        return self.execute_command('SENTINEL REMOVE', name)
-
-    def sentinel_sentinels(self, service_name):
-        "Returns a list of sentinels for ``service_name``"
-        return self.execute_command('SENTINEL SENTINELS', service_name)
-
-    def sentinel_set(self, name, option, value):
-        "Set Sentinel monitoring parameters for a given master"
-        return self.execute_command('SENTINEL SET', name, option, value)
-
-    def sentinel_slaves(self, service_name):
-        "Returns a list of slaves for ``service_name``"
-        return self.execute_command('SENTINEL SLAVES', service_name)
-
-    def shutdown(self, save=False, nosave=False):
-        """Shutdown the Redis server.  If Redis has persistence configured,
-        data will be flushed before shutdown.  If the "save" option is set,
-        a data flush will be attempted even if there is no persistence
-        configured.  If the "nosave" option is set, no data flush will be
-        attempted.  The "save" and "nosave" options cannot both be set.
-        """
-        if save and nosave:
-            raise DataError('SHUTDOWN save and nosave cannot both be set')
-        args = ['SHUTDOWN']
-        if save:
-            args.append('SAVE')
-        if nosave:
-            args.append('NOSAVE')
-        try:
-            self.execute_command(*args)
-        except ConnectionError:
-            # a ConnectionError here is expected
-            return
-        raise RedisError("SHUTDOWN seems to have failed.")
-
-    def slaveof(self, host=None, port=None):
-        """
-        Set the server to be a replicated slave of the instance identified
-        by the ``host`` and ``port``. If called without arguments, the
-        instance is promoted to a master instead.
-        """
-        if host is None and port is None:
-            return self.execute_command('SLAVEOF', b'NO', b'ONE')
-        return self.execute_command('SLAVEOF', host, port)
-
-    def slowlog_get(self, num=None):
-        """
-        Get the entries from the slowlog. If ``num`` is specified, get the
-        most recent ``num`` items.
-        """
-        args = ['SLOWLOG GET']
-        if num is not None:
-            args.append(num)
-        decode_responses = self.connection_pool.connection_kwargs.get(
-            'decode_responses', False)
-        return self.execute_command(*args, decode_responses=decode_responses)
-
-    def slowlog_len(self):
-        "Get the number of items in the slowlog"
-        return self.execute_command('SLOWLOG LEN')
-
-    def slowlog_reset(self):
-        "Remove all items in the slowlog"
-        return self.execute_command('SLOWLOG RESET')
-
-    def time(self):
-        """
-        Returns the server time as a 2-item tuple of ints:
-        (seconds since epoch, microseconds into this second).
-        """
-        return self.execute_command('TIME')
-
-    def wait(self, num_replicas, timeout):
-        """
-        Redis synchronous replication
-        That returns the number of replicas that processed the query when
-        we finally have at least ``num_replicas``, or when the ``timeout`` was
-        reached.
-        """
-        return self.execute_command('WAIT', num_replicas, timeout)
-
-    # BASIC KEY COMMANDS
-    def append(self, key, value):
-        """
-        Appends the string ``value`` to the value at ``key``. If ``key``
-        doesn't already exist, create it with a value of ``value``.
-        Returns the new length of the value at ``key``.
-        """
-        return self.execute_command('APPEND', key, value)
-
-    def bitcount(self, key, start=None, end=None):
-        """
-        Returns the count of set bits in the value of ``key``.  Optional
-        ``start`` and ``end`` paramaters indicate which bytes to consider
-        """
-        params = [key]
-        if start is not None and end is not None:
-            params.append(start)
-            params.append(end)
-        elif (start is not None and end is None) or \
-                (end is not None and start is None):
-            raise DataError("Both start and end must be specified")
-        return self.execute_command('BITCOUNT', *params)
-
-    def bitfield(self, key, default_overflow=None):
-        """
-        Return a BitFieldOperation instance to conveniently construct one or
-        more bitfield operations on ``key``.
-        """
-        return BitFieldOperation(self, key, default_overflow=default_overflow)
-
-    def bitop(self, operation, dest, *keys):
-        """
-        Perform a bitwise operation using ``operation`` between ``keys`` and
-        store the result in ``dest``.
-        """
-        return self.execute_command('BITOP', operation, dest, *keys)
-
-    def bitpos(self, key, bit, start=None, end=None):
-        """
-        Return the position of the first bit set to 1 or 0 in a string.
-        ``start`` and ``end`` difines search range. The range is interpreted
-        as a range of bytes and not a range of bits, so start=0 and end=2
-        means to look at the first three bytes.
-        """
-        if bit not in (0, 1):
-            raise DataError('bit must be 0 or 1')
-        params = [key, bit]
-
-        start is not None and params.append(start)
-
-        if start is not None and end is not None:
-            params.append(end)
-        elif start is None and end is not None:
-            raise DataError("start argument is not set, "
-                            "when end is specified")
-        return self.execute_command('BITPOS', *params)
-
-    def decr(self, name, amount=1):
-        """
-        Decrements the value of ``key`` by ``amount``.  If no key exists,
-        the value will be initialized as 0 - ``amount``
-        """
-        # An alias for ``decr()``, because it is already implemented
-        # as DECRBY redis command.
-        return self.decrby(name, amount)
-
-    def decrby(self, name, amount=1):
-        """
-        Decrements the value of ``key`` by ``amount``.  If no key exists,
-        the value will be initialized as 0 - ``amount``
-        """
-        return self.execute_command('DECRBY', name, amount)
-
-    def delete(self, *names):
-        "Delete one or more keys specified by ``names``"
-        return self.execute_command('DEL', *names)
-
-    def __delitem__(self, name):
-        self.delete(name)
-
-    def dump(self, name):
-        """
-        Return a serialized version of the value stored at the specified key.
-        If key does not exist a nil bulk reply is returned.
-        """
-        return self.execute_command('DUMP', name)
-
-    def exists(self, *names):
-        "Returns the number of ``names`` that exist"
-        return self.execute_command('EXISTS', *names)
-    __contains__ = exists
-
-    def expire(self, name, time):
-        """
-        Set an expire flag on key ``name`` for ``time`` seconds. ``time``
-        can be represented by an integer or a Python timedelta object.
-        """
-        if isinstance(time, datetime.timedelta):
-            time = int(time.total_seconds())
-        return self.execute_command('EXPIRE', name, time)
-
-    def expireat(self, name, when):
-        """
-        Set an expire flag on key ``name``. ``when`` can be represented
-        as an integer indicating unix time or a Python datetime object.
-        """
-        if isinstance(when, datetime.datetime):
-            when = int(mod_time.mktime(when.timetuple()))
-        return self.execute_command('EXPIREAT', name, when)
-
-    def get(self, name):
-        """
-        Return the value at key ``name``, or None if the key doesn't exist
-        """
-        return self.execute_command('GET', name)
-
-    def __getitem__(self, name):
-        """
-        Return the value at key ``name``, raises a KeyError if the key
-        doesn't exist.
-        """
-        value = self.get(name)
-        if value is not None:
-            return value
-        raise KeyError(name)
-
-    def getbit(self, name, offset):
-        "Returns a boolean indicating the value of ``offset`` in ``name``"
-        return self.execute_command('GETBIT', name, offset)
-
-    def getrange(self, key, start, end):
-        """
-        Returns the substring of the string value stored at ``key``,
-        determined by the offsets ``start`` and ``end`` (both are inclusive)
-        """
-        return self.execute_command('GETRANGE', key, start, end)
-
-    def getset(self, name, value):
-        """
-        Sets the value at key ``name`` to ``value``
-        and returns the old value at key ``name`` atomically.
-        """
-        return self.execute_command('GETSET', name, value)
-
-    def incr(self, name, amount=1):
-        """
-        Increments the value of ``key`` by ``amount``.  If no key exists,
-        the value will be initialized as ``amount``
-        """
-        return self.incrby(name, amount)
-
-    def incrby(self, name, amount=1):
-        """
-        Increments the value of ``key`` by ``amount``.  If no key exists,
-        the value will be initialized as ``amount``
-        """
-        # An alias for ``incr()``, because it is already implemented
-        # as INCRBY redis command.
-        return self.execute_command('INCRBY', name, amount)
-
-    def incrbyfloat(self, name, amount=1.0):
-        """
-        Increments the value at key ``name`` by floating ``amount``.
-        If no key exists, the value will be initialized as ``amount``
-        """
-        return self.execute_command('INCRBYFLOAT', name, amount)
-
-    def keys(self, pattern='*'):
-        "Returns a list of keys matching ``pattern``"
-        return self.execute_command('KEYS', pattern)
-
-    def mget(self, keys, *args):
-        """
-        Returns a list of values ordered identically to ``keys``
-        """
-        args = list_or_args(keys, args)
-        options = {}
-        if not args:
-            options[EMPTY_RESPONSE] = []
-        return self.execute_command('MGET', *args, **options)
-
-    def mset(self, mapping):
-        """
-        Sets key/values based on a mapping. Mapping is a dictionary of
-        key/value pairs. Both keys and values should be strings or types that
-        can be cast to a string via str().
-        """
-        items = []
-        for pair in mapping.items():
-            items.extend(pair)
-        return self.execute_command('MSET', *items)
-
-    def msetnx(self, mapping):
-        """
-        Sets key/values based on a mapping if none of the keys are already set.
-        Mapping is a dictionary of key/value pairs. Both keys and values
-        should be strings or types that can be cast to a string via str().
-        Returns a boolean indicating if the operation was successful.
-        """
-        items = []
-        for pair in mapping.items():
-            items.extend(pair)
-        return self.execute_command('MSETNX', *items)
-
-    def move(self, name, db):
-        "Moves the key ``name`` to a different Redis database ``db``"
-        return self.execute_command('MOVE', name, db)
-
-    def persist(self, name):
-        "Removes an expiration on ``name``"
-        return self.execute_command('PERSIST', name)
-
-    def pexpire(self, name, time):
-        """
-        Set an expire flag on key ``name`` for ``time`` milliseconds.
-        ``time`` can be represented by an integer or a Python timedelta
-        object.
-        """
-        if isinstance(time, datetime.timedelta):
-            time = int(time.total_seconds() * 1000)
-        return self.execute_command('PEXPIRE', name, time)
-
-    def pexpireat(self, name, when):
-        """
-        Set an expire flag on key ``name``. ``when`` can be represented
-        as an integer representing unix time in milliseconds (unix time * 1000)
-        or a Python datetime object.
-        """
-        if isinstance(when, datetime.datetime):
-            ms = int(when.microsecond / 1000)
-            when = int(mod_time.mktime(when.timetuple())) * 1000 + ms
-        return self.execute_command('PEXPIREAT', name, when)
-
-    def psetex(self, name, time_ms, value):
-        """
-        Set the value of key ``name`` to ``value`` that expires in ``time_ms``
-        milliseconds. ``time_ms`` can be represented by an integer or a Python
-        timedelta object
-        """
-        if isinstance(time_ms, datetime.timedelta):
-            time_ms = int(time_ms.total_seconds() * 1000)
-        return self.execute_command('PSETEX', name, time_ms, value)
-
-    def pttl(self, name):
-        "Returns the number of milliseconds until the key ``name`` will expire"
-        return self.execute_command('PTTL', name)
-
-    def randomkey(self):
-        "Returns the name of a random key"
-        return self.execute_command('RANDOMKEY')
-
-    def rename(self, src, dst):
-        """
-        Rename key ``src`` to ``dst``
-        """
-        return self.execute_command('RENAME', src, dst)
-
-    def renamenx(self, src, dst):
-        "Rename key ``src`` to ``dst`` if ``dst`` doesn't already exist"
-        return self.execute_command('RENAMENX', src, dst)
-
-    def restore(self, name, ttl, value, replace=False, absttl=False):
-        """
-        Create a key using the provided serialized value, previously obtained
-        using DUMP.
-
-        ``replace`` allows an existing key on ``name`` to be overridden. If
-        it's not specified an error is raised on collision.
-
-        ``absttl`` if True, specified ``ttl`` should represent an absolute Unix
-        timestamp in milliseconds in which the key will expire. (Redis 5.0 or
-        greater).
-        """
-        params = [name, ttl, value]
-        if replace:
-            params.append('REPLACE')
-        if absttl:
-            params.append('ABSTTL')
-        return self.execute_command('RESTORE', *params)
-
-    def set(self, name, value,
-            ex=None, px=None, nx=False, xx=False, keepttl=False):
-        """
-        Set the value at key ``name`` to ``value``
-
-        ``ex`` sets an expire flag on key ``name`` for ``ex`` seconds.
-
-        ``px`` sets an expire flag on key ``name`` for ``px`` milliseconds.
-
-        ``nx`` if set to True, set the value at key ``name`` to ``value`` only
-            if it does not exist.
-
-        ``xx`` if set to True, set the value at key ``name`` to ``value`` only
-            if it already exists.
-
-        ``keepttl`` if True, retain the time to live associated with the key.
-            (Available since Redis 6.0)
-        """
-        pieces = [name, value]
-        if ex is not None:
-            pieces.append('EX')
-            if isinstance(ex, datetime.timedelta):
-                ex = int(ex.total_seconds())
-            pieces.append(ex)
-        if px is not None:
-            pieces.append('PX')
-            if isinstance(px, datetime.timedelta):
-                px = int(px.total_seconds() * 1000)
-            pieces.append(px)
-
-        if nx:
-            pieces.append('NX')
-        if xx:
-            pieces.append('XX')
-
-        if keepttl:
-            pieces.append('KEEPTTL')
-
-        return self.execute_command('SET', *pieces)
-
-    def __setitem__(self, name, value):
-        self.set(name, value)
-
-    def setbit(self, name, offset, value):
-        """
-        Flag the ``offset`` in ``name`` as ``value``. Returns a boolean
-        indicating the previous value of ``offset``.
-        """
-        value = value and 1 or 0
-        return self.execute_command('SETBIT', name, offset, value)
-
-    def setex(self, name, time, value):
-        """
-        Set the value of key ``name`` to ``value`` that expires in ``time``
-        seconds. ``time`` can be represented by an integer or a Python
-        timedelta object.
-        """
-        if isinstance(time, datetime.timedelta):
-            time = int(time.total_seconds())
-        return self.execute_command('SETEX', name, time, value)
-
-    def setnx(self, name, value):
-        "Set the value of key ``name`` to ``value`` if key doesn't exist"
-        return self.execute_command('SETNX', name, value)
-
-    def setrange(self, name, offset, value):
-        """
-        Overwrite bytes in the value of ``name`` starting at ``offset`` with
-        ``value``. If ``offset`` plus the length of ``value`` exceeds the
-        length of the original value, the new value will be larger than before.
-        If ``offset`` exceeds the length of the original value, null bytes
-        will be used to pad between the end of the previous value and the start
-        of what's being injected.
-
-        Returns the length of the new string.
-        """
-        return self.execute_command('SETRANGE', name, offset, value)
-
-    def strlen(self, name):
-        "Return the number of bytes stored in the value of ``name``"
-        return self.execute_command('STRLEN', name)
-
-    def substr(self, name, start, end=-1):
-        """
-        Return a substring of the string at key ``name``. ``start`` and ``end``
-        are 0-based integers specifying the portion of the string to return.
-        """
-        return self.execute_command('SUBSTR', name, start, end)
-
-    def touch(self, *args):
-        """
-        Alters the last access time of a key(s) ``*args``. A key is ignored
-        if it does not exist.
-        """
-        return self.execute_command('TOUCH', *args)
-
-    def ttl(self, name):
-        "Returns the number of seconds until the key ``name`` will expire"
-        return self.execute_command('TTL', name)
-
-    def type(self, name):
-        "Returns the type of key ``name``"
-        return self.execute_command('TYPE', name)
-
-    def watch(self, *names):
-        """
-        Watches the values at keys ``names``, or None if the key doesn't exist
-        """
-        warnings.warn(DeprecationWarning('Call WATCH from a Pipeline object'))
-
-    def unwatch(self):
-        """
-        Unwatches the value at key ``name``, or None of the key doesn't exist
-        """
-        warnings.warn(
-            DeprecationWarning('Call UNWATCH from a Pipeline object'))
-
-    def unlink(self, *names):
-        "Unlink one or more keys specified by ``names``"
-        return self.execute_command('UNLINK', *names)
-
-    # LIST COMMANDS
-    def blpop(self, keys, timeout=0):
-        """
-        LPOP a value off of the first non-empty list
-        named in the ``keys`` list.
-
-        If none of the lists in ``keys`` has a value to LPOP, then block
-        for ``timeout`` seconds, or until a value gets pushed on to one
-        of the lists.
-
-        If timeout is 0, then block indefinitely.
-        """
-        if timeout is None:
-            timeout = 0
-        keys = list_or_args(keys, None)
-        keys.append(timeout)
-        return self.execute_command('BLPOP', *keys)
-
-    def brpop(self, keys, timeout=0):
-        """
-        RPOP a value off of the first non-empty list
-        named in the ``keys`` list.
-
-        If none of the lists in ``keys`` has a value to RPOP, then block
-        for ``timeout`` seconds, or until a value gets pushed on to one
-        of the lists.
-
-        If timeout is 0, then block indefinitely.
-        """
-        if timeout is None:
-            timeout = 0
-        keys = list_or_args(keys, None)
-        keys.append(timeout)
-        return self.execute_command('BRPOP', *keys)
-
-    def brpoplpush(self, src, dst, timeout=0):
-        """
-        Pop a value off the tail of ``src``, push it on the head of ``dst``
-        and then return it.
-
-        This command blocks until a value is in ``src`` or until ``timeout``
-        seconds elapse, whichever is first. A ``timeout`` value of 0 blocks
-        forever.
-        """
-        if timeout is None:
-            timeout = 0
-        return self.execute_command('BRPOPLPUSH', src, dst, timeout)
-
-    def lindex(self, name, index):
-        """
-        Return the item from list ``name`` at position ``index``
-
-        Negative indexes are supported and will return an item at the
-        end of the list
-        """
-        return self.execute_command('LINDEX', name, index)
-
-    def linsert(self, name, where, refvalue, value):
-        """
-        Insert ``value`` in list ``name`` either immediately before or after
-        [``where``] ``refvalue``
-
-        Returns the new length of the list on success or -1 if ``refvalue``
-        is not in the list.
-        """
-        return self.execute_command('LINSERT', name, where, refvalue, value)
-
-    def llen(self, name):
-        "Return the length of the list ``name``"
-        return self.execute_command('LLEN', name)
-
-    def lpop(self, name):
-        "Remove and return the first item of the list ``name``"
-        return self.execute_command('LPOP', name)
-
-    def lpush(self, name, *values):
-        "Push ``values`` onto the head of the list ``name``"
-        return self.execute_command('LPUSH', name, *values)
-
-    def lpushx(self, name, value):
-        "Push ``value`` onto the head of the list ``name`` if ``name`` exists"
-        return self.execute_command('LPUSHX', name, value)
-
-    def lrange(self, name, start, end):
-        """
-        Return a slice of the list ``name`` between
-        position ``start`` and ``end``
-
-        ``start`` and ``end`` can be negative numbers just like
-        Python slicing notation
-        """
-        return self.execute_command('LRANGE', name, start, end)
-
-    def lrem(self, name, count, value):
-        """
-        Remove the first ``count`` occurrences of elements equal to ``value``
-        from the list stored at ``name``.
-
-        The count argument influences the operation in the following ways:
-            count > 0: Remove elements equal to value moving from head to tail.
-            count < 0: Remove elements equal to value moving from tail to head.
-            count = 0: Remove all elements equal to value.
-        """
-        return self.execute_command('LREM', name, count, value)
-
-    def lset(self, name, index, value):
-        "Set ``position`` of list ``name`` to ``value``"
-        return self.execute_command('LSET', name, index, value)
-
-    def ltrim(self, name, start, end):
-        """
-        Trim the list ``name``, removing all values not within the slice
-        between ``start`` and ``end``
-
-        ``start`` and ``end`` can be negative numbers just like
-        Python slicing notation
-        """
-        return self.execute_command('LTRIM', name, start, end)
-
-    def rpop(self, name):
-        "Remove and return the last item of the list ``name``"
-        return self.execute_command('RPOP', name)
-
-    def rpoplpush(self, src, dst):
-        """
-        RPOP a value off of the ``src`` list and atomically LPUSH it
-        on to the ``dst`` list.  Returns the value.
-        """
-        return self.execute_command('RPOPLPUSH', src, dst)
-
-    def rpush(self, name, *values):
-        "Push ``values`` onto the tail of the list ``name``"
-        return self.execute_command('RPUSH', name, *values)
-
-    def rpushx(self, name, value):
-        "Push ``value`` onto the tail of the list ``name`` if ``name`` exists"
-        return self.execute_command('RPUSHX', name, value)
-
-    def lpos(self, name, value, rank=None, count=None, maxlen=None):
-        """
-        Get position of ``value`` within the list ``name``
-
-         If specified, ``rank`` indicates the "rank" of the first element to
-         return in case there are multiple copies of ``value`` in the list.
-         By default, LPOS returns the position of the first occurrence of
-         ``value`` in the list. When ``rank`` 2, LPOS returns the position of
-         the second ``value`` in the list. If ``rank`` is negative, LPOS
-         searches the list in reverse. For example, -1 would return the
-         position of the last occurrence of ``value`` and -2 would return the
-         position of the next to last occurrence of ``value``.
-
-         If specified, ``count`` indicates that LPOS should return a list of
-         up to ``count`` positions. A ``count`` of 2 would return a list of
-         up to 2 positions. A ``count`` of 0 returns a list of all positions
-         matching ``value``. When ``count`` is specified and but ``value``
-         does not exist in the list, an empty list is returned.
-
-         If specified, ``maxlen`` indicates the maximum number of list
-         elements to scan. A ``maxlen`` of 1000 will only return the
-         position(s) of items within the first 1000 entries in the list.
-         A ``maxlen`` of 0 (the default) will scan the entire list.
-        """
-        pieces = [name, value]
-        if rank is not None:
-            pieces.extend(['RANK', rank])
-
-        if count is not None:
-            pieces.extend(['COUNT', count])
-
-        if maxlen is not None:
-            pieces.extend(['MAXLEN', maxlen])
-
-        return self.execute_command('LPOS', *pieces)
-
-    def sort(self, name, start=None, num=None, by=None, get=None,
-             desc=False, alpha=False, store=None, groups=False):
-        """
-        Sort and return the list, set or sorted set at ``name``.
-
-        ``start`` and ``num`` allow for paging through the sorted data
-
-        ``by`` allows using an external key to weight and sort the items.
-            Use an "*" to indicate where in the key the item value is located
-
-        ``get`` allows for returning items from external keys rather than the
-            sorted data itself.  Use an "*" to indicate where in the key
-            the item value is located
-
-        ``desc`` allows for reversing the sort
-
-        ``alpha`` allows for sorting lexicographically rather than numerically
-
-        ``store`` allows for storing the result of the sort into
-            the key ``store``
-
-        ``groups`` if set to True and if ``get`` contains at least two
-            elements, sort will return a list of tuples, each containing the
-            values fetched from the arguments to ``get``.
-
-        """
-        if (start is not None and num is None) or \
-                (num is not None and start is None):
-            raise DataError("``start`` and ``num`` must both be specified")
-
-        pieces = [name]
-        if by is not None:
-            pieces.append(b'BY')
-            pieces.append(by)
-        if start is not None and num is not None:
-            pieces.append(b'LIMIT')
-            pieces.append(start)
-            pieces.append(num)
-        if get is not None:
-            # If get is a string assume we want to get a single value.
-            # Otherwise assume it's an interable and we want to get multiple
-            # values. We can't just iterate blindly because strings are
-            # iterable.
-            if isinstance(get, (bytes, str)):
-                pieces.append(b'GET')
-                pieces.append(get)
-            else:
-                for g in get:
-                    pieces.append(b'GET')
-                    pieces.append(g)
-        if desc:
-            pieces.append(b'DESC')
-        if alpha:
-            pieces.append(b'ALPHA')
-        if store is not None:
-            pieces.append(b'STORE')
-            pieces.append(store)
-
-        if groups:
-            if not get or isinstance(get, (bytes, str)) or len(get) < 2:
-                raise DataError('when using "groups" the "get" argument '
-                                'must be specified and contain at least '
-                                'two keys')
-
-        options = {'groups': len(get) if groups else None}
-        return self.execute_command('SORT', *pieces, **options)
-
-    # SCAN COMMANDS
-    def scan(self, cursor=0, match=None, count=None, _type=None):
-        """
-        Incrementally return lists of key names. Also return a cursor
-        indicating the scan position.
-
-        ``match`` allows for filtering the keys by pattern
-
-        ``count`` provides a hint to Redis about the number of keys to
-            return per batch.
-
-        ``_type`` filters the returned values by a particular Redis type.
-            Stock Redis instances allow for the following types:
-            HASH, LIST, SET, STREAM, STRING, ZSET
-            Additionally, Redis modules can expose other types as well.
-        """
-        pieces = [cursor]
-        if match is not None:
-            pieces.extend([b'MATCH', match])
-        if count is not None:
-            pieces.extend([b'COUNT', count])
-        if _type is not None:
-            pieces.extend([b'TYPE', _type])
-        return self.execute_command('SCAN', *pieces)
-
-    def scan_iter(self, match=None, count=None, _type=None):
-        """
-        Make an iterator using the SCAN command so that the client doesn't
-        need to remember the cursor position.
-
-        ``match`` allows for filtering the keys by pattern
-
-        ``count`` provides a hint to Redis about the number of keys to
-            return per batch.
-
-        ``_type`` filters the returned values by a particular Redis type.
-            Stock Redis instances allow for the following types:
-            HASH, LIST, SET, STREAM, STRING, ZSET
-            Additionally, Redis modules can expose other types as well.
-        """
-        cursor = '0'
-        while cursor != 0:
-            cursor, data = self.scan(cursor=cursor, match=match,
-                                     count=count, _type=_type)
-            yield from data
-
-    def sscan(self, name, cursor=0, match=None, count=None):
-        """
-        Incrementally return lists of elements in a set. Also return a cursor
-        indicating the scan position.
-
-        ``match`` allows for filtering the keys by pattern
-
-        ``count`` allows for hint the minimum number of returns
-        """
-        pieces = [name, cursor]
-        if match is not None:
-            pieces.extend([b'MATCH', match])
-        if count is not None:
-            pieces.extend([b'COUNT', count])
-        return self.execute_command('SSCAN', *pieces)
-
-    def sscan_iter(self, name, match=None, count=None):
-        """
-        Make an iterator using the SSCAN command so that the client doesn't
-        need to remember the cursor position.
-
-        ``match`` allows for filtering the keys by pattern
-
-        ``count`` allows for hint the minimum number of returns
-        """
-        cursor = '0'
-        while cursor != 0:
-            cursor, data = self.sscan(name, cursor=cursor,
-                                      match=match, count=count)
-            yield from data
-
-    def hscan(self, name, cursor=0, match=None, count=None):
-        """
-        Incrementally return key/value slices in a hash. Also return a cursor
-        indicating the scan position.
-
-        ``match`` allows for filtering the keys by pattern
-
-        ``count`` allows for hint the minimum number of returns
-        """
-        pieces = [name, cursor]
-        if match is not None:
-            pieces.extend([b'MATCH', match])
-        if count is not None:
-            pieces.extend([b'COUNT', count])
-        return self.execute_command('HSCAN', *pieces)
-
-    def hscan_iter(self, name, match=None, count=None):
-        """
-        Make an iterator using the HSCAN command so that the client doesn't
-        need to remember the cursor position.
-
-        ``match`` allows for filtering the keys by pattern
-
-        ``count`` allows for hint the minimum number of returns
-        """
-        cursor = '0'
-        while cursor != 0:
-            cursor, data = self.hscan(name, cursor=cursor,
-                                      match=match, count=count)
-            yield from data.items()
-
-    def zscan(self, name, cursor=0, match=None, count=None,
-              score_cast_func=float):
-        """
-        Incrementally return lists of elements in a sorted set. Also return a
-        cursor indicating the scan position.
-
-        ``match`` allows for filtering the keys by pattern
-
-        ``count`` allows for hint the minimum number of returns
-
-        ``score_cast_func`` a callable used to cast the score return value
-        """
-        pieces = [name, cursor]
-        if match is not None:
-            pieces.extend([b'MATCH', match])
-        if count is not None:
-            pieces.extend([b'COUNT', count])
-        options = {'score_cast_func': score_cast_func}
-        return self.execute_command('ZSCAN', *pieces, **options)
-
-    def zscan_iter(self, name, match=None, count=None,
-                   score_cast_func=float):
-        """
-        Make an iterator using the ZSCAN command so that the client doesn't
-        need to remember the cursor position.
-
-        ``match`` allows for filtering the keys by pattern
-
-        ``count`` allows for hint the minimum number of returns
-
-        ``score_cast_func`` a callable used to cast the score return value
-        """
-        cursor = '0'
-        while cursor != 0:
-            cursor, data = self.zscan(name, cursor=cursor, match=match,
-                                      count=count,
-                                      score_cast_func=score_cast_func)
-            yield from data
-
-    # SET COMMANDS
-    def sadd(self, name, *values):
-        "Add ``value(s)`` to set ``name``"
-        return self.execute_command('SADD', name, *values)
-
-    def scard(self, name):
-        "Return the number of elements in set ``name``"
-        return self.execute_command('SCARD', name)
-
-    def sdiff(self, keys, *args):
-        "Return the difference of sets specified by ``keys``"
-        args = list_or_args(keys, args)
-        return self.execute_command('SDIFF', *args)
-
-    def sdiffstore(self, dest, keys, *args):
-        """
-        Store the difference of sets specified by ``keys`` into a new
-        set named ``dest``.  Returns the number of keys in the new set.
-        """
-        args = list_or_args(keys, args)
-        return self.execute_command('SDIFFSTORE', dest, *args)
-
-    def sinter(self, keys, *args):
-        "Return the intersection of sets specified by ``keys``"
-        args = list_or_args(keys, args)
-        return self.execute_command('SINTER', *args)
-
-    def sinterstore(self, dest, keys, *args):
-        """
-        Store the intersection of sets specified by ``keys`` into a new
-        set named ``dest``.  Returns the number of keys in the new set.
-        """
-        args = list_or_args(keys, args)
-        return self.execute_command('SINTERSTORE', dest, *args)
-
-    def sismember(self, name, value):
-        "Return a boolean indicating if ``value`` is a member of set ``name``"
-        return self.execute_command('SISMEMBER', name, value)
-
-    def smembers(self, name):
-        "Return all members of the set ``name``"
-        return self.execute_command('SMEMBERS', name)
-
-    def smove(self, src, dst, value):
-        "Move ``value`` from set ``src`` to set ``dst`` atomically"
-        return self.execute_command('SMOVE', src, dst, value)
-
-    def spop(self, name, count=None):
-        "Remove and return a random member of set ``name``"
-        args = (count is not None) and [count] or []
-        return self.execute_command('SPOP', name, *args)
-
-    def srandmember(self, name, number=None):
-        """
-        If ``number`` is None, returns a random member of set ``name``.
-
-        If ``number`` is supplied, returns a list of ``number`` random
-        members of set ``name``. Note this is only available when running
-        Redis 2.6+.
-        """
-        args = (number is not None) and [number] or []
-        return self.execute_command('SRANDMEMBER', name, *args)
-
-    def srem(self, name, *values):
-        "Remove ``values`` from set ``name``"
-        return self.execute_command('SREM', name, *values)
-
-    def sunion(self, keys, *args):
-        "Return the union of sets specified by ``keys``"
-        args = list_or_args(keys, args)
-        return self.execute_command('SUNION', *args)
-
-    def sunionstore(self, dest, keys, *args):
-        """
-        Store the union of sets specified by ``keys`` into a new
-        set named ``dest``.  Returns the number of keys in the new set.
-        """
-        args = list_or_args(keys, args)
-        return self.execute_command('SUNIONSTORE', dest, *args)
-
-    # STREAMS COMMANDS
-    def xack(self, name, groupname, *ids):
-        """
-        Acknowledges the successful processing of one or more messages.
-        name: name of the stream.
-        groupname: name of the consumer group.
-        *ids: message ids to acknowlege.
-        """
-        return self.execute_command('XACK', name, groupname, *ids)
-
-    def xadd(self, name, fields, id='*', maxlen=None, approximate=True):
-        """
-        Add to a stream.
-        name: name of the stream
-        fields: dict of field/value pairs to insert into the stream
-        id: Location to insert this record. By default it is appended.
-        maxlen: truncate old stream members beyond this size
-        approximate: actual stream length may be slightly more than maxlen
-
-        """
-        pieces = []
-        if maxlen is not None:
-            if not isinstance(maxlen, int) or maxlen < 1:
-                raise DataError('XADD maxlen must be a positive integer')
-            pieces.append(b'MAXLEN')
-            if approximate:
-                pieces.append(b'~')
-            pieces.append(str(maxlen))
-        pieces.append(id)
-        if not isinstance(fields, dict) or len(fields) == 0:
-            raise DataError('XADD fields must be a non-empty dict')
-        for pair in fields.items():
-            pieces.extend(pair)
-        return self.execute_command('XADD', name, *pieces)
-
-    def xclaim(self, name, groupname, consumername, min_idle_time, message_ids,
-               idle=None, time=None, retrycount=None, force=False,
-               justid=False):
-        """
-        Changes the ownership of a pending message.
-        name: name of the stream.
-        groupname: name of the consumer group.
-        consumername: name of a consumer that claims the message.
-        min_idle_time: filter messages that were idle less than this amount of
-        milliseconds
-        message_ids: non-empty list or tuple of message IDs to claim
-        idle: optional. Set the idle time (last time it was delivered) of the
-         message in ms
-        time: optional integer. This is the same as idle but instead of a
-         relative amount of milliseconds, it sets the idle time to a specific
-         Unix time (in milliseconds).
-        retrycount: optional integer. set the retry counter to the specified
-         value. This counter is incremented every time a message is delivered
-         again.
-        force: optional boolean, false by default. Creates the pending message
-         entry in the PEL even if certain specified IDs are not already in the
-         PEL assigned to a different client.
-        justid: optional boolean, false by default. Return just an array of IDs
-         of messages successfully claimed, without returning the actual message
-        """
-        if not isinstance(min_idle_time, int) or min_idle_time < 0:
-            raise DataError("XCLAIM min_idle_time must be a non negative "
-                            "integer")
-        if not isinstance(message_ids, (list, tuple)) or not message_ids:
-            raise DataError("XCLAIM message_ids must be a non empty list or "
-                            "tuple of message IDs to claim")
-
-        kwargs = {}
-        pieces = [name, groupname, consumername, str(min_idle_time)]
-        pieces.extend(list(message_ids))
-
-        if idle is not None:
-            if not isinstance(idle, int):
-                raise DataError("XCLAIM idle must be an integer")
-            pieces.extend((b'IDLE', str(idle)))
-        if time is not None:
-            if not isinstance(time, int):
-                raise DataError("XCLAIM time must be an integer")
-            pieces.extend((b'TIME', str(time)))
-        if retrycount is not None:
-            if not isinstance(retrycount, int):
-                raise DataError("XCLAIM retrycount must be an integer")
-            pieces.extend((b'RETRYCOUNT', str(retrycount)))
-
-        if force:
-            if not isinstance(force, bool):
-                raise DataError("XCLAIM force must be a boolean")
-            pieces.append(b'FORCE')
-        if justid:
-            if not isinstance(justid, bool):
-                raise DataError("XCLAIM justid must be a boolean")
-            pieces.append(b'JUSTID')
-            kwargs['parse_justid'] = True
-        return self.execute_command('XCLAIM', *pieces, **kwargs)
-
-    def xdel(self, name, *ids):
-        """
-        Deletes one or more messages from a stream.
-        name: name of the stream.
-        *ids: message ids to delete.
-        """
-        return self.execute_command('XDEL', name, *ids)
-
-    def xgroup_create(self, name, groupname, id='$', mkstream=False):
-        """
-        Create a new consumer group associated with a stream.
-        name: name of the stream.
-        groupname: name of the consumer group.
-        id: ID of the last item in the stream to consider already delivered.
-        """
-        pieces = ['XGROUP CREATE', name, groupname, id]
-        if mkstream:
-            pieces.append(b'MKSTREAM')
-        return self.execute_command(*pieces)
-
-    def xgroup_delconsumer(self, name, groupname, consumername):
-        """
-        Remove a specific consumer from a consumer group.
-        Returns the number of pending messages that the consumer had before it
-        was deleted.
-        name: name of the stream.
-        groupname: name of the consumer group.
-        consumername: name of consumer to delete
-        """
-        return self.execute_command('XGROUP DELCONSUMER', name, groupname,
-                                    consumername)
-
-    def xgroup_destroy(self, name, groupname):
-        """
-        Destroy a consumer group.
-        name: name of the stream.
-        groupname: name of the consumer group.
-        """
-        return self.execute_command('XGROUP DESTROY', name, groupname)
-
-    def xgroup_setid(self, name, groupname, id):
-        """
-        Set the consumer group last delivered ID to something else.
-        name: name of the stream.
-        groupname: name of the consumer group.
-        id: ID of the last item in the stream to consider already delivered.
-        """
-        return self.execute_command('XGROUP SETID', name, groupname, id)
-
-    def xinfo_consumers(self, name, groupname):
-        """
-        Returns general information about the consumers in the group.
-        name: name of the stream.
-        groupname: name of the consumer group.
-        """
-        return self.execute_command('XINFO CONSUMERS', name, groupname)
-
-    def xinfo_groups(self, name):
-        """
-        Returns general information about the consumer groups of the stream.
-        name: name of the stream.
-        """
-        return self.execute_command('XINFO GROUPS', name)
-
-    def xinfo_stream(self, name):
-        """
-        Returns general information about the stream.
-        name: name of the stream.
-        """
-        return self.execute_command('XINFO STREAM', name)
-
-    def xlen(self, name):
-        """
-        Returns the number of elements in a given stream.
-        """
-        return self.execute_command('XLEN', name)
-
-    def xpending(self, name, groupname):
-        """
-        Returns information about pending messages of a group.
-        name: name of the stream.
-        groupname: name of the consumer group.
-        """
-        return self.execute_command('XPENDING', name, groupname)
-
-    def xpending_range(self, name, groupname, min, max, count,
-                       consumername=None):
-        """
-        Returns information about pending messages, in a range.
-        name: name of the stream.
-        groupname: name of the consumer group.
-        min: minimum stream ID.
-        max: maximum stream ID.
-        count: number of messages to return
-        consumername: name of a consumer to filter by (optional).
-        """
-        pieces = [name, groupname]
-        if min is not None or max is not None or count is not None:
-            if min is None or max is None or count is None:
-                raise DataError("XPENDING must be provided with min, max "
-                                "and count parameters, or none of them. ")
-            if not isinstance(count, int) or count < -1:
-                raise DataError("XPENDING count must be a integer >= -1")
-            pieces.extend((min, max, str(count)))
-        if consumername is not None:
-            if min is None or max is None or count is None:
-                raise DataError("if XPENDING is provided with consumername,"
-                                " it must be provided with min, max and"
-                                " count parameters")
-            pieces.append(consumername)
-        return self.execute_command('XPENDING', *pieces, parse_detail=True)
-
-    def xrange(self, name, min='-', max='+', count=None):
-        """
-        Read stream values within an interval.
-        name: name of the stream.
-        start: first stream ID. defaults to '-',
-               meaning the earliest available.
-        finish: last stream ID. defaults to '+',
-                meaning the latest available.
-        count: if set, only return this many items, beginning with the
-               earliest available.
-        """
-        pieces = [min, max]
-        if count is not None:
-            if not isinstance(count, int) or count < 1:
-                raise DataError('XRANGE count must be a positive integer')
-            pieces.append(b'COUNT')
-            pieces.append(str(count))
-
-        return self.execute_command('XRANGE', name, *pieces)
-
-    def xread(self, streams, count=None, block=None):
-        """
-        Block and monitor multiple streams for new data.
-        streams: a dict of stream names to stream IDs, where
-                   IDs indicate the last ID already seen.
-        count: if set, only return this many items, beginning with the
-               earliest available.
-        block: number of milliseconds to wait, if nothing already present.
-        """
-        pieces = []
-        if block is not None:
-            if not isinstance(block, int) or block < 0:
-                raise DataError('XREAD block must be a non-negative integer')
-            pieces.append(b'BLOCK')
-            pieces.append(str(block))
-        if count is not None:
-            if not isinstance(count, int) or count < 1:
-                raise DataError('XREAD count must be a positive integer')
-            pieces.append(b'COUNT')
-            pieces.append(str(count))
-        if not isinstance(streams, dict) or len(streams) == 0:
-            raise DataError('XREAD streams must be a non empty dict')
-        pieces.append(b'STREAMS')
-        keys, values = zip(*streams.items())
-        pieces.extend(keys)
-        pieces.extend(values)
-        return self.execute_command('XREAD', *pieces)
-
-    def xreadgroup(self, groupname, consumername, streams, count=None,
-                   block=None, noack=False):
-        """
-        Read from a stream via a consumer group.
-        groupname: name of the consumer group.
-        consumername: name of the requesting consumer.
-        streams: a dict of stream names to stream IDs, where
-               IDs indicate the last ID already seen.
-        count: if set, only return this many items, beginning with the
-               earliest available.
-        block: number of milliseconds to wait, if nothing already present.
-        noack: do not add messages to the PEL
-        """
-        pieces = [b'GROUP', groupname, consumername]
-        if count is not None:
-            if not isinstance(count, int) or count < 1:
-                raise DataError("XREADGROUP count must be a positive integer")
-            pieces.append(b'COUNT')
-            pieces.append(str(count))
-        if block is not None:
-            if not isinstance(block, int) or block < 0:
-                raise DataError("XREADGROUP block must be a non-negative "
-                                "integer")
-            pieces.append(b'BLOCK')
-            pieces.append(str(block))
-        if noack:
-            pieces.append(b'NOACK')
-        if not isinstance(streams, dict) or len(streams) == 0:
-            raise DataError('XREADGROUP streams must be a non empty dict')
-        pieces.append(b'STREAMS')
-        pieces.extend(streams.keys())
-        pieces.extend(streams.values())
-        return self.execute_command('XREADGROUP', *pieces)
-
-    def xrevrange(self, name, max='+', min='-', count=None):
-        """
-        Read stream values within an interval, in reverse order.
-        name: name of the stream
-        start: first stream ID. defaults to '+',
-               meaning the latest available.
-        finish: last stream ID. defaults to '-',
-                meaning the earliest available.
-        count: if set, only return this many items, beginning with the
-               latest available.
-        """
-        pieces = [max, min]
-        if count is not None:
-            if not isinstance(count, int) or count < 1:
-                raise DataError('XREVRANGE count must be a positive integer')
-            pieces.append(b'COUNT')
-            pieces.append(str(count))
-
-        return self.execute_command('XREVRANGE', name, *pieces)
-
-    def xtrim(self, name, maxlen, approximate=True):
-        """
-        Trims old messages from a stream.
-        name: name of the stream.
-        maxlen: truncate old stream messages beyond this size
-        approximate: actual stream length may be slightly more than maxlen
-        """
-        pieces = [b'MAXLEN']
-        if approximate:
-            pieces.append(b'~')
-        pieces.append(maxlen)
-        return self.execute_command('XTRIM', name, *pieces)
-
-    # SORTED SET COMMANDS
-    def zadd(self, name, mapping, nx=False, xx=False, ch=False, incr=False):
-        """
-        Set any number of element-name, score pairs to the key ``name``. Pairs
-        are specified as a dict of element-names keys to score values.
-
-        ``nx`` forces ZADD to only create new elements and not to update
-        scores for elements that already exist.
-
-        ``xx`` forces ZADD to only update scores of elements that already
-        exist. New elements will not be added.
-
-        ``ch`` modifies the return value to be the numbers of elements changed.
-        Changed elements include new elements that were added and elements
-        whose scores changed.
-
-        ``incr`` modifies ZADD to behave like ZINCRBY. In this mode only a
-        single element/score pair can be specified and the score is the amount
-        the existing score will be incremented by. When using this mode the
-        return value of ZADD will be the new score of the element.
-
-        The return value of ZADD varies based on the mode specified. With no
-        options, ZADD returns the number of new elements added to the sorted
-        set.
-        """
-        if not mapping:
-            raise DataError("ZADD requires at least one element/score pair")
-        if nx and xx:
-            raise DataError("ZADD allows either 'nx' or 'xx', not both")
-        if incr and len(mapping) != 1:
-            raise DataError("ZADD option 'incr' only works when passing a "
-                            "single element/score pair")
-        pieces = []
-        options = {}
-        if nx:
-            pieces.append(b'NX')
-        if xx:
-            pieces.append(b'XX')
-        if ch:
-            pieces.append(b'CH')
-        if incr:
-            pieces.append(b'INCR')
-            options['as_score'] = True
-        for pair in mapping.items():
-            pieces.append(pair[1])
-            pieces.append(pair[0])
-        return self.execute_command('ZADD', name, *pieces, **options)
-
-    def zcard(self, name):
-        "Return the number of elements in the sorted set ``name``"
-        return self.execute_command('ZCARD', name)
-
-    def zcount(self, name, min, max):
-        """
-        Returns the number of elements in the sorted set at key ``name`` with
-        a score between ``min`` and ``max``.
-        """
-        return self.execute_command('ZCOUNT', name, min, max)
-
-    def zincrby(self, name, amount, value):
-        "Increment the score of ``value`` in sorted set ``name`` by ``amount``"
-        return self.execute_command('ZINCRBY', name, amount, value)
-
-    def zinterstore(self, dest, keys, aggregate=None):
-        """
-        Intersect multiple sorted sets specified by ``keys`` into
-        a new sorted set, ``dest``. Scores in the destination will be
-        aggregated based on the ``aggregate``, or SUM if none is provided.
-        """
-        return self._zaggregate('ZINTERSTORE', dest, keys, aggregate)
-
-    def zlexcount(self, name, min, max):
-        """
-        Return the number of items in the sorted set ``name`` between the
-        lexicographical range ``min`` and ``max``.
-        """
-        return self.execute_command('ZLEXCOUNT', name, min, max)
-
-    def zpopmax(self, name, count=None):
-        """
-        Remove and return up to ``count`` members with the highest scores
-        from the sorted set ``name``.
-        """
-        args = (count is not None) and [count] or []
-        options = {
-            'withscores': True
-        }
-        return self.execute_command('ZPOPMAX', name, *args, **options)
-
-    def zpopmin(self, name, count=None):
-        """
-        Remove and return up to ``count`` members with the lowest scores
-        from the sorted set ``name``.
-        """
-        args = (count is not None) and [count] or []
-        options = {
-            'withscores': True
-        }
-        return self.execute_command('ZPOPMIN', name, *args, **options)
-
-    def bzpopmax(self, keys, timeout=0):
-        """
-        ZPOPMAX a value off of the first non-empty sorted set
-        named in the ``keys`` list.
-
-        If none of the sorted sets in ``keys`` has a value to ZPOPMAX,
-        then block for ``timeout`` seconds, or until a member gets added
-        to one of the sorted sets.
-
-        If timeout is 0, then block indefinitely.
-        """
-        if timeout is None:
-            timeout = 0
-        keys = list_or_args(keys, None)
-        keys.append(timeout)
-        return self.execute_command('BZPOPMAX', *keys)
-
-    def bzpopmin(self, keys, timeout=0):
-        """
-        ZPOPMIN a value off of the first non-empty sorted set
-        named in the ``keys`` list.
-
-        If none of the sorted sets in ``keys`` has a value to ZPOPMIN,
-        then block for ``timeout`` seconds, or until a member gets added
-        to one of the sorted sets.
-
-        If timeout is 0, then block indefinitely.
-        """
-        if timeout is None:
-            timeout = 0
-        keys = list_or_args(keys, None)
-        keys.append(timeout)
-        return self.execute_command('BZPOPMIN', *keys)
-
-    def zrange(self, name, start, end, desc=False, withscores=False,
-               score_cast_func=float):
-        """
-        Return a range of values from sorted set ``name`` between
-        ``start`` and ``end`` sorted in ascending order.
-
-        ``start`` and ``end`` can be negative, indicating the end of the range.
-
-        ``desc`` a boolean indicating whether to sort the results descendingly
-
-        ``withscores`` indicates to return the scores along with the values.
-        The return type is a list of (value, score) pairs
-
-        ``score_cast_func`` a callable used to cast the score return value
-        """
-        if desc:
-            return self.zrevrange(name, start, end, withscores,
-                                  score_cast_func)
-        pieces = ['ZRANGE', name, start, end]
-        if withscores:
-            pieces.append(b'WITHSCORES')
-        options = {
-            'withscores': withscores,
-            'score_cast_func': score_cast_func
-        }
-        return self.execute_command(*pieces, **options)
-
-    def zrangebylex(self, name, min, max, start=None, num=None):
-        """
-        Return the lexicographical range of values from sorted set ``name``
-        between ``min`` and ``max``.
-
-        If ``start`` and ``num`` are specified, then return a slice of the
-        range.
-        """
-        if (start is not None and num is None) or \
-                (num is not None and start is None):
-            raise DataError("``start`` and ``num`` must both be specified")
-        pieces = ['ZRANGEBYLEX', name, min, max]
-        if start is not None and num is not None:
-            pieces.extend([b'LIMIT', start, num])
-        return self.execute_command(*pieces)
-
-    def zrevrangebylex(self, name, max, min, start=None, num=None):
-        """
-        Return the reversed lexicographical range of values from sorted set
-        ``name`` between ``max`` and ``min``.
-
-        If ``start`` and ``num`` are specified, then return a slice of the
-        range.
-        """
-        if (start is not None and num is None) or \
-                (num is not None and start is None):
-            raise DataError("``start`` and ``num`` must both be specified")
-        pieces = ['ZREVRANGEBYLEX', name, max, min]
-        if start is not None and num is not None:
-            pieces.extend([b'LIMIT', start, num])
-        return self.execute_command(*pieces)
-
-    def zrangebyscore(self, name, min, max, start=None, num=None,
-                      withscores=False, score_cast_func=float):
-        """
-        Return a range of values from the sorted set ``name`` with scores
-        between ``min`` and ``max``.
-
-        If ``start`` and ``num`` are specified, then return a slice
-        of the range.
-
-        ``withscores`` indicates to return the scores along with the values.
-        The return type is a list of (value, score) pairs
-
-        `score_cast_func`` a callable used to cast the score return value
-        """
-        if (start is not None and num is None) or \
-                (num is not None and start is None):
-            raise DataError("``start`` and ``num`` must both be specified")
-        pieces = ['ZRANGEBYSCORE', name, min, max]
-        if start is not None and num is not None:
-            pieces.extend([b'LIMIT', start, num])
-        if withscores:
-            pieces.append(b'WITHSCORES')
-        options = {
-            'withscores': withscores,
-            'score_cast_func': score_cast_func
-        }
-        return self.execute_command(*pieces, **options)
-
-    def zrank(self, name, value):
-        """
-        Returns a 0-based value indicating the rank of ``value`` in sorted set
-        ``name``
-        """
-        return self.execute_command('ZRANK', name, value)
-
-    def zrem(self, name, *values):
-        "Remove member ``values`` from sorted set ``name``"
-        return self.execute_command('ZREM', name, *values)
-
-    def zremrangebylex(self, name, min, max):
-        """
-        Remove all elements in the sorted set ``name`` between the
-        lexicographical range specified by ``min`` and ``max``.
-
-        Returns the number of elements removed.
-        """
-        return self.execute_command('ZREMRANGEBYLEX', name, min, max)
-
-    def zremrangebyrank(self, name, min, max):
-        """
-        Remove all elements in the sorted set ``name`` with ranks between
-        ``min`` and ``max``. Values are 0-based, ordered from smallest score
-        to largest. Values can be negative indicating the highest scores.
-        Returns the number of elements removed
-        """
-        return self.execute_command('ZREMRANGEBYRANK', name, min, max)
-
-    def zremrangebyscore(self, name, min, max):
-        """
-        Remove all elements in the sorted set ``name`` with scores
-        between ``min`` and ``max``. Returns the number of elements removed.
-        """
-        return self.execute_command('ZREMRANGEBYSCORE', name, min, max)
-=======
     Pipelines derive from this, implementing how
     the commands are sent and received to the Redis server. Based on
     configuration, an instance will either use a ConnectionPool, or
     Connection object to talk to redis.
     """
->>>>>>> a7fb8442
 
     @classmethod
     def from_url(cls, url, **kwargs):
@@ -3492,29 +896,6 @@
         connection_pool = ConnectionPool.from_url(url, **kwargs)
         return cls(connection_pool=connection_pool)
 
-<<<<<<< HEAD
-    def _zaggregate(self, command, dest, keys, aggregate=None):
-        pieces = [command, dest, len(keys)]
-        if isinstance(keys, dict):
-            keys, weights = keys.keys(), keys.values()
-        else:
-            weights = None
-        pieces.extend(keys)
-        if weights:
-            pieces.append(b'WEIGHTS')
-            pieces.extend(weights)
-        if aggregate:
-            pieces.append(b'AGGREGATE')
-            pieces.append(aggregate)
-        return self.execute_command(*pieces)
-
-    # HYPERLOGLOG COMMANDS
-    def pfadd(self, name, *values):
-        "Adds the specified elements to the specified HyperLogLog."
-        return self.execute_command('PFADD', name, *values)
-
-    def pfcount(self, *sources):
-=======
     def __init__(
         self,
         host="localhost",
@@ -3561,7 +942,6 @@
         `retry_on_error` to a list of the error/s to retry on, then set
         `retry` to a valid `Retry` object.
         To retry on TimeoutError, `retry_on_timeout` can also be set to `True`.
->>>>>>> a7fb8442
         """
         if not connection_pool:
             if charset is not None:
@@ -3690,31 +1070,6 @@
         return Pipeline(
             self.connection_pool, self.response_callbacks, transaction, shard_hint
         )
-<<<<<<< HEAD
-        if not mapping:
-            raise DataError("'hmset' with 'mapping' of length 0")
-        items = []
-        for pair in mapping.items():
-            items.extend(pair)
-        return self.execute_command('HMSET', name, *items)
-
-    def hmget(self, name, keys, *args):
-        "Returns a list of values ordered identically to ``keys``"
-        args = list_or_args(keys, args)
-        return self.execute_command('HMGET', name, *args)
-
-    def hvals(self, name):
-        "Return the list of values within hash ``name``"
-        return self.execute_command('HVALS', name)
-
-    def hstrlen(self, name, key):
-        """
-        Return the number of bytes stored in the value of ``key``
-        within hash ``name``
-        """
-        return self.execute_command('HSTRLEN', name, key)
-=======
->>>>>>> a7fb8442
 
     def transaction(self, func, *watches, **kwargs):
         """
@@ -3894,28 +1249,6 @@
             return self.response_callbacks[command_name](response, **options)
         return response
 
-    # MODULE COMMANDS
-    def module_load(self, path):
-        """
-        Loads the module from ``path``.
-        Raises ``ModuleError`` if a module is not found at ``path``.
-        """
-        return self.execute_command('MODULE LOAD', path)
-
-    def module_unload(self, name):
-        """
-        Unloads the module ``name``.
-        Raises ``ModuleError`` if ``name`` is not in loaded modules.
-        """
-        return self.execute_command('MODULE UNLOAD', name)
-
-    def module_list(self):
-        """
-        Returns a list of dictionaries containing the name and version of
-        all loaded modules.
-        """
-        return self.execute_command('MODULE LIST')
-
 
 StrictRedis = Redis
 
@@ -3954,31 +1287,18 @@
         command_time, command_data = response.split(" ", 1)
         m = self.monitor_re.match(command_data)
         db_id, client_info, command = m.groups()
-<<<<<<< HEAD
-        command = ' '.join(self.command_re.findall(command))
-=======
         command = " ".join(self.command_re.findall(command))
->>>>>>> a7fb8442
         # Redis escapes double quotes because each piece of the command
         # string is surrounded by double quotes. We don't have that
         # requirement so remove the escaping and leave the quote.
         command = command.replace('\\"', '"')
 
-<<<<<<< HEAD
-        if client_info == 'lua':
-            client_address = 'lua'
-            client_port = ''
-            client_type = 'lua'
-        elif client_info.startswith('unix'):
-            client_address = 'unix'
-=======
         if client_info == "lua":
             client_address = "lua"
             client_port = ""
             client_type = "lua"
         elif client_info.startswith("unix"):
             client_address = "unix"
->>>>>>> a7fb8442
             client_port = client_info[5:]
             client_type = "unix"
         else:
@@ -4219,11 +1539,7 @@
             args = list_or_args(args[0], args[1:])
         new_patterns = dict.fromkeys(args)
         new_patterns.update(kwargs)
-<<<<<<< HEAD
-        ret_val = self.execute_command('PSUBSCRIBE', *new_patterns.keys())
-=======
         ret_val = self.execute_command("PSUBSCRIBE", *new_patterns.keys())
->>>>>>> a7fb8442
         # update the patterns dict AFTER we send the command. we don't want to
         # subscribe twice to these patterns, once for the command and again
         # for the reconnection.
@@ -4262,11 +1578,7 @@
             args = list_or_args(args[0], args[1:])
         new_channels = dict.fromkeys(args)
         new_channels.update(kwargs)
-<<<<<<< HEAD
-        ret_val = self.execute_command('SUBSCRIBE', *new_channels.keys())
-=======
         ret_val = self.execute_command("SUBSCRIBE", *new_channels.keys())
->>>>>>> a7fb8442
         # update the channels dict AFTER we send the command. we don't want to
         # subscribe twice to these channels, once for the command and again
         # for the reconnection.
@@ -4340,15 +1652,10 @@
         with a message handler, the handler is invoked instead of a parsed
         message being returned.
         """
-<<<<<<< HEAD
-        message_type = str_if_bytes(response[0])
-        if message_type == 'pmessage':
-=======
         if response is None:
             return None
         message_type = str_if_bytes(response[0])
         if message_type == "pmessage":
->>>>>>> a7fb8442
             message = {
                 "type": message_type,
                 "pattern": response[1],
@@ -4404,44 +1711,23 @@
 
         return message
 
-<<<<<<< HEAD
-    def run_in_thread(self, sleep_time=0, daemon=False,
-                      exception_handler=None):
-        for channel, handler in self.channels.items():
-            if handler is None:
-                raise PubSubError("Channel: '%s' has no handler registered" %
-                                  channel)
-=======
     def run_in_thread(self, sleep_time=0, daemon=False, exception_handler=None):
         for channel, handler in self.channels.items():
             if handler is None:
                 raise PubSubError(f"Channel: '{channel}' has no handler registered")
->>>>>>> a7fb8442
         for pattern, handler in self.patterns.items():
             if handler is None:
                 raise PubSubError(f"Pattern: '{pattern}' has no handler registered")
 
         thread = PubSubWorkerThread(
-<<<<<<< HEAD
-            self,
-            sleep_time,
-            daemon=daemon,
-            exception_handler=exception_handler
-=======
             self, sleep_time, daemon=daemon, exception_handler=exception_handler
->>>>>>> a7fb8442
         )
         thread.start()
         return thread
 
 
 class PubSubWorkerThread(threading.Thread):
-<<<<<<< HEAD
-    def __init__(self, pubsub, sleep_time, daemon=False,
-                 exception_handler=None):
-=======
     def __init__(self, pubsub, sleep_time, daemon=False, exception_handler=None):
->>>>>>> a7fb8442
         super().__init__()
         self.daemon = daemon
         self.pubsub = pubsub
@@ -4457,12 +1743,7 @@
         sleep_time = self.sleep_time
         while self._running.is_set():
             try:
-<<<<<<< HEAD
-                pubsub.get_message(ignore_subscribe_messages=True,
-                                   timeout=sleep_time)
-=======
                 pubsub.get_message(ignore_subscribe_messages=True, timeout=sleep_time)
->>>>>>> a7fb8442
             except BaseException as e:
                 if self.exception_handler is None:
                     raise
@@ -4523,11 +1804,7 @@
         return len(self.command_stack)
 
     def __bool__(self):
-<<<<<<< HEAD
-        "Pipeline instances should always evaluate to True"
-=======
         """Pipeline instances should always evaluate to True"""
->>>>>>> a7fb8442
         return True
 
     def reset(self):
@@ -4719,17 +1996,11 @@
                 raise r
 
     def annotate_exception(self, exception, number, command):
-<<<<<<< HEAD
-        cmd = ' '.join(map(safe_str, command))
-        msg = 'Command # %d (%s) of pipeline caused error: %s' % (
-            number, cmd, exception.args[0])
-=======
         cmd = " ".join(map(safe_str, command))
         msg = (
             f"Command # {number} ({cmd}) of pipeline "
             f"caused error: {exception.args[0]}"
         )
->>>>>>> a7fb8442
         exception.args = (msg,) + exception.args[1:]
 
     def parse_response(self, connection, command_name, **options):
@@ -4800,120 +2071,7 @@
         finally:
             self.reset()
 
-<<<<<<< HEAD
-    def watch(self, *names):
-        "Watches the values at keys ``names``"
-        if self.explicit_transaction:
-            raise RedisError('Cannot issue a WATCH after a MULTI')
-        return self.execute_command('WATCH', *names)
-
-    def unwatch(self):
-        "Unwatches all previously specified keys"
-        return self.watching and self.execute_command('UNWATCH') or True
-
-
-class Script:
-    "An executable Lua script object returned by ``register_script``"
-
-    def __init__(self, registered_client, script):
-        self.registered_client = registered_client
-        self.script = script
-        # Precalculate and store the SHA1 hex digest of the script.
-
-        if isinstance(script, str):
-            # We need the encoding from the client in order to generate an
-            # accurate byte representation of the script
-            encoder = registered_client.connection_pool.get_encoder()
-            script = encoder.encode(script)
-        self.sha = hashlib.sha1(script).hexdigest()
-
-    def __call__(self, keys=[], args=[], client=None):
-        "Execute the script, passing any required ``args``"
-        if client is None:
-            client = self.registered_client
-        args = tuple(keys) + tuple(args)
-        # make sure the Redis server knows about the script
-        if isinstance(client, Pipeline):
-            # Make sure the pipeline can register the script before executing.
-            client.scripts.add(self)
-        try:
-            return client.evalsha(self.sha, len(keys), *args)
-        except NoScriptError:
-            # Maybe the client is pointed to a differnet server than the client
-            # that created this instance?
-            # Overwrite the sha just in case there was a discrepancy.
-            self.sha = client.script_load(self.script)
-            return client.evalsha(self.sha, len(keys), *args)
-
-
-class BitFieldOperation:
-    """
-    Command builder for BITFIELD commands.
-    """
-    def __init__(self, client, key, default_overflow=None):
-        self.client = client
-        self.key = key
-        self._default_overflow = default_overflow
-        self.reset()
-
-    def reset(self):
-        """
-        Reset the state of the instance to when it was constructed
-        """
-        self.operations = []
-        self._last_overflow = 'WRAP'
-        self.overflow(self._default_overflow or self._last_overflow)
-
-    def overflow(self, overflow):
-        """
-        Update the overflow algorithm of successive INCRBY operations
-        :param overflow: Overflow algorithm, one of WRAP, SAT, FAIL. See the
-            Redis docs for descriptions of these algorithmsself.
-        :returns: a :py:class:`BitFieldOperation` instance.
-        """
-        overflow = overflow.upper()
-        if overflow != self._last_overflow:
-            self._last_overflow = overflow
-            self.operations.append(('OVERFLOW', overflow))
-        return self
-
-    def incrby(self, fmt, offset, increment, overflow=None):
-        """
-        Increment a bitfield by a given amount.
-        :param fmt: format-string for the bitfield being updated, e.g. 'u8'
-            for an unsigned 8-bit integer.
-        :param offset: offset (in number of bits). If prefixed with a
-            '#', this is an offset multiplier, e.g. given the arguments
-            fmt='u8', offset='#2', the offset will be 16.
-        :param int increment: value to increment the bitfield by.
-        :param str overflow: overflow algorithm. Defaults to WRAP, but other
-            acceptable values are SAT and FAIL. See the Redis docs for
-            descriptions of these algorithms.
-        :returns: a :py:class:`BitFieldOperation` instance.
-        """
-        if overflow is not None:
-            self.overflow(overflow)
-
-        self.operations.append(('INCRBY', fmt, offset, increment))
-        return self
-
-    def get(self, fmt, offset):
-        """
-        Get the value of a given bitfield.
-        :param fmt: format-string for the bitfield being read, e.g. 'u8' for
-            an unsigned 8-bit integer.
-        :param offset: offset (in number of bits). If prefixed with a
-            '#', this is an offset multiplier, e.g. given the arguments
-            fmt='u8', offset='#2', the offset will be 16.
-        :returns: a :py:class:`BitFieldOperation` instance.
-        """
-        self.operations.append(('GET', fmt, offset))
-        return self
-
-    def set(self, fmt, offset, value):
-=======
     def discard(self):
->>>>>>> a7fb8442
         """
         Flushes all previously queued commands
         See: https://redis.io/commands/DISCARD
