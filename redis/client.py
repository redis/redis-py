--- conflicted
+++ resolved
@@ -482,13 +482,8 @@
         """
         Returns a list of values ordered identically to ``keys``
         """
-<<<<<<< HEAD
-        args = list_or_args(keys, args)
-        return self.execute_command('MGET', *args)
-=======
         keys = list_or_args(keys, args)
         return self.execute_command('MGET', *keys, keys=keys)
->>>>>>> 24533e0c
 
     def mset(self, mapping):
         "Sets each key in the ``mapping`` dict to its corresponding value"
@@ -811,28 +806,14 @@
 
     def sdiff(self, keys, *args):
         "Return the difference of sets specified by ``keys``"
-<<<<<<< HEAD
-        args = list_or_args(keys, args)
-        return self.execute_command('SDIFF', *args)
-=======
         keys = list_or_args(keys, args)
         return self.execute_command('SDIFF', *keys, keys=keys)
->>>>>>> 24533e0c
 
     def sdiffstore(self, dest, keys, *args):
         """
         Store the difference of sets specified by ``keys`` into a new
         set named ``dest``.  Returns the number of keys in the new set.
         """
-<<<<<<< HEAD
-        args = list_or_args(keys, args)
-        return self.execute_command('SDIFFSTORE', dest, *args)
-
-    def sinter(self, keys, *args):
-        "Return the intersection of sets specified by ``keys``"
-        args = list_or_args(keys, args)
-        return self.execute_command('SINTER', *args)
-=======
         keys = list_or_args(keys, args)
         return self.execute_command('SDIFFSTORE', dest, *keys, keys=keys)
 
@@ -840,21 +821,15 @@
         "Return the intersection of sets specified by ``keys``"
         keys = list_or_args(keys, args)
         return self.execute_command('SINTER', *keys, keys=keys)
->>>>>>> 24533e0c
 
     def sinterstore(self, dest, keys, *args):
         """
         Store the intersection of sets specified by ``keys`` into a new
         set named ``dest``.  Returns the number of keys in the new set.
         """
-<<<<<<< HEAD
-        args = list_or_args(keys, args)
-        return self.execute_command('SINTERSTORE', dest, *args)
-=======
         keys = list_or_args(keys, args)
         all_keys = [dest] + keys
         return self.execute_command('SINTERSTORE', dest, *keys, keys=all_keys)
->>>>>>> 24533e0c
 
     def sismember(self, name, value):
         "Return a boolean indicating if ``value`` is a member of set ``name``"
@@ -882,27 +857,16 @@
 
     def sunion(self, keys, *args):
         "Return the union of sets specifiued by ``keys``"
-<<<<<<< HEAD
-        args = list_or_args(keys, args)
-        return self.execute_command('SUNION', *args)
-=======
         keys = list_or_args(keys, args)
         return self.execute_command('SUNION', *keys, keys=keys)
->>>>>>> 24533e0c
 
     def sunionstore(self, dest, keys, *args):
         """
         Store the union of sets specified by ``keys`` into a new
         set named ``dest``.  Returns the number of keys in the new set.
         """
-<<<<<<< HEAD
-        args = list_or_args(keys, args)
-        return self.execute_command('SUNIONSTORE', dest, *args)
-=======
         keys = list_or_args(keys, args)
         return self.execute_command('SUNIONSTORE', dest, *keys, keys=keys)
->>>>>>> 24533e0c
-
 
     #### SORTED SET COMMANDS ####
     def zadd(self, name, *args, **kwargs):
@@ -1156,12 +1120,7 @@
 
     def hmget(self, name, keys, *args):
         "Returns a list of values ordered identically to ``keys``"
-<<<<<<< HEAD
-        args = list_or_args(keys, args)
-        return self.execute_command('HMGET', name, *args)
-=======
         return self.execute_command('HMGET', name, *keys, keys=[name])
->>>>>>> 24533e0c
 
     def hvals(self, name):
         "Return the list of values within hash ``name``"
