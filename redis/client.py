from itertools import chain
import datetime
import warnings
import time
import threading
import time as mod_time
import re
import hashlib
from redis.connection import (ConnectionPool, UnixDomainSocketConnection,
                              SSLConnection)
from redis.lock import Lock
from redis.exceptions import (
    ConnectionError,
    DataError,
    ExecAbortError,
    NoScriptError,
    PubSubError,
    RedisError,
    ResponseError,
    TimeoutError,
    WatchError,
    ModuleError,
)
from redis.utils import safe_str, str_if_bytes

SYM_EMPTY = b''
EMPTY_RESPONSE = 'EMPTY_RESPONSE'


def list_or_args(keys, args):
    # returns a single new list combining keys and args
    try:
        iter(keys)
        # a string or bytes instance can be iterated, but indicates
        # keys wasn't passed as a list
        if isinstance(keys, (bytes, str)):
            keys = [keys]
        else:
            keys = list(keys)
    except TypeError:
        keys = [keys]
    if args:
        keys.extend(args)
    return keys


def timestamp_to_datetime(response):
    "Converts a unix timestamp to a Python datetime object"
    if not response:
        return None
    try:
        response = int(response)
    except ValueError:
        return None
    return datetime.datetime.fromtimestamp(response)


def string_keys_to_dict(key_string, callback):
    return dict.fromkeys(key_string.split(), callback)


class CaseInsensitiveDict(dict):
    "Case insensitive dict implementation. Assumes string keys only."

    def __init__(self, data):
        for k, v in data.items():
            self[k.upper()] = v

    def __contains__(self, k):
        return super().__contains__(k.upper())

    def __delitem__(self, k):
        super().__delitem__(k.upper())

    def __getitem__(self, k):
        return super().__getitem__(k.upper())

    def get(self, k, default=None):
        return super().get(k.upper(), default)

    def __setitem__(self, k, v):
        super().__setitem__(k.upper(), v)

    def update(self, data):
        data = CaseInsensitiveDict(data)
        super().update(data)


def parse_debug_object(response):
    "Parse the results of Redis's DEBUG OBJECT command into a Python dict"
    # The 'type' of the object is the first item in the response, but isn't
    # prefixed with a name
    response = str_if_bytes(response)
    response = 'type:' + response
    response = dict(kv.split(':') for kv in response.split())

    # parse some expected int values from the string response
    # note: this cmd isn't spec'd so these may not appear in all redis versions
    int_fields = ('refcount', 'serializedlength', 'lru', 'lru_seconds_idle')
    for field in int_fields:
        if field in response:
            response[field] = int(response[field])

    return response


def parse_object(response, infotype):
    "Parse the results of an OBJECT command"
    if infotype in ('idletime', 'refcount'):
        return int_or_none(response)
    return response


def parse_info(response):
    "Parse the result of Redis's INFO command into a Python dict"
    info = {}
    response = str_if_bytes(response)

    def get_value(value):
        if ',' not in value or '=' not in value:
            try:
                if '.' in value:
                    return float(value)
                else:
                    return int(value)
            except ValueError:
                return value
        else:
            sub_dict = {}
            for item in value.split(','):
                k, v = item.rsplit('=', 1)
                sub_dict[k] = get_value(v)
            return sub_dict

    for line in response.splitlines():
        if line and not line.startswith('#'):
            if line.find(':') != -1:
                # Split, the info fields keys and values.
                # Note that the value may contain ':'. but the 'host:'
                # pseudo-command is the only case where the key contains ':'
                key, value = line.split(':', 1)
                if key == 'cmdstat_host':
                    key, value = line.rsplit(':', 1)

                if key == 'module':
                    # Hardcode a list for key 'modules' since there could be
                    # multiple lines that started with 'module'
                    info.setdefault('modules', []).append(get_value(value))
                else:
                    info[key] = get_value(value)
            else:
                # if the line isn't splittable, append it to the "__raw__" key
                info.setdefault('__raw__', []).append(line)

    return info


def parse_memory_stats(response, **kwargs):
    "Parse the results of MEMORY STATS"
    stats = pairs_to_dict(response,
                          decode_keys=True,
                          decode_string_values=True)
    for key, value in stats.items():
        if key.startswith('db.'):
            stats[key] = pairs_to_dict(value,
                                       decode_keys=True,
                                       decode_string_values=True)
    return stats


SENTINEL_STATE_TYPES = {
    'can-failover-its-master': int,
    'config-epoch': int,
    'down-after-milliseconds': int,
    'failover-timeout': int,
    'info-refresh': int,
    'last-hello-message': int,
    'last-ok-ping-reply': int,
    'last-ping-reply': int,
    'last-ping-sent': int,
    'master-link-down-time': int,
    'master-port': int,
    'num-other-sentinels': int,
    'num-slaves': int,
    'o-down-time': int,
    'pending-commands': int,
    'parallel-syncs': int,
    'port': int,
    'quorum': int,
    'role-reported-time': int,
    's-down-time': int,
    'slave-priority': int,
    'slave-repl-offset': int,
    'voted-leader-epoch': int
}


def parse_sentinel_state(item):
    result = pairs_to_dict_typed(item, SENTINEL_STATE_TYPES)
    flags = set(result['flags'].split(','))
    for name, flag in (('is_master', 'master'), ('is_slave', 'slave'),
                       ('is_sdown', 's_down'), ('is_odown', 'o_down'),
                       ('is_sentinel', 'sentinel'),
                       ('is_disconnected', 'disconnected'),
                       ('is_master_down', 'master_down')):
        result[name] = flag in flags
    return result


def parse_sentinel_master(response):
    return parse_sentinel_state(map(str_if_bytes, response))


def parse_sentinel_masters(response):
    result = {}
    for item in response:
        state = parse_sentinel_state(map(str_if_bytes, item))
        result[state['name']] = state
    return result


def parse_sentinel_slaves_and_sentinels(response):
    return [parse_sentinel_state(map(str_if_bytes, item)) for item in response]


def parse_sentinel_get_master(response):
    return response and (response[0], int(response[1])) or None


def pairs_to_dict(response, decode_keys=False, decode_string_values=False):
    "Create a dict given a list of key/value pairs"
    if response is None:
        return {}
    if decode_keys or decode_string_values:
        # the iter form is faster, but I don't know how to make that work
        # with a str_if_bytes() map
        keys = response[::2]
        if decode_keys:
            keys = map(str_if_bytes, keys)
        values = response[1::2]
        if decode_string_values:
            values = map(str_if_bytes, values)
        return dict(zip(keys, values))
    else:
        it = iter(response)
        return dict(zip(it, it))


def pairs_to_dict_typed(response, type_info):
    it = iter(response)
    result = {}
    for key, value in zip(it, it):
        if key in type_info:
            try:
                value = type_info[key](value)
            except Exception:
                # if for some reason the value can't be coerced, just use
                # the string value
                pass
        result[key] = value
    return result


def zset_score_pairs(response, **options):
    """
    If ``withscores`` is specified in the options, return the response as
    a list of (value, score) pairs
    """
    if not response or not options.get('withscores'):
        return response
    score_cast_func = options.get('score_cast_func', float)
    it = iter(response)
    return list(zip(it, map(score_cast_func, it)))


def sort_return_tuples(response, **options):
    """
    If ``groups`` is specified, return the response as a list of
    n-element tuples with n being the value found in options['groups']
    """
    if not response or not options.get('groups'):
        return response
    n = options['groups']
    return list(zip(*[response[i::n] for i in range(n)]))


def int_or_none(response):
    if response is None:
        return None
    return int(response)


def parse_stream_list(response):
    if response is None:
        return None
    data = []
    for r in response:
        if r is not None:
            data.append((r[0], pairs_to_dict(r[1])))
        else:
            data.append((None, None))
    return data


def pairs_to_dict_with_str_keys(response):
    return pairs_to_dict(response, decode_keys=True)


def parse_list_of_dicts(response):
    return list(map(pairs_to_dict_with_str_keys, response))


def parse_xclaim(response, **options):
    if options.get('parse_justid', False):
        return response
    return parse_stream_list(response)


def parse_xinfo_stream(response):
    data = pairs_to_dict(response, decode_keys=True)
    first = data['first-entry']
    if first is not None:
        data['first-entry'] = (first[0], pairs_to_dict(first[1]))
    last = data['last-entry']
    if last is not None:
        data['last-entry'] = (last[0], pairs_to_dict(last[1]))
    return data


def parse_xread(response):
    if response is None:
        return []
    return [[r[0], parse_stream_list(r[1])] for r in response]


def parse_xpending(response, **options):
    if options.get('parse_detail', False):
        return parse_xpending_range(response)
    consumers = [{'name': n, 'pending': int(p)} for n, p in response[3] or []]
    return {
        'pending': response[0],
        'min': response[1],
        'max': response[2],
        'consumers': consumers
    }


def parse_xpending_range(response):
    k = ('message_id', 'consumer', 'time_since_delivered', 'times_delivered')
    return [dict(zip(k, r)) for r in response]


def float_or_none(response):
    if response is None:
        return None
    return float(response)


def bool_ok(response):
    return str_if_bytes(response) == 'OK'


def parse_zadd(response, **options):
    if response is None:
        return None
    if options.get('as_score'):
        return float(response)
    return int(response)


def parse_client_list(response, **options):
    clients = []
    for c in str_if_bytes(response).splitlines():
        # Values might contain '='
        clients.append(dict(pair.split('=', 1) for pair in c.split(' ')))
    return clients


def parse_config_get(response, **options):
    response = [str_if_bytes(i) if i is not None else None for i in response]
    return response and pairs_to_dict(response) or {}


def parse_scan(response, **options):
    cursor, r = response
    return int(cursor), r


def parse_hscan(response, **options):
    cursor, r = response
    return int(cursor), r and pairs_to_dict(r) or {}


def parse_zscan(response, **options):
    score_cast_func = options.get('score_cast_func', float)
    cursor, r = response
    it = iter(r)
    return int(cursor), list(zip(it, map(score_cast_func, it)))


def parse_slowlog_get(response, **options):
    space = ' ' if options.get('decode_responses', False) else b' '
    return [{
        'id': item[0],
        'start_time': int(item[1]),
        'duration': int(item[2]),
        'command':
            # Redis Enterprise injects another entry at index [3], which has
            # the complexity info (i.e. the value N in case the command has
            # an O(N) complexity) instead of the command.
            space.join(item[3]) if isinstance(item[3], list) else
            space.join(item[4])
    } for item in response]


def parse_cluster_info(response, **options):
    response = str_if_bytes(response)
    return dict(line.split(':') for line in response.splitlines() if line)


def _parse_node_line(line):
    line_items = line.split(' ')
    node_id, addr, flags, master_id, ping, pong, epoch, \
        connected = line.split(' ')[:8]
    slots = [sl.split('-') for sl in line_items[8:]]
    node_dict = {
        'node_id': node_id,
        'flags': flags,
        'master_id': master_id,
        'last_ping_sent': ping,
        'last_pong_rcvd': pong,
        'epoch': epoch,
        'slots': slots,
        'connected': True if connected == 'connected' else False
    }
    return addr, node_dict


def parse_cluster_nodes(response, **options):
    raw_lines = str_if_bytes(response).splitlines()
    return dict(_parse_node_line(line) for line in raw_lines)


def parse_georadius_generic(response, **options):
    if options['store'] or options['store_dist']:
        # `store` and `store_diff` cant be combined
        # with other command arguments.
        return response

    if type(response) != list:
        response_list = [response]
    else:
        response_list = response

    if not options['withdist'] and not options['withcoord']\
            and not options['withhash']:
        # just a bunch of places
        return response_list

    cast = {
        'withdist': float,
        'withcoord': lambda ll: (float(ll[0]), float(ll[1])),
        'withhash': int
    }

    # zip all output results with each casting functino to get
    # the properly native Python value.
    f = [lambda x: x]
    f += [cast[o] for o in ['withdist', 'withhash', 'withcoord'] if options[o]]
    return [
        list(map(lambda fv: fv[0](fv[1]), zip(f, r))) for r in response_list
    ]


def parse_pubsub_numsub(response, **options):
    return list(zip(response[0::2], response[1::2]))


def parse_client_kill(response, **options):
    if isinstance(response, int):
        return response
    return str_if_bytes(response) == 'OK'


def parse_acl_getuser(response, **options):
    if response is None:
        return None
    data = pairs_to_dict(response, decode_keys=True)

    # convert everything but user-defined data in 'keys' to native strings
    data['flags'] = list(map(str_if_bytes, data['flags']))
    data['passwords'] = list(map(str_if_bytes, data['passwords']))
    data['commands'] = str_if_bytes(data['commands'])

    # split 'commands' into separate 'categories' and 'commands' lists
    commands, categories = [], []
    for command in data['commands'].split(' '):
        if '@' in command:
            categories.append(command)
        else:
            commands.append(command)

    data['commands'] = commands
    data['categories'] = categories
    data['enabled'] = 'on' in data['flags']
    return data


def parse_acl_log(response, **options):
    if response is None:
        return None
    if isinstance(response, list):
        data = []
        for log in response:
            log_data = pairs_to_dict(log, True, True)
            client_info = log_data.get('client-info', '')
            log_data["client-info"] = parse_client_info(client_info)

            # float() is lossy comparing to the "double" in C
            log_data["age-seconds"] = float(log_data["age-seconds"])
            data.append(log_data)
    else:
        data = bool_ok(response)
    return data


def parse_client_info(value):
    """
    Parsing client-info in ACL Log in following format.
    "key1=value1 key2=value2 key3=value3"
    """
    client_info = {}
    infos = str_if_bytes(value).split(" ")
    for info in infos:
        key, value = info.split("=")
        client_info[key] = value

    # Those fields are definded as int in networking.c
    for int_key in {"id", "age", "idle", "db", "sub", "psub",
                    "multi", "qbuf", "qbuf-free", "obl",
                    "argv-mem", "oll", "omem", "tot-mem"}:
        client_info[int_key] = int(client_info[int_key])
    return client_info


def parse_module_result(response):
    if isinstance(response, ModuleError):
        raise response
    return True


class Redis:
    """
    Implementation of the Redis protocol.

    This abstract class provides a Python interface to all Redis commands
    and an implementation of the Redis protocol.

    Connection and Pipeline derive from this, implementing how
    the commands are sent and received to the Redis server
    """
    RESPONSE_CALLBACKS = {
        **string_keys_to_dict(
            'AUTH COPY EXPIRE EXPIREAT HEXISTS HMSET MOVE MSETNX PERSIST '
            'PSETEX RENAMENX SISMEMBER SMOVE SETEX SETNX',
            bool
        ),
        **string_keys_to_dict(
            'BITCOUNT BITPOS DECRBY DEL EXISTS GEOADD GETBIT HDEL HLEN '
            'HSTRLEN INCRBY LINSERT LLEN LPUSHX PFADD PFCOUNT RPUSHX SADD '
            'SCARD SDIFFSTORE SETBIT SETRANGE SINTERSTORE SREM STRLEN '
            'SUNIONSTORE UNLINK XACK XDEL XLEN XTRIM ZCARD ZLEXCOUNT ZREM '
            'ZREMRANGEBYLEX ZREMRANGEBYRANK ZREMRANGEBYSCORE',
            int
        ),
        **string_keys_to_dict(
            'INCRBYFLOAT HINCRBYFLOAT',
            float
        ),
        **string_keys_to_dict(
            # these return OK, or int if redis-server is >=1.3.4
            'LPUSH RPUSH',
            lambda r: isinstance(r, int) and r or str_if_bytes(r) == 'OK'
        ),
        **string_keys_to_dict('SORT', sort_return_tuples),
        **string_keys_to_dict('ZSCORE ZINCRBY GEODIST', float_or_none),
        **string_keys_to_dict(
            'FLUSHALL FLUSHDB LSET LTRIM MSET PFMERGE READONLY READWRITE '
            'RENAME SAVE SELECT SHUTDOWN SLAVEOF SWAPDB WATCH UNWATCH ',
            bool_ok
        ),
        **string_keys_to_dict('BLPOP BRPOP', lambda r: r and tuple(r) or None),
        **string_keys_to_dict(
            'SDIFF SINTER SMEMBERS SUNION',
            lambda r: r and set(r) or set()
        ),
        **string_keys_to_dict(
            'ZPOPMAX ZPOPMIN ZRANGE ZRANGEBYSCORE ZREVRANGE ZREVRANGEBYSCORE',
            zset_score_pairs
        ),
        **string_keys_to_dict('BZPOPMIN BZPOPMAX', \
                              lambda r:
                              r and (r[0], r[1], float(r[2])) or None),
        **string_keys_to_dict('ZRANK ZREVRANK', int_or_none),
        **string_keys_to_dict('XREVRANGE XRANGE', parse_stream_list),
        **string_keys_to_dict('XREAD XREADGROUP', parse_xread),
        **string_keys_to_dict('BGREWRITEAOF BGSAVE', lambda r: True),
        'ACL CAT': lambda r: list(map(str_if_bytes, r)),
        'ACL DELUSER': int,
        'ACL GENPASS': str_if_bytes,
        'ACL GETUSER': parse_acl_getuser,
        'ACL LIST': lambda r: list(map(str_if_bytes, r)),
        'ACL LOAD': bool_ok,
        'ACL LOG': parse_acl_log,
        'ACL SAVE': bool_ok,
        'ACL SETUSER': bool_ok,
        'ACL USERS': lambda r: list(map(str_if_bytes, r)),
        'ACL WHOAMI': str_if_bytes,
        'CLIENT GETNAME': str_if_bytes,
        'CLIENT ID': int,
        'CLIENT KILL': parse_client_kill,
        'CLIENT LIST': parse_client_list,
        'CLIENT INFO': parse_client_info,
        'CLIENT SETNAME': bool_ok,
        'CLIENT UNBLOCK': lambda r: r and int(r) == 1 or False,
        'CLIENT PAUSE': bool_ok,
        'CLUSTER ADDSLOTS': bool_ok,
        'CLUSTER COUNT-FAILURE-REPORTS': lambda x: int(x),
        'CLUSTER COUNTKEYSINSLOT': lambda x: int(x),
        'CLUSTER DELSLOTS': bool_ok,
        'CLUSTER FAILOVER': bool_ok,
        'CLUSTER FORGET': bool_ok,
        'CLUSTER INFO': parse_cluster_info,
        'CLUSTER KEYSLOT': lambda x: int(x),
        'CLUSTER MEET': bool_ok,
        'CLUSTER NODES': parse_cluster_nodes,
        'CLUSTER REPLICATE': bool_ok,
        'CLUSTER RESET': bool_ok,
        'CLUSTER SAVECONFIG': bool_ok,
        'CLUSTER SET-CONFIG-EPOCH': bool_ok,
        'CLUSTER SETSLOT': bool_ok,
        'CLUSTER SLAVES': parse_cluster_nodes,
        'CONFIG GET': parse_config_get,
        'CONFIG RESETSTAT': bool_ok,
        'CONFIG SET': bool_ok,
        'DEBUG OBJECT': parse_debug_object,
        'GEOHASH': lambda r: list(map(str_if_bytes, r)),
        'GEOPOS': lambda r: list(map(lambda ll: (float(ll[0]),
                                     float(ll[1]))
                                     if ll is not None else None, r)),
        'GEORADIUS': parse_georadius_generic,
        'GEORADIUSBYMEMBER': parse_georadius_generic,
        'HGETALL': lambda r: r and pairs_to_dict(r) or {},
        'HSCAN': parse_hscan,
        'INFO': parse_info,
        'LASTSAVE': timestamp_to_datetime,
        'MEMORY PURGE': bool_ok,
        'MEMORY STATS': parse_memory_stats,
        'MEMORY USAGE': int_or_none,
        'MODULE LOAD': parse_module_result,
        'MODULE UNLOAD': parse_module_result,
        'MODULE LIST': lambda r: [pairs_to_dict(m) for m in r],
        'OBJECT': parse_object,
        'PING': lambda r: str_if_bytes(r) == 'PONG',
        'PUBSUB NUMSUB': parse_pubsub_numsub,
        'RANDOMKEY': lambda r: r and r or None,
        'SCAN': parse_scan,
        'SCRIPT EXISTS': lambda r: list(map(bool, r)),
        'SCRIPT FLUSH': bool_ok,
        'SCRIPT KILL': bool_ok,
        'SCRIPT LOAD': str_if_bytes,
        'SENTINEL GET-MASTER-ADDR-BY-NAME': parse_sentinel_get_master,
        'SENTINEL MASTER': parse_sentinel_master,
        'SENTINEL MASTERS': parse_sentinel_masters,
        'SENTINEL MONITOR': bool_ok,
        'SENTINEL REMOVE': bool_ok,
        'SENTINEL SENTINELS': parse_sentinel_slaves_and_sentinels,
        'SENTINEL SET': bool_ok,
        'SENTINEL SLAVES': parse_sentinel_slaves_and_sentinels,
        'SET': lambda r: r and str_if_bytes(r) == 'OK',
        'SLOWLOG GET': parse_slowlog_get,
        'SLOWLOG LEN': int,
        'SLOWLOG RESET': bool_ok,
        'SSCAN': parse_scan,
        'TIME': lambda x: (int(x[0]), int(x[1])),
        'XCLAIM': parse_xclaim,
        'XGROUP CREATE': bool_ok,
        'XGROUP DELCONSUMER': int,
        'XGROUP DESTROY': bool,
        'XGROUP SETID': bool_ok,
        'XINFO CONSUMERS': parse_list_of_dicts,
        'XINFO GROUPS': parse_list_of_dicts,
        'XINFO STREAM': parse_xinfo_stream,
        'XPENDING': parse_xpending,
        'ZADD': parse_zadd,
        'ZSCAN': parse_zscan,
    }

    @classmethod
    def from_url(cls, url, **kwargs):
        """
        Return a Redis client object configured from the given URL

        For example::

            redis://[[username]:[password]]@localhost:6379/0
            rediss://[[username]:[password]]@localhost:6379/0
            unix://[[username]:[password]]@/path/to/socket.sock?db=0

        Three URL schemes are supported:

        - `redis://` creates a TCP socket connection. See more at:
          <https://www.iana.org/assignments/uri-schemes/prov/redis>
        - `rediss://` creates a SSL wrapped TCP socket connection. See more at:
          <https://www.iana.org/assignments/uri-schemes/prov/rediss>
        - ``unix://``: creates a Unix Domain Socket connection.

        The username, password, hostname, path and all querystring values
        are passed through urllib.parse.unquote in order to replace any
        percent-encoded values with their corresponding characters.

        There are several ways to specify a database number. The first value
        found will be used:
            1. A ``db`` querystring option, e.g. redis://localhost?db=0
            2. If using the redis:// or rediss:// schemes, the path argument
               of the url, e.g. redis://localhost/0
            3. A ``db`` keyword argument to this function.

        If none of these options are specified, the default db=0 is used.

        All querystring options are cast to their appropriate Python types.
        Boolean arguments can be specified with string values "True"/"False"
        or "Yes"/"No". Values that cannot be properly cast cause a
        ``ValueError`` to be raised. Once parsed, the querystring arguments
        and keyword arguments are passed to the ``ConnectionPool``'s
        class initializer. In the case of conflicting arguments, querystring
        arguments always win.

        """
        connection_pool = ConnectionPool.from_url(url, **kwargs)
        return cls(connection_pool=connection_pool)

    def __init__(self, host='localhost', port=6379,
                 db=0, password=None, socket_timeout=None,
                 socket_connect_timeout=None,
                 socket_keepalive=None, socket_keepalive_options=None,
                 connection_pool=None, unix_socket_path=None,
                 encoding='utf-8', encoding_errors='strict',
                 charset=None, errors=None,
                 decode_responses=False, retry_on_timeout=False,
                 ssl=False, ssl_keyfile=None, ssl_certfile=None,
                 ssl_cert_reqs='required', ssl_ca_certs=None,
                 ssl_check_hostname=False,
                 max_connections=None, single_connection_client=False,
                 health_check_interval=0, client_name=None, username=None):
        if not connection_pool:
            if charset is not None:
                warnings.warn(DeprecationWarning(
                    '"charset" is deprecated. Use "encoding" instead'))
                encoding = charset
            if errors is not None:
                warnings.warn(DeprecationWarning(
                    '"errors" is deprecated. Use "encoding_errors" instead'))
                encoding_errors = errors

            kwargs = {
                'db': db,
                'username': username,
                'password': password,
                'socket_timeout': socket_timeout,
                'encoding': encoding,
                'encoding_errors': encoding_errors,
                'decode_responses': decode_responses,
                'retry_on_timeout': retry_on_timeout,
                'max_connections': max_connections,
                'health_check_interval': health_check_interval,
                'client_name': client_name
            }
            # based on input, setup appropriate connection args
            if unix_socket_path is not None:
                kwargs.update({
                    'path': unix_socket_path,
                    'connection_class': UnixDomainSocketConnection
                })
            else:
                # TCP specific options
                kwargs.update({
                    'host': host,
                    'port': port,
                    'socket_connect_timeout': socket_connect_timeout,
                    'socket_keepalive': socket_keepalive,
                    'socket_keepalive_options': socket_keepalive_options,
                })

                if ssl:
                    kwargs.update({
                        'connection_class': SSLConnection,
                        'ssl_keyfile': ssl_keyfile,
                        'ssl_certfile': ssl_certfile,
                        'ssl_cert_reqs': ssl_cert_reqs,
                        'ssl_ca_certs': ssl_ca_certs,
                        'ssl_check_hostname': ssl_check_hostname,
                    })
            connection_pool = ConnectionPool(**kwargs)
        self.connection_pool = connection_pool
        self.connection = None
        if single_connection_client:
            self.connection = self.connection_pool.get_connection('_')

        self.response_callbacks = CaseInsensitiveDict(
            self.__class__.RESPONSE_CALLBACKS)

    def __repr__(self):
        return "%s<%s>" % (type(self).__name__, repr(self.connection_pool))

    def set_response_callback(self, command, callback):
        "Set a custom Response Callback"
        self.response_callbacks[command] = callback

    def pipeline(self, transaction=True, shard_hint=None):
        """
        Return a new pipeline object that can queue multiple commands for
        later execution. ``transaction`` indicates whether all commands
        should be executed atomically. Apart from making a group of operations
        atomic, pipelines are useful for reducing the back-and-forth overhead
        between the client and server.
        """
        return Pipeline(
            self.connection_pool,
            self.response_callbacks,
            transaction,
            shard_hint)

    def transaction(self, func, *watches, **kwargs):
        """
        Convenience method for executing the callable `func` as a transaction
        while watching all keys specified in `watches`. The 'func' callable
        should expect a single argument which is a Pipeline object.
        """
        shard_hint = kwargs.pop('shard_hint', None)
        value_from_callable = kwargs.pop('value_from_callable', False)
        watch_delay = kwargs.pop('watch_delay', None)
        with self.pipeline(True, shard_hint) as pipe:
            while True:
                try:
                    if watches:
                        pipe.watch(*watches)
                    func_value = func(pipe)
                    exec_value = pipe.execute()
                    return func_value if value_from_callable else exec_value
                except WatchError:
                    if watch_delay is not None and watch_delay > 0:
                        time.sleep(watch_delay)
                    continue

    def lock(self, name, timeout=None, sleep=0.1, blocking_timeout=None,
             lock_class=None, thread_local=True):
        """
        Return a new Lock object using key ``name`` that mimics
        the behavior of threading.Lock.

        If specified, ``timeout`` indicates a maximum life for the lock.
        By default, it will remain locked until release() is called.

        ``sleep`` indicates the amount of time to sleep per loop iteration
        when the lock is in blocking mode and another client is currently
        holding the lock.

        ``blocking_timeout`` indicates the maximum amount of time in seconds to
        spend trying to acquire the lock. A value of ``None`` indicates
        continue trying forever. ``blocking_timeout`` can be specified as a
        float or integer, both representing the number of seconds to wait.

        ``lock_class`` forces the specified lock implementation.

        ``thread_local`` indicates whether the lock token is placed in
        thread-local storage. By default, the token is placed in thread local
        storage so that a thread only sees its token, not a token set by
        another thread. Consider the following timeline:

            time: 0, thread-1 acquires `my-lock`, with a timeout of 5 seconds.
                     thread-1 sets the token to "abc"
            time: 1, thread-2 blocks trying to acquire `my-lock` using the
                     Lock instance.
            time: 5, thread-1 has not yet completed. redis expires the lock
                     key.
            time: 5, thread-2 acquired `my-lock` now that it's available.
                     thread-2 sets the token to "xyz"
            time: 6, thread-1 finishes its work and calls release(). if the
                     token is *not* stored in thread local storage, then
                     thread-1 would see the token value as "xyz" and would be
                     able to successfully release the thread-2's lock.

        In some use cases it's necessary to disable thread local storage. For
        example, if you have code where one thread acquires a lock and passes
        that lock instance to a worker thread to release later. If thread
        local storage isn't disabled in this case, the worker thread won't see
        the token set by the thread that acquired the lock. Our assumption
        is that these cases aren't common and as such default to using
        thread local storage.        """
        if lock_class is None:
            lock_class = Lock
        return lock_class(self, name, timeout=timeout, sleep=sleep,
                          blocking_timeout=blocking_timeout,
                          thread_local=thread_local)

    def pubsub(self, **kwargs):
        """
        Return a Publish/Subscribe object. With this object, you can
        subscribe to channels and listen for messages that get published to
        them.
        """
        return PubSub(self.connection_pool, **kwargs)

    def monitor(self):
        return Monitor(self.connection_pool)

    def client(self):
        return self.__class__(connection_pool=self.connection_pool,
                              single_connection_client=True)

    def __enter__(self):
        return self

    def __exit__(self, exc_type, exc_value, traceback):
        self.close()

    def __del__(self):
        self.close()

    def close(self):
        conn = self.connection
        if conn:
            self.connection = None
            self.connection_pool.release(conn)

    # COMMAND EXECUTION AND PROTOCOL PARSING
    def execute_command(self, *args, **options):
        "Execute a command and return a parsed response"
        pool = self.connection_pool
        command_name = args[0]
        conn = self.connection or pool.get_connection(command_name, **options)
        try:
            conn.send_command(*args)
            return self.parse_response(conn, command_name, **options)
        except (ConnectionError, TimeoutError) as e:
            conn.disconnect()
            if not (conn.retry_on_timeout and isinstance(e, TimeoutError)):
                raise
            conn.send_command(*args)
            return self.parse_response(conn, command_name, **options)
        finally:
            if not self.connection:
                pool.release(conn)

    def parse_response(self, connection, command_name, **options):
        "Parses a response from the Redis server"
        try:
            response = connection.read_response()
        except ResponseError:
            if EMPTY_RESPONSE in options:
                return options[EMPTY_RESPONSE]
            raise
        if command_name in self.response_callbacks:
            return self.response_callbacks[command_name](response, **options)
        return response

    # SERVER INFORMATION

    # ACL methods
    def acl_cat(self, category=None):
        """
        Returns a list of categories or commands within a category.

        If ``category`` is not supplied, returns a list of all categories.
        If ``category`` is supplied, returns a list of all commands within
        that category.
        """
        pieces = [category] if category else []
        return self.execute_command('ACL CAT', *pieces)

    def acl_deluser(self, username):
        "Delete the ACL for the specified ``username``"
        return self.execute_command('ACL DELUSER', username)

    def acl_genpass(self):
        "Generate a random password value"
        return self.execute_command('ACL GENPASS')

    def acl_getuser(self, username):
        """
        Get the ACL details for the specified ``username``.

        If ``username`` does not exist, return None
        """
        return self.execute_command('ACL GETUSER', username)

    def acl_list(self):
        "Return a list of all ACLs on the server"
        return self.execute_command('ACL LIST')

    def acl_log(self, count=None):
        """
        Get ACL logs as a list.
        :param int count: Get logs[0:count].
        :rtype: List.
        """
        args = []
        if count is not None:
            if not isinstance(count, int):
                raise DataError('ACL LOG count must be an '
                                'integer')
            args.append(count)

        return self.execute_command('ACL LOG', *args)

    def acl_log_reset(self):
        """
        Reset ACL logs.
        :rtype: Boolean.
        """
        args = [b'RESET']
        return self.execute_command('ACL LOG', *args)

    def acl_load(self):
        """
        Load ACL rules from the configured ``aclfile``.

        Note that the server must be configured with the ``aclfile``
        directive to be able to load ACL rules from an aclfile.
        """
        return self.execute_command('ACL LOAD')

    def acl_save(self):
        """
        Save ACL rules to the configured ``aclfile``.

        Note that the server must be configured with the ``aclfile``
        directive to be able to save ACL rules to an aclfile.
        """
        return self.execute_command('ACL SAVE')

    def acl_setuser(self, username, enabled=False, nopass=False,
                    passwords=None, hashed_passwords=None, categories=None,
                    commands=None, keys=None, reset=False, reset_keys=False,
                    reset_passwords=False):
        """
        Create or update an ACL user.

        Create or update the ACL for ``username``. If the user already exists,
        the existing ACL is completely overwritten and replaced with the
        specified values.

        ``enabled`` is a boolean indicating whether the user should be allowed
        to authenticate or not. Defaults to ``False``.

        ``nopass`` is a boolean indicating whether the can authenticate without
        a password. This cannot be True if ``passwords`` are also specified.

        ``passwords`` if specified is a list of plain text passwords
        to add to or remove from the user. Each password must be prefixed with
        a '+' to add or a '-' to remove. For convenience, the value of
        ``passwords`` can be a simple prefixed string when adding or
        removing a single password.

        ``hashed_passwords`` if specified is a list of SHA-256 hashed passwords
        to add to or remove from the user. Each hashed password must be
        prefixed with a '+' to add or a '-' to remove. For convenience,
        the value of ``hashed_passwords`` can be a simple prefixed string when
        adding or removing a single password.

        ``categories`` if specified is a list of strings representing category
        permissions. Each string must be prefixed with either a '+' to add the
        category permission or a '-' to remove the category permission.

        ``commands`` if specified is a list of strings representing command
        permissions. Each string must be prefixed with either a '+' to add the
        command permission or a '-' to remove the command permission.

        ``keys`` if specified is a list of key patterns to grant the user
        access to. Keys patterns allow '*' to support wildcard matching. For
        example, '*' grants access to all keys while 'cache:*' grants access
        to all keys that are prefixed with 'cache:'. ``keys`` should not be
        prefixed with a '~'.

        ``reset`` is a boolean indicating whether the user should be fully
        reset prior to applying the new ACL. Setting this to True will
        remove all existing passwords, flags and privileges from the user and
        then apply the specified rules. If this is False, the user's existing
        passwords, flags and privileges will be kept and any new specified
        rules will be applied on top.

        ``reset_keys`` is a boolean indicating whether the user's key
        permissions should be reset prior to applying any new key permissions
        specified in ``keys``. If this is False, the user's existing
        key permissions will be kept and any new specified key permissions
        will be applied on top.

        ``reset_passwords`` is a boolean indicating whether to remove all
        existing passwords and the 'nopass' flag from the user prior to
        applying any new passwords specified in 'passwords' or
        'hashed_passwords'. If this is False, the user's existing passwords
        and 'nopass' status will be kept and any new specified passwords
        or hashed_passwords will be applied on top.
        """
        encoder = self.connection_pool.get_encoder()
        pieces = [username]

        if reset:
            pieces.append(b'reset')

        if reset_keys:
            pieces.append(b'resetkeys')

        if reset_passwords:
            pieces.append(b'resetpass')

        if enabled:
            pieces.append(b'on')
        else:
            pieces.append(b'off')

        if (passwords or hashed_passwords) and nopass:
            raise DataError('Cannot set \'nopass\' and supply '
                            '\'passwords\' or \'hashed_passwords\'')

        if passwords:
            # as most users will have only one password, allow remove_passwords
            # to be specified as a simple string or a list
            passwords = list_or_args(passwords, [])
            for i, password in enumerate(passwords):
                password = encoder.encode(password)
                if password.startswith(b'+'):
                    pieces.append(b'>%s' % password[1:])
                elif password.startswith(b'-'):
                    pieces.append(b'<%s' % password[1:])
                else:
                    raise DataError('Password %d must be prefixeed with a '
                                    '"+" to add or a "-" to remove' % i)

        if hashed_passwords:
            # as most users will have only one password, allow remove_passwords
            # to be specified as a simple string or a list
            hashed_passwords = list_or_args(hashed_passwords, [])
            for i, hashed_password in enumerate(hashed_passwords):
                hashed_password = encoder.encode(hashed_password)
                if hashed_password.startswith(b'+'):
                    pieces.append(b'#%s' % hashed_password[1:])
                elif hashed_password.startswith(b'-'):
                    pieces.append(b'!%s' % hashed_password[1:])
                else:
                    raise DataError('Hashed %d password must be prefixeed '
                                    'with a "+" to add or a "-" to remove' % i)

        if nopass:
            pieces.append(b'nopass')

        if categories:
            for category in categories:
                category = encoder.encode(category)
                # categories can be prefixed with one of (+@, +, -@, -)
                if category.startswith(b'+@'):
                    pieces.append(category)
                elif category.startswith(b'+'):
                    pieces.append(b'+@%s' % category[1:])
                elif category.startswith(b'-@'):
                    pieces.append(category)
                elif category.startswith(b'-'):
                    pieces.append(b'-@%s' % category[1:])
                else:
                    raise DataError('Category "%s" must be prefixed with '
                                    '"+" or "-"'
                                    % encoder.decode(category, force=True))
        if commands:
            for cmd in commands:
                cmd = encoder.encode(cmd)
                if not cmd.startswith(b'+') and not cmd.startswith(b'-'):
                    raise DataError('Command "%s" must be prefixed with '
                                    '"+" or "-"'
                                    % encoder.decode(cmd, force=True))
                pieces.append(cmd)

        if keys:
            for key in keys:
                key = encoder.encode(key)
                pieces.append(b'~%s' % key)

        return self.execute_command('ACL SETUSER', *pieces)

    def acl_users(self):
        "Returns a list of all registered users on the server."
        return self.execute_command('ACL USERS')

    def acl_whoami(self):
        "Get the username for the current connection"
        return self.execute_command('ACL WHOAMI')

    def bgrewriteaof(self):
        "Tell the Redis server to rewrite the AOF file from data in memory."
        return self.execute_command('BGREWRITEAOF')

    def bgsave(self):
        """
        Tell the Redis server to save its data to disk.  Unlike save(),
        this method is asynchronous and returns immediately.
        """
        return self.execute_command('BGSAVE')

    def client_kill(self, address):
        "Disconnects the client at ``address`` (ip:port)"
        return self.execute_command('CLIENT KILL', address)

    def client_kill_filter(self, _id=None, _type=None, addr=None, skipme=None):
        """
        Disconnects client(s) using a variety of filter options
        :param id: Kills a client by its unique ID field
        :param type: Kills a client by type where type is one of 'normal',
        'master', 'slave' or 'pubsub'
        :param addr: Kills a client by its 'address:port'
        :param skipme: If True, then the client calling the command
        will not get killed even if it is identified by one of the filter
        options. If skipme is not provided, the server defaults to skipme=True
        """
        args = []
        if _type is not None:
            client_types = ('normal', 'master', 'slave', 'pubsub')
            if str(_type).lower() not in client_types:
                raise DataError("CLIENT KILL type must be one of %r" % (
                                client_types,))
            args.extend((b'TYPE', _type))
        if skipme is not None:
            if not isinstance(skipme, bool):
                raise DataError("CLIENT KILL skipme must be a bool")
            if skipme:
                args.extend((b'SKIPME', b'YES'))
            else:
                args.extend((b'SKIPME', b'NO'))
        if _id is not None:
            args.extend((b'ID', _id))
        if addr is not None:
            args.extend((b'ADDR', addr))
        if not args:
            raise DataError("CLIENT KILL <filter> <value> ... ... <filter> "
                            "<value> must specify at least one filter")
        return self.execute_command('CLIENT KILL', *args)

    def client_info(self):
        """
        Returns information and statistics about the current
        client connection.
        """
        return self.execute_command('CLIENT INFO')

    def client_list(self, _type=None):
        """
        Returns a list of currently connected clients.
        If type of client specified, only that type will be returned.
        :param _type: optional. one of the client types (normal, master,
         replica, pubsub)
        """
        "Returns a list of currently connected clients"
        if _type is not None:
            client_types = ('normal', 'master', 'replica', 'pubsub')
            if str(_type).lower() not in client_types:
                raise DataError("CLIENT LIST _type must be one of %r" % (
                                client_types,))
            return self.execute_command('CLIENT LIST', b'TYPE', _type)
        return self.execute_command('CLIENT LIST')

    def client_getname(self):
        "Returns the current connection name"
        return self.execute_command('CLIENT GETNAME')

    def client_id(self):
        "Returns the current connection id"
        return self.execute_command('CLIENT ID')

    def client_setname(self, name):
        "Sets the current connection name"
        return self.execute_command('CLIENT SETNAME', name)

    def client_unblock(self, client_id, error=False):
        """
        Unblocks a connection by its client id.
        If ``error`` is True, unblocks the client with a special error message.
        If ``error`` is False (default), the client is unblocked using the
        regular timeout mechanism.
        """
        args = ['CLIENT UNBLOCK', int(client_id)]
        if error:
            args.append(b'ERROR')
        return self.execute_command(*args)

    def client_pause(self, timeout):
        """
        Suspend all the Redis clients for the specified amount of time
        :param timeout: milliseconds to pause clients
        """
        if not isinstance(timeout, int):
            raise DataError("CLIENT PAUSE timeout must be an integer")
        return self.execute_command('CLIENT PAUSE', str(timeout))

    def readwrite(self):
        "Disables read queries for a connection to a Redis Cluster slave node"
        return self.execute_command('READWRITE')

    def readonly(self):
        "Enables read queries for a connection to a Redis Cluster replica node"
        return self.execute_command('READONLY')

    def config_get(self, pattern="*"):
        "Return a dictionary of configuration based on the ``pattern``"
        return self.execute_command('CONFIG GET', pattern)

    def config_set(self, name, value):
        "Set config item ``name`` with ``value``"
        return self.execute_command('CONFIG SET', name, value)

    def config_resetstat(self):
        "Reset runtime statistics"
        return self.execute_command('CONFIG RESETSTAT')

    def config_rewrite(self):
        "Rewrite config file with the minimal change to reflect running config"
        return self.execute_command('CONFIG REWRITE')

    def dbsize(self):
        "Returns the number of keys in the current database"
        return self.execute_command('DBSIZE')

    def debug_object(self, key):
        "Returns version specific meta information about a given key"
        return self.execute_command('DEBUG OBJECT', key)

    def echo(self, value):
        "Echo the string back from the server"
        return self.execute_command('ECHO', value)

    def flushall(self, asynchronous=False):
        """
        Delete all keys in all databases on the current host.

        ``asynchronous`` indicates whether the operation is
        executed asynchronously by the server.
        """
        args = []
        if asynchronous:
            args.append(b'ASYNC')
        return self.execute_command('FLUSHALL', *args)

    def flushdb(self, asynchronous=False):
        """
        Delete all keys in the current database.

        ``asynchronous`` indicates whether the operation is
        executed asynchronously by the server.
        """
        args = []
        if asynchronous:
            args.append(b'ASYNC')
        return self.execute_command('FLUSHDB', *args)

    def swapdb(self, first, second):
        "Swap two databases"
        return self.execute_command('SWAPDB', first, second)

    def info(self, section=None):
        """
        Returns a dictionary containing information about the Redis server

        The ``section`` option can be used to select a specific section
        of information

        The section option is not supported by older versions of Redis Server,
        and will generate ResponseError
        """
        if section is None:
            return self.execute_command('INFO')
        else:
            return self.execute_command('INFO', section)

    def lastsave(self):
        """
        Return a Python datetime object representing the last time the
        Redis database was saved to disk
        """
        return self.execute_command('LASTSAVE')

    def migrate(self, host, port, keys, destination_db, timeout,
                copy=False, replace=False, auth=None):
        """
        Migrate 1 or more keys from the current Redis server to a different
        server specified by the ``host``, ``port`` and ``destination_db``.

        The ``timeout``, specified in milliseconds, indicates the maximum
        time the connection between the two servers can be idle before the
        command is interrupted.

        If ``copy`` is True, the specified ``keys`` are NOT deleted from
        the source server.

        If ``replace`` is True, this operation will overwrite the keys
        on the destination server if they exist.

        If ``auth`` is specified, authenticate to the destination server with
        the password provided.
        """
        keys = list_or_args(keys, [])
        if not keys:
            raise DataError('MIGRATE requires at least one key')
        pieces = []
        if copy:
            pieces.append(b'COPY')
        if replace:
            pieces.append(b'REPLACE')
        if auth:
            pieces.append(b'AUTH')
            pieces.append(auth)
        pieces.append(b'KEYS')
        pieces.extend(keys)
        return self.execute_command('MIGRATE', host, port, '', destination_db,
                                    timeout, *pieces)

    def object(self, infotype, key):
        "Return the encoding, idletime, or refcount about the key"
        return self.execute_command('OBJECT', infotype, key, infotype=infotype)

    def memory_stats(self):
        "Return a dictionary of memory stats"
        return self.execute_command('MEMORY STATS')

    def memory_usage(self, key, samples=None):
        """
        Return the total memory usage for key, its value and associated
        administrative overheads.

        For nested data structures, ``samples`` is the number of elements to
        sample. If left unspecified, the server's default is 5. Use 0 to sample
        all elements.
        """
        args = []
        if isinstance(samples, int):
            args.extend([b'SAMPLES', samples])
        return self.execute_command('MEMORY USAGE', key, *args)

    def memory_purge(self):
        "Attempts to purge dirty pages for reclamation by allocator"
        return self.execute_command('MEMORY PURGE')

    def ping(self):
        "Ping the Redis server"
        return self.execute_command('PING')

    def save(self):
        """
        Tell the Redis server to save its data to disk,
        blocking until the save is complete
        """
        return self.execute_command('SAVE')

    def sentinel(self, *args):
        "Redis Sentinel's SENTINEL command."
        warnings.warn(
            DeprecationWarning('Use the individual sentinel_* methods'))

    def sentinel_get_master_addr_by_name(self, service_name):
        "Returns a (host, port) pair for the given ``service_name``"
        return self.execute_command('SENTINEL GET-MASTER-ADDR-BY-NAME',
                                    service_name)

    def sentinel_master(self, service_name):
        "Returns a dictionary containing the specified masters state."
        return self.execute_command('SENTINEL MASTER', service_name)

    def sentinel_masters(self):
        "Returns a list of dictionaries containing each master's state."
        return self.execute_command('SENTINEL MASTERS')

    def sentinel_monitor(self, name, ip, port, quorum):
        "Add a new master to Sentinel to be monitored"
        return self.execute_command('SENTINEL MONITOR', name, ip, port, quorum)

    def sentinel_remove(self, name):
        "Remove a master from Sentinel's monitoring"
        return self.execute_command('SENTINEL REMOVE', name)

    def sentinel_sentinels(self, service_name):
        "Returns a list of sentinels for ``service_name``"
        return self.execute_command('SENTINEL SENTINELS', service_name)

    def sentinel_set(self, name, option, value):
        "Set Sentinel monitoring parameters for a given master"
        return self.execute_command('SENTINEL SET', name, option, value)

    def sentinel_slaves(self, service_name):
        "Returns a list of slaves for ``service_name``"
        return self.execute_command('SENTINEL SLAVES', service_name)

    def shutdown(self, save=False, nosave=False):
        """Shutdown the Redis server.  If Redis has persistence configured,
        data will be flushed before shutdown.  If the "save" option is set,
        a data flush will be attempted even if there is no persistence
        configured.  If the "nosave" option is set, no data flush will be
        attempted.  The "save" and "nosave" options cannot both be set.
        """
        if save and nosave:
            raise DataError('SHUTDOWN save and nosave cannot both be set')
        args = ['SHUTDOWN']
        if save:
            args.append('SAVE')
        if nosave:
            args.append('NOSAVE')
        try:
            self.execute_command(*args)
        except ConnectionError:
            # a ConnectionError here is expected
            return
        raise RedisError("SHUTDOWN seems to have failed.")

    def slaveof(self, host=None, port=None):
        """
        Set the server to be a replicated slave of the instance identified
        by the ``host`` and ``port``. If called without arguments, the
        instance is promoted to a master instead.
        """
        if host is None and port is None:
            return self.execute_command('SLAVEOF', b'NO', b'ONE')
        return self.execute_command('SLAVEOF', host, port)

    def slowlog_get(self, num=None):
        """
        Get the entries from the slowlog. If ``num`` is specified, get the
        most recent ``num`` items.
        """
        args = ['SLOWLOG GET']
        if num is not None:
            args.append(num)
        decode_responses = self.connection_pool.connection_kwargs.get(
            'decode_responses', False)
        return self.execute_command(*args, decode_responses=decode_responses)

    def slowlog_len(self):
        "Get the number of items in the slowlog"
        return self.execute_command('SLOWLOG LEN')

    def slowlog_reset(self):
        "Remove all items in the slowlog"
        return self.execute_command('SLOWLOG RESET')

    def time(self):
        """
        Returns the server time as a 2-item tuple of ints:
        (seconds since epoch, microseconds into this second).
        """
        return self.execute_command('TIME')

    def wait(self, num_replicas, timeout):
        """
        Redis synchronous replication
        That returns the number of replicas that processed the query when
        we finally have at least ``num_replicas``, or when the ``timeout`` was
        reached.
        """
        return self.execute_command('WAIT', num_replicas, timeout)

    # BASIC KEY COMMANDS
    def append(self, key, value):
        """
        Appends the string ``value`` to the value at ``key``. If ``key``
        doesn't already exist, create it with a value of ``value``.
        Returns the new length of the value at ``key``.
        """
        return self.execute_command('APPEND', key, value)

    def bitcount(self, key, start=None, end=None):
        """
        Returns the count of set bits in the value of ``key``.  Optional
        ``start`` and ``end`` paramaters indicate which bytes to consider
        """
        params = [key]
        if start is not None and end is not None:
            params.append(start)
            params.append(end)
        elif (start is not None and end is None) or \
                (end is not None and start is None):
            raise DataError("Both start and end must be specified")
        return self.execute_command('BITCOUNT', *params)

    def bitfield(self, key, default_overflow=None):
        """
        Return a BitFieldOperation instance to conveniently construct one or
        more bitfield operations on ``key``.
        """
        return BitFieldOperation(self, key, default_overflow=default_overflow)

    def bitop(self, operation, dest, *keys):
        """
        Perform a bitwise operation using ``operation`` between ``keys`` and
        store the result in ``dest``.
        """
        return self.execute_command('BITOP', operation, dest, *keys)

    def bitpos(self, key, bit, start=None, end=None):
        """
        Return the position of the first bit set to 1 or 0 in a string.
        ``start`` and ``end`` difines search range. The range is interpreted
        as a range of bytes and not a range of bits, so start=0 and end=2
        means to look at the first three bytes.
        """
        if bit not in (0, 1):
            raise DataError('bit must be 0 or 1')
        params = [key, bit]

        start is not None and params.append(start)

        if start is not None and end is not None:
            params.append(end)
        elif start is None and end is not None:
            raise DataError("start argument is not set, "
                            "when end is specified")
        return self.execute_command('BITPOS', *params)

    def copy(self, source, destination, destination_db=None, replace=False):
        """
        Copy the value stored in the ``source`` key to the ``destination`` key.

        ``destination_db`` an alternative destination database. By default,
        the ``destination`` key is created in the source Redis database.

        ``replace`` whether the ``destination`` key should be removed before
        copying the value to it. By default, the value is not copied if
        the ``destination`` key already exists.
        """
        params = [source, destination]
        if destination_db is not None:
            params.extend(["DB", destination_db])
        if replace:
            params.append("REPLACE")
        return self.execute_command('COPY', *params)

    def decr(self, name, amount=1):
        """
        Decrements the value of ``key`` by ``amount``.  If no key exists,
        the value will be initialized as 0 - ``amount``
        """
        # An alias for ``decr()``, because it is already implemented
        # as DECRBY redis command.
        return self.decrby(name, amount)

    def decrby(self, name, amount=1):
        """
        Decrements the value of ``key`` by ``amount``.  If no key exists,
        the value will be initialized as 0 - ``amount``
        """
        return self.execute_command('DECRBY', name, amount)

    def delete(self, *names):
        "Delete one or more keys specified by ``names``"
        return self.execute_command('DEL', *names)

    def __delitem__(self, name):
        self.delete(name)

    def dump(self, name):
        """
        Return a serialized version of the value stored at the specified key.
        If key does not exist a nil bulk reply is returned.
        """
        return self.execute_command('DUMP', name)

    def exists(self, *names):
        "Returns the number of ``names`` that exist"
        return self.execute_command('EXISTS', *names)
    __contains__ = exists

    def expire(self, name, time):
        """
        Set an expire flag on key ``name`` for ``time`` seconds. ``time``
        can be represented by an integer or a Python timedelta object.
        """
        if isinstance(time, datetime.timedelta):
            time = int(time.total_seconds())
        return self.execute_command('EXPIRE', name, time)

    def expireat(self, name, when):
        """
        Set an expire flag on key ``name``. ``when`` can be represented
        as an integer indicating unix time or a Python datetime object.
        """
        if isinstance(when, datetime.datetime):
            when = int(mod_time.mktime(when.timetuple()))
        return self.execute_command('EXPIREAT', name, when)

    def get(self, name):
        """
        Return the value at key ``name``, or None if the key doesn't exist
        """
        return self.execute_command('GET', name)

<<<<<<< HEAD
    def getdel(self, name):
        """
        Get the value at key ``name`` and delete the key. This command
        is similar to GET, except for the fact that it also deletes
        the key on success (if and only if the key's value type
        is a string).
        """
        return self.execute_command('GETDEL', name)
=======
    def getex(self, name,
              ex=None, px=None, exat=None, pxat=None, persist=False):
        """
        Get the value of key and optionally set its expiration.
        GETEX is similar to GET, but is a write command with
        additional options. All time parameters can be given as
        datetime.timedelta or integers.

        ``ex`` sets an expire flag on key ``name`` for ``ex`` seconds.

        ``px`` sets an expire flag on key ``name`` for ``px`` milliseconds.

        ``exat`` sets an expire flag on key ``name`` for ``ex`` seconds,
        specified in unix time.

        ``pxat`` sets an expire flag on key ``name`` for ``ex`` milliseconds,
        specified in unix time.

        ``persist`` remove the time to live associated with ``name``.
        """

        pieces = []
        # similar to set command
        if ex is not None:
            pieces.append('EX')
            if isinstance(ex, datetime.timedelta):
                ex = int(ex.total_seconds())
            pieces.append(ex)
        if px is not None:
            pieces.append('PX')
            if isinstance(px, datetime.timedelta):
                px = int(px.total_seconds() * 1000)
            pieces.append(px)
        # similar to pexpireat command
        if exat is not None:
            pieces.append('EXAT')
            if isinstance(exat, datetime.datetime):
                s = int(exat.microsecond / 1000000)
                exat = int(mod_time.mktime(exat.timetuple())) + s
            pieces.append(exat)
        if pxat is not None:
            pieces.append('PXAT')
            if isinstance(pxat, datetime.datetime):
                ms = int(pxat.microsecond / 1000)
                pxat = int(mod_time.mktime(pxat.timetuple())) * 1000 + ms
            pieces.append(pxat)
        if persist:
            pieces.append('PERSIST')

        return self.execute_command('GETEX', name, *pieces)
>>>>>>> 627db540

    def __getitem__(self, name):
        """
        Return the value at key ``name``, raises a KeyError if the key
        doesn't exist.
        """
        value = self.get(name)
        if value is not None:
            return value
        raise KeyError(name)

    def getbit(self, name, offset):
        "Returns a boolean indicating the value of ``offset`` in ``name``"
        return self.execute_command('GETBIT', name, offset)

    def getrange(self, key, start, end):
        """
        Returns the substring of the string value stored at ``key``,
        determined by the offsets ``start`` and ``end`` (both are inclusive)
        """
        return self.execute_command('GETRANGE', key, start, end)

    def getset(self, name, value):
        """
        Sets the value at key ``name`` to ``value``
        and returns the old value at key ``name`` atomically.
        """
        return self.execute_command('GETSET', name, value)

    def incr(self, name, amount=1):
        """
        Increments the value of ``key`` by ``amount``.  If no key exists,
        the value will be initialized as ``amount``
        """
        return self.incrby(name, amount)

    def incrby(self, name, amount=1):
        """
        Increments the value of ``key`` by ``amount``.  If no key exists,
        the value will be initialized as ``amount``
        """
        # An alias for ``incr()``, because it is already implemented
        # as INCRBY redis command.
        return self.execute_command('INCRBY', name, amount)

    def incrbyfloat(self, name, amount=1.0):
        """
        Increments the value at key ``name`` by floating ``amount``.
        If no key exists, the value will be initialized as ``amount``
        """
        return self.execute_command('INCRBYFLOAT', name, amount)

    def keys(self, pattern='*'):
        "Returns a list of keys matching ``pattern``"
        return self.execute_command('KEYS', pattern)

    def mget(self, keys, *args):
        """
        Returns a list of values ordered identically to ``keys``
        """
        args = list_or_args(keys, args)
        options = {}
        if not args:
            options[EMPTY_RESPONSE] = []
        return self.execute_command('MGET', *args, **options)

    def mset(self, mapping):
        """
        Sets key/values based on a mapping. Mapping is a dictionary of
        key/value pairs. Both keys and values should be strings or types that
        can be cast to a string via str().
        """
        items = []
        for pair in mapping.items():
            items.extend(pair)
        return self.execute_command('MSET', *items)

    def msetnx(self, mapping):
        """
        Sets key/values based on a mapping if none of the keys are already set.
        Mapping is a dictionary of key/value pairs. Both keys and values
        should be strings or types that can be cast to a string via str().
        Returns a boolean indicating if the operation was successful.
        """
        items = []
        for pair in mapping.items():
            items.extend(pair)
        return self.execute_command('MSETNX', *items)

    def move(self, name, db):
        "Moves the key ``name`` to a different Redis database ``db``"
        return self.execute_command('MOVE', name, db)

    def persist(self, name):
        "Removes an expiration on ``name``"
        return self.execute_command('PERSIST', name)

    def pexpire(self, name, time):
        """
        Set an expire flag on key ``name`` for ``time`` milliseconds.
        ``time`` can be represented by an integer or a Python timedelta
        object.
        """
        if isinstance(time, datetime.timedelta):
            time = int(time.total_seconds() * 1000)
        return self.execute_command('PEXPIRE', name, time)

    def pexpireat(self, name, when):
        """
        Set an expire flag on key ``name``. ``when`` can be represented
        as an integer representing unix time in milliseconds (unix time * 1000)
        or a Python datetime object.
        """
        if isinstance(when, datetime.datetime):
            ms = int(when.microsecond / 1000)
            when = int(mod_time.mktime(when.timetuple())) * 1000 + ms
        return self.execute_command('PEXPIREAT', name, when)

    def psetex(self, name, time_ms, value):
        """
        Set the value of key ``name`` to ``value`` that expires in ``time_ms``
        milliseconds. ``time_ms`` can be represented by an integer or a Python
        timedelta object
        """
        if isinstance(time_ms, datetime.timedelta):
            time_ms = int(time_ms.total_seconds() * 1000)
        return self.execute_command('PSETEX', name, time_ms, value)

    def pttl(self, name):
        "Returns the number of milliseconds until the key ``name`` will expire"
        return self.execute_command('PTTL', name)

    def hrandfield(self, key, count=None, withvalues=False):
        """
        Return a random field from the hash value stored at key.

        count: if the argument is positive, return an array of distinct fields.
        If called with a negative count, the behavior changes and the command
        is allowed to return the same field multiple times. In this case,
        the number of returned fields is the absolute value of the
        specified count.
        withvalues: The optional WITHVALUES modifier changes the reply so it
        includes the respective values of the randomly selected hash fields.
        """
        params = []
        if count is not None:
            params.append(count)
        if withvalues:
            params.append("WITHVALUES")

        return self.execute_command("HRANDFIELD", key, *params)

    def randomkey(self):
        "Returns the name of a random key"
        return self.execute_command('RANDOMKEY')

    def rename(self, src, dst):
        """
        Rename key ``src`` to ``dst``
        """
        return self.execute_command('RENAME', src, dst)

    def renamenx(self, src, dst):
        "Rename key ``src`` to ``dst`` if ``dst`` doesn't already exist"
        return self.execute_command('RENAMENX', src, dst)

    def restore(self, name, ttl, value, replace=False, absttl=False):
        """
        Create a key using the provided serialized value, previously obtained
        using DUMP.

        ``replace`` allows an existing key on ``name`` to be overridden. If
        it's not specified an error is raised on collision.

        ``absttl`` if True, specified ``ttl`` should represent an absolute Unix
        timestamp in milliseconds in which the key will expire. (Redis 5.0 or
        greater).
        """
        params = [name, ttl, value]
        if replace:
            params.append('REPLACE')
        if absttl:
            params.append('ABSTTL')
        return self.execute_command('RESTORE', *params)

    def set(self, name, value,
            ex=None, px=None, nx=False, xx=False, keepttl=False):
        """
        Set the value at key ``name`` to ``value``

        ``ex`` sets an expire flag on key ``name`` for ``ex`` seconds.

        ``px`` sets an expire flag on key ``name`` for ``px`` milliseconds.

        ``nx`` if set to True, set the value at key ``name`` to ``value`` only
            if it does not exist.

        ``xx`` if set to True, set the value at key ``name`` to ``value`` only
            if it already exists.

        ``keepttl`` if True, retain the time to live associated with the key.
            (Available since Redis 6.0)
        """
        pieces = [name, value]
        if ex is not None:
            pieces.append('EX')
            if isinstance(ex, datetime.timedelta):
                ex = int(ex.total_seconds())
            pieces.append(ex)
        if px is not None:
            pieces.append('PX')
            if isinstance(px, datetime.timedelta):
                px = int(px.total_seconds() * 1000)
            pieces.append(px)

        if nx:
            pieces.append('NX')
        if xx:
            pieces.append('XX')

        if keepttl:
            pieces.append('KEEPTTL')

        return self.execute_command('SET', *pieces)

    def __setitem__(self, name, value):
        self.set(name, value)

    def setbit(self, name, offset, value):
        """
        Flag the ``offset`` in ``name`` as ``value``. Returns a boolean
        indicating the previous value of ``offset``.
        """
        value = value and 1 or 0
        return self.execute_command('SETBIT', name, offset, value)

    def setex(self, name, time, value):
        """
        Set the value of key ``name`` to ``value`` that expires in ``time``
        seconds. ``time`` can be represented by an integer or a Python
        timedelta object.
        """
        if isinstance(time, datetime.timedelta):
            time = int(time.total_seconds())
        return self.execute_command('SETEX', name, time, value)

    def setnx(self, name, value):
        "Set the value of key ``name`` to ``value`` if key doesn't exist"
        return self.execute_command('SETNX', name, value)

    def setrange(self, name, offset, value):
        """
        Overwrite bytes in the value of ``name`` starting at ``offset`` with
        ``value``. If ``offset`` plus the length of ``value`` exceeds the
        length of the original value, the new value will be larger than before.
        If ``offset`` exceeds the length of the original value, null bytes
        will be used to pad between the end of the previous value and the start
        of what's being injected.

        Returns the length of the new string.
        """
        return self.execute_command('SETRANGE', name, offset, value)

    def strlen(self, name):
        "Return the number of bytes stored in the value of ``name``"
        return self.execute_command('STRLEN', name)

    def substr(self, name, start, end=-1):
        """
        Return a substring of the string at key ``name``. ``start`` and ``end``
        are 0-based integers specifying the portion of the string to return.
        """
        return self.execute_command('SUBSTR', name, start, end)

    def touch(self, *args):
        """
        Alters the last access time of a key(s) ``*args``. A key is ignored
        if it does not exist.
        """
        return self.execute_command('TOUCH', *args)

    def ttl(self, name):
        "Returns the number of seconds until the key ``name`` will expire"
        return self.execute_command('TTL', name)

    def type(self, name):
        "Returns the type of key ``name``"
        return self.execute_command('TYPE', name)

    def watch(self, *names):
        """
        Watches the values at keys ``names``, or None if the key doesn't exist
        """
        warnings.warn(DeprecationWarning('Call WATCH from a Pipeline object'))

    def unwatch(self):
        """
        Unwatches the value at key ``name``, or None of the key doesn't exist
        """
        warnings.warn(
            DeprecationWarning('Call UNWATCH from a Pipeline object'))

    def unlink(self, *names):
        "Unlink one or more keys specified by ``names``"
        return self.execute_command('UNLINK', *names)

    # LIST COMMANDS
    def blpop(self, keys, timeout=0):
        """
        LPOP a value off of the first non-empty list
        named in the ``keys`` list.

        If none of the lists in ``keys`` has a value to LPOP, then block
        for ``timeout`` seconds, or until a value gets pushed on to one
        of the lists.

        If timeout is 0, then block indefinitely.
        """
        if timeout is None:
            timeout = 0
        keys = list_or_args(keys, None)
        keys.append(timeout)
        return self.execute_command('BLPOP', *keys)

    def brpop(self, keys, timeout=0):
        """
        RPOP a value off of the first non-empty list
        named in the ``keys`` list.

        If none of the lists in ``keys`` has a value to RPOP, then block
        for ``timeout`` seconds, or until a value gets pushed on to one
        of the lists.

        If timeout is 0, then block indefinitely.
        """
        if timeout is None:
            timeout = 0
        keys = list_or_args(keys, None)
        keys.append(timeout)
        return self.execute_command('BRPOP', *keys)

    def brpoplpush(self, src, dst, timeout=0):
        """
        Pop a value off the tail of ``src``, push it on the head of ``dst``
        and then return it.

        This command blocks until a value is in ``src`` or until ``timeout``
        seconds elapse, whichever is first. A ``timeout`` value of 0 blocks
        forever.
        """
        if timeout is None:
            timeout = 0
        return self.execute_command('BRPOPLPUSH', src, dst, timeout)

    def lindex(self, name, index):
        """
        Return the item from list ``name`` at position ``index``

        Negative indexes are supported and will return an item at the
        end of the list
        """
        return self.execute_command('LINDEX', name, index)

    def linsert(self, name, where, refvalue, value):
        """
        Insert ``value`` in list ``name`` either immediately before or after
        [``where``] ``refvalue``

        Returns the new length of the list on success or -1 if ``refvalue``
        is not in the list.
        """
        return self.execute_command('LINSERT', name, where, refvalue, value)

    def llen(self, name):
        "Return the length of the list ``name``"
        return self.execute_command('LLEN', name)

    def lpop(self, name):
        "Remove and return the first item of the list ``name``"
        return self.execute_command('LPOP', name)

    def lpush(self, name, *values):
        "Push ``values`` onto the head of the list ``name``"
        return self.execute_command('LPUSH', name, *values)

    def lpushx(self, name, value):
        "Push ``value`` onto the head of the list ``name`` if ``name`` exists"
        return self.execute_command('LPUSHX', name, value)

    def lrange(self, name, start, end):
        """
        Return a slice of the list ``name`` between
        position ``start`` and ``end``

        ``start`` and ``end`` can be negative numbers just like
        Python slicing notation
        """
        return self.execute_command('LRANGE', name, start, end)

    def lrem(self, name, count, value):
        """
        Remove the first ``count`` occurrences of elements equal to ``value``
        from the list stored at ``name``.

        The count argument influences the operation in the following ways:
            count > 0: Remove elements equal to value moving from head to tail.
            count < 0: Remove elements equal to value moving from tail to head.
            count = 0: Remove all elements equal to value.
        """
        return self.execute_command('LREM', name, count, value)

    def lset(self, name, index, value):
        "Set ``position`` of list ``name`` to ``value``"
        return self.execute_command('LSET', name, index, value)

    def ltrim(self, name, start, end):
        """
        Trim the list ``name``, removing all values not within the slice
        between ``start`` and ``end``

        ``start`` and ``end`` can be negative numbers just like
        Python slicing notation
        """
        return self.execute_command('LTRIM', name, start, end)

    def rpop(self, name):
        "Remove and return the last item of the list ``name``"
        return self.execute_command('RPOP', name)

    def rpoplpush(self, src, dst):
        """
        RPOP a value off of the ``src`` list and atomically LPUSH it
        on to the ``dst`` list.  Returns the value.
        """
        return self.execute_command('RPOPLPUSH', src, dst)

    def rpush(self, name, *values):
        "Push ``values`` onto the tail of the list ``name``"
        return self.execute_command('RPUSH', name, *values)

    def rpushx(self, name, value):
        "Push ``value`` onto the tail of the list ``name`` if ``name`` exists"
        return self.execute_command('RPUSHX', name, value)

    def lpos(self, name, value, rank=None, count=None, maxlen=None):
        """
        Get position of ``value`` within the list ``name``

         If specified, ``rank`` indicates the "rank" of the first element to
         return in case there are multiple copies of ``value`` in the list.
         By default, LPOS returns the position of the first occurrence of
         ``value`` in the list. When ``rank`` 2, LPOS returns the position of
         the second ``value`` in the list. If ``rank`` is negative, LPOS
         searches the list in reverse. For example, -1 would return the
         position of the last occurrence of ``value`` and -2 would return the
         position of the next to last occurrence of ``value``.

         If specified, ``count`` indicates that LPOS should return a list of
         up to ``count`` positions. A ``count`` of 2 would return a list of
         up to 2 positions. A ``count`` of 0 returns a list of all positions
         matching ``value``. When ``count`` is specified and but ``value``
         does not exist in the list, an empty list is returned.

         If specified, ``maxlen`` indicates the maximum number of list
         elements to scan. A ``maxlen`` of 1000 will only return the
         position(s) of items within the first 1000 entries in the list.
         A ``maxlen`` of 0 (the default) will scan the entire list.
        """
        pieces = [name, value]
        if rank is not None:
            pieces.extend(['RANK', rank])

        if count is not None:
            pieces.extend(['COUNT', count])

        if maxlen is not None:
            pieces.extend(['MAXLEN', maxlen])

        return self.execute_command('LPOS', *pieces)

    def sort(self, name, start=None, num=None, by=None, get=None,
             desc=False, alpha=False, store=None, groups=False):
        """
        Sort and return the list, set or sorted set at ``name``.

        ``start`` and ``num`` allow for paging through the sorted data

        ``by`` allows using an external key to weight and sort the items.
            Use an "*" to indicate where in the key the item value is located

        ``get`` allows for returning items from external keys rather than the
            sorted data itself.  Use an "*" to indicate where in the key
            the item value is located

        ``desc`` allows for reversing the sort

        ``alpha`` allows for sorting lexicographically rather than numerically

        ``store`` allows for storing the result of the sort into
            the key ``store``

        ``groups`` if set to True and if ``get`` contains at least two
            elements, sort will return a list of tuples, each containing the
            values fetched from the arguments to ``get``.

        """
        if (start is not None and num is None) or \
                (num is not None and start is None):
            raise DataError("``start`` and ``num`` must both be specified")

        pieces = [name]
        if by is not None:
            pieces.append(b'BY')
            pieces.append(by)
        if start is not None and num is not None:
            pieces.append(b'LIMIT')
            pieces.append(start)
            pieces.append(num)
        if get is not None:
            # If get is a string assume we want to get a single value.
            # Otherwise assume it's an interable and we want to get multiple
            # values. We can't just iterate blindly because strings are
            # iterable.
            if isinstance(get, (bytes, str)):
                pieces.append(b'GET')
                pieces.append(get)
            else:
                for g in get:
                    pieces.append(b'GET')
                    pieces.append(g)
        if desc:
            pieces.append(b'DESC')
        if alpha:
            pieces.append(b'ALPHA')
        if store is not None:
            pieces.append(b'STORE')
            pieces.append(store)

        if groups:
            if not get or isinstance(get, (bytes, str)) or len(get) < 2:
                raise DataError('when using "groups" the "get" argument '
                                'must be specified and contain at least '
                                'two keys')

        options = {'groups': len(get) if groups else None}
        return self.execute_command('SORT', *pieces, **options)

    # SCAN COMMANDS
    def scan(self, cursor=0, match=None, count=None, _type=None):
        """
        Incrementally return lists of key names. Also return a cursor
        indicating the scan position.

        ``match`` allows for filtering the keys by pattern

        ``count`` provides a hint to Redis about the number of keys to
            return per batch.

        ``_type`` filters the returned values by a particular Redis type.
            Stock Redis instances allow for the following types:
            HASH, LIST, SET, STREAM, STRING, ZSET
            Additionally, Redis modules can expose other types as well.
        """
        pieces = [cursor]
        if match is not None:
            pieces.extend([b'MATCH', match])
        if count is not None:
            pieces.extend([b'COUNT', count])
        if _type is not None:
            pieces.extend([b'TYPE', _type])
        return self.execute_command('SCAN', *pieces)

    def scan_iter(self, match=None, count=None, _type=None):
        """
        Make an iterator using the SCAN command so that the client doesn't
        need to remember the cursor position.

        ``match`` allows for filtering the keys by pattern

        ``count`` provides a hint to Redis about the number of keys to
            return per batch.

        ``_type`` filters the returned values by a particular Redis type.
            Stock Redis instances allow for the following types:
            HASH, LIST, SET, STREAM, STRING, ZSET
            Additionally, Redis modules can expose other types as well.
        """
        cursor = '0'
        while cursor != 0:
            cursor, data = self.scan(cursor=cursor, match=match,
                                     count=count, _type=_type)
            yield from data

    def sscan(self, name, cursor=0, match=None, count=None):
        """
        Incrementally return lists of elements in a set. Also return a cursor
        indicating the scan position.

        ``match`` allows for filtering the keys by pattern

        ``count`` allows for hint the minimum number of returns
        """
        pieces = [name, cursor]
        if match is not None:
            pieces.extend([b'MATCH', match])
        if count is not None:
            pieces.extend([b'COUNT', count])
        return self.execute_command('SSCAN', *pieces)

    def sscan_iter(self, name, match=None, count=None):
        """
        Make an iterator using the SSCAN command so that the client doesn't
        need to remember the cursor position.

        ``match`` allows for filtering the keys by pattern

        ``count`` allows for hint the minimum number of returns
        """
        cursor = '0'
        while cursor != 0:
            cursor, data = self.sscan(name, cursor=cursor,
                                      match=match, count=count)
            yield from data

    def hscan(self, name, cursor=0, match=None, count=None):
        """
        Incrementally return key/value slices in a hash. Also return a cursor
        indicating the scan position.

        ``match`` allows for filtering the keys by pattern

        ``count`` allows for hint the minimum number of returns
        """
        pieces = [name, cursor]
        if match is not None:
            pieces.extend([b'MATCH', match])
        if count is not None:
            pieces.extend([b'COUNT', count])
        return self.execute_command('HSCAN', *pieces)

    def hscan_iter(self, name, match=None, count=None):
        """
        Make an iterator using the HSCAN command so that the client doesn't
        need to remember the cursor position.

        ``match`` allows for filtering the keys by pattern

        ``count`` allows for hint the minimum number of returns
        """
        cursor = '0'
        while cursor != 0:
            cursor, data = self.hscan(name, cursor=cursor,
                                      match=match, count=count)
            yield from data.items()

    def zscan(self, name, cursor=0, match=None, count=None,
              score_cast_func=float):
        """
        Incrementally return lists of elements in a sorted set. Also return a
        cursor indicating the scan position.

        ``match`` allows for filtering the keys by pattern

        ``count`` allows for hint the minimum number of returns

        ``score_cast_func`` a callable used to cast the score return value
        """
        pieces = [name, cursor]
        if match is not None:
            pieces.extend([b'MATCH', match])
        if count is not None:
            pieces.extend([b'COUNT', count])
        options = {'score_cast_func': score_cast_func}
        return self.execute_command('ZSCAN', *pieces, **options)

    def zscan_iter(self, name, match=None, count=None,
                   score_cast_func=float):
        """
        Make an iterator using the ZSCAN command so that the client doesn't
        need to remember the cursor position.

        ``match`` allows for filtering the keys by pattern

        ``count`` allows for hint the minimum number of returns

        ``score_cast_func`` a callable used to cast the score return value
        """
        cursor = '0'
        while cursor != 0:
            cursor, data = self.zscan(name, cursor=cursor, match=match,
                                      count=count,
                                      score_cast_func=score_cast_func)
            yield from data

    # SET COMMANDS
    def sadd(self, name, *values):
        "Add ``value(s)`` to set ``name``"
        return self.execute_command('SADD', name, *values)

    def scard(self, name):
        "Return the number of elements in set ``name``"
        return self.execute_command('SCARD', name)

    def sdiff(self, keys, *args):
        "Return the difference of sets specified by ``keys``"
        args = list_or_args(keys, args)
        return self.execute_command('SDIFF', *args)

    def sdiffstore(self, dest, keys, *args):
        """
        Store the difference of sets specified by ``keys`` into a new
        set named ``dest``.  Returns the number of keys in the new set.
        """
        args = list_or_args(keys, args)
        return self.execute_command('SDIFFSTORE', dest, *args)

    def sinter(self, keys, *args):
        "Return the intersection of sets specified by ``keys``"
        args = list_or_args(keys, args)
        return self.execute_command('SINTER', *args)

    def sinterstore(self, dest, keys, *args):
        """
        Store the intersection of sets specified by ``keys`` into a new
        set named ``dest``.  Returns the number of keys in the new set.
        """
        args = list_or_args(keys, args)
        return self.execute_command('SINTERSTORE', dest, *args)

    def sismember(self, name, value):
        "Return a boolean indicating if ``value`` is a member of set ``name``"
        return self.execute_command('SISMEMBER', name, value)

    def smembers(self, name):
        "Return all members of the set ``name``"
        return self.execute_command('SMEMBERS', name)

    def smove(self, src, dst, value):
        "Move ``value`` from set ``src`` to set ``dst`` atomically"
        return self.execute_command('SMOVE', src, dst, value)

    def spop(self, name, count=None):
        "Remove and return a random member of set ``name``"
        args = (count is not None) and [count] or []
        return self.execute_command('SPOP', name, *args)

    def srandmember(self, name, number=None):
        """
        If ``number`` is None, returns a random member of set ``name``.

        If ``number`` is supplied, returns a list of ``number`` random
        members of set ``name``. Note this is only available when running
        Redis 2.6+.
        """
        args = (number is not None) and [number] or []
        return self.execute_command('SRANDMEMBER', name, *args)

    def srem(self, name, *values):
        "Remove ``values`` from set ``name``"
        return self.execute_command('SREM', name, *values)

    def sunion(self, keys, *args):
        "Return the union of sets specified by ``keys``"
        args = list_or_args(keys, args)
        return self.execute_command('SUNION', *args)

    def sunionstore(self, dest, keys, *args):
        """
        Store the union of sets specified by ``keys`` into a new
        set named ``dest``.  Returns the number of keys in the new set.
        """
        args = list_or_args(keys, args)
        return self.execute_command('SUNIONSTORE', dest, *args)

    # STREAMS COMMANDS
    def xack(self, name, groupname, *ids):
        """
        Acknowledges the successful processing of one or more messages.
        name: name of the stream.
        groupname: name of the consumer group.
        *ids: message ids to acknowlege.
        """
        return self.execute_command('XACK', name, groupname, *ids)

    def xadd(self, name, fields, id='*', maxlen=None, approximate=True):
        """
        Add to a stream.
        name: name of the stream
        fields: dict of field/value pairs to insert into the stream
        id: Location to insert this record. By default it is appended.
        maxlen: truncate old stream members beyond this size
        approximate: actual stream length may be slightly more than maxlen

        """
        pieces = []
        if maxlen is not None:
            if not isinstance(maxlen, int) or maxlen < 1:
                raise DataError('XADD maxlen must be a positive integer')
            pieces.append(b'MAXLEN')
            if approximate:
                pieces.append(b'~')
            pieces.append(str(maxlen))
        pieces.append(id)
        if not isinstance(fields, dict) or len(fields) == 0:
            raise DataError('XADD fields must be a non-empty dict')
        for pair in fields.items():
            pieces.extend(pair)
        return self.execute_command('XADD', name, *pieces)

    def xclaim(self, name, groupname, consumername, min_idle_time, message_ids,
               idle=None, time=None, retrycount=None, force=False,
               justid=False):
        """
        Changes the ownership of a pending message.
        name: name of the stream.
        groupname: name of the consumer group.
        consumername: name of a consumer that claims the message.
        min_idle_time: filter messages that were idle less than this amount of
        milliseconds
        message_ids: non-empty list or tuple of message IDs to claim
        idle: optional. Set the idle time (last time it was delivered) of the
         message in ms
        time: optional integer. This is the same as idle but instead of a
         relative amount of milliseconds, it sets the idle time to a specific
         Unix time (in milliseconds).
        retrycount: optional integer. set the retry counter to the specified
         value. This counter is incremented every time a message is delivered
         again.
        force: optional boolean, false by default. Creates the pending message
         entry in the PEL even if certain specified IDs are not already in the
         PEL assigned to a different client.
        justid: optional boolean, false by default. Return just an array of IDs
         of messages successfully claimed, without returning the actual message
        """
        if not isinstance(min_idle_time, int) or min_idle_time < 0:
            raise DataError("XCLAIM min_idle_time must be a non negative "
                            "integer")
        if not isinstance(message_ids, (list, tuple)) or not message_ids:
            raise DataError("XCLAIM message_ids must be a non empty list or "
                            "tuple of message IDs to claim")

        kwargs = {}
        pieces = [name, groupname, consumername, str(min_idle_time)]
        pieces.extend(list(message_ids))

        if idle is not None:
            if not isinstance(idle, int):
                raise DataError("XCLAIM idle must be an integer")
            pieces.extend((b'IDLE', str(idle)))
        if time is not None:
            if not isinstance(time, int):
                raise DataError("XCLAIM time must be an integer")
            pieces.extend((b'TIME', str(time)))
        if retrycount is not None:
            if not isinstance(retrycount, int):
                raise DataError("XCLAIM retrycount must be an integer")
            pieces.extend((b'RETRYCOUNT', str(retrycount)))

        if force:
            if not isinstance(force, bool):
                raise DataError("XCLAIM force must be a boolean")
            pieces.append(b'FORCE')
        if justid:
            if not isinstance(justid, bool):
                raise DataError("XCLAIM justid must be a boolean")
            pieces.append(b'JUSTID')
            kwargs['parse_justid'] = True
        return self.execute_command('XCLAIM', *pieces, **kwargs)

    def xdel(self, name, *ids):
        """
        Deletes one or more messages from a stream.
        name: name of the stream.
        *ids: message ids to delete.
        """
        return self.execute_command('XDEL', name, *ids)

    def xgroup_create(self, name, groupname, id='$', mkstream=False):
        """
        Create a new consumer group associated with a stream.
        name: name of the stream.
        groupname: name of the consumer group.
        id: ID of the last item in the stream to consider already delivered.
        """
        pieces = ['XGROUP CREATE', name, groupname, id]
        if mkstream:
            pieces.append(b'MKSTREAM')
        return self.execute_command(*pieces)

    def xgroup_delconsumer(self, name, groupname, consumername):
        """
        Remove a specific consumer from a consumer group.
        Returns the number of pending messages that the consumer had before it
        was deleted.
        name: name of the stream.
        groupname: name of the consumer group.
        consumername: name of consumer to delete
        """
        return self.execute_command('XGROUP DELCONSUMER', name, groupname,
                                    consumername)

    def xgroup_destroy(self, name, groupname):
        """
        Destroy a consumer group.
        name: name of the stream.
        groupname: name of the consumer group.
        """
        return self.execute_command('XGROUP DESTROY', name, groupname)

    def xgroup_setid(self, name, groupname, id):
        """
        Set the consumer group last delivered ID to something else.
        name: name of the stream.
        groupname: name of the consumer group.
        id: ID of the last item in the stream to consider already delivered.
        """
        return self.execute_command('XGROUP SETID', name, groupname, id)

    def xinfo_consumers(self, name, groupname):
        """
        Returns general information about the consumers in the group.
        name: name of the stream.
        groupname: name of the consumer group.
        """
        return self.execute_command('XINFO CONSUMERS', name, groupname)

    def xinfo_groups(self, name):
        """
        Returns general information about the consumer groups of the stream.
        name: name of the stream.
        """
        return self.execute_command('XINFO GROUPS', name)

    def xinfo_stream(self, name):
        """
        Returns general information about the stream.
        name: name of the stream.
        """
        return self.execute_command('XINFO STREAM', name)

    def xlen(self, name):
        """
        Returns the number of elements in a given stream.
        """
        return self.execute_command('XLEN', name)

    def xpending(self, name, groupname):
        """
        Returns information about pending messages of a group.
        name: name of the stream.
        groupname: name of the consumer group.
        """
        return self.execute_command('XPENDING', name, groupname)

    def xpending_range(self, name, groupname, min, max, count,
                       consumername=None):
        """
        Returns information about pending messages, in a range.
        name: name of the stream.
        groupname: name of the consumer group.
        min: minimum stream ID.
        max: maximum stream ID.
        count: number of messages to return
        consumername: name of a consumer to filter by (optional).
        """
        pieces = [name, groupname]
        if min is not None or max is not None or count is not None:
            if min is None or max is None or count is None:
                raise DataError("XPENDING must be provided with min, max "
                                "and count parameters, or none of them. ")
            if not isinstance(count, int) or count < -1:
                raise DataError("XPENDING count must be a integer >= -1")
            pieces.extend((min, max, str(count)))
        if consumername is not None:
            if min is None or max is None or count is None:
                raise DataError("if XPENDING is provided with consumername,"
                                " it must be provided with min, max and"
                                " count parameters")
            pieces.append(consumername)
        return self.execute_command('XPENDING', *pieces, parse_detail=True)

    def xrange(self, name, min='-', max='+', count=None):
        """
        Read stream values within an interval.
        name: name of the stream.
        start: first stream ID. defaults to '-',
               meaning the earliest available.
        finish: last stream ID. defaults to '+',
                meaning the latest available.
        count: if set, only return this many items, beginning with the
               earliest available.
        """
        pieces = [min, max]
        if count is not None:
            if not isinstance(count, int) or count < 1:
                raise DataError('XRANGE count must be a positive integer')
            pieces.append(b'COUNT')
            pieces.append(str(count))

        return self.execute_command('XRANGE', name, *pieces)

    def xread(self, streams, count=None, block=None):
        """
        Block and monitor multiple streams for new data.
        streams: a dict of stream names to stream IDs, where
                   IDs indicate the last ID already seen.
        count: if set, only return this many items, beginning with the
               earliest available.
        block: number of milliseconds to wait, if nothing already present.
        """
        pieces = []
        if block is not None:
            if not isinstance(block, int) or block < 0:
                raise DataError('XREAD block must be a non-negative integer')
            pieces.append(b'BLOCK')
            pieces.append(str(block))
        if count is not None:
            if not isinstance(count, int) or count < 1:
                raise DataError('XREAD count must be a positive integer')
            pieces.append(b'COUNT')
            pieces.append(str(count))
        if not isinstance(streams, dict) or len(streams) == 0:
            raise DataError('XREAD streams must be a non empty dict')
        pieces.append(b'STREAMS')
        keys, values = zip(*streams.items())
        pieces.extend(keys)
        pieces.extend(values)
        return self.execute_command('XREAD', *pieces)

    def xreadgroup(self, groupname, consumername, streams, count=None,
                   block=None, noack=False):
        """
        Read from a stream via a consumer group.
        groupname: name of the consumer group.
        consumername: name of the requesting consumer.
        streams: a dict of stream names to stream IDs, where
               IDs indicate the last ID already seen.
        count: if set, only return this many items, beginning with the
               earliest available.
        block: number of milliseconds to wait, if nothing already present.
        noack: do not add messages to the PEL
        """
        pieces = [b'GROUP', groupname, consumername]
        if count is not None:
            if not isinstance(count, int) or count < 1:
                raise DataError("XREADGROUP count must be a positive integer")
            pieces.append(b'COUNT')
            pieces.append(str(count))
        if block is not None:
            if not isinstance(block, int) or block < 0:
                raise DataError("XREADGROUP block must be a non-negative "
                                "integer")
            pieces.append(b'BLOCK')
            pieces.append(str(block))
        if noack:
            pieces.append(b'NOACK')
        if not isinstance(streams, dict) or len(streams) == 0:
            raise DataError('XREADGROUP streams must be a non empty dict')
        pieces.append(b'STREAMS')
        pieces.extend(streams.keys())
        pieces.extend(streams.values())
        return self.execute_command('XREADGROUP', *pieces)

    def xrevrange(self, name, max='+', min='-', count=None):
        """
        Read stream values within an interval, in reverse order.
        name: name of the stream
        start: first stream ID. defaults to '+',
               meaning the latest available.
        finish: last stream ID. defaults to '-',
                meaning the earliest available.
        count: if set, only return this many items, beginning with the
               latest available.
        """
        pieces = [max, min]
        if count is not None:
            if not isinstance(count, int) or count < 1:
                raise DataError('XREVRANGE count must be a positive integer')
            pieces.append(b'COUNT')
            pieces.append(str(count))

        return self.execute_command('XREVRANGE', name, *pieces)

    def xtrim(self, name, maxlen, approximate=True):
        """
        Trims old messages from a stream.
        name: name of the stream.
        maxlen: truncate old stream messages beyond this size
        approximate: actual stream length may be slightly more than maxlen
        """
        pieces = [b'MAXLEN']
        if approximate:
            pieces.append(b'~')
        pieces.append(maxlen)
        return self.execute_command('XTRIM', name, *pieces)

    # SORTED SET COMMANDS
    def zadd(self, name, mapping, nx=False, xx=False, ch=False, incr=False):
        """
        Set any number of element-name, score pairs to the key ``name``. Pairs
        are specified as a dict of element-names keys to score values.

        ``nx`` forces ZADD to only create new elements and not to update
        scores for elements that already exist.

        ``xx`` forces ZADD to only update scores of elements that already
        exist. New elements will not be added.

        ``ch`` modifies the return value to be the numbers of elements changed.
        Changed elements include new elements that were added and elements
        whose scores changed.

        ``incr`` modifies ZADD to behave like ZINCRBY. In this mode only a
        single element/score pair can be specified and the score is the amount
        the existing score will be incremented by. When using this mode the
        return value of ZADD will be the new score of the element.

        The return value of ZADD varies based on the mode specified. With no
        options, ZADD returns the number of new elements added to the sorted
        set.
        """
        if not mapping:
            raise DataError("ZADD requires at least one element/score pair")
        if nx and xx:
            raise DataError("ZADD allows either 'nx' or 'xx', not both")
        if incr and len(mapping) != 1:
            raise DataError("ZADD option 'incr' only works when passing a "
                            "single element/score pair")
        pieces = []
        options = {}
        if nx:
            pieces.append(b'NX')
        if xx:
            pieces.append(b'XX')
        if ch:
            pieces.append(b'CH')
        if incr:
            pieces.append(b'INCR')
            options['as_score'] = True
        for pair in mapping.items():
            pieces.append(pair[1])
            pieces.append(pair[0])
        return self.execute_command('ZADD', name, *pieces, **options)

    def zcard(self, name):
        "Return the number of elements in the sorted set ``name``"
        return self.execute_command('ZCARD', name)

    def zcount(self, name, min, max):
        """
        Returns the number of elements in the sorted set at key ``name`` with
        a score between ``min`` and ``max``.
        """
        return self.execute_command('ZCOUNT', name, min, max)

    def zincrby(self, name, amount, value):
        "Increment the score of ``value`` in sorted set ``name`` by ``amount``"
        return self.execute_command('ZINCRBY', name, amount, value)

    def zinterstore(self, dest, keys, aggregate=None):
        """
        Intersect multiple sorted sets specified by ``keys`` into
        a new sorted set, ``dest``. Scores in the destination will be
        aggregated based on the ``aggregate``, or SUM if none is provided.
        """
        return self._zaggregate('ZINTERSTORE', dest, keys, aggregate)

    def zlexcount(self, name, min, max):
        """
        Return the number of items in the sorted set ``name`` between the
        lexicographical range ``min`` and ``max``.
        """
        return self.execute_command('ZLEXCOUNT', name, min, max)

    def zpopmax(self, name, count=None):
        """
        Remove and return up to ``count`` members with the highest scores
        from the sorted set ``name``.
        """
        args = (count is not None) and [count] or []
        options = {
            'withscores': True
        }
        return self.execute_command('ZPOPMAX', name, *args, **options)

    def zpopmin(self, name, count=None):
        """
        Remove and return up to ``count`` members with the lowest scores
        from the sorted set ``name``.
        """
        args = (count is not None) and [count] or []
        options = {
            'withscores': True
        }
        return self.execute_command('ZPOPMIN', name, *args, **options)

    def bzpopmax(self, keys, timeout=0):
        """
        ZPOPMAX a value off of the first non-empty sorted set
        named in the ``keys`` list.

        If none of the sorted sets in ``keys`` has a value to ZPOPMAX,
        then block for ``timeout`` seconds, or until a member gets added
        to one of the sorted sets.

        If timeout is 0, then block indefinitely.
        """
        if timeout is None:
            timeout = 0
        keys = list_or_args(keys, None)
        keys.append(timeout)
        return self.execute_command('BZPOPMAX', *keys)

    def bzpopmin(self, keys, timeout=0):
        """
        ZPOPMIN a value off of the first non-empty sorted set
        named in the ``keys`` list.

        If none of the sorted sets in ``keys`` has a value to ZPOPMIN,
        then block for ``timeout`` seconds, or until a member gets added
        to one of the sorted sets.

        If timeout is 0, then block indefinitely.
        """
        if timeout is None:
            timeout = 0
        keys = list_or_args(keys, None)
        keys.append(timeout)
        return self.execute_command('BZPOPMIN', *keys)

    def zrange(self, name, start, end, desc=False, withscores=False,
               score_cast_func=float):
        """
        Return a range of values from sorted set ``name`` between
        ``start`` and ``end`` sorted in ascending order.

        ``start`` and ``end`` can be negative, indicating the end of the range.

        ``desc`` a boolean indicating whether to sort the results descendingly

        ``withscores`` indicates to return the scores along with the values.
        The return type is a list of (value, score) pairs

        ``score_cast_func`` a callable used to cast the score return value
        """
        if desc:
            return self.zrevrange(name, start, end, withscores,
                                  score_cast_func)
        pieces = ['ZRANGE', name, start, end]
        if withscores:
            pieces.append(b'WITHSCORES')
        options = {
            'withscores': withscores,
            'score_cast_func': score_cast_func
        }
        return self.execute_command(*pieces, **options)

    def zrangebylex(self, name, min, max, start=None, num=None):
        """
        Return the lexicographical range of values from sorted set ``name``
        between ``min`` and ``max``.

        If ``start`` and ``num`` are specified, then return a slice of the
        range.
        """
        if (start is not None and num is None) or \
                (num is not None and start is None):
            raise DataError("``start`` and ``num`` must both be specified")
        pieces = ['ZRANGEBYLEX', name, min, max]
        if start is not None and num is not None:
            pieces.extend([b'LIMIT', start, num])
        return self.execute_command(*pieces)

    def zrevrangebylex(self, name, max, min, start=None, num=None):
        """
        Return the reversed lexicographical range of values from sorted set
        ``name`` between ``max`` and ``min``.

        If ``start`` and ``num`` are specified, then return a slice of the
        range.
        """
        if (start is not None and num is None) or \
                (num is not None and start is None):
            raise DataError("``start`` and ``num`` must both be specified")
        pieces = ['ZREVRANGEBYLEX', name, max, min]
        if start is not None and num is not None:
            pieces.extend([b'LIMIT', start, num])
        return self.execute_command(*pieces)

    def zrangebyscore(self, name, min, max, start=None, num=None,
                      withscores=False, score_cast_func=float):
        """
        Return a range of values from the sorted set ``name`` with scores
        between ``min`` and ``max``.

        If ``start`` and ``num`` are specified, then return a slice
        of the range.

        ``withscores`` indicates to return the scores along with the values.
        The return type is a list of (value, score) pairs

        `score_cast_func`` a callable used to cast the score return value
        """
        if (start is not None and num is None) or \
                (num is not None and start is None):
            raise DataError("``start`` and ``num`` must both be specified")
        pieces = ['ZRANGEBYSCORE', name, min, max]
        if start is not None and num is not None:
            pieces.extend([b'LIMIT', start, num])
        if withscores:
            pieces.append(b'WITHSCORES')
        options = {
            'withscores': withscores,
            'score_cast_func': score_cast_func
        }
        return self.execute_command(*pieces, **options)

    def zrank(self, name, value):
        """
        Returns a 0-based value indicating the rank of ``value`` in sorted set
        ``name``
        """
        return self.execute_command('ZRANK', name, value)

    def zrem(self, name, *values):
        "Remove member ``values`` from sorted set ``name``"
        return self.execute_command('ZREM', name, *values)

    def zremrangebylex(self, name, min, max):
        """
        Remove all elements in the sorted set ``name`` between the
        lexicographical range specified by ``min`` and ``max``.

        Returns the number of elements removed.
        """
        return self.execute_command('ZREMRANGEBYLEX', name, min, max)

    def zremrangebyrank(self, name, min, max):
        """
        Remove all elements in the sorted set ``name`` with ranks between
        ``min`` and ``max``. Values are 0-based, ordered from smallest score
        to largest. Values can be negative indicating the highest scores.
        Returns the number of elements removed
        """
        return self.execute_command('ZREMRANGEBYRANK', name, min, max)

    def zremrangebyscore(self, name, min, max):
        """
        Remove all elements in the sorted set ``name`` with scores
        between ``min`` and ``max``. Returns the number of elements removed.
        """
        return self.execute_command('ZREMRANGEBYSCORE', name, min, max)

    def zrevrange(self, name, start, end, withscores=False,
                  score_cast_func=float):
        """
        Return a range of values from sorted set ``name`` between
        ``start`` and ``end`` sorted in descending order.

        ``start`` and ``end`` can be negative, indicating the end of the range.

        ``withscores`` indicates to return the scores along with the values
        The return type is a list of (value, score) pairs

        ``score_cast_func`` a callable used to cast the score return value
        """
        pieces = ['ZREVRANGE', name, start, end]
        if withscores:
            pieces.append(b'WITHSCORES')
        options = {
            'withscores': withscores,
            'score_cast_func': score_cast_func
        }
        return self.execute_command(*pieces, **options)

    def zrevrangebyscore(self, name, max, min, start=None, num=None,
                         withscores=False, score_cast_func=float):
        """
        Return a range of values from the sorted set ``name`` with scores
        between ``min`` and ``max`` in descending order.

        If ``start`` and ``num`` are specified, then return a slice
        of the range.

        ``withscores`` indicates to return the scores along with the values.
        The return type is a list of (value, score) pairs

        ``score_cast_func`` a callable used to cast the score return value
        """
        if (start is not None and num is None) or \
                (num is not None and start is None):
            raise DataError("``start`` and ``num`` must both be specified")
        pieces = ['ZREVRANGEBYSCORE', name, max, min]
        if start is not None and num is not None:
            pieces.extend([b'LIMIT', start, num])
        if withscores:
            pieces.append(b'WITHSCORES')
        options = {
            'withscores': withscores,
            'score_cast_func': score_cast_func
        }
        return self.execute_command(*pieces, **options)

    def zrevrank(self, name, value):
        """
        Returns a 0-based value indicating the descending rank of
        ``value`` in sorted set ``name``
        """
        return self.execute_command('ZREVRANK', name, value)

    def zscore(self, name, value):
        "Return the score of element ``value`` in sorted set ``name``"
        return self.execute_command('ZSCORE', name, value)

    def zunionstore(self, dest, keys, aggregate=None):
        """
        Union multiple sorted sets specified by ``keys`` into
        a new sorted set, ``dest``. Scores in the destination will be
        aggregated based on the ``aggregate``, or SUM if none is provided.
        """
        return self._zaggregate('ZUNIONSTORE', dest, keys, aggregate)

    def _zaggregate(self, command, dest, keys, aggregate=None):
        pieces = [command, dest, len(keys)]
        if isinstance(keys, dict):
            keys, weights = keys.keys(), keys.values()
        else:
            weights = None
        pieces.extend(keys)
        if weights:
            pieces.append(b'WEIGHTS')
            pieces.extend(weights)
        if aggregate:
            pieces.append(b'AGGREGATE')
            pieces.append(aggregate)
        return self.execute_command(*pieces)

    # HYPERLOGLOG COMMANDS
    def pfadd(self, name, *values):
        "Adds the specified elements to the specified HyperLogLog."
        return self.execute_command('PFADD', name, *values)

    def pfcount(self, *sources):
        """
        Return the approximated cardinality of
        the set observed by the HyperLogLog at key(s).
        """
        return self.execute_command('PFCOUNT', *sources)

    def pfmerge(self, dest, *sources):
        "Merge N different HyperLogLogs into a single one."
        return self.execute_command('PFMERGE', dest, *sources)

    # HASH COMMANDS
    def hdel(self, name, *keys):
        "Delete ``keys`` from hash ``name``"
        return self.execute_command('HDEL', name, *keys)

    def hexists(self, name, key):
        "Returns a boolean indicating if ``key`` exists within hash ``name``"
        return self.execute_command('HEXISTS', name, key)

    def hget(self, name, key):
        "Return the value of ``key`` within the hash ``name``"
        return self.execute_command('HGET', name, key)

    def hgetall(self, name):
        "Return a Python dict of the hash's name/value pairs"
        return self.execute_command('HGETALL', name)

    def hincrby(self, name, key, amount=1):
        "Increment the value of ``key`` in hash ``name`` by ``amount``"
        return self.execute_command('HINCRBY', name, key, amount)

    def hincrbyfloat(self, name, key, amount=1.0):
        """
        Increment the value of ``key`` in hash ``name`` by floating ``amount``
        """
        return self.execute_command('HINCRBYFLOAT', name, key, amount)

    def hkeys(self, name):
        "Return the list of keys within hash ``name``"
        return self.execute_command('HKEYS', name)

    def hlen(self, name):
        "Return the number of elements in hash ``name``"
        return self.execute_command('HLEN', name)

    def hset(self, name, key=None, value=None, mapping=None):
        """
        Set ``key`` to ``value`` within hash ``name``,
        ``mapping`` accepts a dict of key/value pairs that that will be
        added to hash ``name``.
        Returns the number of fields that were added.
        """
        if key is None and not mapping:
            raise DataError("'hset' with no key value pairs")
        items = []
        if key is not None:
            items.extend((key, value))
        if mapping:
            for pair in mapping.items():
                items.extend(pair)

        return self.execute_command('HSET', name, *items)

    def hsetnx(self, name, key, value):
        """
        Set ``key`` to ``value`` within hash ``name`` if ``key`` does not
        exist.  Returns 1 if HSETNX created a field, otherwise 0.
        """
        return self.execute_command('HSETNX', name, key, value)

    def hmset(self, name, mapping):
        """
        Set key to value within hash ``name`` for each corresponding
        key and value from the ``mapping`` dict.
        """
        warnings.warn(
            '%s.hmset() is deprecated. Use %s.hset() instead.'
            % (self.__class__.__name__, self.__class__.__name__),
            DeprecationWarning,
            stacklevel=2,
        )
        if not mapping:
            raise DataError("'hmset' with 'mapping' of length 0")
        items = []
        for pair in mapping.items():
            items.extend(pair)
        return self.execute_command('HMSET', name, *items)

    def hmget(self, name, keys, *args):
        "Returns a list of values ordered identically to ``keys``"
        args = list_or_args(keys, args)
        return self.execute_command('HMGET', name, *args)

    def hvals(self, name):
        "Return the list of values within hash ``name``"
        return self.execute_command('HVALS', name)

    def hstrlen(self, name, key):
        """
        Return the number of bytes stored in the value of ``key``
        within hash ``name``
        """
        return self.execute_command('HSTRLEN', name, key)

    def publish(self, channel, message):
        """
        Publish ``message`` on ``channel``.
        Returns the number of subscribers the message was delivered to.
        """
        return self.execute_command('PUBLISH', channel, message)

    def pubsub_channels(self, pattern='*'):
        """
        Return a list of channels that have at least one subscriber
        """
        return self.execute_command('PUBSUB CHANNELS', pattern)

    def pubsub_numpat(self):
        """
        Returns the number of subscriptions to patterns
        """
        return self.execute_command('PUBSUB NUMPAT')

    def pubsub_numsub(self, *args):
        """
        Return a list of (channel, number of subscribers) tuples
        for each channel given in ``*args``
        """
        return self.execute_command('PUBSUB NUMSUB', *args)

    def cluster(self, cluster_arg, *args):
        return self.execute_command('CLUSTER %s' % cluster_arg.upper(), *args)

    def eval(self, script, numkeys, *keys_and_args):
        """
        Execute the Lua ``script``, specifying the ``numkeys`` the script
        will touch and the key names and argument values in ``keys_and_args``.
        Returns the result of the script.

        In practice, use the object returned by ``register_script``. This
        function exists purely for Redis API completion.
        """
        return self.execute_command('EVAL', script, numkeys, *keys_and_args)

    def evalsha(self, sha, numkeys, *keys_and_args):
        """
        Use the ``sha`` to execute a Lua script already registered via EVAL
        or SCRIPT LOAD. Specify the ``numkeys`` the script will touch and the
        key names and argument values in ``keys_and_args``. Returns the result
        of the script.

        In practice, use the object returned by ``register_script``. This
        function exists purely for Redis API completion.
        """
        return self.execute_command('EVALSHA', sha, numkeys, *keys_and_args)

    def script_exists(self, *args):
        """
        Check if a script exists in the script cache by specifying the SHAs of
        each script as ``args``. Returns a list of boolean values indicating if
        if each already script exists in the cache.
        """
        return self.execute_command('SCRIPT EXISTS', *args)

    def script_flush(self):
        "Flush all scripts from the script cache"
        return self.execute_command('SCRIPT FLUSH')

    def script_kill(self):
        "Kill the currently executing Lua script"
        return self.execute_command('SCRIPT KILL')

    def script_load(self, script):
        "Load a Lua ``script`` into the script cache. Returns the SHA."
        return self.execute_command('SCRIPT LOAD', script)

    def register_script(self, script):
        """
        Register a Lua ``script`` specifying the ``keys`` it will touch.
        Returns a Script object that is callable and hides the complexity of
        deal with scripts, keys, and shas. This is the preferred way to work
        with Lua scripts.
        """
        return Script(self, script)

    # GEO COMMANDS
    def geoadd(self, name, *values):
        """
        Add the specified geospatial items to the specified key identified
        by the ``name`` argument. The Geospatial items are given as ordered
        members of the ``values`` argument, each item or place is formed by
        the triad longitude, latitude and name.
        """
        if len(values) % 3 != 0:
            raise DataError("GEOADD requires places with lon, lat and name"
                            " values")
        return self.execute_command('GEOADD', name, *values)

    def geodist(self, name, place1, place2, unit=None):
        """
        Return the distance between ``place1`` and ``place2`` members of the
        ``name`` key.
        The units must be one of the following : m, km mi, ft. By default
        meters are used.
        """
        pieces = [name, place1, place2]
        if unit and unit not in ('m', 'km', 'mi', 'ft'):
            raise DataError("GEODIST invalid unit")
        elif unit:
            pieces.append(unit)
        return self.execute_command('GEODIST', *pieces)

    def geohash(self, name, *values):
        """
        Return the geo hash string for each item of ``values`` members of
        the specified key identified by the ``name`` argument.
        """
        return self.execute_command('GEOHASH', name, *values)

    def geopos(self, name, *values):
        """
        Return the positions of each item of ``values`` as members of
        the specified key identified by the ``name`` argument. Each position
        is represented by the pairs lon and lat.
        """
        return self.execute_command('GEOPOS', name, *values)

    def georadius(self, name, longitude, latitude, radius, unit=None,
                  withdist=False, withcoord=False, withhash=False, count=None,
                  sort=None, store=None, store_dist=None):
        """
        Return the members of the specified key identified by the
        ``name`` argument which are within the borders of the area specified
        with the ``latitude`` and ``longitude`` location and the maximum
        distance from the center specified by the ``radius`` value.

        The units must be one of the following : m, km mi, ft. By default

        ``withdist`` indicates to return the distances of each place.

        ``withcoord`` indicates to return the latitude and longitude of
        each place.

        ``withhash`` indicates to return the geohash string of each place.

        ``count`` indicates to return the number of elements up to N.

        ``sort`` indicates to return the places in a sorted way, ASC for
        nearest to fairest and DESC for fairest to nearest.

        ``store`` indicates to save the places names in a sorted set named
        with a specific key, each element of the destination sorted set is
        populated with the score got from the original geo sorted set.

        ``store_dist`` indicates to save the places names in a sorted set
        named with a specific key, instead of ``store`` the sorted set
        destination score is set with the distance.
        """
        return self._georadiusgeneric('GEORADIUS',
                                      name, longitude, latitude, radius,
                                      unit=unit, withdist=withdist,
                                      withcoord=withcoord, withhash=withhash,
                                      count=count, sort=sort, store=store,
                                      store_dist=store_dist)

    def georadiusbymember(self, name, member, radius, unit=None,
                          withdist=False, withcoord=False, withhash=False,
                          count=None, sort=None, store=None, store_dist=None):
        """
        This command is exactly like ``georadius`` with the sole difference
        that instead of taking, as the center of the area to query, a longitude
        and latitude value, it takes the name of a member already existing
        inside the geospatial index represented by the sorted set.
        """
        return self._georadiusgeneric('GEORADIUSBYMEMBER',
                                      name, member, radius, unit=unit,
                                      withdist=withdist, withcoord=withcoord,
                                      withhash=withhash, count=count,
                                      sort=sort, store=store,
                                      store_dist=store_dist)

    def _georadiusgeneric(self, command, *args, **kwargs):
        pieces = list(args)
        if kwargs['unit'] and kwargs['unit'] not in ('m', 'km', 'mi', 'ft'):
            raise DataError("GEORADIUS invalid unit")
        elif kwargs['unit']:
            pieces.append(kwargs['unit'])
        else:
            pieces.append('m',)

        for arg_name, byte_repr in (
                ('withdist', b'WITHDIST'),
                ('withcoord', b'WITHCOORD'),
                ('withhash', b'WITHHASH')):
            if kwargs[arg_name]:
                pieces.append(byte_repr)

        if kwargs['count']:
            pieces.extend([b'COUNT', kwargs['count']])

        if kwargs['sort']:
            if kwargs['sort'] == 'ASC':
                pieces.append(b'ASC')
            elif kwargs['sort'] == 'DESC':
                pieces.append(b'DESC')
            else:
                raise DataError("GEORADIUS invalid sort")

        if kwargs['store'] and kwargs['store_dist']:
            raise DataError("GEORADIUS store and store_dist cant be set"
                            " together")

        if kwargs['store']:
            pieces.extend([b'STORE', kwargs['store']])

        if kwargs['store_dist']:
            pieces.extend([b'STOREDIST', kwargs['store_dist']])

        return self.execute_command(command, *pieces, **kwargs)

    # MODULE COMMANDS
    def module_load(self, path):
        """
        Loads the module from ``path``.
        Raises ``ModuleError`` if a module is not found at ``path``.
        """
        return self.execute_command('MODULE LOAD', path)

    def module_unload(self, name):
        """
        Unloads the module ``name``.
        Raises ``ModuleError`` if ``name`` is not in loaded modules.
        """
        return self.execute_command('MODULE UNLOAD', name)

    def module_list(self):
        """
        Returns a list of dictionaries containing the name and version of
        all loaded modules.
        """
        return self.execute_command('MODULE LIST')


StrictRedis = Redis


class Monitor:
    """
    Monitor is useful for handling the MONITOR command to the redis server.
    next_command() method returns one command from monitor
    listen() method yields commands from monitor.
    """
    monitor_re = re.compile(r'\[(\d+) (.*)\] (.*)')
    command_re = re.compile(r'"(.*?)(?<!\\)"')

    def __init__(self, connection_pool):
        self.connection_pool = connection_pool
        self.connection = self.connection_pool.get_connection('MONITOR')

    def __enter__(self):
        self.connection.send_command('MONITOR')
        # check that monitor returns 'OK', but don't return it to user
        response = self.connection.read_response()
        if not bool_ok(response):
            raise RedisError('MONITOR failed: %s' % response)
        return self

    def __exit__(self, *args):
        self.connection.disconnect()
        self.connection_pool.release(self.connection)

    def next_command(self):
        "Parse the response from a monitor command"
        response = self.connection.read_response()
        if isinstance(response, bytes):
            response = self.connection.encoder.decode(response, force=True)
        command_time, command_data = response.split(' ', 1)
        m = self.monitor_re.match(command_data)
        db_id, client_info, command = m.groups()
        command = ' '.join(self.command_re.findall(command))
        # Redis escapes double quotes because each piece of the command
        # string is surrounded by double quotes. We don't have that
        # requirement so remove the escaping and leave the quote.
        command = command.replace('\\"', '"')

        if client_info == 'lua':
            client_address = 'lua'
            client_port = ''
            client_type = 'lua'
        elif client_info.startswith('unix'):
            client_address = 'unix'
            client_port = client_info[5:]
            client_type = 'unix'
        else:
            # use rsplit as ipv6 addresses contain colons
            client_address, client_port = client_info.rsplit(':', 1)
            client_type = 'tcp'
        return {
            'time': float(command_time),
            'db': int(db_id),
            'client_address': client_address,
            'client_port': client_port,
            'client_type': client_type,
            'command': command
        }

    def listen(self):
        "Listen for commands coming to the server."
        while True:
            yield self.next_command()


class PubSub:
    """
    PubSub provides publish, subscribe and listen support to Redis channels.

    After subscribing to one or more channels, the listen() method will block
    until a message arrives on one of the subscribed channels. That message
    will be returned and it's safe to start listening again.
    """
    PUBLISH_MESSAGE_TYPES = ('message', 'pmessage')
    UNSUBSCRIBE_MESSAGE_TYPES = ('unsubscribe', 'punsubscribe')
    HEALTH_CHECK_MESSAGE = 'redis-py-health-check'

    def __init__(self, connection_pool, shard_hint=None,
                 ignore_subscribe_messages=False):
        self.connection_pool = connection_pool
        self.shard_hint = shard_hint
        self.ignore_subscribe_messages = ignore_subscribe_messages
        self.connection = None
        # we need to know the encoding options for this connection in order
        # to lookup channel and pattern names for callback handlers.
        self.encoder = self.connection_pool.get_encoder()
        if self.encoder.decode_responses:
            self.health_check_response = ['pong', self.HEALTH_CHECK_MESSAGE]
        else:
            self.health_check_response = [
                b'pong',
                self.encoder.encode(self.HEALTH_CHECK_MESSAGE)
            ]
        self.reset()

    def __enter__(self):
        return self

    def __exit__(self, exc_type, exc_value, traceback):
        self.reset()

    def __del__(self):
        try:
            # if this object went out of scope prior to shutting down
            # subscriptions, close the connection manually before
            # returning it to the connection pool
            self.reset()
        except Exception:
            pass

    def reset(self):
        if self.connection:
            self.connection.disconnect()
            self.connection.clear_connect_callbacks()
            self.connection_pool.release(self.connection)
            self.connection = None
        self.channels = {}
        self.pending_unsubscribe_channels = set()
        self.patterns = {}
        self.pending_unsubscribe_patterns = set()

    def close(self):
        self.reset()

    def on_connect(self, connection):
        "Re-subscribe to any channels and patterns previously subscribed to"
        # NOTE: for python3, we can't pass bytestrings as keyword arguments
        # so we need to decode channel/pattern names back to unicode strings
        # before passing them to [p]subscribe.
        self.pending_unsubscribe_channels.clear()
        self.pending_unsubscribe_patterns.clear()
        if self.channels:
            channels = {}
            for k, v in self.channels.items():
                channels[self.encoder.decode(k, force=True)] = v
            self.subscribe(**channels)
        if self.patterns:
            patterns = {}
            for k, v in self.patterns.items():
                patterns[self.encoder.decode(k, force=True)] = v
            self.psubscribe(**patterns)

    @property
    def subscribed(self):
        "Indicates if there are subscriptions to any channels or patterns"
        return bool(self.channels or self.patterns)

    def execute_command(self, *args):
        "Execute a publish/subscribe command"

        # NOTE: don't parse the response in this function -- it could pull a
        # legitimate message off the stack if the connection is already
        # subscribed to one or more channels

        if self.connection is None:
            self.connection = self.connection_pool.get_connection(
                'pubsub',
                self.shard_hint
            )
            # register a callback that re-subscribes to any channels we
            # were listening to when we were disconnected
            self.connection.register_connect_callback(self.on_connect)
        connection = self.connection
        kwargs = {'check_health': not self.subscribed}
        self._execute(connection, connection.send_command, *args, **kwargs)

    def _execute(self, connection, command, *args, **kwargs):
        try:
            return command(*args, **kwargs)
        except (ConnectionError, TimeoutError) as e:
            connection.disconnect()
            if not (connection.retry_on_timeout and
                    isinstance(e, TimeoutError)):
                raise
            # Connect manually here. If the Redis server is down, this will
            # fail and raise a ConnectionError as desired.
            connection.connect()
            # the ``on_connect`` callback should haven been called by the
            # connection to resubscribe us to any channels and patterns we were
            # previously listening to
            return command(*args, **kwargs)

    def parse_response(self, block=True, timeout=0):
        "Parse the response from a publish/subscribe command"
        conn = self.connection
        if conn is None:
            raise RuntimeError(
                'pubsub connection not set: '
                'did you forget to call subscribe() or psubscribe()?')

        self.check_health()

        if not block and not conn.can_read(timeout=timeout):
            return None
        response = self._execute(conn, conn.read_response)

        if conn.health_check_interval and \
                response == self.health_check_response:
            # ignore the health check message as user might not expect it
            return None
        return response

    def check_health(self):
        conn = self.connection
        if conn is None:
            raise RuntimeError(
                'pubsub connection not set: '
                'did you forget to call subscribe() or psubscribe()?')

        if conn.health_check_interval and time.time() > conn.next_health_check:
            conn.send_command('PING', self.HEALTH_CHECK_MESSAGE,
                              check_health=False)

    def _normalize_keys(self, data):
        """
        normalize channel/pattern names to be either bytes or strings
        based on whether responses are automatically decoded. this saves us
        from coercing the value for each message coming in.
        """
        encode = self.encoder.encode
        decode = self.encoder.decode
        return {decode(encode(k)): v for k, v in data.items()}

    def psubscribe(self, *args, **kwargs):
        """
        Subscribe to channel patterns. Patterns supplied as keyword arguments
        expect a pattern name as the key and a callable as the value. A
        pattern's callable will be invoked automatically when a message is
        received on that pattern rather than producing a message via
        ``listen()``.
        """
        if args:
            args = list_or_args(args[0], args[1:])
        new_patterns = dict.fromkeys(args)
        new_patterns.update(kwargs)
        ret_val = self.execute_command('PSUBSCRIBE', *new_patterns.keys())
        # update the patterns dict AFTER we send the command. we don't want to
        # subscribe twice to these patterns, once for the command and again
        # for the reconnection.
        new_patterns = self._normalize_keys(new_patterns)
        self.patterns.update(new_patterns)
        self.pending_unsubscribe_patterns.difference_update(new_patterns)
        return ret_val

    def punsubscribe(self, *args):
        """
        Unsubscribe from the supplied patterns. If empty, unsubscribe from
        all patterns.
        """
        if args:
            args = list_or_args(args[0], args[1:])
            patterns = self._normalize_keys(dict.fromkeys(args))
        else:
            patterns = self.patterns
        self.pending_unsubscribe_patterns.update(patterns)
        return self.execute_command('PUNSUBSCRIBE', *args)

    def subscribe(self, *args, **kwargs):
        """
        Subscribe to channels. Channels supplied as keyword arguments expect
        a channel name as the key and a callable as the value. A channel's
        callable will be invoked automatically when a message is received on
        that channel rather than producing a message via ``listen()`` or
        ``get_message()``.
        """
        if args:
            args = list_or_args(args[0], args[1:])
        new_channels = dict.fromkeys(args)
        new_channels.update(kwargs)
        ret_val = self.execute_command('SUBSCRIBE', *new_channels.keys())
        # update the channels dict AFTER we send the command. we don't want to
        # subscribe twice to these channels, once for the command and again
        # for the reconnection.
        new_channels = self._normalize_keys(new_channels)
        self.channels.update(new_channels)
        self.pending_unsubscribe_channels.difference_update(new_channels)
        return ret_val

    def unsubscribe(self, *args):
        """
        Unsubscribe from the supplied channels. If empty, unsubscribe from
        all channels
        """
        if args:
            args = list_or_args(args[0], args[1:])
            channels = self._normalize_keys(dict.fromkeys(args))
        else:
            channels = self.channels
        self.pending_unsubscribe_channels.update(channels)
        return self.execute_command('UNSUBSCRIBE', *args)

    def listen(self):
        "Listen for messages on channels this client has been subscribed to"
        while self.subscribed:
            response = self.handle_message(self.parse_response(block=True))
            if response is not None:
                yield response

    def get_message(self, ignore_subscribe_messages=False, timeout=0):
        """
        Get the next message if one is available, otherwise None.

        If timeout is specified, the system will wait for `timeout` seconds
        before returning. Timeout should be specified as a floating point
        number.
        """
        response = self.parse_response(block=False, timeout=timeout)
        if response:
            return self.handle_message(response, ignore_subscribe_messages)
        return None

    def ping(self, message=None):
        """
        Ping the Redis server
        """
        message = '' if message is None else message
        return self.execute_command('PING', message)

    def handle_message(self, response, ignore_subscribe_messages=False):
        """
        Parses a pub/sub message. If the channel or pattern was subscribed to
        with a message handler, the handler is invoked instead of a parsed
        message being returned.
        """
        message_type = str_if_bytes(response[0])
        if message_type == 'pmessage':
            message = {
                'type': message_type,
                'pattern': response[1],
                'channel': response[2],
                'data': response[3]
            }
        elif message_type == 'pong':
            message = {
                'type': message_type,
                'pattern': None,
                'channel': None,
                'data': response[1]
            }
        else:
            message = {
                'type': message_type,
                'pattern': None,
                'channel': response[1],
                'data': response[2]
            }

        # if this is an unsubscribe message, remove it from memory
        if message_type in self.UNSUBSCRIBE_MESSAGE_TYPES:
            if message_type == 'punsubscribe':
                pattern = response[1]
                if pattern in self.pending_unsubscribe_patterns:
                    self.pending_unsubscribe_patterns.remove(pattern)
                    self.patterns.pop(pattern, None)
            else:
                channel = response[1]
                if channel in self.pending_unsubscribe_channels:
                    self.pending_unsubscribe_channels.remove(channel)
                    self.channels.pop(channel, None)

        if message_type in self.PUBLISH_MESSAGE_TYPES:
            # if there's a message handler, invoke it
            if message_type == 'pmessage':
                handler = self.patterns.get(message['pattern'], None)
            else:
                handler = self.channels.get(message['channel'], None)
            if handler:
                handler(message)
                return None
        elif message_type != 'pong':
            # this is a subscribe/unsubscribe message. ignore if we don't
            # want them
            if ignore_subscribe_messages or self.ignore_subscribe_messages:
                return None

        return message

    def run_in_thread(self, sleep_time=0, daemon=False,
                      exception_handler=None):
        for channel, handler in self.channels.items():
            if handler is None:
                raise PubSubError("Channel: '%s' has no handler registered" %
                                  channel)
        for pattern, handler in self.patterns.items():
            if handler is None:
                raise PubSubError("Pattern: '%s' has no handler registered" %
                                  pattern)

        thread = PubSubWorkerThread(
            self,
            sleep_time,
            daemon=daemon,
            exception_handler=exception_handler
        )
        thread.start()
        return thread


class PubSubWorkerThread(threading.Thread):
    def __init__(self, pubsub, sleep_time, daemon=False,
                 exception_handler=None):
        super().__init__()
        self.daemon = daemon
        self.pubsub = pubsub
        self.sleep_time = sleep_time
        self.exception_handler = exception_handler
        self._running = threading.Event()

    def run(self):
        if self._running.is_set():
            return
        self._running.set()
        pubsub = self.pubsub
        sleep_time = self.sleep_time
        while self._running.is_set():
            try:
                pubsub.get_message(ignore_subscribe_messages=True,
                                   timeout=sleep_time)
            except BaseException as e:
                if self.exception_handler is None:
                    raise
                self.exception_handler(e, pubsub, self)
        pubsub.close()

    def stop(self):
        # trip the flag so the run loop exits. the run loop will
        # close the pubsub connection, which disconnects the socket
        # and returns the connection to the pool.
        self._running.clear()


class Pipeline(Redis):
    """
    Pipelines provide a way to transmit multiple commands to the Redis server
    in one transmission.  This is convenient for batch processing, such as
    saving all the values in a list to Redis.

    All commands executed within a pipeline are wrapped with MULTI and EXEC
    calls. This guarantees all commands executed in the pipeline will be
    executed atomically.

    Any command raising an exception does *not* halt the execution of
    subsequent commands in the pipeline. Instead, the exception is caught
    and its instance is placed into the response list returned by execute().
    Code iterating over the response list should be able to deal with an
    instance of an exception as a potential value. In general, these will be
    ResponseError exceptions, such as those raised when issuing a command
    on a key of a different datatype.
    """

    UNWATCH_COMMANDS = {'DISCARD', 'EXEC', 'UNWATCH'}

    def __init__(self, connection_pool, response_callbacks, transaction,
                 shard_hint):
        self.connection_pool = connection_pool
        self.connection = None
        self.response_callbacks = response_callbacks
        self.transaction = transaction
        self.shard_hint = shard_hint

        self.watching = False
        self.reset()

    def __enter__(self):
        return self

    def __exit__(self, exc_type, exc_value, traceback):
        self.reset()

    def __del__(self):
        try:
            self.reset()
        except Exception:
            pass

    def __len__(self):
        return len(self.command_stack)

    def __bool__(self):
        "Pipeline instances should always evaluate to True"
        return True

    def reset(self):
        self.command_stack = []
        self.scripts = set()
        # make sure to reset the connection state in the event that we were
        # watching something
        if self.watching and self.connection:
            try:
                # call this manually since our unwatch or
                # immediate_execute_command methods can call reset()
                self.connection.send_command('UNWATCH')
                self.connection.read_response()
            except ConnectionError:
                # disconnect will also remove any previous WATCHes
                self.connection.disconnect()
        # clean up the other instance attributes
        self.watching = False
        self.explicit_transaction = False
        # we can safely return the connection to the pool here since we're
        # sure we're no longer WATCHing anything
        if self.connection:
            self.connection_pool.release(self.connection)
            self.connection = None

    def multi(self):
        """
        Start a transactional block of the pipeline after WATCH commands
        are issued. End the transactional block with `execute`.
        """
        if self.explicit_transaction:
            raise RedisError('Cannot issue nested calls to MULTI')
        if self.command_stack:
            raise RedisError('Commands without an initial WATCH have already '
                             'been issued')
        self.explicit_transaction = True

    def execute_command(self, *args, **kwargs):
        if (self.watching or args[0] == 'WATCH') and \
                not self.explicit_transaction:
            return self.immediate_execute_command(*args, **kwargs)
        return self.pipeline_execute_command(*args, **kwargs)

    def immediate_execute_command(self, *args, **options):
        """
        Execute a command immediately, but don't auto-retry on a
        ConnectionError if we're already WATCHing a variable. Used when
        issuing WATCH or subsequent commands retrieving their values but before
        MULTI is called.
        """
        command_name = args[0]
        conn = self.connection
        # if this is the first call, we need a connection
        if not conn:
            conn = self.connection_pool.get_connection(command_name,
                                                       self.shard_hint)
            self.connection = conn
        try:
            conn.send_command(*args)
            return self.parse_response(conn, command_name, **options)
        except (ConnectionError, TimeoutError) as e:
            conn.disconnect()
            # if we were already watching a variable, the watch is no longer
            # valid since this connection has died. raise a WatchError, which
            # indicates the user should retry this transaction.
            if self.watching:
                self.reset()
                raise WatchError("A ConnectionError occurred on while "
                                 "watching one or more keys")
            # if retry_on_timeout is not set, or the error is not
            # a TimeoutError, raise it
            if not (conn.retry_on_timeout and isinstance(e, TimeoutError)):
                self.reset()
                raise

            # retry_on_timeout is set, this is a TimeoutError and we are not
            # already WATCHing any variables. retry the command.
            try:
                conn.send_command(*args)
                return self.parse_response(conn, command_name, **options)
            except (ConnectionError, TimeoutError):
                # a subsequent failure should simply be raised
                self.reset()
                raise

    def pipeline_execute_command(self, *args, **options):
        """
        Stage a command to be executed when execute() is next called

        Returns the current Pipeline object back so commands can be
        chained together, such as:

        pipe = pipe.set('foo', 'bar').incr('baz').decr('bang')

        At some other point, you can then run: pipe.execute(),
        which will execute all commands queued in the pipe.
        """
        self.command_stack.append((args, options))
        return self

    def _execute_transaction(self, connection, commands, raise_on_error):
        cmds = chain([(('MULTI', ), {})], commands, [(('EXEC', ), {})])
        all_cmds = connection.pack_commands([args for args, options in cmds
                                             if EMPTY_RESPONSE not in options])
        connection.send_packed_command(all_cmds)
        errors = []

        # parse off the response for MULTI
        # NOTE: we need to handle ResponseErrors here and continue
        # so that we read all the additional command messages from
        # the socket
        try:
            self.parse_response(connection, '_')
        except ResponseError as e:
            errors.append((0, e))

        # and all the other commands
        for i, command in enumerate(commands):
            if EMPTY_RESPONSE in command[1]:
                errors.append((i, command[1][EMPTY_RESPONSE]))
            else:
                try:
                    self.parse_response(connection, '_')
                except ResponseError as e:
                    self.annotate_exception(e, i + 1, command[0])
                    errors.append((i, e))

        # parse the EXEC.
        try:
            response = self.parse_response(connection, '_')
        except ExecAbortError:
            if errors:
                raise errors[0][1]
            raise

        # EXEC clears any watched keys
        self.watching = False

        if response is None:
            raise WatchError("Watched variable changed.")

        # put any parse errors into the response
        for i, e in errors:
            response.insert(i, e)

        if len(response) != len(commands):
            self.connection.disconnect()
            raise ResponseError("Wrong number of response items from "
                                "pipeline execution")

        # find any errors in the response and raise if necessary
        if raise_on_error:
            self.raise_first_error(commands, response)

        # We have to run response callbacks manually
        data = []
        for r, cmd in zip(response, commands):
            if not isinstance(r, Exception):
                args, options = cmd
                command_name = args[0]
                if command_name in self.response_callbacks:
                    r = self.response_callbacks[command_name](r, **options)
            data.append(r)
        return data

    def _execute_pipeline(self, connection, commands, raise_on_error):
        # build up all commands into a single request to increase network perf
        all_cmds = connection.pack_commands([args for args, _ in commands])
        connection.send_packed_command(all_cmds)

        response = []
        for args, options in commands:
            try:
                response.append(
                    self.parse_response(connection, args[0], **options))
            except ResponseError as e:
                response.append(e)

        if raise_on_error:
            self.raise_first_error(commands, response)
        return response

    def raise_first_error(self, commands, response):
        for i, r in enumerate(response):
            if isinstance(r, ResponseError):
                self.annotate_exception(r, i + 1, commands[i][0])
                raise r

    def annotate_exception(self, exception, number, command):
        cmd = ' '.join(map(safe_str, command))
        msg = 'Command # %d (%s) of pipeline caused error: %s' % (
            number, cmd, exception.args[0])
        exception.args = (msg,) + exception.args[1:]

    def parse_response(self, connection, command_name, **options):
        result = Redis.parse_response(
            self, connection, command_name, **options)
        if command_name in self.UNWATCH_COMMANDS:
            self.watching = False
        elif command_name == 'WATCH':
            self.watching = True
        return result

    def load_scripts(self):
        # make sure all scripts that are about to be run on this pipeline exist
        scripts = list(self.scripts)
        immediate = self.immediate_execute_command
        shas = [s.sha for s in scripts]
        # we can't use the normal script_* methods because they would just
        # get buffered in the pipeline.
        exists = immediate('SCRIPT EXISTS', *shas)
        if not all(exists):
            for s, exist in zip(scripts, exists):
                if not exist:
                    s.sha = immediate('SCRIPT LOAD', s.script)

    def execute(self, raise_on_error=True):
        "Execute all the commands in the current pipeline"
        stack = self.command_stack
        if not stack and not self.watching:
            return []
        if self.scripts:
            self.load_scripts()
        if self.transaction or self.explicit_transaction:
            execute = self._execute_transaction
        else:
            execute = self._execute_pipeline

        conn = self.connection
        if not conn:
            conn = self.connection_pool.get_connection('MULTI',
                                                       self.shard_hint)
            # assign to self.connection so reset() releases the connection
            # back to the pool after we're done
            self.connection = conn

        try:
            return execute(conn, stack, raise_on_error)
        except (ConnectionError, TimeoutError) as e:
            conn.disconnect()
            # if we were watching a variable, the watch is no longer valid
            # since this connection has died. raise a WatchError, which
            # indicates the user should retry this transaction.
            if self.watching:
                raise WatchError("A ConnectionError occurred on while "
                                 "watching one or more keys")
            # if retry_on_timeout is not set, or the error is not
            # a TimeoutError, raise it
            if not (conn.retry_on_timeout and isinstance(e, TimeoutError)):
                raise
            # retry a TimeoutError when retry_on_timeout is set
            return execute(conn, stack, raise_on_error)
        finally:
            self.reset()

    def watch(self, *names):
        "Watches the values at keys ``names``"
        if self.explicit_transaction:
            raise RedisError('Cannot issue a WATCH after a MULTI')
        return self.execute_command('WATCH', *names)

    def unwatch(self):
        "Unwatches all previously specified keys"
        return self.watching and self.execute_command('UNWATCH') or True


class Script:
    "An executable Lua script object returned by ``register_script``"

    def __init__(self, registered_client, script):
        self.registered_client = registered_client
        self.script = script
        # Precalculate and store the SHA1 hex digest of the script.

        if isinstance(script, str):
            # We need the encoding from the client in order to generate an
            # accurate byte representation of the script
            encoder = registered_client.connection_pool.get_encoder()
            script = encoder.encode(script)
        self.sha = hashlib.sha1(script).hexdigest()

    def __call__(self, keys=[], args=[], client=None):
        "Execute the script, passing any required ``args``"
        if client is None:
            client = self.registered_client
        args = tuple(keys) + tuple(args)
        # make sure the Redis server knows about the script
        if isinstance(client, Pipeline):
            # Make sure the pipeline can register the script before executing.
            client.scripts.add(self)
        try:
            return client.evalsha(self.sha, len(keys), *args)
        except NoScriptError:
            # Maybe the client is pointed to a differnet server than the client
            # that created this instance?
            # Overwrite the sha just in case there was a discrepancy.
            self.sha = client.script_load(self.script)
            return client.evalsha(self.sha, len(keys), *args)


class BitFieldOperation:
    """
    Command builder for BITFIELD commands.
    """
    def __init__(self, client, key, default_overflow=None):
        self.client = client
        self.key = key
        self._default_overflow = default_overflow
        self.reset()

    def reset(self):
        """
        Reset the state of the instance to when it was constructed
        """
        self.operations = []
        self._last_overflow = 'WRAP'
        self.overflow(self._default_overflow or self._last_overflow)

    def overflow(self, overflow):
        """
        Update the overflow algorithm of successive INCRBY operations
        :param overflow: Overflow algorithm, one of WRAP, SAT, FAIL. See the
            Redis docs for descriptions of these algorithmsself.
        :returns: a :py:class:`BitFieldOperation` instance.
        """
        overflow = overflow.upper()
        if overflow != self._last_overflow:
            self._last_overflow = overflow
            self.operations.append(('OVERFLOW', overflow))
        return self

    def incrby(self, fmt, offset, increment, overflow=None):
        """
        Increment a bitfield by a given amount.
        :param fmt: format-string for the bitfield being updated, e.g. 'u8'
            for an unsigned 8-bit integer.
        :param offset: offset (in number of bits). If prefixed with a
            '#', this is an offset multiplier, e.g. given the arguments
            fmt='u8', offset='#2', the offset will be 16.
        :param int increment: value to increment the bitfield by.
        :param str overflow: overflow algorithm. Defaults to WRAP, but other
            acceptable values are SAT and FAIL. See the Redis docs for
            descriptions of these algorithms.
        :returns: a :py:class:`BitFieldOperation` instance.
        """
        if overflow is not None:
            self.overflow(overflow)

        self.operations.append(('INCRBY', fmt, offset, increment))
        return self

    def get(self, fmt, offset):
        """
        Get the value of a given bitfield.
        :param fmt: format-string for the bitfield being read, e.g. 'u8' for
            an unsigned 8-bit integer.
        :param offset: offset (in number of bits). If prefixed with a
            '#', this is an offset multiplier, e.g. given the arguments
            fmt='u8', offset='#2', the offset will be 16.
        :returns: a :py:class:`BitFieldOperation` instance.
        """
        self.operations.append(('GET', fmt, offset))
        return self

    def set(self, fmt, offset, value):
        """
        Set the value of a given bitfield.
        :param fmt: format-string for the bitfield being read, e.g. 'u8' for
            an unsigned 8-bit integer.
        :param offset: offset (in number of bits). If prefixed with a
            '#', this is an offset multiplier, e.g. given the arguments
            fmt='u8', offset='#2', the offset will be 16.
        :param int value: value to set at the given position.
        :returns: a :py:class:`BitFieldOperation` instance.
        """
        self.operations.append(('SET', fmt, offset, value))
        return self

    @property
    def command(self):
        cmd = ['BITFIELD', self.key]
        for ops in self.operations:
            cmd.extend(ops)
        return cmd

    def execute(self):
        """
        Execute the operation(s) in a single BITFIELD command. The return value
        is a list of values corresponding to each operation. If the client
        used to create this instance was a pipeline, the list of values
        will be present within the pipeline's execute.
        """
        command = self.command
        self.reset()
        return self.client.execute_command(*command)<|MERGE_RESOLUTION|>--- conflicted
+++ resolved
@@ -1697,7 +1697,7 @@
         """
         return self.execute_command('GET', name)
 
-<<<<<<< HEAD
+
     def getdel(self, name):
         """
         Get the value at key ``name`` and delete the key. This command
@@ -1706,7 +1706,7 @@
         is a string).
         """
         return self.execute_command('GETDEL', name)
-=======
+
     def getex(self, name,
               ex=None, px=None, exat=None, pxat=None, persist=False):
         """
@@ -1757,7 +1757,6 @@
             pieces.append('PERSIST')
 
         return self.execute_command('GETEX', name, *pieces)
->>>>>>> 627db540
 
     def __getitem__(self, name):
         """
