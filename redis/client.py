import copy
import re
import threading
import time
import warnings
from itertools import chain
from typing import Any, Callable, Dict, List, Optional, Type, Union

from redis._parsers.encoders import Encoder
from redis._parsers.helpers import (
    _RedisCallbacks,
    _RedisCallbacksRESP2,
    _RedisCallbacksRESP3,
    bool_ok,
)
from redis.cache import (
    DEFAULT_BLACKLIST,
    DEFAULT_EVICTION_POLICY,
    DEFAULT_WHITELIST,
    _LocalChace,
)
from redis.commands import (
    CoreCommands,
    RedisModuleCommands,
    SentinelCommands,
    list_or_args,
)
from redis.connection import ConnectionPool, SSLConnection, UnixDomainSocketConnection
from redis.credentials import CredentialProvider
from redis.exceptions import (
    ConnectionError,
    ExecAbortError,
    PubSubError,
    RedisError,
    ResponseError,
    TimeoutError,
    WatchError,
)
from redis.lock import Lock
from redis.retry import Retry
from redis.typing import KeysT, ResponseT
from redis.utils import (
    HIREDIS_AVAILABLE,
    _set_info_logger,
    get_lib_version,
    safe_str,
    str_if_bytes,
)

SYM_EMPTY = b""
EMPTY_RESPONSE = "EMPTY_RESPONSE"

# some responses (ie. dump) are binary, and just meant to never be decoded
NEVER_DECODE = "NEVER_DECODE"


class CaseInsensitiveDict(dict):
    "Case insensitive dict implementation. Assumes string keys only."

    def __init__(self, data: Dict[str, str]) -> None:
        for k, v in data.items():
            self[k.upper()] = v

    def __contains__(self, k):
        return super().__contains__(k.upper())

    def __delitem__(self, k):
        super().__delitem__(k.upper())

    def __getitem__(self, k):
        return super().__getitem__(k.upper())

    def get(self, k, default=None):
        return super().get(k.upper(), default)

    def __setitem__(self, k, v):
        super().__setitem__(k.upper(), v)

    def update(self, data):
        data = CaseInsensitiveDict(data)
        super().update(data)


class AbstractRedis:
    pass


class Redis(RedisModuleCommands, CoreCommands, SentinelCommands):
    """
    Implementation of the Redis protocol.

    This abstract class provides a Python interface to all Redis commands
    and an implementation of the Redis protocol.

    Pipelines derive from this, implementing how
    the commands are sent and received to the Redis server. Based on
    configuration, an instance will either use a ConnectionPool, or
    Connection object to talk to redis.

    It is not safe to pass PubSub or Pipeline objects between threads.
    """

    @classmethod
    def from_url(cls, url: str, **kwargs) -> "Redis":
        """
        Return a Redis client object configured from the given URL

        For example::

            redis://[[username]:[password]]@localhost:6379/0
            rediss://[[username]:[password]]@localhost:6379/0
            unix://[username@]/path/to/socket.sock?db=0[&password=password]

        Three URL schemes are supported:

        - `redis://` creates a TCP socket connection. See more at:
          <https://www.iana.org/assignments/uri-schemes/prov/redis>
        - `rediss://` creates a SSL wrapped TCP socket connection. See more at:
          <https://www.iana.org/assignments/uri-schemes/prov/rediss>
        - ``unix://``: creates a Unix Domain Socket connection.

        The username, password, hostname, path and all querystring values
        are passed through urllib.parse.unquote in order to replace any
        percent-encoded values with their corresponding characters.

        There are several ways to specify a database number. The first value
        found will be used:

            1. A ``db`` querystring option, e.g. redis://localhost?db=0
            2. If using the redis:// or rediss:// schemes, the path argument
               of the url, e.g. redis://localhost/0
            3. A ``db`` keyword argument to this function.

        If none of these options are specified, the default db=0 is used.

        All querystring options are cast to their appropriate Python types.
        Boolean arguments can be specified with string values "True"/"False"
        or "Yes"/"No". Values that cannot be properly cast cause a
        ``ValueError`` to be raised. Once parsed, the querystring arguments
        and keyword arguments are passed to the ``ConnectionPool``'s
        class initializer. In the case of conflicting arguments, querystring
        arguments always win.

        """
        single_connection_client = kwargs.pop("single_connection_client", False)
        connection_pool = ConnectionPool.from_url(url, **kwargs)
        client = cls(
            connection_pool=connection_pool,
            single_connection_client=single_connection_client,
        )
        client.auto_close_connection_pool = True
        return client

    @classmethod
    def from_pool(
        cls: Type["Redis"],
        connection_pool: ConnectionPool,
    ) -> "Redis":
        """
        Return a Redis client from the given connection pool.
        The Redis client will take ownership of the connection pool and
        close it when the Redis client is closed.
        """
        client = cls(
            connection_pool=connection_pool,
        )
        client.auto_close_connection_pool = True
        return client

    def __init__(
        self,
        host="localhost",
        port=6379,
        db=0,
        password=None,
        socket_timeout=None,
        socket_connect_timeout=None,
        socket_keepalive=None,
        socket_keepalive_options=None,
        connection_pool=None,
        unix_socket_path=None,
        encoding="utf-8",
        encoding_errors="strict",
        charset=None,
        errors=None,
        decode_responses=False,
        retry_on_timeout=False,
        retry_on_error=None,
        ssl=False,
        ssl_keyfile=None,
        ssl_certfile=None,
        ssl_cert_reqs="required",
        ssl_ca_certs=None,
        ssl_ca_path=None,
        ssl_ca_data=None,
        ssl_check_hostname=False,
        ssl_password=None,
        ssl_validate_ocsp=False,
        ssl_validate_ocsp_stapled=False,
        ssl_ocsp_context=None,
        ssl_ocsp_expected_cert=None,
        max_connections=None,
        single_connection_client=False,
        health_check_interval=0,
        client_name=None,
        lib_name="redis-py",
        lib_version=get_lib_version(),
        username=None,
        retry=None,
        redis_connect_func=None,
        credential_provider: Optional[CredentialProvider] = None,
        protocol: Optional[int] = 2,
        cache_enable: bool = False,
        client_cache: Optional[_LocalChace] = None,
        cache_max_size: int = 100,
        cache_ttl: int = 0,
        cache_eviction_policy: str = DEFAULT_EVICTION_POLICY,
        cache_blacklist: List[str] = DEFAULT_BLACKLIST,
        cache_whitelist: List[str] = DEFAULT_WHITELIST,
    ) -> None:
        """
        Initialize a new Redis client.
        To specify a retry policy for specific errors, first set
        `retry_on_error` to a list of the error/s to retry on, then set
        `retry` to a valid `Retry` object.
        To retry on TimeoutError, `retry_on_timeout` can also be set to `True`.

        Args:

        single_connection_client:
            if `True`, connection pool is not used. In that case `Redis`
            instance use is not thread safe.
        """
        if not connection_pool:
            if charset is not None:
                warnings.warn(
                    DeprecationWarning(
                        '"charset" is deprecated. Use "encoding" instead'
                    )
                )
                encoding = charset
            if errors is not None:
                warnings.warn(
                    DeprecationWarning(
                        '"errors" is deprecated. Use "encoding_errors" instead'
                    )
                )
                encoding_errors = errors
            if not retry_on_error:
                retry_on_error = []
            if retry_on_timeout is True:
                retry_on_error.append(TimeoutError)
            kwargs = {
                "db": db,
                "username": username,
                "password": password,
                "socket_timeout": socket_timeout,
                "encoding": encoding,
                "encoding_errors": encoding_errors,
                "decode_responses": decode_responses,
                "retry_on_error": retry_on_error,
                "retry": copy.deepcopy(retry),
                "max_connections": max_connections,
                "health_check_interval": health_check_interval,
                "client_name": client_name,
                "lib_name": lib_name,
                "lib_version": lib_version,
                "redis_connect_func": redis_connect_func,
                "credential_provider": credential_provider,
                "protocol": protocol,
            }
            # based on input, setup appropriate connection args
            if unix_socket_path is not None:
                kwargs.update(
                    {
                        "path": unix_socket_path,
                        "connection_class": UnixDomainSocketConnection,
                    }
                )
            else:
                # TCP specific options
                kwargs.update(
                    {
                        "host": host,
                        "port": port,
                        "socket_connect_timeout": socket_connect_timeout,
                        "socket_keepalive": socket_keepalive,
                        "socket_keepalive_options": socket_keepalive_options,
                    }
                )

                if ssl:
                    kwargs.update(
                        {
                            "connection_class": SSLConnection,
                            "ssl_keyfile": ssl_keyfile,
                            "ssl_certfile": ssl_certfile,
                            "ssl_cert_reqs": ssl_cert_reqs,
                            "ssl_ca_certs": ssl_ca_certs,
                            "ssl_ca_data": ssl_ca_data,
                            "ssl_check_hostname": ssl_check_hostname,
                            "ssl_password": ssl_password,
                            "ssl_ca_path": ssl_ca_path,
                            "ssl_validate_ocsp_stapled": ssl_validate_ocsp_stapled,
                            "ssl_validate_ocsp": ssl_validate_ocsp,
                            "ssl_ocsp_context": ssl_ocsp_context,
                            "ssl_ocsp_expected_cert": ssl_ocsp_expected_cert,
                        }
                    )
            connection_pool = ConnectionPool(**kwargs)
            self.auto_close_connection_pool = True
        else:
            self.auto_close_connection_pool = False

        self.connection_pool = connection_pool
        self.connection = None
        if single_connection_client:
            self.connection = self.connection_pool.get_connection("_")

        self.response_callbacks = CaseInsensitiveDict(_RedisCallbacks)

        if self.connection_pool.connection_kwargs.get("protocol") in ["3", 3]:
            self.response_callbacks.update(_RedisCallbacksRESP3)
        else:
            self.response_callbacks.update(_RedisCallbacksRESP2)

        self.client_cache = client_cache
        if cache_enable:
            self.client_cache = _LocalChace(
                cache_max_size, cache_ttl, cache_eviction_policy
            )
        if self.client_cache is not None:
            self.cache_blacklist = cache_blacklist
            self.cache_whitelist = cache_whitelist

    def __repr__(self) -> str:
        return (
            f"<{type(self).__module__}.{type(self).__name__}"
            f"({repr(self.connection_pool)})>"
        )

    def get_encoder(self) -> "Encoder":
        """Get the connection pool's encoder"""
        return self.connection_pool.get_encoder()

    def get_connection_kwargs(self) -> Dict:
        """Get the connection's key-word arguments"""
        return self.connection_pool.connection_kwargs

    def get_retry(self) -> Optional["Retry"]:
        return self.get_connection_kwargs().get("retry")

    def set_retry(self, retry: "Retry") -> None:
        self.get_connection_kwargs().update({"retry": retry})
        self.connection_pool.set_retry(retry)

    def set_response_callback(self, command: str, callback: Callable) -> None:
        """Set a custom Response Callback"""
        self.response_callbacks[command] = callback

    def load_external_module(self, funcname, func) -> None:
        """
        This function can be used to add externally defined redis modules,
        and their namespaces to the redis client.

        funcname - A string containing the name of the function to create
        func - The function, being added to this class.

        ex: Assume that one has a custom redis module named foomod that
        creates command named 'foo.dothing' and 'foo.anotherthing' in redis.
        To load function functions into this namespace:

        from redis import Redis
        from foomodule import F
        r = Redis()
        r.load_external_module("foo", F)
        r.foo().dothing('your', 'arguments')

        For a concrete example see the reimport of the redisjson module in
        tests/test_connection.py::test_loading_external_modules
        """
        setattr(self, funcname, func)

    def pipeline(self, transaction=True, shard_hint=None) -> "Pipeline":
        """
        Return a new pipeline object that can queue multiple commands for
        later execution. ``transaction`` indicates whether all commands
        should be executed atomically. Apart from making a group of operations
        atomic, pipelines are useful for reducing the back-and-forth overhead
        between the client and server.
        """
        return Pipeline(
            self.connection_pool, self.response_callbacks, transaction, shard_hint
        )

    def transaction(
        self, func: Callable[["Pipeline"], None], *watches, **kwargs
    ) -> None:
        """
        Convenience method for executing the callable `func` as a transaction
        while watching all keys specified in `watches`. The 'func' callable
        should expect a single argument which is a Pipeline object.
        """
        shard_hint = kwargs.pop("shard_hint", None)
        value_from_callable = kwargs.pop("value_from_callable", False)
        watch_delay = kwargs.pop("watch_delay", None)
        with self.pipeline(True, shard_hint) as pipe:
            while True:
                try:
                    if watches:
                        pipe.watch(*watches)
                    func_value = func(pipe)
                    exec_value = pipe.execute()
                    return func_value if value_from_callable else exec_value
                except WatchError:
                    if watch_delay is not None and watch_delay > 0:
                        time.sleep(watch_delay)
                    continue

    def lock(
        self,
        name: str,
        timeout: Optional[float] = None,
        sleep: float = 0.1,
        blocking: bool = True,
        blocking_timeout: Optional[float] = None,
        lock_class: Union[None, Any] = None,
        thread_local: bool = True,
    ):
        """
        Return a new Lock object using key ``name`` that mimics
        the behavior of threading.Lock.

        If specified, ``timeout`` indicates a maximum life for the lock.
        By default, it will remain locked until release() is called.

        ``sleep`` indicates the amount of time to sleep per loop iteration
        when the lock is in blocking mode and another client is currently
        holding the lock.

        ``blocking`` indicates whether calling ``acquire`` should block until
        the lock has been acquired or to fail immediately, causing ``acquire``
        to return False and the lock not being acquired. Defaults to True.
        Note this value can be overridden by passing a ``blocking``
        argument to ``acquire``.

        ``blocking_timeout`` indicates the maximum amount of time in seconds to
        spend trying to acquire the lock. A value of ``None`` indicates
        continue trying forever. ``blocking_timeout`` can be specified as a
        float or integer, both representing the number of seconds to wait.

        ``lock_class`` forces the specified lock implementation. Note that as
        of redis-py 3.0, the only lock class we implement is ``Lock`` (which is
        a Lua-based lock). So, it's unlikely you'll need this parameter, unless
        you have created your own custom lock class.

        ``thread_local`` indicates whether the lock token is placed in
        thread-local storage. By default, the token is placed in thread local
        storage so that a thread only sees its token, not a token set by
        another thread. Consider the following timeline:

            time: 0, thread-1 acquires `my-lock`, with a timeout of 5 seconds.
                     thread-1 sets the token to "abc"
            time: 1, thread-2 blocks trying to acquire `my-lock` using the
                     Lock instance.
            time: 5, thread-1 has not yet completed. redis expires the lock
                     key.
            time: 5, thread-2 acquired `my-lock` now that it's available.
                     thread-2 sets the token to "xyz"
            time: 6, thread-1 finishes its work and calls release(). if the
                     token is *not* stored in thread local storage, then
                     thread-1 would see the token value as "xyz" and would be
                     able to successfully release the thread-2's lock.

        In some use cases it's necessary to disable thread local storage. For
        example, if you have code where one thread acquires a lock and passes
        that lock instance to a worker thread to release later. If thread
        local storage isn't disabled in this case, the worker thread won't see
        the token set by the thread that acquired the lock. Our assumption
        is that these cases aren't common and as such default to using
        thread local storage."""
        if lock_class is None:
            lock_class = Lock
        return lock_class(
            self,
            name,
            timeout=timeout,
            sleep=sleep,
            blocking=blocking,
            blocking_timeout=blocking_timeout,
            thread_local=thread_local,
        )

    def pubsub(self, **kwargs):
        """
        Return a Publish/Subscribe object. With this object, you can
        subscribe to channels and listen for messages that get published to
        them.
        """
        return PubSub(self.connection_pool, **kwargs)

    def monitor(self):
        return Monitor(self.connection_pool)

    def client(self):
        return self.__class__(
            connection_pool=self.connection_pool, single_connection_client=True
        )

    def __enter__(self):
        return self

    def __exit__(self, exc_type, exc_value, traceback):
        self.close()

    def __del__(self):
        self.close()

    def close(self):
        # In case a connection property does not yet exist
        # (due to a crash earlier in the Redis() constructor), return
        # immediately as there is nothing to clean-up.
        if not hasattr(self, "connection"):
            return

        conn = self.connection
        if conn:
            self.connection = None
            self.connection_pool.release(conn)

        if self.auto_close_connection_pool:
            self.connection_pool.disconnect()

    def _send_command_parse_response(self, conn, command_name, *args, **options):
        """
        Send a command and parse the response
        """
        conn.send_command(*args)
        return self.parse_response(conn, command_name, **options)

    def _disconnect_raise(self, conn, error):
        """
        Close the connection and raise an exception
        if retry_on_error is not set or the error
        is not one of the specified error types
        """
        conn.disconnect()
        if (
            conn.retry_on_error is None
            or isinstance(error, tuple(conn.retry_on_error)) is False
        ):
            raise error

    def _get_from_local_cache(self, command: str):
        """
        If the command is in the local cache, return the response
        """
        if (
            self.client_cache is None
            or command[0] in self.cache_blacklist
            or command[0] not in self.cache_whitelist
        ):
            return None
        return self.client_cache.get(command)

    def _add_to_local_cache(self, command: str, response: ResponseT, keys: List[KeysT]):
        """
        Add the command and response to the local cache if the command
        is allowed to be cached
        """
        if (
            self.client_cache is not None
            and (self.cache_blacklist == [] or command[0] not in self.cache_blacklist)
            and (self.cache_whitelist == [] or command[0] in self.cache_whitelist)
        ):
            self.client_cache.set(command, response, keys)

    def delete_from_local_cache(self, command: str):
        """
        Delete the command from the local cache
        """
        try:
            self.client_cache.delete(command)
        except AttributeError:
            pass

    # COMMAND EXECUTION AND PROTOCOL PARSING
    def execute_command(self, *args, **options):
        """Execute a command and return a parsed response"""
        command_name = args[0]
        keys = options.pop("keys", None)
        response_from_cache = self._get_from_local_cache(args)
        if response_from_cache is not None:
            return response_from_cache
        else:
            pool = self.connection_pool
            conn = self.connection or pool.get_connection(command_name, **options)

            try:
                response = conn.retry.call_with_retry(
                    lambda: self._send_command_parse_response(
                        conn, command_name, *args, **options
                    ),
                    lambda error: self._disconnect_raise(conn, error),
                )
                self._add_to_local_cache(args, response, keys)
                return response
            finally:
                if not self.connection:
                    pool.release(conn)

    def parse_response(self, connection, command_name, **options):
        """Parses a response from the Redis server"""
        try:
            if NEVER_DECODE in options:
                response = connection.read_response(disable_decoding=True)
                options.pop(NEVER_DECODE)
            else:
                response = connection.read_response()
        except ResponseError:
            if EMPTY_RESPONSE in options:
                return options[EMPTY_RESPONSE]
            raise

        if EMPTY_RESPONSE in options:
            options.pop(EMPTY_RESPONSE)

        if command_name in self.response_callbacks:
            return self.response_callbacks[command_name](response, **options)
        return response


StrictRedis = Redis


class Monitor:
    """
    Monitor is useful for handling the MONITOR command to the redis server.
    next_command() method returns one command from monitor
    listen() method yields commands from monitor.
    """

    monitor_re = re.compile(r"\[(\d+) (.*?)\] (.*)")
    command_re = re.compile(r'"(.*?)(?<!\\)"')

    def __init__(self, connection_pool):
        self.connection_pool = connection_pool
        self.connection = self.connection_pool.get_connection("MONITOR")

    def __enter__(self):
        self.connection.send_command("MONITOR")
        # check that monitor returns 'OK', but don't return it to user
        response = self.connection.read_response()
        if not bool_ok(response):
            raise RedisError(f"MONITOR failed: {response}")
        return self

    def __exit__(self, *args):
        self.connection.disconnect()
        self.connection_pool.release(self.connection)

    def next_command(self):
        """Parse the response from a monitor command"""
        response = self.connection.read_response()
        if isinstance(response, bytes):
            response = self.connection.encoder.decode(response, force=True)
        command_time, command_data = response.split(" ", 1)
        m = self.monitor_re.match(command_data)
        db_id, client_info, command = m.groups()
        command = " ".join(self.command_re.findall(command))
        # Redis escapes double quotes because each piece of the command
        # string is surrounded by double quotes. We don't have that
        # requirement so remove the escaping and leave the quote.
        command = command.replace('\\"', '"')

        if client_info == "lua":
            client_address = "lua"
            client_port = ""
            client_type = "lua"
        elif client_info.startswith("unix"):
            client_address = "unix"
            client_port = client_info[5:]
            client_type = "unix"
        else:
            # use rsplit as ipv6 addresses contain colons
            client_address, client_port = client_info.rsplit(":", 1)
            client_type = "tcp"
        return {
            "time": float(command_time),
            "db": int(db_id),
            "client_address": client_address,
            "client_port": client_port,
            "client_type": client_type,
            "command": command,
        }

    def listen(self):
        """Listen for commands coming to the server."""
        while True:
            yield self.next_command()


class PubSub:
    """
    PubSub provides publish, subscribe and listen support to Redis channels.

    After subscribing to one or more channels, the listen() method will block
    until a message arrives on one of the subscribed channels. That message
    will be returned and it's safe to start listening again.
    """

    PUBLISH_MESSAGE_TYPES = ("message", "pmessage", "smessage")
    UNSUBSCRIBE_MESSAGE_TYPES = ("unsubscribe", "punsubscribe", "sunsubscribe")
    HEALTH_CHECK_MESSAGE = "redis-py-health-check"

    def __init__(
        self,
        connection_pool,
        shard_hint=None,
        ignore_subscribe_messages: bool = False,
        encoder: Optional["Encoder"] = None,
        push_handler_func: Union[None, Callable[[str], None]] = None,
    ):
        self.connection_pool = connection_pool
        self.shard_hint = shard_hint
        self.ignore_subscribe_messages = ignore_subscribe_messages
        self.connection = None
        self.subscribed_event = threading.Event()
        # we need to know the encoding options for this connection in order
        # to lookup channel and pattern names for callback handlers.
        self.encoder = encoder
        self.push_handler_func = push_handler_func
        if self.encoder is None:
            self.encoder = self.connection_pool.get_encoder()
        self.health_check_response_b = self.encoder.encode(self.HEALTH_CHECK_MESSAGE)
        if self.encoder.decode_responses:
            self.health_check_response = ["pong", self.HEALTH_CHECK_MESSAGE]
        else:
            self.health_check_response = [b"pong", self.health_check_response_b]
        if self.push_handler_func is None:
            _set_info_logger()
        self._connection_lock = threading.Lock()
        self.reset()

    def __enter__(self) -> "PubSub":
        return self

    def __exit__(self, exc_type, exc_value, traceback) -> None:
        self.reset()

    def __del__(self) -> None:
        try:
            # if this object went out of scope prior to shutting down
            # subscriptions, close the connection manually before
            # returning it to the connection pool
            self.reset()
        except Exception:
            pass

    def reset(self) -> None:
        if self.connection:
            self.connection.disconnect()
            self.connection.deregister_connect_callback(self.on_connect)
            self.connection_pool.release(self.connection)
            self.connection = None
        self.health_check_response_counter = 0
        self.channels = {}
        self.pending_unsubscribe_channels = set()
        self.shard_channels = {}
        self.pending_unsubscribe_shard_channels = set()
        self.patterns = {}
        self.pending_unsubscribe_patterns = set()
        self.subscribed_event.clear()

    def close(self) -> None:
        self.reset()

    def on_connect(self, connection) -> None:
        "Re-subscribe to any channels and patterns previously subscribed to"
        # NOTE: for python3, we can't pass bytestrings as keyword arguments
        # so we need to decode channel/pattern names back to unicode strings
        # before passing them to [p]subscribe.
        self.pending_unsubscribe_channels.clear()
        self.pending_unsubscribe_patterns.clear()
        self.pending_unsubscribe_shard_channels.clear()
        if self.channels:
            channels = {
                self.encoder.decode(k, force=True): v for k, v in self.channels.items()
            }
            self.subscribe(**channels)
        if self.patterns:
            patterns = {
                self.encoder.decode(k, force=True): v for k, v in self.patterns.items()
            }
            self.psubscribe(**patterns)
        if self.shard_channels:
            shard_channels = {
                self.encoder.decode(k, force=True): v
                for k, v in self.shard_channels.items()
            }
            self.ssubscribe(**shard_channels)

    @property
    def subscribed(self) -> bool:
        """Indicates if there are subscriptions to any channels or patterns"""
        return self.subscribed_event.is_set()

    def execute_command(self, *args):
        """Execute a publish/subscribe command"""

        # NOTE: don't parse the response in this function -- it could pull a
        # legitimate message off the stack if the connection is already
        # subscribed to one or more channels

        if self.connection is None:
<<<<<<< HEAD
            with self._connection_lock:
                if self.connection is None:
                    self.connection = self.connection_pool.get_connection(
                        "pubsub", self.shard_hint
                    )
                    # register a callback that re-subscribes to any channels we
                    # were listening to when we were disconnected
                    self.connection._register_connect_callback(self.on_connect)
                    if self.push_handler_func is not None and not HIREDIS_AVAILABLE:
                        self.connection._parser.set_push_handler(self.push_handler_func)
=======
            self.connection = self.connection_pool.get_connection(
                "pubsub", self.shard_hint
            )
            # register a callback that re-subscribes to any channels we
            # were listening to when we were disconnected
            self.connection.register_connect_callback(self.on_connect)
            if self.push_handler_func is not None and not HIREDIS_AVAILABLE:
                self.connection._parser.set_push_handler(self.push_handler_func)
>>>>>>> a1df1cf4
        connection = self.connection
        kwargs = {"check_health": not self.subscribed}
        if not self.subscribed:
            self.clean_health_check_responses()
        self._execute(connection, connection.send_command, *args, **kwargs)

    def clean_health_check_responses(self) -> None:
        """
        If any health check responses are present, clean them
        """
        ttl = 10
        conn = self.connection
        while self.health_check_response_counter > 0 and ttl > 0:
            if self._execute(conn, conn.can_read, timeout=conn.socket_timeout):
                response = self._execute(conn, conn.read_response)
                if self.is_health_check_response(response):
                    self.health_check_response_counter -= 1
                else:
                    raise PubSubError(
                        "A non health check response was cleaned by "
                        "execute_command: {0}".format(response)
                    )
            ttl -= 1

    def _disconnect_raise_connect(self, conn, error) -> None:
        """
        Close the connection and raise an exception
        if retry_on_timeout is not set or the error
        is not a TimeoutError. Otherwise, try to reconnect
        """
        conn.disconnect()
        if not (conn.retry_on_timeout and isinstance(error, TimeoutError)):
            raise error
        conn.connect()

    def _execute(self, conn, command, *args, **kwargs):
        """
        Connect manually upon disconnection. If the Redis server is down,
        this will fail and raise a ConnectionError as desired.
        After reconnection, the ``on_connect`` callback should have been
        called by the # connection to resubscribe us to any channels and
        patterns we were previously listening to
        """
        return conn.retry.call_with_retry(
            lambda: command(*args, **kwargs),
            lambda error: self._disconnect_raise_connect(conn, error),
        )

    def parse_response(self, block=True, timeout=0):
        """Parse the response from a publish/subscribe command"""
        conn = self.connection
        if conn is None:
            raise RuntimeError(
                "pubsub connection not set: "
                "did you forget to call subscribe() or psubscribe()?"
            )

        self.check_health()

        def try_read():
            if not block:
                if not conn.can_read(timeout=timeout):
                    return None
            else:
                conn.connect()
            return conn.read_response(disconnect_on_error=False, push_request=True)

        response = self._execute(conn, try_read)

        if self.is_health_check_response(response):
            # ignore the health check message as user might not expect it
            self.health_check_response_counter -= 1
            return None
        return response

    def is_health_check_response(self, response) -> bool:
        """
        Check if the response is a health check response.
        If there are no subscriptions redis responds to PING command with a
        bulk response, instead of a multi-bulk with "pong" and the response.
        """
        return response in [
            self.health_check_response,  # If there was a subscription
            self.health_check_response_b,  # If there wasn't
        ]

    def check_health(self) -> None:
        conn = self.connection
        if conn is None:
            raise RuntimeError(
                "pubsub connection not set: "
                "did you forget to call subscribe() or psubscribe()?"
            )

        if conn.health_check_interval and time.time() > conn.next_health_check:
            conn.send_command("PING", self.HEALTH_CHECK_MESSAGE, check_health=False)
            self.health_check_response_counter += 1

    def _normalize_keys(self, data) -> Dict:
        """
        normalize channel/pattern names to be either bytes or strings
        based on whether responses are automatically decoded. this saves us
        from coercing the value for each message coming in.
        """
        encode = self.encoder.encode
        decode = self.encoder.decode
        return {decode(encode(k)): v for k, v in data.items()}

    def psubscribe(self, *args, **kwargs):
        """
        Subscribe to channel patterns. Patterns supplied as keyword arguments
        expect a pattern name as the key and a callable as the value. A
        pattern's callable will be invoked automatically when a message is
        received on that pattern rather than producing a message via
        ``listen()``.
        """
        if args:
            args = list_or_args(args[0], args[1:])
        new_patterns = dict.fromkeys(args)
        new_patterns.update(kwargs)
        ret_val = self.execute_command("PSUBSCRIBE", *new_patterns.keys())
        # update the patterns dict AFTER we send the command. we don't want to
        # subscribe twice to these patterns, once for the command and again
        # for the reconnection.
        new_patterns = self._normalize_keys(new_patterns)
        self.patterns.update(new_patterns)
        if not self.subscribed:
            # Set the subscribed_event flag to True
            self.subscribed_event.set()
            # Clear the health check counter
            self.health_check_response_counter = 0
        self.pending_unsubscribe_patterns.difference_update(new_patterns)
        return ret_val

    def punsubscribe(self, *args):
        """
        Unsubscribe from the supplied patterns. If empty, unsubscribe from
        all patterns.
        """
        if args:
            args = list_or_args(args[0], args[1:])
            patterns = self._normalize_keys(dict.fromkeys(args))
        else:
            patterns = self.patterns
        self.pending_unsubscribe_patterns.update(patterns)
        return self.execute_command("PUNSUBSCRIBE", *args)

    def subscribe(self, *args, **kwargs):
        """
        Subscribe to channels. Channels supplied as keyword arguments expect
        a channel name as the key and a callable as the value. A channel's
        callable will be invoked automatically when a message is received on
        that channel rather than producing a message via ``listen()`` or
        ``get_message()``.
        """
        if args:
            args = list_or_args(args[0], args[1:])
        new_channels = dict.fromkeys(args)
        new_channels.update(kwargs)
        ret_val = self.execute_command("SUBSCRIBE", *new_channels.keys())
        # update the channels dict AFTER we send the command. we don't want to
        # subscribe twice to these channels, once for the command and again
        # for the reconnection.
        new_channels = self._normalize_keys(new_channels)
        self.channels.update(new_channels)
        if not self.subscribed:
            # Set the subscribed_event flag to True
            self.subscribed_event.set()
            # Clear the health check counter
            self.health_check_response_counter = 0
        self.pending_unsubscribe_channels.difference_update(new_channels)
        return ret_val

    def unsubscribe(self, *args):
        """
        Unsubscribe from the supplied channels. If empty, unsubscribe from
        all channels
        """
        if args:
            args = list_or_args(args[0], args[1:])
            channels = self._normalize_keys(dict.fromkeys(args))
        else:
            channels = self.channels
        self.pending_unsubscribe_channels.update(channels)
        return self.execute_command("UNSUBSCRIBE", *args)

    def ssubscribe(self, *args, target_node=None, **kwargs):
        """
        Subscribes the client to the specified shard channels.
        Channels supplied as keyword arguments expect a channel name as the key
        and a callable as the value. A channel's callable will be invoked automatically
        when a message is received on that channel rather than producing a message via
        ``listen()`` or ``get_sharded_message()``.
        """
        if args:
            args = list_or_args(args[0], args[1:])
        new_s_channels = dict.fromkeys(args)
        new_s_channels.update(kwargs)
        ret_val = self.execute_command("SSUBSCRIBE", *new_s_channels.keys())
        # update the s_channels dict AFTER we send the command. we don't want to
        # subscribe twice to these channels, once for the command and again
        # for the reconnection.
        new_s_channels = self._normalize_keys(new_s_channels)
        self.shard_channels.update(new_s_channels)
        if not self.subscribed:
            # Set the subscribed_event flag to True
            self.subscribed_event.set()
            # Clear the health check counter
            self.health_check_response_counter = 0
        self.pending_unsubscribe_shard_channels.difference_update(new_s_channels)
        return ret_val

    def sunsubscribe(self, *args, target_node=None):
        """
        Unsubscribe from the supplied shard_channels. If empty, unsubscribe from
        all shard_channels
        """
        if args:
            args = list_or_args(args[0], args[1:])
            s_channels = self._normalize_keys(dict.fromkeys(args))
        else:
            s_channels = self.shard_channels
        self.pending_unsubscribe_shard_channels.update(s_channels)
        return self.execute_command("SUNSUBSCRIBE", *args)

    def listen(self):
        "Listen for messages on channels this client has been subscribed to"
        while self.subscribed:
            response = self.handle_message(self.parse_response(block=True))
            if response is not None:
                yield response

    def get_message(
        self, ignore_subscribe_messages: bool = False, timeout: float = 0.0
    ):
        """
        Get the next message if one is available, otherwise None.

        If timeout is specified, the system will wait for `timeout` seconds
        before returning. Timeout should be specified as a floating point
        number, or None, to wait indefinitely.
        """
        if not self.subscribed:
            # Wait for subscription
            start_time = time.time()
            if self.subscribed_event.wait(timeout) is True:
                # The connection was subscribed during the timeout time frame.
                # The timeout should be adjusted based on the time spent
                # waiting for the subscription
                time_spent = time.time() - start_time
                timeout = max(0.0, timeout - time_spent)
            else:
                # The connection isn't subscribed to any channels or patterns,
                # so no messages are available
                return None

        response = self.parse_response(block=(timeout is None), timeout=timeout)
        if response:
            return self.handle_message(response, ignore_subscribe_messages)
        return None

    get_sharded_message = get_message

    def ping(self, message: Union[str, None] = None) -> bool:
        """
        Ping the Redis server
        """
        args = ["PING", message] if message is not None else ["PING"]
        return self.execute_command(*args)

    def handle_message(self, response, ignore_subscribe_messages=False):
        """
        Parses a pub/sub message. If the channel or pattern was subscribed to
        with a message handler, the handler is invoked instead of a parsed
        message being returned.
        """
        if response is None:
            return None
        if isinstance(response, bytes):
            response = [b"pong", response] if response != b"PONG" else [b"pong", b""]
        message_type = str_if_bytes(response[0])
        if message_type == "pmessage":
            message = {
                "type": message_type,
                "pattern": response[1],
                "channel": response[2],
                "data": response[3],
            }
        elif message_type == "pong":
            message = {
                "type": message_type,
                "pattern": None,
                "channel": None,
                "data": response[1],
            }
        else:
            message = {
                "type": message_type,
                "pattern": None,
                "channel": response[1],
                "data": response[2],
            }

        # if this is an unsubscribe message, remove it from memory
        if message_type in self.UNSUBSCRIBE_MESSAGE_TYPES:
            if message_type == "punsubscribe":
                pattern = response[1]
                if pattern in self.pending_unsubscribe_patterns:
                    self.pending_unsubscribe_patterns.remove(pattern)
                    self.patterns.pop(pattern, None)
            elif message_type == "sunsubscribe":
                s_channel = response[1]
                if s_channel in self.pending_unsubscribe_shard_channels:
                    self.pending_unsubscribe_shard_channels.remove(s_channel)
                    self.shard_channels.pop(s_channel, None)
            else:
                channel = response[1]
                if channel in self.pending_unsubscribe_channels:
                    self.pending_unsubscribe_channels.remove(channel)
                    self.channels.pop(channel, None)
            if not self.channels and not self.patterns and not self.shard_channels:
                # There are no subscriptions anymore, set subscribed_event flag
                # to false
                self.subscribed_event.clear()

        if message_type in self.PUBLISH_MESSAGE_TYPES:
            # if there's a message handler, invoke it
            if message_type == "pmessage":
                handler = self.patterns.get(message["pattern"], None)
            elif message_type == "smessage":
                handler = self.shard_channels.get(message["channel"], None)
            else:
                handler = self.channels.get(message["channel"], None)
            if handler:
                handler(message)
                return None
        elif message_type != "pong":
            # this is a subscribe/unsubscribe message. ignore if we don't
            # want them
            if ignore_subscribe_messages or self.ignore_subscribe_messages:
                return None

        return message

    def run_in_thread(
        self,
        sleep_time: float = 0.0,
        daemon: bool = False,
        exception_handler: Optional[Callable] = None,
    ) -> "PubSubWorkerThread":
        for channel, handler in self.channels.items():
            if handler is None:
                raise PubSubError(f"Channel: '{channel}' has no handler registered")
        for pattern, handler in self.patterns.items():
            if handler is None:
                raise PubSubError(f"Pattern: '{pattern}' has no handler registered")
        for s_channel, handler in self.shard_channels.items():
            if handler is None:
                raise PubSubError(
                    f"Shard Channel: '{s_channel}' has no handler registered"
                )

        thread = PubSubWorkerThread(
            self, sleep_time, daemon=daemon, exception_handler=exception_handler
        )
        thread.start()
        return thread


class PubSubWorkerThread(threading.Thread):
    def __init__(
        self,
        pubsub,
        sleep_time: float,
        daemon: bool = False,
        exception_handler: Union[
            Callable[[Exception, "PubSub", "PubSubWorkerThread"], None], None
        ] = None,
    ):
        super().__init__()
        self.daemon = daemon
        self.pubsub = pubsub
        self.sleep_time = sleep_time
        self.exception_handler = exception_handler
        self._running = threading.Event()

    def run(self) -> None:
        if self._running.is_set():
            return
        self._running.set()
        pubsub = self.pubsub
        sleep_time = self.sleep_time
        while self._running.is_set():
            try:
                pubsub.get_message(ignore_subscribe_messages=True, timeout=sleep_time)
            except BaseException as e:
                if self.exception_handler is None:
                    raise
                self.exception_handler(e, pubsub, self)
        pubsub.close()

    def stop(self) -> None:
        # trip the flag so the run loop exits. the run loop will
        # close the pubsub connection, which disconnects the socket
        # and returns the connection to the pool.
        self._running.clear()


class Pipeline(Redis):
    """
    Pipelines provide a way to transmit multiple commands to the Redis server
    in one transmission.  This is convenient for batch processing, such as
    saving all the values in a list to Redis.

    All commands executed within a pipeline are wrapped with MULTI and EXEC
    calls. This guarantees all commands executed in the pipeline will be
    executed atomically.

    Any command raising an exception does *not* halt the execution of
    subsequent commands in the pipeline. Instead, the exception is caught
    and its instance is placed into the response list returned by execute().
    Code iterating over the response list should be able to deal with an
    instance of an exception as a potential value. In general, these will be
    ResponseError exceptions, such as those raised when issuing a command
    on a key of a different datatype.
    """

    UNWATCH_COMMANDS = {"DISCARD", "EXEC", "UNWATCH"}

    def __init__(self, connection_pool, response_callbacks, transaction, shard_hint):
        self.connection_pool = connection_pool
        self.connection = None
        self.response_callbacks = response_callbacks
        self.transaction = transaction
        self.shard_hint = shard_hint

        self.watching = False
        self.reset()

    def __enter__(self) -> "Pipeline":
        return self

    def __exit__(self, exc_type, exc_value, traceback):
        self.reset()

    def __del__(self):
        try:
            self.reset()
        except Exception:
            pass

    def __len__(self) -> int:
        return len(self.command_stack)

    def __bool__(self) -> bool:
        """Pipeline instances should always evaluate to True"""
        return True

    def reset(self) -> None:
        self.command_stack = []
        self.scripts = set()
        # make sure to reset the connection state in the event that we were
        # watching something
        if self.watching and self.connection:
            try:
                # call this manually since our unwatch or
                # immediate_execute_command methods can call reset()
                self.connection.send_command("UNWATCH")
                self.connection.read_response()
            except ConnectionError:
                # disconnect will also remove any previous WATCHes
                self.connection.disconnect()
        # clean up the other instance attributes
        self.watching = False
        self.explicit_transaction = False
        # we can safely return the connection to the pool here since we're
        # sure we're no longer WATCHing anything
        if self.connection:
            self.connection_pool.release(self.connection)
            self.connection = None

    def close(self) -> None:
        """Close the pipeline"""
        self.reset()

    def multi(self) -> None:
        """
        Start a transactional block of the pipeline after WATCH commands
        are issued. End the transactional block with `execute`.
        """
        if self.explicit_transaction:
            raise RedisError("Cannot issue nested calls to MULTI")
        if self.command_stack:
            raise RedisError(
                "Commands without an initial WATCH have already been issued"
            )
        self.explicit_transaction = True

    def execute_command(self, *args, **kwargs):
        kwargs.pop("keys", None)  # the keys are used only for client side caching
        if (self.watching or args[0] == "WATCH") and not self.explicit_transaction:
            return self.immediate_execute_command(*args, **kwargs)
        return self.pipeline_execute_command(*args, **kwargs)

    def _disconnect_reset_raise(self, conn, error) -> None:
        """
        Close the connection, reset watching state and
        raise an exception if we were watching,
        retry_on_timeout is not set,
        or the error is not a TimeoutError
        """
        conn.disconnect()
        # if we were already watching a variable, the watch is no longer
        # valid since this connection has died. raise a WatchError, which
        # indicates the user should retry this transaction.
        if self.watching:
            self.reset()
            raise WatchError(
                "A ConnectionError occurred on while watching one or more keys"
            )
        # if retry_on_timeout is not set, or the error is not
        # a TimeoutError, raise it
        if not (conn.retry_on_timeout and isinstance(error, TimeoutError)):
            self.reset()
            raise

    def immediate_execute_command(self, *args, **options):
        """
        Execute a command immediately, but don't auto-retry on a
        ConnectionError if we're already WATCHing a variable. Used when
        issuing WATCH or subsequent commands retrieving their values but before
        MULTI is called.
        """
        command_name = args[0]
        conn = self.connection
        # if this is the first call, we need a connection
        if not conn:
            conn = self.connection_pool.get_connection(command_name, self.shard_hint)
            self.connection = conn

        return conn.retry.call_with_retry(
            lambda: self._send_command_parse_response(
                conn, command_name, *args, **options
            ),
            lambda error: self._disconnect_reset_raise(conn, error),
        )

    def pipeline_execute_command(self, *args, **options) -> "Pipeline":
        """
        Stage a command to be executed when execute() is next called

        Returns the current Pipeline object back so commands can be
        chained together, such as:

        pipe = pipe.set('foo', 'bar').incr('baz').decr('bang')

        At some other point, you can then run: pipe.execute(),
        which will execute all commands queued in the pipe.
        """
        self.command_stack.append((args, options))
        return self

    def _execute_transaction(self, connection, commands, raise_on_error) -> List:
        cmds = chain([(("MULTI",), {})], commands, [(("EXEC",), {})])
        all_cmds = connection.pack_commands(
            [args for args, options in cmds if EMPTY_RESPONSE not in options]
        )
        connection.send_packed_command(all_cmds)
        errors = []

        # parse off the response for MULTI
        # NOTE: we need to handle ResponseErrors here and continue
        # so that we read all the additional command messages from
        # the socket
        try:
            self.parse_response(connection, "_")
        except ResponseError as e:
            errors.append((0, e))

        # and all the other commands
        for i, command in enumerate(commands):
            if EMPTY_RESPONSE in command[1]:
                errors.append((i, command[1][EMPTY_RESPONSE]))
            else:
                try:
                    self.parse_response(connection, "_")
                except ResponseError as e:
                    self.annotate_exception(e, i + 1, command[0])
                    errors.append((i, e))

        # parse the EXEC.
        try:
            response = self.parse_response(connection, "_")
        except ExecAbortError:
            if errors:
                raise errors[0][1]
            raise

        # EXEC clears any watched keys
        self.watching = False

        if response is None:
            raise WatchError("Watched variable changed.")

        # put any parse errors into the response
        for i, e in errors:
            response.insert(i, e)

        if len(response) != len(commands):
            self.connection.disconnect()
            raise ResponseError(
                "Wrong number of response items from pipeline execution"
            )

        # find any errors in the response and raise if necessary
        if raise_on_error:
            self.raise_first_error(commands, response)

        # We have to run response callbacks manually
        data = []
        for r, cmd in zip(response, commands):
            if not isinstance(r, Exception):
                args, options = cmd
                command_name = args[0]
                if command_name in self.response_callbacks:
                    r = self.response_callbacks[command_name](r, **options)
            data.append(r)
        return data

    def _execute_pipeline(self, connection, commands, raise_on_error):
        # build up all commands into a single request to increase network perf
        all_cmds = connection.pack_commands([args for args, _ in commands])
        connection.send_packed_command(all_cmds)

        response = []
        for args, options in commands:
            try:
                response.append(self.parse_response(connection, args[0], **options))
            except ResponseError as e:
                response.append(e)

        if raise_on_error:
            self.raise_first_error(commands, response)
        return response

    def raise_first_error(self, commands, response):
        for i, r in enumerate(response):
            if isinstance(r, ResponseError):
                self.annotate_exception(r, i + 1, commands[i][0])
                raise r

    def annotate_exception(self, exception, number, command):
        cmd = " ".join(map(safe_str, command))
        msg = (
            f"Command # {number} ({cmd}) of pipeline "
            f"caused error: {exception.args[0]}"
        )
        exception.args = (msg,) + exception.args[1:]

    def parse_response(self, connection, command_name, **options):
        result = Redis.parse_response(self, connection, command_name, **options)
        if command_name in self.UNWATCH_COMMANDS:
            self.watching = False
        elif command_name == "WATCH":
            self.watching = True
        return result

    def load_scripts(self):
        # make sure all scripts that are about to be run on this pipeline exist
        scripts = list(self.scripts)
        immediate = self.immediate_execute_command
        shas = [s.sha for s in scripts]
        # we can't use the normal script_* methods because they would just
        # get buffered in the pipeline.
        exists = immediate("SCRIPT EXISTS", *shas)
        if not all(exists):
            for s, exist in zip(scripts, exists):
                if not exist:
                    s.sha = immediate("SCRIPT LOAD", s.script)

    def _disconnect_raise_reset(self, conn: Redis, error: Exception) -> None:
        """
        Close the connection, raise an exception if we were watching,
        and raise an exception if TimeoutError is not part of retry_on_error,
        or the error is not a TimeoutError
        """
        conn.disconnect()
        # if we were watching a variable, the watch is no longer valid
        # since this connection has died. raise a WatchError, which
        # indicates the user should retry this transaction.
        if self.watching:
            raise WatchError(
                "A ConnectionError occurred on while watching one or more keys"
            )
        # if TimeoutError is not part of retry_on_error, or the error
        # is not a TimeoutError, raise it
        if not (
            TimeoutError in conn.retry_on_error and isinstance(error, TimeoutError)
        ):
            self.reset()
            raise error

    def execute(self, raise_on_error=True):
        """Execute all the commands in the current pipeline"""
        stack = self.command_stack
        if not stack and not self.watching:
            return []
        if self.scripts:
            self.load_scripts()
        if self.transaction or self.explicit_transaction:
            execute = self._execute_transaction
        else:
            execute = self._execute_pipeline

        conn = self.connection
        if not conn:
            conn = self.connection_pool.get_connection("MULTI", self.shard_hint)
            # assign to self.connection so reset() releases the connection
            # back to the pool after we're done
            self.connection = conn

        try:
            return conn.retry.call_with_retry(
                lambda: execute(conn, stack, raise_on_error),
                lambda error: self._disconnect_raise_reset(conn, error),
            )
        finally:
            self.reset()

    def discard(self):
        """
        Flushes all previously queued commands
        See: https://redis.io/commands/DISCARD
        """
        self.execute_command("DISCARD")

    def watch(self, *names):
        """Watches the values at keys ``names``"""
        if self.explicit_transaction:
            raise RedisError("Cannot issue a WATCH after a MULTI")
        return self.execute_command("WATCH", *names)

    def unwatch(self) -> bool:
        """Unwatches all previously specified keys"""
        return self.watching and self.execute_command("UNWATCH") or True<|MERGE_RESOLUTION|>--- conflicted
+++ resolved
@@ -813,7 +813,6 @@
         # subscribed to one or more channels
 
         if self.connection is None:
-<<<<<<< HEAD
             with self._connection_lock:
                 if self.connection is None:
                     self.connection = self.connection_pool.get_connection(
@@ -821,19 +820,9 @@
                     )
                     # register a callback that re-subscribes to any channels we
                     # were listening to when we were disconnected
-                    self.connection._register_connect_callback(self.on_connect)
+                    self.connection.register_connect_callback(self.on_connect)
                     if self.push_handler_func is not None and not HIREDIS_AVAILABLE:
                         self.connection._parser.set_push_handler(self.push_handler_func)
-=======
-            self.connection = self.connection_pool.get_connection(
-                "pubsub", self.shard_hint
-            )
-            # register a callback that re-subscribes to any channels we
-            # were listening to when we were disconnected
-            self.connection.register_connect_callback(self.on_connect)
-            if self.push_handler_func is not None and not HIREDIS_AVAILABLE:
-                self.connection._parser.set_push_handler(self.push_handler_func)
->>>>>>> a1df1cf4
         connection = self.connection
         kwargs = {"check_health": not self.subscribed}
         if not self.subscribed:
