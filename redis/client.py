from itertools import chain
import datetime
import warnings
import time
import threading
import time as mod_time
import re
import hashlib
from redis.connection import (ConnectionPool, UnixDomainSocketConnection,
                              SSLConnection)
from redis.lock import Lock
from redis.exceptions import (
    ConnectionError,
    DataError,
    ExecAbortError,
    NoScriptError,
    PubSubError,
    RedisError,
    ResponseError,
    TimeoutError,
    WatchError,
    ModuleError,
)
from redis.utils import safe_str, str_if_bytes

SYM_EMPTY = b''
EMPTY_RESPONSE = 'EMPTY_RESPONSE'


def list_or_args(keys, args):
    # returns a single new list combining keys and args
    try:
        iter(keys)
        # a string or bytes instance can be iterated, but indicates
        # keys wasn't passed as a list
        if isinstance(keys, (bytes, str)):
            keys = [keys]
        else:
            keys = list(keys)
    except TypeError:
        keys = [keys]
    if args:
        keys.extend(args)
    return keys


def timestamp_to_datetime(response):
    "Converts a unix timestamp to a Python datetime object"
    if not response:
        return None
    try:
        response = int(response)
    except ValueError:
        return None
    return datetime.datetime.fromtimestamp(response)


def string_keys_to_dict(key_string, callback):
    return dict.fromkeys(key_string.split(), callback)


class CaseInsensitiveDict(dict):
    "Case insensitive dict implementation. Assumes string keys only."

    def __init__(self, data):
        for k, v in data.items():
            self[k.upper()] = v

    def __contains__(self, k):
        return super().__contains__(k.upper())

    def __delitem__(self, k):
        super().__delitem__(k.upper())

    def __getitem__(self, k):
        return super().__getitem__(k.upper())

    def get(self, k, default=None):
        return super().get(k.upper(), default)

    def __setitem__(self, k, v):
        super().__setitem__(k.upper(), v)

    def update(self, data):
        data = CaseInsensitiveDict(data)
        super().update(data)


def parse_debug_object(response):
    "Parse the results of Redis's DEBUG OBJECT command into a Python dict"
    # The 'type' of the object is the first item in the response, but isn't
    # prefixed with a name
    response = str_if_bytes(response)
    response = 'type:' + response
    response = dict(kv.split(':') for kv in response.split())

    # parse some expected int values from the string response
    # note: this cmd isn't spec'd so these may not appear in all redis versions
    int_fields = ('refcount', 'serializedlength', 'lru', 'lru_seconds_idle')
    for field in int_fields:
        if field in response:
            response[field] = int(response[field])

    return response


def parse_object(response, infotype):
    "Parse the results of an OBJECT command"
    if infotype in ('idletime', 'refcount'):
        return int_or_none(response)
    return response


def parse_info(response):
    "Parse the result of Redis's INFO command into a Python dict"
    info = {}
    response = str_if_bytes(response)

    def get_value(value):
        if ',' not in value or '=' not in value:
            try:
                if '.' in value:
                    return float(value)
                else:
                    return int(value)
            except ValueError:
                return value
        else:
            sub_dict = {}
            for item in value.split(','):
                k, v = item.rsplit('=', 1)
                sub_dict[k] = get_value(v)
            return sub_dict

    for line in response.splitlines():
        if line and not line.startswith('#'):
            if line.find(':') != -1:
                # Split, the info fields keys and values.
                # Note that the value may contain ':'. but the 'host:'
                # pseudo-command is the only case where the key contains ':'
                key, value = line.split(':', 1)
                if key == 'cmdstat_host':
                    key, value = line.rsplit(':', 1)

                if key == 'module':
                    # Hardcode a list for key 'modules' since there could be
                    # multiple lines that started with 'module'
                    info.setdefault('modules', []).append(get_value(value))
                else:
                    info[key] = get_value(value)
            else:
                # if the line isn't splittable, append it to the "__raw__" key
                info.setdefault('__raw__', []).append(line)

    return info


def parse_memory_stats(response, **kwargs):
    "Parse the results of MEMORY STATS"
    stats = pairs_to_dict(response,
                          decode_keys=True,
                          decode_string_values=True)
    for key, value in stats.items():
        if key.startswith('db.'):
            stats[key] = pairs_to_dict(value,
                                       decode_keys=True,
                                       decode_string_values=True)
    return stats


SENTINEL_STATE_TYPES = {
    'can-failover-its-master': int,
    'config-epoch': int,
    'down-after-milliseconds': int,
    'failover-timeout': int,
    'info-refresh': int,
    'last-hello-message': int,
    'last-ok-ping-reply': int,
    'last-ping-reply': int,
    'last-ping-sent': int,
    'master-link-down-time': int,
    'master-port': int,
    'num-other-sentinels': int,
    'num-slaves': int,
    'o-down-time': int,
    'pending-commands': int,
    'parallel-syncs': int,
    'port': int,
    'quorum': int,
    'role-reported-time': int,
    's-down-time': int,
    'slave-priority': int,
    'slave-repl-offset': int,
    'voted-leader-epoch': int
}


def parse_sentinel_state(item):
    result = pairs_to_dict_typed(item, SENTINEL_STATE_TYPES)
    flags = set(result['flags'].split(','))
    for name, flag in (('is_master', 'master'), ('is_slave', 'slave'),
                       ('is_sdown', 's_down'), ('is_odown', 'o_down'),
                       ('is_sentinel', 'sentinel'),
                       ('is_disconnected', 'disconnected'),
                       ('is_master_down', 'master_down')):
        result[name] = flag in flags
    return result


def parse_sentinel_master(response):
    return parse_sentinel_state(map(str_if_bytes, response))


def parse_sentinel_masters(response):
    result = {}
    for item in response:
        state = parse_sentinel_state(map(str_if_bytes, item))
        result[state['name']] = state
    return result


def parse_sentinel_slaves_and_sentinels(response):
    return [parse_sentinel_state(map(str_if_bytes, item)) for item in response]


def parse_sentinel_get_master(response):
    return response and (response[0], int(response[1])) or None


def pairs_to_dict(response, decode_keys=False, decode_string_values=False):
    "Create a dict given a list of key/value pairs"
    if response is None:
        return {}
    if decode_keys or decode_string_values:
        # the iter form is faster, but I don't know how to make that work
        # with a str_if_bytes() map
        keys = response[::2]
        if decode_keys:
            keys = map(str_if_bytes, keys)
        values = response[1::2]
        if decode_string_values:
            values = map(str_if_bytes, values)
        return dict(zip(keys, values))
    else:
        it = iter(response)
        return dict(zip(it, it))


def pairs_to_dict_typed(response, type_info):
    it = iter(response)
    result = {}
    for key, value in zip(it, it):
        if key in type_info:
            try:
                value = type_info[key](value)
            except Exception:
                # if for some reason the value can't be coerced, just use
                # the string value
                pass
        result[key] = value
    return result


def zset_score_pairs(response, **options):
    """
    If ``withscores`` is specified in the options, return the response as
    a list of (value, score) pairs
    """
    if not response or not options.get('withscores'):
        return response
    score_cast_func = options.get('score_cast_func', float)
    it = iter(response)
    return list(zip(it, map(score_cast_func, it)))


def sort_return_tuples(response, **options):
    """
    If ``groups`` is specified, return the response as a list of
    n-element tuples with n being the value found in options['groups']
    """
    if not response or not options.get('groups'):
        return response
    n = options['groups']
    return list(zip(*[response[i::n] for i in range(n)]))


def int_or_none(response):
    if response is None:
        return None
    return int(response)


def parse_stream_list(response):
    if response is None:
        return None
    data = []
    for r in response:
        if r is not None:
            data.append((r[0], pairs_to_dict(r[1])))
        else:
            data.append((None, None))
    return data


def pairs_to_dict_with_str_keys(response):
    return pairs_to_dict(response, decode_keys=True)


def parse_list_of_dicts(response):
    return list(map(pairs_to_dict_with_str_keys, response))


def parse_xclaim(response, **options):
    if options.get('parse_justid', False):
        return response
    return parse_stream_list(response)


def parse_xinfo_stream(response):
    data = pairs_to_dict(response, decode_keys=True)
    first = data['first-entry']
    if first is not None:
        data['first-entry'] = (first[0], pairs_to_dict(first[1]))
    last = data['last-entry']
    if last is not None:
        data['last-entry'] = (last[0], pairs_to_dict(last[1]))
    return data


def parse_xread(response):
    if response is None:
        return []
    return [[r[0], parse_stream_list(r[1])] for r in response]


def parse_xpending(response, **options):
    if options.get('parse_detail', False):
        return parse_xpending_range(response)
    consumers = [{'name': n, 'pending': int(p)} for n, p in response[3] or []]
    return {
        'pending': response[0],
        'min': response[1],
        'max': response[2],
        'consumers': consumers
    }


def parse_xpending_range(response):
    k = ('message_id', 'consumer', 'time_since_delivered', 'times_delivered')
    return [dict(zip(k, r)) for r in response]


def float_or_none(response):
    if response is None:
        return None
    return float(response)


def bool_ok(response):
    return str_if_bytes(response) == 'OK'


def parse_zadd(response, **options):
    if response is None:
        return None
    if options.get('as_score'):
        return float(response)
    return int(response)


def parse_client_list(response, **options):
    clients = []
    for c in str_if_bytes(response).splitlines():
        # Values might contain '='
        clients.append(dict(pair.split('=', 1) for pair in c.split(' ')))
    return clients


def parse_config_get(response, **options):
    response = [str_if_bytes(i) if i is not None else None for i in response]
    return response and pairs_to_dict(response) or {}


def parse_scan(response, **options):
    cursor, r = response
    return int(cursor), r


def parse_hscan(response, **options):
    cursor, r = response
    return int(cursor), r and pairs_to_dict(r) or {}


def parse_zscan(response, **options):
    score_cast_func = options.get('score_cast_func', float)
    cursor, r = response
    it = iter(r)
    return int(cursor), list(zip(it, map(score_cast_func, it)))


def parse_slowlog_get(response, **options):
    space = ' ' if options.get('decode_responses', False) else b' '
    return [{
        'id': item[0],
        'start_time': int(item[1]),
        'duration': int(item[2]),
        'command':
            # Redis Enterprise injects another entry at index [3], which has
            # the complexity info (i.e. the value N in case the command has
            # an O(N) complexity) instead of the command.
            space.join(item[3]) if isinstance(item[3], list) else
            space.join(item[4])
    } for item in response]


def parse_cluster_info(response, **options):
    response = str_if_bytes(response)
    return dict(line.split(':') for line in response.splitlines() if line)


def _parse_node_line(line):
    line_items = line.split(' ')
    node_id, addr, flags, master_id, ping, pong, epoch, \
        connected = line.split(' ')[:8]
    slots = [sl.split('-') for sl in line_items[8:]]
    node_dict = {
        'node_id': node_id,
        'flags': flags,
        'master_id': master_id,
        'last_ping_sent': ping,
        'last_pong_rcvd': pong,
        'epoch': epoch,
        'slots': slots,
        'connected': True if connected == 'connected' else False
    }
    return addr, node_dict


def parse_cluster_nodes(response, **options):
    raw_lines = str_if_bytes(response).splitlines()
    return dict(_parse_node_line(line) for line in raw_lines)


def parse_georadius_generic(response, **options):
    if options['store'] or options['store_dist']:
        # `store` and `store_diff` cant be combined
        # with other command arguments.
        return response

    if type(response) != list:
        response_list = [response]
    else:
        response_list = response

    if not options['withdist'] and not options['withcoord']\
            and not options['withhash']:
        # just a bunch of places
        return response_list

    cast = {
        'withdist': float,
        'withcoord': lambda ll: (float(ll[0]), float(ll[1])),
        'withhash': int
    }

    # zip all output results with each casting functino to get
    # the properly native Python value.
    f = [lambda x: x]
    f += [cast[o] for o in ['withdist', 'withhash', 'withcoord'] if options[o]]
    return [
        list(map(lambda fv: fv[0](fv[1]), zip(f, r))) for r in response_list
    ]


def parse_pubsub_numsub(response, **options):
    return list(zip(response[0::2], response[1::2]))


def parse_client_kill(response, **options):
    if isinstance(response, int):
        return response
    return str_if_bytes(response) == 'OK'


def parse_acl_getuser(response, **options):
    if response is None:
        return None
    data = pairs_to_dict(response, decode_keys=True)

    # convert everything but user-defined data in 'keys' to native strings
    data['flags'] = list(map(str_if_bytes, data['flags']))
    data['passwords'] = list(map(str_if_bytes, data['passwords']))
    data['commands'] = str_if_bytes(data['commands'])

    # split 'commands' into separate 'categories' and 'commands' lists
    commands, categories = [], []
    for command in data['commands'].split(' '):
        if '@' in command:
            categories.append(command)
        else:
            commands.append(command)

    data['commands'] = commands
    data['categories'] = categories
    data['enabled'] = 'on' in data['flags']
    return data


def parse_acl_log(response, **options):
    if response is None:
        return None
    if isinstance(response, list):
        data = []
        for log in response:
            log_data = pairs_to_dict(log, True, True)
            client_info = log_data.get('client-info', '')
            log_data["client-info"] = parse_client_info(client_info)

            # float() is lossy comparing to the "double" in C
            log_data["age-seconds"] = float(log_data["age-seconds"])
            data.append(log_data)
    else:
        data = bool_ok(response)
    return data


def parse_client_info(value):
    """
    Parsing client-info in ACL Log in following format.
    "key1=value1 key2=value2 key3=value3"
    """
    client_info = {}
    infos = str_if_bytes(value).split(" ")
    for info in infos:
        key, value = info.split("=")
        client_info[key] = value

    # Those fields are definded as int in networking.c
    for int_key in {"id", "age", "idle", "db", "sub", "psub",
                    "multi", "qbuf", "qbuf-free", "obl",
                    "argv-mem", "oll", "omem", "tot-mem"}:
        client_info[int_key] = int(client_info[int_key])
    return client_info


def parse_module_result(response):
    if isinstance(response, ModuleError):
        raise response
    return True


class Redis:
    """
    Implementation of the Redis protocol.

    This abstract class provides a Python interface to all Redis commands
    and an implementation of the Redis protocol.

    Connection and Pipeline derive from this, implementing how
    the commands are sent and received to the Redis server
    """
    RESPONSE_CALLBACKS = {
        **string_keys_to_dict(
            'AUTH COPY EXPIRE EXPIREAT HEXISTS HMSET MOVE MSETNX PERSIST '
            'PSETEX RENAMENX SISMEMBER SMOVE SETEX SETNX',
            bool
        ),
        **string_keys_to_dict(
            'BITCOUNT BITPOS DECRBY DEL EXISTS GEOADD GETBIT HDEL HLEN '
            'HSTRLEN INCRBY LINSERT LLEN LPUSHX PFADD PFCOUNT RPUSHX SADD '
            'SCARD SDIFFSTORE SETBIT SETRANGE SINTERSTORE SREM STRLEN '
            'SUNIONSTORE UNLINK XACK XDEL XLEN XTRIM ZCARD ZLEXCOUNT ZREM '
            'ZREMRANGEBYLEX ZREMRANGEBYRANK ZREMRANGEBYSCORE',
            int
        ),
        **string_keys_to_dict(
            'INCRBYFLOAT HINCRBYFLOAT',
            float
        ),
        **string_keys_to_dict(
            # these return OK, or int if redis-server is >=1.3.4
            'LPUSH RPUSH',
            lambda r: isinstance(r, int) and r or str_if_bytes(r) == 'OK'
        ),
        **string_keys_to_dict('SORT', sort_return_tuples),
        **string_keys_to_dict('ZSCORE ZINCRBY GEODIST', float_or_none),
        **string_keys_to_dict(
            'FLUSHALL FLUSHDB LSET LTRIM MSET PFMERGE READONLY READWRITE '
            'RENAME SAVE SELECT SHUTDOWN SLAVEOF SWAPDB WATCH UNWATCH ',
            bool_ok
        ),
        **string_keys_to_dict('BLPOP BRPOP', lambda r: r and tuple(r) or None),
        **string_keys_to_dict(
            'SDIFF SINTER SMEMBERS SUNION',
            lambda r: r and set(r) or set()
        ),
        **string_keys_to_dict(
            'ZPOPMAX ZPOPMIN ZINTER ZDIFF ZRANGE ZRANGEBYSCORE '
            'ZREVRANGE ZREVRANGEBYSCORE', zset_score_pairs
        ),
        **string_keys_to_dict('BZPOPMIN BZPOPMAX', \
                              lambda r:
                              r and (r[0], r[1], float(r[2])) or None),
        **string_keys_to_dict('ZRANK ZREVRANK', int_or_none),
        **string_keys_to_dict('XREVRANGE XRANGE', parse_stream_list),
        **string_keys_to_dict('XREAD XREADGROUP', parse_xread),
        **string_keys_to_dict('BGREWRITEAOF BGSAVE', lambda r: True),
        'ACL CAT': lambda r: list(map(str_if_bytes, r)),
        'ACL DELUSER': int,
        'ACL GENPASS': str_if_bytes,
        'ACL GETUSER': parse_acl_getuser,
        'ACL LIST': lambda r: list(map(str_if_bytes, r)),
        'ACL LOAD': bool_ok,
        'ACL LOG': parse_acl_log,
        'ACL SAVE': bool_ok,
        'ACL SETUSER': bool_ok,
        'ACL USERS': lambda r: list(map(str_if_bytes, r)),
        'ACL WHOAMI': str_if_bytes,
        'CLIENT GETNAME': str_if_bytes,
        'CLIENT ID': int,
        'CLIENT KILL': parse_client_kill,
        'CLIENT LIST': parse_client_list,
        'CLIENT INFO': parse_client_info,
        'CLIENT SETNAME': bool_ok,
        'CLIENT UNBLOCK': lambda r: r and int(r) == 1 or False,
        'CLIENT PAUSE': bool_ok,
        'CLUSTER ADDSLOTS': bool_ok,
        'CLUSTER COUNT-FAILURE-REPORTS': lambda x: int(x),
        'CLUSTER COUNTKEYSINSLOT': lambda x: int(x),
        'CLUSTER DELSLOTS': bool_ok,
        'CLUSTER FAILOVER': bool_ok,
        'CLUSTER FORGET': bool_ok,
        'CLUSTER INFO': parse_cluster_info,
        'CLUSTER KEYSLOT': lambda x: int(x),
        'CLUSTER MEET': bool_ok,
        'CLUSTER NODES': parse_cluster_nodes,
        'CLUSTER REPLICATE': bool_ok,
        'CLUSTER RESET': bool_ok,
        'CLUSTER SAVECONFIG': bool_ok,
        'CLUSTER SET-CONFIG-EPOCH': bool_ok,
        'CLUSTER SETSLOT': bool_ok,
        'CLUSTER SLAVES': parse_cluster_nodes,
        'CONFIG GET': parse_config_get,
        'CONFIG RESETSTAT': bool_ok,
        'CONFIG SET': bool_ok,
        'DEBUG OBJECT': parse_debug_object,
        'GEOHASH': lambda r: list(map(str_if_bytes, r)),
        'GEOPOS': lambda r: list(map(lambda ll: (float(ll[0]),
                                     float(ll[1]))
                                     if ll is not None else None, r)),
        'GEORADIUS': parse_georadius_generic,
        'GEORADIUSBYMEMBER': parse_georadius_generic,
        'HGETALL': lambda r: r and pairs_to_dict(r) or {},
        'HSCAN': parse_hscan,
        'INFO': parse_info,
        'LASTSAVE': timestamp_to_datetime,
        'MEMORY PURGE': bool_ok,
        'MEMORY STATS': parse_memory_stats,
        'MEMORY USAGE': int_or_none,
        'MODULE LOAD': parse_module_result,
        'MODULE UNLOAD': parse_module_result,
        'MODULE LIST': lambda r: [pairs_to_dict(m) for m in r],
        'OBJECT': parse_object,
        'PING': lambda r: str_if_bytes(r) == 'PONG',
        'PUBSUB NUMSUB': parse_pubsub_numsub,
        'RANDOMKEY': lambda r: r and r or None,
        'SCAN': parse_scan,
        'SCRIPT EXISTS': lambda r: list(map(bool, r)),
        'SCRIPT FLUSH': bool_ok,
        'SCRIPT KILL': bool_ok,
        'SCRIPT LOAD': str_if_bytes,
        'SENTINEL GET-MASTER-ADDR-BY-NAME': parse_sentinel_get_master,
        'SENTINEL MASTER': parse_sentinel_master,
        'SENTINEL MASTERS': parse_sentinel_masters,
        'SENTINEL MONITOR': bool_ok,
        'SENTINEL REMOVE': bool_ok,
        'SENTINEL SENTINELS': parse_sentinel_slaves_and_sentinels,
        'SENTINEL SET': bool_ok,
        'SENTINEL SLAVES': parse_sentinel_slaves_and_sentinels,
        'SET': lambda r: r and str_if_bytes(r) == 'OK',
        'SLOWLOG GET': parse_slowlog_get,
        'SLOWLOG LEN': int,
        'SLOWLOG RESET': bool_ok,
        'SSCAN': parse_scan,
        'TIME': lambda x: (int(x[0]), int(x[1])),
        'XCLAIM': parse_xclaim,
        'XGROUP CREATE': bool_ok,
        'XGROUP DELCONSUMER': int,
        'XGROUP DESTROY': bool,
        'XGROUP SETID': bool_ok,
        'XINFO CONSUMERS': parse_list_of_dicts,
        'XINFO GROUPS': parse_list_of_dicts,
        'XINFO STREAM': parse_xinfo_stream,
        'XPENDING': parse_xpending,
        'ZADD': parse_zadd,
        'ZSCAN': parse_zscan,
    }

    @classmethod
    def from_url(cls, url, **kwargs):
        """
        Return a Redis client object configured from the given URL

        For example::

            redis://[[username]:[password]]@localhost:6379/0
            rediss://[[username]:[password]]@localhost:6379/0
            unix://[[username]:[password]]@/path/to/socket.sock?db=0

        Three URL schemes are supported:

        - `redis://` creates a TCP socket connection. See more at:
          <https://www.iana.org/assignments/uri-schemes/prov/redis>
        - `rediss://` creates a SSL wrapped TCP socket connection. See more at:
          <https://www.iana.org/assignments/uri-schemes/prov/rediss>
        - ``unix://``: creates a Unix Domain Socket connection.

        The username, password, hostname, path and all querystring values
        are passed through urllib.parse.unquote in order to replace any
        percent-encoded values with their corresponding characters.

        There are several ways to specify a database number. The first value
        found will be used:
            1. A ``db`` querystring option, e.g. redis://localhost?db=0
            2. If using the redis:// or rediss:// schemes, the path argument
               of the url, e.g. redis://localhost/0
            3. A ``db`` keyword argument to this function.

        If none of these options are specified, the default db=0 is used.

        All querystring options are cast to their appropriate Python types.
        Boolean arguments can be specified with string values "True"/"False"
        or "Yes"/"No". Values that cannot be properly cast cause a
        ``ValueError`` to be raised. Once parsed, the querystring arguments
        and keyword arguments are passed to the ``ConnectionPool``'s
        class initializer. In the case of conflicting arguments, querystring
        arguments always win.

        """
        connection_pool = ConnectionPool.from_url(url, **kwargs)
        return cls(connection_pool=connection_pool)

    def __init__(self, host='localhost', port=6379,
                 db=0, password=None, socket_timeout=None,
                 socket_connect_timeout=None,
                 socket_keepalive=None, socket_keepalive_options=None,
                 connection_pool=None, unix_socket_path=None,
                 encoding='utf-8', encoding_errors='strict',
                 charset=None, errors=None,
                 decode_responses=False, retry_on_timeout=False,
                 ssl=False, ssl_keyfile=None, ssl_certfile=None,
                 ssl_cert_reqs='required', ssl_ca_certs=None,
                 ssl_check_hostname=False,
                 max_connections=None, single_connection_client=False,
                 health_check_interval=0, client_name=None, username=None):
        if not connection_pool:
            if charset is not None:
                warnings.warn(DeprecationWarning(
                    '"charset" is deprecated. Use "encoding" instead'))
                encoding = charset
            if errors is not None:
                warnings.warn(DeprecationWarning(
                    '"errors" is deprecated. Use "encoding_errors" instead'))
                encoding_errors = errors

            kwargs = {
                'db': db,
                'username': username,
                'password': password,
                'socket_timeout': socket_timeout,
                'encoding': encoding,
                'encoding_errors': encoding_errors,
                'decode_responses': decode_responses,
                'retry_on_timeout': retry_on_timeout,
                'max_connections': max_connections,
                'health_check_interval': health_check_interval,
                'client_name': client_name
            }
            # based on input, setup appropriate connection args
            if unix_socket_path is not None:
                kwargs.update({
                    'path': unix_socket_path,
                    'connection_class': UnixDomainSocketConnection
                })
            else:
                # TCP specific options
                kwargs.update({
                    'host': host,
                    'port': port,
                    'socket_connect_timeout': socket_connect_timeout,
                    'socket_keepalive': socket_keepalive,
                    'socket_keepalive_options': socket_keepalive_options,
                })

                if ssl:
                    kwargs.update({
                        'connection_class': SSLConnection,
                        'ssl_keyfile': ssl_keyfile,
                        'ssl_certfile': ssl_certfile,
                        'ssl_cert_reqs': ssl_cert_reqs,
                        'ssl_ca_certs': ssl_ca_certs,
                        'ssl_check_hostname': ssl_check_hostname,
                    })
            connection_pool = ConnectionPool(**kwargs)
        self.connection_pool = connection_pool
        self.connection = None
        if single_connection_client:
            self.connection = self.connection_pool.get_connection('_')

        self.response_callbacks = CaseInsensitiveDict(
            self.__class__.RESPONSE_CALLBACKS)

    def __repr__(self):
        return "%s<%s>" % (type(self).__name__, repr(self.connection_pool))

    def set_response_callback(self, command, callback):
        "Set a custom Response Callback"
        self.response_callbacks[command] = callback

    def pipeline(self, transaction=True, shard_hint=None):
        """
        Return a new pipeline object that can queue multiple commands for
        later execution. ``transaction`` indicates whether all commands
        should be executed atomically. Apart from making a group of operations
        atomic, pipelines are useful for reducing the back-and-forth overhead
        between the client and server.
        """
        return Pipeline(
            self.connection_pool,
            self.response_callbacks,
            transaction,
            shard_hint)

    def transaction(self, func, *watches, **kwargs):
        """
        Convenience method for executing the callable `func` as a transaction
        while watching all keys specified in `watches`. The 'func' callable
        should expect a single argument which is a Pipeline object.
        """
        shard_hint = kwargs.pop('shard_hint', None)
        value_from_callable = kwargs.pop('value_from_callable', False)
        watch_delay = kwargs.pop('watch_delay', None)
        with self.pipeline(True, shard_hint) as pipe:
            while True:
                try:
                    if watches:
                        pipe.watch(*watches)
                    func_value = func(pipe)
                    exec_value = pipe.execute()
                    return func_value if value_from_callable else exec_value
                except WatchError:
                    if watch_delay is not None and watch_delay > 0:
                        time.sleep(watch_delay)
                    continue

    def lock(self, name, timeout=None, sleep=0.1, blocking_timeout=None,
             lock_class=None, thread_local=True):
        """
        Return a new Lock object using key ``name`` that mimics
        the behavior of threading.Lock.

        If specified, ``timeout`` indicates a maximum life for the lock.
        By default, it will remain locked until release() is called.

        ``sleep`` indicates the amount of time to sleep per loop iteration
        when the lock is in blocking mode and another client is currently
        holding the lock.

        ``blocking_timeout`` indicates the maximum amount of time in seconds to
        spend trying to acquire the lock. A value of ``None`` indicates
        continue trying forever. ``blocking_timeout`` can be specified as a
        float or integer, both representing the number of seconds to wait.

        ``lock_class`` forces the specified lock implementation.

        ``thread_local`` indicates whether the lock token is placed in
        thread-local storage. By default, the token is placed in thread local
        storage so that a thread only sees its token, not a token set by
        another thread. Consider the following timeline:

            time: 0, thread-1 acquires `my-lock`, with a timeout of 5 seconds.
                     thread-1 sets the token to "abc"
            time: 1, thread-2 blocks trying to acquire `my-lock` using the
                     Lock instance.
            time: 5, thread-1 has not yet completed. redis expires the lock
                     key.
            time: 5, thread-2 acquired `my-lock` now that it's available.
                     thread-2 sets the token to "xyz"
            time: 6, thread-1 finishes its work and calls release(). if the
                     token is *not* stored in thread local storage, then
                     thread-1 would see the token value as "xyz" and would be
                     able to successfully release the thread-2's lock.

        In some use cases it's necessary to disable thread local storage. For
        example, if you have code where one thread acquires a lock and passes
        that lock instance to a worker thread to release later. If thread
        local storage isn't disabled in this case, the worker thread won't see
        the token set by the thread that acquired the lock. Our assumption
        is that these cases aren't common and as such default to using
        thread local storage.        """
        if lock_class is None:
            lock_class = Lock
        return lock_class(self, name, timeout=timeout, sleep=sleep,
                          blocking_timeout=blocking_timeout,
                          thread_local=thread_local)

    def pubsub(self, **kwargs):
        """
        Return a Publish/Subscribe object. With this object, you can
        subscribe to channels and listen for messages that get published to
        them.
        """
        return PubSub(self.connection_pool, **kwargs)

    def monitor(self):
        return Monitor(self.connection_pool)

    def client(self):
        return self.__class__(connection_pool=self.connection_pool,
                              single_connection_client=True)

    def __enter__(self):
        return self

    def __exit__(self, exc_type, exc_value, traceback):
        self.close()

    def __del__(self):
        self.close()

    def close(self):
        conn = self.connection
        if conn:
            self.connection = None
            self.connection_pool.release(conn)

    # COMMAND EXECUTION AND PROTOCOL PARSING
    def execute_command(self, *args, **options):
        "Execute a command and return a parsed response"
        pool = self.connection_pool
        command_name = args[0]
        conn = self.connection or pool.get_connection(command_name, **options)
        try:
            conn.send_command(*args)
            return self.parse_response(conn, command_name, **options)
        except (ConnectionError, TimeoutError) as e:
            conn.disconnect()
            if not (conn.retry_on_timeout and isinstance(e, TimeoutError)):
                raise
            conn.send_command(*args)
            return self.parse_response(conn, command_name, **options)
        finally:
            if not self.connection:
                pool.release(conn)

    def parse_response(self, connection, command_name, **options):
        "Parses a response from the Redis server"
        try:
            response = connection.read_response()
        except ResponseError:
            if EMPTY_RESPONSE in options:
                return options[EMPTY_RESPONSE]
            raise
        if command_name in self.response_callbacks:
            return self.response_callbacks[command_name](response, **options)
        return response

    # SERVER INFORMATION

    # ACL methods
    def acl_cat(self, category=None):
        """
        Returns a list of categories or commands within a category.

        If ``category`` is not supplied, returns a list of all categories.
        If ``category`` is supplied, returns a list of all commands within
        that category.
        """
        pieces = [category] if category else []
        return self.execute_command('ACL CAT', *pieces)

    def acl_deluser(self, username):
        "Delete the ACL for the specified ``username``"
        return self.execute_command('ACL DELUSER', username)

    def acl_genpass(self):
        "Generate a random password value"
        return self.execute_command('ACL GENPASS')

    def acl_getuser(self, username):
        """
        Get the ACL details for the specified ``username``.

        If ``username`` does not exist, return None
        """
        return self.execute_command('ACL GETUSER', username)

    def acl_list(self):
        "Return a list of all ACLs on the server"
        return self.execute_command('ACL LIST')

    def acl_log(self, count=None):
        """
        Get ACL logs as a list.
        :param int count: Get logs[0:count].
        :rtype: List.
        """
        args = []
        if count is not None:
            if not isinstance(count, int):
                raise DataError('ACL LOG count must be an '
                                'integer')
            args.append(count)

        return self.execute_command('ACL LOG', *args)

    def acl_log_reset(self):
        """
        Reset ACL logs.
        :rtype: Boolean.
        """
        args = [b'RESET']
        return self.execute_command('ACL LOG', *args)

    def acl_load(self):
        """
        Load ACL rules from the configured ``aclfile``.

        Note that the server must be configured with the ``aclfile``
        directive to be able to load ACL rules from an aclfile.
        """
        return self.execute_command('ACL LOAD')

    def acl_save(self):
        """
        Save ACL rules to the configured ``aclfile``.

        Note that the server must be configured with the ``aclfile``
        directive to be able to save ACL rules to an aclfile.
        """
        return self.execute_command('ACL SAVE')

    def acl_setuser(self, username, enabled=False, nopass=False,
                    passwords=None, hashed_passwords=None, categories=None,
                    commands=None, keys=None, reset=False, reset_keys=False,
                    reset_passwords=False):
        """
        Create or update an ACL user.

        Create or update the ACL for ``username``. If the user already exists,
        the existing ACL is completely overwritten and replaced with the
        specified values.

        ``enabled`` is a boolean indicating whether the user should be allowed
        to authenticate or not. Defaults to ``False``.

        ``nopass`` is a boolean indicating whether the can authenticate without
        a password. This cannot be True if ``passwords`` are also specified.

        ``passwords`` if specified is a list of plain text passwords
        to add to or remove from the user. Each password must be prefixed with
        a '+' to add or a '-' to remove. For convenience, the value of
        ``passwords`` can be a simple prefixed string when adding or
        removing a single password.

        ``hashed_passwords`` if specified is a list of SHA-256 hashed passwords
        to add to or remove from the user. Each hashed password must be
        prefixed with a '+' to add or a '-' to remove. For convenience,
        the value of ``hashed_passwords`` can be a simple prefixed string when
        adding or removing a single password.

        ``categories`` if specified is a list of strings representing category
        permissions. Each string must be prefixed with either a '+' to add the
        category permission or a '-' to remove the category permission.

        ``commands`` if specified is a list of strings representing command
        permissions. Each string must be prefixed with either a '+' to add the
        command permission or a '-' to remove the command permission.

        ``keys`` if specified is a list of key patterns to grant the user
        access to. Keys patterns allow '*' to support wildcard matching. For
        example, '*' grants access to all keys while 'cache:*' grants access
        to all keys that are prefixed with 'cache:'. ``keys`` should not be
        prefixed with a '~'.

        ``reset`` is a boolean indicating whether the user should be fully
        reset prior to applying the new ACL. Setting this to True will
        remove all existing passwords, flags and privileges from the user and
        then apply the specified rules. If this is False, the user's existing
        passwords, flags and privileges will be kept and any new specified
        rules will be applied on top.

        ``reset_keys`` is a boolean indicating whether the user's key
        permissions should be reset prior to applying any new key permissions
        specified in ``keys``. If this is False, the user's existing
        key permissions will be kept and any new specified key permissions
        will be applied on top.

        ``reset_passwords`` is a boolean indicating whether to remove all
        existing passwords and the 'nopass' flag from the user prior to
        applying any new passwords specified in 'passwords' or
        'hashed_passwords'. If this is False, the user's existing passwords
        and 'nopass' status will be kept and any new specified passwords
        or hashed_passwords will be applied on top.
        """
        encoder = self.connection_pool.get_encoder()
        pieces = [username]

        if reset:
            pieces.append(b'reset')

        if reset_keys:
            pieces.append(b'resetkeys')

        if reset_passwords:
            pieces.append(b'resetpass')

        if enabled:
            pieces.append(b'on')
        else:
            pieces.append(b'off')

        if (passwords or hashed_passwords) and nopass:
            raise DataError('Cannot set \'nopass\' and supply '
                            '\'passwords\' or \'hashed_passwords\'')

        if passwords:
            # as most users will have only one password, allow remove_passwords
            # to be specified as a simple string or a list
            passwords = list_or_args(passwords, [])
            for i, password in enumerate(passwords):
                password = encoder.encode(password)
                if password.startswith(b'+'):
                    pieces.append(b'>%s' % password[1:])
                elif password.startswith(b'-'):
                    pieces.append(b'<%s' % password[1:])
                else:
                    raise DataError('Password %d must be prefixeed with a '
                                    '"+" to add or a "-" to remove' % i)

        if hashed_passwords:
            # as most users will have only one password, allow remove_passwords
            # to be specified as a simple string or a list
            hashed_passwords = list_or_args(hashed_passwords, [])
            for i, hashed_password in enumerate(hashed_passwords):
                hashed_password = encoder.encode(hashed_password)
                if hashed_password.startswith(b'+'):
                    pieces.append(b'#%s' % hashed_password[1:])
                elif hashed_password.startswith(b'-'):
                    pieces.append(b'!%s' % hashed_password[1:])
                else:
                    raise DataError('Hashed %d password must be prefixeed '
                                    'with a "+" to add or a "-" to remove' % i)

        if nopass:
            pieces.append(b'nopass')

        if categories:
            for category in categories:
                category = encoder.encode(category)
                # categories can be prefixed with one of (+@, +, -@, -)
                if category.startswith(b'+@'):
                    pieces.append(category)
                elif category.startswith(b'+'):
                    pieces.append(b'+@%s' % category[1:])
                elif category.startswith(b'-@'):
                    pieces.append(category)
                elif category.startswith(b'-'):
                    pieces.append(b'-@%s' % category[1:])
                else:
                    raise DataError('Category "%s" must be prefixed with '
                                    '"+" or "-"'
                                    % encoder.decode(category, force=True))
        if commands:
            for cmd in commands:
                cmd = encoder.encode(cmd)
                if not cmd.startswith(b'+') and not cmd.startswith(b'-'):
                    raise DataError('Command "%s" must be prefixed with '
                                    '"+" or "-"'
                                    % encoder.decode(cmd, force=True))
                pieces.append(cmd)

        if keys:
            for key in keys:
                key = encoder.encode(key)
                pieces.append(b'~%s' % key)

        return self.execute_command('ACL SETUSER', *pieces)

    def acl_users(self):
        "Returns a list of all registered users on the server."
        return self.execute_command('ACL USERS')

    def acl_whoami(self):
        "Get the username for the current connection"
        return self.execute_command('ACL WHOAMI')

    def bgrewriteaof(self):
        "Tell the Redis server to rewrite the AOF file from data in memory."
        return self.execute_command('BGREWRITEAOF')

    def bgsave(self):
        """
        Tell the Redis server to save its data to disk.  Unlike save(),
        this method is asynchronous and returns immediately.
        """
        return self.execute_command('BGSAVE')

    def client_kill(self, address):
        "Disconnects the client at ``address`` (ip:port)"
        return self.execute_command('CLIENT KILL', address)

    def client_kill_filter(self, _id=None, _type=None, addr=None,
                           skipme=None, laddr=None):
        """
        Disconnects client(s) using a variety of filter options
        :param id: Kills a client by its unique ID field
        :param type: Kills a client by type where type is one of 'normal',
        'master', 'slave' or 'pubsub'
        :param addr: Kills a client by its 'address:port'
        :param skipme: If True, then the client calling the command
        :param laddr: Kills a cient by its 'local (bind)  address:port'
        will not get killed even if it is identified by one of the filter
        options. If skipme is not provided, the server defaults to skipme=True
        """
        args = []
        if _type is not None:
            client_types = ('normal', 'master', 'slave', 'pubsub')
            if str(_type).lower() not in client_types:
                raise DataError("CLIENT KILL type must be one of %r" % (
                                client_types,))
            args.extend((b'TYPE', _type))
        if skipme is not None:
            if not isinstance(skipme, bool):
                raise DataError("CLIENT KILL skipme must be a bool")
            if skipme:
                args.extend((b'SKIPME', b'YES'))
            else:
                args.extend((b'SKIPME', b'NO'))
        if _id is not None:
            args.extend((b'ID', _id))
        if addr is not None:
            args.extend((b'ADDR', addr))
        if laddr is not None:
            args.extend((b'LADDR', laddr))
        if not args:
            raise DataError("CLIENT KILL <filter> <value> ... ... <filter> "
                            "<value> must specify at least one filter")
        return self.execute_command('CLIENT KILL', *args)

    def client_info(self):
        """
        Returns information and statistics about the current
        client connection.
        """
        return self.execute_command('CLIENT INFO')

    def client_list(self, _type=None, client_id=None):
        """
        Returns a list of currently connected clients.
        If type of client specified, only that type will be returned.
        :param _type: optional. one of the client types (normal, master,
         replica, pubsub)
        """
        "Returns a list of currently connected clients"
        args = []
        if _type is not None:
            client_types = ('normal', 'master', 'replica', 'pubsub')
            if str(_type).lower() not in client_types:
                raise DataError("CLIENT LIST _type must be one of %r" % (
                                client_types,))
            args.append(b'TYPE')
            args.append(_type)
        if client_id is not None:
            args.append(b"ID")
            args.append(client_id)
        return self.execute_command('CLIENT LIST', *args)

    def client_getname(self):
        "Returns the current connection name"
        return self.execute_command('CLIENT GETNAME')

    def client_id(self):
        "Returns the current connection id"
        return self.execute_command('CLIENT ID')

    def client_setname(self, name):
        "Sets the current connection name"
        return self.execute_command('CLIENT SETNAME', name)

    def client_unblock(self, client_id, error=False):
        """
        Unblocks a connection by its client id.
        If ``error`` is True, unblocks the client with a special error message.
        If ``error`` is False (default), the client is unblocked using the
        regular timeout mechanism.
        """
        args = ['CLIENT UNBLOCK', int(client_id)]
        if error:
            args.append(b'ERROR')
        return self.execute_command(*args)

    def client_pause(self, timeout):
        """
        Suspend all the Redis clients for the specified amount of time
        :param timeout: milliseconds to pause clients
        """
        if not isinstance(timeout, int):
            raise DataError("CLIENT PAUSE timeout must be an integer")
        return self.execute_command('CLIENT PAUSE', str(timeout))

    def client_unpause(self):
        """
        Unpause all redis clients
        """
        return self.execute_command('CLIENT UNPAUSE')

    def readwrite(self):
        "Disables read queries for a connection to a Redis Cluster slave node"
        return self.execute_command('READWRITE')

    def readonly(self):
        "Enables read queries for a connection to a Redis Cluster replica node"
        return self.execute_command('READONLY')

    def config_get(self, pattern="*"):
        "Return a dictionary of configuration based on the ``pattern``"
        return self.execute_command('CONFIG GET', pattern)

    def config_set(self, name, value):
        "Set config item ``name`` with ``value``"
        return self.execute_command('CONFIG SET', name, value)

    def config_resetstat(self):
        "Reset runtime statistics"
        return self.execute_command('CONFIG RESETSTAT')

    def config_rewrite(self):
        "Rewrite config file with the minimal change to reflect running config"
        return self.execute_command('CONFIG REWRITE')

    def dbsize(self):
        "Returns the number of keys in the current database"
        return self.execute_command('DBSIZE')

    def debug_object(self, key):
        "Returns version specific meta information about a given key"
        return self.execute_command('DEBUG OBJECT', key)

    def echo(self, value):
        "Echo the string back from the server"
        return self.execute_command('ECHO', value)

    def flushall(self, asynchronous=False):
        """
        Delete all keys in all databases on the current host.

        ``asynchronous`` indicates whether the operation is
        executed asynchronously by the server.
        """
        args = []
        if asynchronous:
            args.append(b'ASYNC')
        return self.execute_command('FLUSHALL', *args)

    def flushdb(self, asynchronous=False):
        """
        Delete all keys in the current database.

        ``asynchronous`` indicates whether the operation is
        executed asynchronously by the server.
        """
        args = []
        if asynchronous:
            args.append(b'ASYNC')
        return self.execute_command('FLUSHDB', *args)

    def swapdb(self, first, second):
        "Swap two databases"
        return self.execute_command('SWAPDB', first, second)

    def info(self, section=None):
        """
        Returns a dictionary containing information about the Redis server

        The ``section`` option can be used to select a specific section
        of information

        The section option is not supported by older versions of Redis Server,
        and will generate ResponseError
        """
        if section is None:
            return self.execute_command('INFO')
        else:
            return self.execute_command('INFO', section)

    def lastsave(self):
        """
        Return a Python datetime object representing the last time the
        Redis database was saved to disk
        """
        return self.execute_command('LASTSAVE')

    def migrate(self, host, port, keys, destination_db, timeout,
                copy=False, replace=False, auth=None):
        """
        Migrate 1 or more keys from the current Redis server to a different
        server specified by the ``host``, ``port`` and ``destination_db``.

        The ``timeout``, specified in milliseconds, indicates the maximum
        time the connection between the two servers can be idle before the
        command is interrupted.

        If ``copy`` is True, the specified ``keys`` are NOT deleted from
        the source server.

        If ``replace`` is True, this operation will overwrite the keys
        on the destination server if they exist.

        If ``auth`` is specified, authenticate to the destination server with
        the password provided.
        """
        keys = list_or_args(keys, [])
        if not keys:
            raise DataError('MIGRATE requires at least one key')
        pieces = []
        if copy:
            pieces.append(b'COPY')
        if replace:
            pieces.append(b'REPLACE')
        if auth:
            pieces.append(b'AUTH')
            pieces.append(auth)
        pieces.append(b'KEYS')
        pieces.extend(keys)
        return self.execute_command('MIGRATE', host, port, '', destination_db,
                                    timeout, *pieces)

    def object(self, infotype, key):
        "Return the encoding, idletime, or refcount about the key"
        return self.execute_command('OBJECT', infotype, key, infotype=infotype)

    def memory_stats(self):
        "Return a dictionary of memory stats"
        return self.execute_command('MEMORY STATS')

    def memory_usage(self, key, samples=None):
        """
        Return the total memory usage for key, its value and associated
        administrative overheads.

        For nested data structures, ``samples`` is the number of elements to
        sample. If left unspecified, the server's default is 5. Use 0 to sample
        all elements.
        """
        args = []
        if isinstance(samples, int):
            args.extend([b'SAMPLES', samples])
        return self.execute_command('MEMORY USAGE', key, *args)

    def memory_purge(self):
        "Attempts to purge dirty pages for reclamation by allocator"
        return self.execute_command('MEMORY PURGE')

    def ping(self):
        "Ping the Redis server"
        return self.execute_command('PING')

    def save(self):
        """
        Tell the Redis server to save its data to disk,
        blocking until the save is complete
        """
        return self.execute_command('SAVE')

    def sentinel(self, *args):
        "Redis Sentinel's SENTINEL command."
        warnings.warn(
            DeprecationWarning('Use the individual sentinel_* methods'))

    def sentinel_get_master_addr_by_name(self, service_name):
        "Returns a (host, port) pair for the given ``service_name``"
        return self.execute_command('SENTINEL GET-MASTER-ADDR-BY-NAME',
                                    service_name)

    def sentinel_master(self, service_name):
        "Returns a dictionary containing the specified masters state."
        return self.execute_command('SENTINEL MASTER', service_name)

    def sentinel_masters(self):
        "Returns a list of dictionaries containing each master's state."
        return self.execute_command('SENTINEL MASTERS')

    def sentinel_monitor(self, name, ip, port, quorum):
        "Add a new master to Sentinel to be monitored"
        return self.execute_command('SENTINEL MONITOR', name, ip, port, quorum)

    def sentinel_remove(self, name):
        "Remove a master from Sentinel's monitoring"
        return self.execute_command('SENTINEL REMOVE', name)

    def sentinel_sentinels(self, service_name):
        "Returns a list of sentinels for ``service_name``"
        return self.execute_command('SENTINEL SENTINELS', service_name)

    def sentinel_set(self, name, option, value):
        "Set Sentinel monitoring parameters for a given master"
        return self.execute_command('SENTINEL SET', name, option, value)

    def sentinel_slaves(self, service_name):
        "Returns a list of slaves for ``service_name``"
        return self.execute_command('SENTINEL SLAVES', service_name)

    def shutdown(self, save=False, nosave=False):
        """Shutdown the Redis server.  If Redis has persistence configured,
        data will be flushed before shutdown.  If the "save" option is set,
        a data flush will be attempted even if there is no persistence
        configured.  If the "nosave" option is set, no data flush will be
        attempted.  The "save" and "nosave" options cannot both be set.
        """
        if save and nosave:
            raise DataError('SHUTDOWN save and nosave cannot both be set')
        args = ['SHUTDOWN']
        if save:
            args.append('SAVE')
        if nosave:
            args.append('NOSAVE')
        try:
            self.execute_command(*args)
        except ConnectionError:
            # a ConnectionError here is expected
            return
        raise RedisError("SHUTDOWN seems to have failed.")

    def slaveof(self, host=None, port=None):
        """
        Set the server to be a replicated slave of the instance identified
        by the ``host`` and ``port``. If called without arguments, the
        instance is promoted to a master instead.
        """
        if host is None and port is None:
            return self.execute_command('SLAVEOF', b'NO', b'ONE')
        return self.execute_command('SLAVEOF', host, port)

    def slowlog_get(self, num=None):
        """
        Get the entries from the slowlog. If ``num`` is specified, get the
        most recent ``num`` items.
        """
        args = ['SLOWLOG GET']
        if num is not None:
            args.append(num)
        decode_responses = self.connection_pool.connection_kwargs.get(
            'decode_responses', False)
        return self.execute_command(*args, decode_responses=decode_responses)

    def slowlog_len(self):
        "Get the number of items in the slowlog"
        return self.execute_command('SLOWLOG LEN')

    def slowlog_reset(self):
        "Remove all items in the slowlog"
        return self.execute_command('SLOWLOG RESET')

    def time(self):
        """
        Returns the server time as a 2-item tuple of ints:
        (seconds since epoch, microseconds into this second).
        """
        return self.execute_command('TIME')

    def wait(self, num_replicas, timeout):
        """
        Redis synchronous replication
        That returns the number of replicas that processed the query when
        we finally have at least ``num_replicas``, or when the ``timeout`` was
        reached.
        """
        return self.execute_command('WAIT', num_replicas, timeout)

    # BASIC KEY COMMANDS
    def append(self, key, value):
        """
        Appends the string ``value`` to the value at ``key``. If ``key``
        doesn't already exist, create it with a value of ``value``.
        Returns the new length of the value at ``key``.
        """
        return self.execute_command('APPEND', key, value)

    def bitcount(self, key, start=None, end=None):
        """
        Returns the count of set bits in the value of ``key``.  Optional
        ``start`` and ``end`` paramaters indicate which bytes to consider
        """
        params = [key]
        if start is not None and end is not None:
            params.append(start)
            params.append(end)
        elif (start is not None and end is None) or \
                (end is not None and start is None):
            raise DataError("Both start and end must be specified")
        return self.execute_command('BITCOUNT', *params)

    def bitfield(self, key, default_overflow=None):
        """
        Return a BitFieldOperation instance to conveniently construct one or
        more bitfield operations on ``key``.
        """
        return BitFieldOperation(self, key, default_overflow=default_overflow)

    def bitop(self, operation, dest, *keys):
        """
        Perform a bitwise operation using ``operation`` between ``keys`` and
        store the result in ``dest``.
        """
        return self.execute_command('BITOP', operation, dest, *keys)

    def bitpos(self, key, bit, start=None, end=None):
        """
        Return the position of the first bit set to 1 or 0 in a string.
        ``start`` and ``end`` difines search range. The range is interpreted
        as a range of bytes and not a range of bits, so start=0 and end=2
        means to look at the first three bytes.
        """
        if bit not in (0, 1):
            raise DataError('bit must be 0 or 1')
        params = [key, bit]

        start is not None and params.append(start)

        if start is not None and end is not None:
            params.append(end)
        elif start is None and end is not None:
            raise DataError("start argument is not set, "
                            "when end is specified")
        return self.execute_command('BITPOS', *params)

    def copy(self, source, destination, destination_db=None, replace=False):
        """
        Copy the value stored in the ``source`` key to the ``destination`` key.

        ``destination_db`` an alternative destination database. By default,
        the ``destination`` key is created in the source Redis database.

        ``replace`` whether the ``destination`` key should be removed before
        copying the value to it. By default, the value is not copied if
        the ``destination`` key already exists.
        """
        params = [source, destination]
        if destination_db is not None:
            params.extend(["DB", destination_db])
        if replace:
            params.append("REPLACE")
        return self.execute_command('COPY', *params)

    def decr(self, name, amount=1):
        """
        Decrements the value of ``key`` by ``amount``.  If no key exists,
        the value will be initialized as 0 - ``amount``
        """
        # An alias for ``decr()``, because it is already implemented
        # as DECRBY redis command.
        return self.decrby(name, amount)

    def decrby(self, name, amount=1):
        """
        Decrements the value of ``key`` by ``amount``.  If no key exists,
        the value will be initialized as 0 - ``amount``
        """
        return self.execute_command('DECRBY', name, amount)

    def delete(self, *names):
        "Delete one or more keys specified by ``names``"
        return self.execute_command('DEL', *names)

    def __delitem__(self, name):
        self.delete(name)

    def dump(self, name):
        """
        Return a serialized version of the value stored at the specified key.
        If key does not exist a nil bulk reply is returned.
        """
        return self.execute_command('DUMP', name)

    def exists(self, *names):
        "Returns the number of ``names`` that exist"
        return self.execute_command('EXISTS', *names)
    __contains__ = exists

    def expire(self, name, time):
        """
        Set an expire flag on key ``name`` for ``time`` seconds. ``time``
        can be represented by an integer or a Python timedelta object.
        """
        if isinstance(time, datetime.timedelta):
            time = int(time.total_seconds())
        return self.execute_command('EXPIRE', name, time)

    def expireat(self, name, when):
        """
        Set an expire flag on key ``name``. ``when`` can be represented
        as an integer indicating unix time or a Python datetime object.
        """
        if isinstance(when, datetime.datetime):
            when = int(mod_time.mktime(when.timetuple()))
        return self.execute_command('EXPIREAT', name, when)

    def get(self, name):
        """
        Return the value at key ``name``, or None if the key doesn't exist
        """
        return self.execute_command('GET', name)

    def getdel(self, name):
        """
        Get the value at key ``name`` and delete the key. This command
        is similar to GET, except for the fact that it also deletes
        the key on success (if and only if the key's value type
        is a string).
        """
        return self.execute_command('GETDEL', name)

    def getex(self, name,
              ex=None, px=None, exat=None, pxat=None, persist=False):
        """
        Get the value of key and optionally set its expiration.
        GETEX is similar to GET, but is a write command with
        additional options. All time parameters can be given as
        datetime.timedelta or integers.

        ``ex`` sets an expire flag on key ``name`` for ``ex`` seconds.

        ``px`` sets an expire flag on key ``name`` for ``px`` milliseconds.

        ``exat`` sets an expire flag on key ``name`` for ``ex`` seconds,
        specified in unix time.

        ``pxat`` sets an expire flag on key ``name`` for ``ex`` milliseconds,
        specified in unix time.

        ``persist`` remove the time to live associated with ``name``.
        """

        opset = set([ex, px, exat, pxat])
        if len(opset) > 2 or len(opset) > 1 and persist:
            raise DataError("``ex``, ``px``, ``exat``, ``pxat``",
                            "and ``persist`` are mutually exclusive.")

        pieces = []
        # similar to set command
        if ex is not None:
            pieces.append('EX')
            if isinstance(ex, datetime.timedelta):
                ex = int(ex.total_seconds())
            pieces.append(ex)
        if px is not None:
            pieces.append('PX')
            if isinstance(px, datetime.timedelta):
                px = int(px.total_seconds() * 1000)
            pieces.append(px)
        # similar to pexpireat command
        if exat is not None:
            pieces.append('EXAT')
            if isinstance(exat, datetime.datetime):
                s = int(exat.microsecond / 1000000)
                exat = int(mod_time.mktime(exat.timetuple())) + s
            pieces.append(exat)
        if pxat is not None:
            pieces.append('PXAT')
            if isinstance(pxat, datetime.datetime):
                ms = int(pxat.microsecond / 1000)
                pxat = int(mod_time.mktime(pxat.timetuple())) * 1000 + ms
            pieces.append(pxat)
        if persist:
            pieces.append('PERSIST')

        return self.execute_command('GETEX', name, *pieces)

    def __getitem__(self, name):
        """
        Return the value at key ``name``, raises a KeyError if the key
        doesn't exist.
        """
        value = self.get(name)
        if value is not None:
            return value
        raise KeyError(name)

    def getbit(self, name, offset):
        "Returns a boolean indicating the value of ``offset`` in ``name``"
        return self.execute_command('GETBIT', name, offset)

    def getrange(self, key, start, end):
        """
        Returns the substring of the string value stored at ``key``,
        determined by the offsets ``start`` and ``end`` (both are inclusive)
        """
        return self.execute_command('GETRANGE', key, start, end)

    def getset(self, name, value):
        """
        Sets the value at key ``name`` to ``value``
        and returns the old value at key ``name`` atomically.
        """
        return self.execute_command('GETSET', name, value)

    def incr(self, name, amount=1):
        """
        Increments the value of ``key`` by ``amount``.  If no key exists,
        the value will be initialized as ``amount``
        """
        return self.incrby(name, amount)

    def incrby(self, name, amount=1):
        """
        Increments the value of ``key`` by ``amount``.  If no key exists,
        the value will be initialized as ``amount``
        """
        # An alias for ``incr()``, because it is already implemented
        # as INCRBY redis command.
        return self.execute_command('INCRBY', name, amount)

    def incrbyfloat(self, name, amount=1.0):
        """
        Increments the value at key ``name`` by floating ``amount``.
        If no key exists, the value will be initialized as ``amount``
        """
        return self.execute_command('INCRBYFLOAT', name, amount)

    def keys(self, pattern='*'):
        "Returns a list of keys matching ``pattern``"
        return self.execute_command('KEYS', pattern)

    def mget(self, keys, *args):
        """
        Returns a list of values ordered identically to ``keys``
        """
        args = list_or_args(keys, args)
        options = {}
        if not args:
            options[EMPTY_RESPONSE] = []
        return self.execute_command('MGET', *args, **options)

    def mset(self, mapping):
        """
        Sets key/values based on a mapping. Mapping is a dictionary of
        key/value pairs. Both keys and values should be strings or types that
        can be cast to a string via str().
        """
        items = []
        for pair in mapping.items():
            items.extend(pair)
        return self.execute_command('MSET', *items)

    def msetnx(self, mapping):
        """
        Sets key/values based on a mapping if none of the keys are already set.
        Mapping is a dictionary of key/value pairs. Both keys and values
        should be strings or types that can be cast to a string via str().
        Returns a boolean indicating if the operation was successful.
        """
        items = []
        for pair in mapping.items():
            items.extend(pair)
        return self.execute_command('MSETNX', *items)

    def move(self, name, db):
        "Moves the key ``name`` to a different Redis database ``db``"
        return self.execute_command('MOVE', name, db)

    def persist(self, name):
        "Removes an expiration on ``name``"
        return self.execute_command('PERSIST', name)

    def pexpire(self, name, time):
        """
        Set an expire flag on key ``name`` for ``time`` milliseconds.
        ``time`` can be represented by an integer or a Python timedelta
        object.
        """
        if isinstance(time, datetime.timedelta):
            time = int(time.total_seconds() * 1000)
        return self.execute_command('PEXPIRE', name, time)

    def pexpireat(self, name, when):
        """
        Set an expire flag on key ``name``. ``when`` can be represented
        as an integer representing unix time in milliseconds (unix time * 1000)
        or a Python datetime object.
        """
        if isinstance(when, datetime.datetime):
            ms = int(when.microsecond / 1000)
            when = int(mod_time.mktime(when.timetuple())) * 1000 + ms
        return self.execute_command('PEXPIREAT', name, when)

    def psetex(self, name, time_ms, value):
        """
        Set the value of key ``name`` to ``value`` that expires in ``time_ms``
        milliseconds. ``time_ms`` can be represented by an integer or a Python
        timedelta object
        """
        if isinstance(time_ms, datetime.timedelta):
            time_ms = int(time_ms.total_seconds() * 1000)
        return self.execute_command('PSETEX', name, time_ms, value)

    def pttl(self, name):
        "Returns the number of milliseconds until the key ``name`` will expire"
        return self.execute_command('PTTL', name)

    def hrandfield(self, key, count=None, withvalues=False):
        """
        Return a random field from the hash value stored at key.

        count: if the argument is positive, return an array of distinct fields.
        If called with a negative count, the behavior changes and the command
        is allowed to return the same field multiple times. In this case,
        the number of returned fields is the absolute value of the
        specified count.
        withvalues: The optional WITHVALUES modifier changes the reply so it
        includes the respective values of the randomly selected hash fields.
        """
        params = []
        if count is not None:
            params.append(count)
        if withvalues:
            params.append("WITHVALUES")

        return self.execute_command("HRANDFIELD", key, *params)

    def randomkey(self):
        "Returns the name of a random key"
        return self.execute_command('RANDOMKEY')

    def rename(self, src, dst):
        """
        Rename key ``src`` to ``dst``
        """
        return self.execute_command('RENAME', src, dst)

    def renamenx(self, src, dst):
        "Rename key ``src`` to ``dst`` if ``dst`` doesn't already exist"
        return self.execute_command('RENAMENX', src, dst)

    def restore(self, name, ttl, value, replace=False, absttl=False):
        """
        Create a key using the provided serialized value, previously obtained
        using DUMP.

        ``replace`` allows an existing key on ``name`` to be overridden. If
        it's not specified an error is raised on collision.

        ``absttl`` if True, specified ``ttl`` should represent an absolute Unix
        timestamp in milliseconds in which the key will expire. (Redis 5.0 or
        greater).
        """
        params = [name, ttl, value]
        if replace:
            params.append('REPLACE')
        if absttl:
            params.append('ABSTTL')
        return self.execute_command('RESTORE', *params)

    def set(self, name, value,
            ex=None, px=None, nx=False, xx=False, keepttl=False):
        """
        Set the value at key ``name`` to ``value``

        ``ex`` sets an expire flag on key ``name`` for ``ex`` seconds.

        ``px`` sets an expire flag on key ``name`` for ``px`` milliseconds.

        ``nx`` if set to True, set the value at key ``name`` to ``value`` only
            if it does not exist.

        ``xx`` if set to True, set the value at key ``name`` to ``value`` only
            if it already exists.

        ``keepttl`` if True, retain the time to live associated with the key.
            (Available since Redis 6.0)
        """
        pieces = [name, value]
        if ex is not None:
            pieces.append('EX')
            if isinstance(ex, datetime.timedelta):
                ex = int(ex.total_seconds())
            pieces.append(ex)
        if px is not None:
            pieces.append('PX')
            if isinstance(px, datetime.timedelta):
                px = int(px.total_seconds() * 1000)
            pieces.append(px)

        if nx:
            pieces.append('NX')
        if xx:
            pieces.append('XX')

        if keepttl:
            pieces.append('KEEPTTL')

        return self.execute_command('SET', *pieces)

    def __setitem__(self, name, value):
        self.set(name, value)

    def setbit(self, name, offset, value):
        """
        Flag the ``offset`` in ``name`` as ``value``. Returns a boolean
        indicating the previous value of ``offset``.
        """
        value = value and 1 or 0
        return self.execute_command('SETBIT', name, offset, value)

    def setex(self, name, time, value):
        """
        Set the value of key ``name`` to ``value`` that expires in ``time``
        seconds. ``time`` can be represented by an integer or a Python
        timedelta object.
        """
        if isinstance(time, datetime.timedelta):
            time = int(time.total_seconds())
        return self.execute_command('SETEX', name, time, value)

    def setnx(self, name, value):
        "Set the value of key ``name`` to ``value`` if key doesn't exist"
        return self.execute_command('SETNX', name, value)

    def setrange(self, name, offset, value):
        """
        Overwrite bytes in the value of ``name`` starting at ``offset`` with
        ``value``. If ``offset`` plus the length of ``value`` exceeds the
        length of the original value, the new value will be larger than before.
        If ``offset`` exceeds the length of the original value, null bytes
        will be used to pad between the end of the previous value and the start
        of what's being injected.

        Returns the length of the new string.
        """
        return self.execute_command('SETRANGE', name, offset, value)

    def strlen(self, name):
        "Return the number of bytes stored in the value of ``name``"
        return self.execute_command('STRLEN', name)

    def substr(self, name, start, end=-1):
        """
        Return a substring of the string at key ``name``. ``start`` and ``end``
        are 0-based integers specifying the portion of the string to return.
        """
        return self.execute_command('SUBSTR', name, start, end)

    def touch(self, *args):
        """
        Alters the last access time of a key(s) ``*args``. A key is ignored
        if it does not exist.
        """
        return self.execute_command('TOUCH', *args)

    def ttl(self, name):
        "Returns the number of seconds until the key ``name`` will expire"
        return self.execute_command('TTL', name)

    def type(self, name):
        "Returns the type of key ``name``"
        return self.execute_command('TYPE', name)

    def watch(self, *names):
        """
        Watches the values at keys ``names``, or None if the key doesn't exist
        """
        warnings.warn(DeprecationWarning('Call WATCH from a Pipeline object'))

    def unwatch(self):
        """
        Unwatches the value at key ``name``, or None of the key doesn't exist
        """
        warnings.warn(
            DeprecationWarning('Call UNWATCH from a Pipeline object'))

    def unlink(self, *names):
        "Unlink one or more keys specified by ``names``"
        return self.execute_command('UNLINK', *names)

    # LIST COMMANDS
    def blpop(self, keys, timeout=0):
        """
        LPOP a value off of the first non-empty list
        named in the ``keys`` list.

        If none of the lists in ``keys`` has a value to LPOP, then block
        for ``timeout`` seconds, or until a value gets pushed on to one
        of the lists.

        If timeout is 0, then block indefinitely.
        """
        if timeout is None:
            timeout = 0
        keys = list_or_args(keys, None)
        keys.append(timeout)
        return self.execute_command('BLPOP', *keys)

    def brpop(self, keys, timeout=0):
        """
        RPOP a value off of the first non-empty list
        named in the ``keys`` list.

        If none of the lists in ``keys`` has a value to RPOP, then block
        for ``timeout`` seconds, or until a value gets pushed on to one
        of the lists.

        If timeout is 0, then block indefinitely.
        """
        if timeout is None:
            timeout = 0
        keys = list_or_args(keys, None)
        keys.append(timeout)
        return self.execute_command('BRPOP', *keys)

    def brpoplpush(self, src, dst, timeout=0):
        """
        Pop a value off the tail of ``src``, push it on the head of ``dst``
        and then return it.

        This command blocks until a value is in ``src`` or until ``timeout``
        seconds elapse, whichever is first. A ``timeout`` value of 0 blocks
        forever.
        """
        if timeout is None:
            timeout = 0
        return self.execute_command('BRPOPLPUSH', src, dst, timeout)

    def lindex(self, name, index):
        """
        Return the item from list ``name`` at position ``index``

        Negative indexes are supported and will return an item at the
        end of the list
        """
        return self.execute_command('LINDEX', name, index)

    def linsert(self, name, where, refvalue, value):
        """
        Insert ``value`` in list ``name`` either immediately before or after
        [``where``] ``refvalue``

        Returns the new length of the list on success or -1 if ``refvalue``
        is not in the list.
        """
        return self.execute_command('LINSERT', name, where, refvalue, value)

    def llen(self, name):
        "Return the length of the list ``name``"
        return self.execute_command('LLEN', name)

    def lpop(self, name):
        "Remove and return the first item of the list ``name``"
        return self.execute_command('LPOP', name)

    def lpush(self, name, *values):
        "Push ``values`` onto the head of the list ``name``"
        return self.execute_command('LPUSH', name, *values)

    def lpushx(self, name, value):
        "Push ``value`` onto the head of the list ``name`` if ``name`` exists"
        return self.execute_command('LPUSHX', name, value)

    def lrange(self, name, start, end):
        """
        Return a slice of the list ``name`` between
        position ``start`` and ``end``

        ``start`` and ``end`` can be negative numbers just like
        Python slicing notation
        """
        return self.execute_command('LRANGE', name, start, end)

    def lrem(self, name, count, value):
        """
        Remove the first ``count`` occurrences of elements equal to ``value``
        from the list stored at ``name``.

        The count argument influences the operation in the following ways:
            count > 0: Remove elements equal to value moving from head to tail.
            count < 0: Remove elements equal to value moving from tail to head.
            count = 0: Remove all elements equal to value.
        """
        return self.execute_command('LREM', name, count, value)

    def lset(self, name, index, value):
        "Set ``position`` of list ``name`` to ``value``"
        return self.execute_command('LSET', name, index, value)

    def ltrim(self, name, start, end):
        """
        Trim the list ``name``, removing all values not within the slice
        between ``start`` and ``end``

        ``start`` and ``end`` can be negative numbers just like
        Python slicing notation
        """
        return self.execute_command('LTRIM', name, start, end)

    def rpop(self, name):
        "Remove and return the last item of the list ``name``"
        return self.execute_command('RPOP', name)

    def rpoplpush(self, src, dst):
        """
        RPOP a value off of the ``src`` list and atomically LPUSH it
        on to the ``dst`` list.  Returns the value.
        """
        return self.execute_command('RPOPLPUSH', src, dst)

    def rpush(self, name, *values):
        "Push ``values`` onto the tail of the list ``name``"
        return self.execute_command('RPUSH', name, *values)

    def rpushx(self, name, value):
        "Push ``value`` onto the tail of the list ``name`` if ``name`` exists"
        return self.execute_command('RPUSHX', name, value)

    def lpos(self, name, value, rank=None, count=None, maxlen=None):
        """
        Get position of ``value`` within the list ``name``

         If specified, ``rank`` indicates the "rank" of the first element to
         return in case there are multiple copies of ``value`` in the list.
         By default, LPOS returns the position of the first occurrence of
         ``value`` in the list. When ``rank`` 2, LPOS returns the position of
         the second ``value`` in the list. If ``rank`` is negative, LPOS
         searches the list in reverse. For example, -1 would return the
         position of the last occurrence of ``value`` and -2 would return the
         position of the next to last occurrence of ``value``.

         If specified, ``count`` indicates that LPOS should return a list of
         up to ``count`` positions. A ``count`` of 2 would return a list of
         up to 2 positions. A ``count`` of 0 returns a list of all positions
         matching ``value``. When ``count`` is specified and but ``value``
         does not exist in the list, an empty list is returned.

         If specified, ``maxlen`` indicates the maximum number of list
         elements to scan. A ``maxlen`` of 1000 will only return the
         position(s) of items within the first 1000 entries in the list.
         A ``maxlen`` of 0 (the default) will scan the entire list.
        """
        pieces = [name, value]
        if rank is not None:
            pieces.extend(['RANK', rank])

        if count is not None:
            pieces.extend(['COUNT', count])

        if maxlen is not None:
            pieces.extend(['MAXLEN', maxlen])

        return self.execute_command('LPOS', *pieces)

    def sort(self, name, start=None, num=None, by=None, get=None,
             desc=False, alpha=False, store=None, groups=False):
        """
        Sort and return the list, set or sorted set at ``name``.

        ``start`` and ``num`` allow for paging through the sorted data

        ``by`` allows using an external key to weight and sort the items.
            Use an "*" to indicate where in the key the item value is located

        ``get`` allows for returning items from external keys rather than the
            sorted data itself.  Use an "*" to indicate where in the key
            the item value is located

        ``desc`` allows for reversing the sort

        ``alpha`` allows for sorting lexicographically rather than numerically

        ``store`` allows for storing the result of the sort into
            the key ``store``

        ``groups`` if set to True and if ``get`` contains at least two
            elements, sort will return a list of tuples, each containing the
            values fetched from the arguments to ``get``.

        """
        if (start is not None and num is None) or \
                (num is not None and start is None):
            raise DataError("``start`` and ``num`` must both be specified")

        pieces = [name]
        if by is not None:
            pieces.append(b'BY')
            pieces.append(by)
        if start is not None and num is not None:
            pieces.append(b'LIMIT')
            pieces.append(start)
            pieces.append(num)
        if get is not None:
            # If get is a string assume we want to get a single value.
            # Otherwise assume it's an interable and we want to get multiple
            # values. We can't just iterate blindly because strings are
            # iterable.
            if isinstance(get, (bytes, str)):
                pieces.append(b'GET')
                pieces.append(get)
            else:
                for g in get:
                    pieces.append(b'GET')
                    pieces.append(g)
        if desc:
            pieces.append(b'DESC')
        if alpha:
            pieces.append(b'ALPHA')
        if store is not None:
            pieces.append(b'STORE')
            pieces.append(store)

        if groups:
            if not get or isinstance(get, (bytes, str)) or len(get) < 2:
                raise DataError('when using "groups" the "get" argument '
                                'must be specified and contain at least '
                                'two keys')

        options = {'groups': len(get) if groups else None}
        return self.execute_command('SORT', *pieces, **options)

    # SCAN COMMANDS
    def scan(self, cursor=0, match=None, count=None, _type=None):
        """
        Incrementally return lists of key names. Also return a cursor
        indicating the scan position.

        ``match`` allows for filtering the keys by pattern

        ``count`` provides a hint to Redis about the number of keys to
            return per batch.

        ``_type`` filters the returned values by a particular Redis type.
            Stock Redis instances allow for the following types:
            HASH, LIST, SET, STREAM, STRING, ZSET
            Additionally, Redis modules can expose other types as well.
        """
        pieces = [cursor]
        if match is not None:
            pieces.extend([b'MATCH', match])
        if count is not None:
            pieces.extend([b'COUNT', count])
        if _type is not None:
            pieces.extend([b'TYPE', _type])
        return self.execute_command('SCAN', *pieces)

    def scan_iter(self, match=None, count=None, _type=None):
        """
        Make an iterator using the SCAN command so that the client doesn't
        need to remember the cursor position.

        ``match`` allows for filtering the keys by pattern

        ``count`` provides a hint to Redis about the number of keys to
            return per batch.

        ``_type`` filters the returned values by a particular Redis type.
            Stock Redis instances allow for the following types:
            HASH, LIST, SET, STREAM, STRING, ZSET
            Additionally, Redis modules can expose other types as well.
        """
        cursor = '0'
        while cursor != 0:
            cursor, data = self.scan(cursor=cursor, match=match,
                                     count=count, _type=_type)
            yield from data

    def sscan(self, name, cursor=0, match=None, count=None):
        """
        Incrementally return lists of elements in a set. Also return a cursor
        indicating the scan position.

        ``match`` allows for filtering the keys by pattern

        ``count`` allows for hint the minimum number of returns
        """
        pieces = [name, cursor]
        if match is not None:
            pieces.extend([b'MATCH', match])
        if count is not None:
            pieces.extend([b'COUNT', count])
        return self.execute_command('SSCAN', *pieces)

    def sscan_iter(self, name, match=None, count=None):
        """
        Make an iterator using the SSCAN command so that the client doesn't
        need to remember the cursor position.

        ``match`` allows for filtering the keys by pattern

        ``count`` allows for hint the minimum number of returns
        """
        cursor = '0'
        while cursor != 0:
            cursor, data = self.sscan(name, cursor=cursor,
                                      match=match, count=count)
            yield from data

    def hscan(self, name, cursor=0, match=None, count=None):
        """
        Incrementally return key/value slices in a hash. Also return a cursor
        indicating the scan position.

        ``match`` allows for filtering the keys by pattern

        ``count`` allows for hint the minimum number of returns
        """
        pieces = [name, cursor]
        if match is not None:
            pieces.extend([b'MATCH', match])
        if count is not None:
            pieces.extend([b'COUNT', count])
        return self.execute_command('HSCAN', *pieces)

    def hscan_iter(self, name, match=None, count=None):
        """
        Make an iterator using the HSCAN command so that the client doesn't
        need to remember the cursor position.

        ``match`` allows for filtering the keys by pattern

        ``count`` allows for hint the minimum number of returns
        """
        cursor = '0'
        while cursor != 0:
            cursor, data = self.hscan(name, cursor=cursor,
                                      match=match, count=count)
            yield from data.items()

    def zscan(self, name, cursor=0, match=None, count=None,
              score_cast_func=float):
        """
        Incrementally return lists of elements in a sorted set. Also return a
        cursor indicating the scan position.

        ``match`` allows for filtering the keys by pattern

        ``count`` allows for hint the minimum number of returns

        ``score_cast_func`` a callable used to cast the score return value
        """
        pieces = [name, cursor]
        if match is not None:
            pieces.extend([b'MATCH', match])
        if count is not None:
            pieces.extend([b'COUNT', count])
        options = {'score_cast_func': score_cast_func}
        return self.execute_command('ZSCAN', *pieces, **options)

    def zscan_iter(self, name, match=None, count=None,
                   score_cast_func=float):
        """
        Make an iterator using the ZSCAN command so that the client doesn't
        need to remember the cursor position.

        ``match`` allows for filtering the keys by pattern

        ``count`` allows for hint the minimum number of returns

        ``score_cast_func`` a callable used to cast the score return value
        """
        cursor = '0'
        while cursor != 0:
            cursor, data = self.zscan(name, cursor=cursor, match=match,
                                      count=count,
                                      score_cast_func=score_cast_func)
            yield from data

    # SET COMMANDS
    def sadd(self, name, *values):
        "Add ``value(s)`` to set ``name``"
        return self.execute_command('SADD', name, *values)

    def scard(self, name):
        "Return the number of elements in set ``name``"
        return self.execute_command('SCARD', name)

    def sdiff(self, keys, *args):
        "Return the difference of sets specified by ``keys``"
        args = list_or_args(keys, args)
        return self.execute_command('SDIFF', *args)

    def sdiffstore(self, dest, keys, *args):
        """
        Store the difference of sets specified by ``keys`` into a new
        set named ``dest``.  Returns the number of keys in the new set.
        """
        args = list_or_args(keys, args)
        return self.execute_command('SDIFFSTORE', dest, *args)

    def sinter(self, keys, *args):
        "Return the intersection of sets specified by ``keys``"
        args = list_or_args(keys, args)
        return self.execute_command('SINTER', *args)

    def sinterstore(self, dest, keys, *args):
        """
        Store the intersection of sets specified by ``keys`` into a new
        set named ``dest``.  Returns the number of keys in the new set.
        """
        args = list_or_args(keys, args)
        return self.execute_command('SINTERSTORE', dest, *args)

    def sismember(self, name, value):
        "Return a boolean indicating if ``value`` is a member of set ``name``"
        return self.execute_command('SISMEMBER', name, value)

    def smembers(self, name):
        "Return all members of the set ``name``"
        return self.execute_command('SMEMBERS', name)

    def smove(self, src, dst, value):
        "Move ``value`` from set ``src`` to set ``dst`` atomically"
        return self.execute_command('SMOVE', src, dst, value)

    def spop(self, name, count=None):
        "Remove and return a random member of set ``name``"
        args = (count is not None) and [count] or []
        return self.execute_command('SPOP', name, *args)

    def srandmember(self, name, number=None):
        """
        If ``number`` is None, returns a random member of set ``name``.

        If ``number`` is supplied, returns a list of ``number`` random
        members of set ``name``. Note this is only available when running
        Redis 2.6+.
        """
        args = (number is not None) and [number] or []
        return self.execute_command('SRANDMEMBER', name, *args)

    def srem(self, name, *values):
        "Remove ``values`` from set ``name``"
        return self.execute_command('SREM', name, *values)

    def sunion(self, keys, *args):
        "Return the union of sets specified by ``keys``"
        args = list_or_args(keys, args)
        return self.execute_command('SUNION', *args)

    def sunionstore(self, dest, keys, *args):
        """
        Store the union of sets specified by ``keys`` into a new
        set named ``dest``.  Returns the number of keys in the new set.
        """
        args = list_or_args(keys, args)
        return self.execute_command('SUNIONSTORE', dest, *args)

    # STREAMS COMMANDS
    def xack(self, name, groupname, *ids):
        """
        Acknowledges the successful processing of one or more messages.
        name: name of the stream.
        groupname: name of the consumer group.
        *ids: message ids to acknowlege.
        """
        return self.execute_command('XACK', name, groupname, *ids)

    def xadd(self, name, fields, id='*', maxlen=None, approximate=True,
             nomkstream=False):
        """
        Add to a stream.
        name: name of the stream
        fields: dict of field/value pairs to insert into the stream
        id: Location to insert this record. By default it is appended.
        maxlen: truncate old stream members beyond this size
        approximate: actual stream length may be slightly more than maxlen
        nomkstream: When set to true, do not make a stream
        """
        pieces = []
        if maxlen is not None:
            if not isinstance(maxlen, int) or maxlen < 1:
                raise DataError('XADD maxlen must be a positive integer')
            pieces.append(b'MAXLEN')
            if approximate:
                pieces.append(b'~')
            pieces.append(str(maxlen))
        if nomkstream:
            pieces.append(b'NOMKSTREAM')
        pieces.append(id)
        if not isinstance(fields, dict) or len(fields) == 0:
            raise DataError('XADD fields must be a non-empty dict')
        for pair in fields.items():
            pieces.extend(pair)
        return self.execute_command('XADD', name, *pieces)

    def xclaim(self, name, groupname, consumername, min_idle_time, message_ids,
               idle=None, time=None, retrycount=None, force=False,
               justid=False):
        """
        Changes the ownership of a pending message.
        name: name of the stream.
        groupname: name of the consumer group.
        consumername: name of a consumer that claims the message.
        min_idle_time: filter messages that were idle less than this amount of
        milliseconds
        message_ids: non-empty list or tuple of message IDs to claim
        idle: optional. Set the idle time (last time it was delivered) of the
         message in ms
        time: optional integer. This is the same as idle but instead of a
         relative amount of milliseconds, it sets the idle time to a specific
         Unix time (in milliseconds).
        retrycount: optional integer. set the retry counter to the specified
         value. This counter is incremented every time a message is delivered
         again.
        force: optional boolean, false by default. Creates the pending message
         entry in the PEL even if certain specified IDs are not already in the
         PEL assigned to a different client.
        justid: optional boolean, false by default. Return just an array of IDs
         of messages successfully claimed, without returning the actual message
        """
        if not isinstance(min_idle_time, int) or min_idle_time < 0:
            raise DataError("XCLAIM min_idle_time must be a non negative "
                            "integer")
        if not isinstance(message_ids, (list, tuple)) or not message_ids:
            raise DataError("XCLAIM message_ids must be a non empty list or "
                            "tuple of message IDs to claim")

        kwargs = {}
        pieces = [name, groupname, consumername, str(min_idle_time)]
        pieces.extend(list(message_ids))

        if idle is not None:
            if not isinstance(idle, int):
                raise DataError("XCLAIM idle must be an integer")
            pieces.extend((b'IDLE', str(idle)))
        if time is not None:
            if not isinstance(time, int):
                raise DataError("XCLAIM time must be an integer")
            pieces.extend((b'TIME', str(time)))
        if retrycount is not None:
            if not isinstance(retrycount, int):
                raise DataError("XCLAIM retrycount must be an integer")
            pieces.extend((b'RETRYCOUNT', str(retrycount)))

        if force:
            if not isinstance(force, bool):
                raise DataError("XCLAIM force must be a boolean")
            pieces.append(b'FORCE')
        if justid:
            if not isinstance(justid, bool):
                raise DataError("XCLAIM justid must be a boolean")
            pieces.append(b'JUSTID')
            kwargs['parse_justid'] = True
        return self.execute_command('XCLAIM', *pieces, **kwargs)

    def xdel(self, name, *ids):
        """
        Deletes one or more messages from a stream.
        name: name of the stream.
        *ids: message ids to delete.
        """
        return self.execute_command('XDEL', name, *ids)

    def xgroup_create(self, name, groupname, id='$', mkstream=False):
        """
        Create a new consumer group associated with a stream.
        name: name of the stream.
        groupname: name of the consumer group.
        id: ID of the last item in the stream to consider already delivered.
        """
        pieces = ['XGROUP CREATE', name, groupname, id]
        if mkstream:
            pieces.append(b'MKSTREAM')
        return self.execute_command(*pieces)

    def xgroup_delconsumer(self, name, groupname, consumername):
        """
        Remove a specific consumer from a consumer group.
        Returns the number of pending messages that the consumer had before it
        was deleted.
        name: name of the stream.
        groupname: name of the consumer group.
        consumername: name of consumer to delete
        """
        return self.execute_command('XGROUP DELCONSUMER', name, groupname,
                                    consumername)

    def xgroup_destroy(self, name, groupname):
        """
        Destroy a consumer group.
        name: name of the stream.
        groupname: name of the consumer group.
        """
        return self.execute_command('XGROUP DESTROY', name, groupname)

    def xgroup_setid(self, name, groupname, id):
        """
        Set the consumer group last delivered ID to something else.
        name: name of the stream.
        groupname: name of the consumer group.
        id: ID of the last item in the stream to consider already delivered.
        """
        return self.execute_command('XGROUP SETID', name, groupname, id)

    def xinfo_consumers(self, name, groupname):
        """
        Returns general information about the consumers in the group.
        name: name of the stream.
        groupname: name of the consumer group.
        """
        return self.execute_command('XINFO CONSUMERS', name, groupname)

    def xinfo_groups(self, name):
        """
        Returns general information about the consumer groups of the stream.
        name: name of the stream.
        """
        return self.execute_command('XINFO GROUPS', name)

    def xinfo_stream(self, name):
        """
        Returns general information about the stream.
        name: name of the stream.
        """
        return self.execute_command('XINFO STREAM', name)

    def xlen(self, name):
        """
        Returns the number of elements in a given stream.
        """
        return self.execute_command('XLEN', name)

    def xpending(self, name, groupname):
        """
        Returns information about pending messages of a group.
        name: name of the stream.
        groupname: name of the consumer group.
        """
        return self.execute_command('XPENDING', name, groupname)

    def xpending_range(self, name, groupname, min, max, count,
                       consumername=None):
        """
        Returns information about pending messages, in a range.
        name: name of the stream.
        groupname: name of the consumer group.
        min: minimum stream ID.
        max: maximum stream ID.
        count: number of messages to return
        consumername: name of a consumer to filter by (optional).
        """
        pieces = [name, groupname]
        if min is not None or max is not None or count is not None:
            if min is None or max is None or count is None:
                raise DataError("XPENDING must be provided with min, max "
                                "and count parameters, or none of them. ")
            if not isinstance(count, int) or count < -1:
                raise DataError("XPENDING count must be a integer >= -1")
            pieces.extend((min, max, str(count)))
        if consumername is not None:
            if min is None or max is None or count is None:
                raise DataError("if XPENDING is provided with consumername,"
                                " it must be provided with min, max and"
                                " count parameters")
            pieces.append(consumername)
        return self.execute_command('XPENDING', *pieces, parse_detail=True)

    def xrange(self, name, min='-', max='+', count=None):
        """
        Read stream values within an interval.
        name: name of the stream.
        start: first stream ID. defaults to '-',
               meaning the earliest available.
        finish: last stream ID. defaults to '+',
                meaning the latest available.
        count: if set, only return this many items, beginning with the
               earliest available.
        """
        pieces = [min, max]
        if count is not None:
            if not isinstance(count, int) or count < 1:
                raise DataError('XRANGE count must be a positive integer')
            pieces.append(b'COUNT')
            pieces.append(str(count))

        return self.execute_command('XRANGE', name, *pieces)

    def xread(self, streams, count=None, block=None):
        """
        Block and monitor multiple streams for new data.
        streams: a dict of stream names to stream IDs, where
                   IDs indicate the last ID already seen.
        count: if set, only return this many items, beginning with the
               earliest available.
        block: number of milliseconds to wait, if nothing already present.
        """
        pieces = []
        if block is not None:
            if not isinstance(block, int) or block < 0:
                raise DataError('XREAD block must be a non-negative integer')
            pieces.append(b'BLOCK')
            pieces.append(str(block))
        if count is not None:
            if not isinstance(count, int) or count < 1:
                raise DataError('XREAD count must be a positive integer')
            pieces.append(b'COUNT')
            pieces.append(str(count))
        if not isinstance(streams, dict) or len(streams) == 0:
            raise DataError('XREAD streams must be a non empty dict')
        pieces.append(b'STREAMS')
        keys, values = zip(*streams.items())
        pieces.extend(keys)
        pieces.extend(values)
        return self.execute_command('XREAD', *pieces)

    def xreadgroup(self, groupname, consumername, streams, count=None,
                   block=None, noack=False):
        """
        Read from a stream via a consumer group.
        groupname: name of the consumer group.
        consumername: name of the requesting consumer.
        streams: a dict of stream names to stream IDs, where
               IDs indicate the last ID already seen.
        count: if set, only return this many items, beginning with the
               earliest available.
        block: number of milliseconds to wait, if nothing already present.
        noack: do not add messages to the PEL
        """
        pieces = [b'GROUP', groupname, consumername]
        if count is not None:
            if not isinstance(count, int) or count < 1:
                raise DataError("XREADGROUP count must be a positive integer")
            pieces.append(b'COUNT')
            pieces.append(str(count))
        if block is not None:
            if not isinstance(block, int) or block < 0:
                raise DataError("XREADGROUP block must be a non-negative "
                                "integer")
            pieces.append(b'BLOCK')
            pieces.append(str(block))
        if noack:
            pieces.append(b'NOACK')
        if not isinstance(streams, dict) or len(streams) == 0:
            raise DataError('XREADGROUP streams must be a non empty dict')
        pieces.append(b'STREAMS')
        pieces.extend(streams.keys())
        pieces.extend(streams.values())
        return self.execute_command('XREADGROUP', *pieces)

    def xrevrange(self, name, max='+', min='-', count=None):
        """
        Read stream values within an interval, in reverse order.
        name: name of the stream
        start: first stream ID. defaults to '+',
               meaning the latest available.
        finish: last stream ID. defaults to '-',
                meaning the earliest available.
        count: if set, only return this many items, beginning with the
               latest available.
        """
        pieces = [max, min]
        if count is not None:
            if not isinstance(count, int) or count < 1:
                raise DataError('XREVRANGE count must be a positive integer')
            pieces.append(b'COUNT')
            pieces.append(str(count))

        return self.execute_command('XREVRANGE', name, *pieces)

    def xtrim(self, name, maxlen, approximate=True):
        """
        Trims old messages from a stream.
        name: name of the stream.
        maxlen: truncate old stream messages beyond this size
        approximate: actual stream length may be slightly more than maxlen
        """
        pieces = [b'MAXLEN']
        if approximate:
            pieces.append(b'~')
        pieces.append(maxlen)
        return self.execute_command('XTRIM', name, *pieces)

    # SORTED SET COMMANDS
    def zadd(self, name, mapping, nx=False, xx=False, ch=False, incr=False,
             gt=None, lt=None):
        """
        Set any number of element-name, score pairs to the key ``name``. Pairs
        are specified as a dict of element-names keys to score values.

        ``nx`` forces ZADD to only create new elements and not to update
        scores for elements that already exist.

        ``xx`` forces ZADD to only update scores of elements that already
        exist. New elements will not be added.

        ``ch`` modifies the return value to be the numbers of elements changed.
        Changed elements include new elements that were added and elements
        whose scores changed.

        ``incr`` modifies ZADD to behave like ZINCRBY. In this mode only a
        single element/score pair can be specified and the score is the amount
        the existing score will be incremented by. When using this mode the
        return value of ZADD will be the new score of the element.

        ``LT`` Only update existing elements if the new score is less than
        the current score. This flag doesn't prevent adding new elements.

        ``GT`` Only update existing elements if the new score is greater than
        the current score. This flag doesn't prevent adding new elements.

        The return value of ZADD varies based on the mode specified. With no
        options, ZADD returns the number of new elements added to the sorted
        set.

        ``NX``, ``LT``, and ``GT`` are mutually exclusive options.
        See: https://redis.io/commands/ZADD
        """
        if not mapping:
            raise DataError("ZADD requires at least one element/score pair")
        if nx and xx:
            raise DataError("ZADD allows either 'nx' or 'xx', not both")
        if incr and len(mapping) != 1:
            raise DataError("ZADD option 'incr' only works when passing a "
                            "single element/score pair")
        if nx is True and (gt is not None or lt is not None):
<<<<<<< HEAD
            raise DataError("Only one of 'nx', 'lt', or 'gr' may be defined.")
=======
            raise DataError("Only one of 'nx', 'lt', or 'gt' may be defined.")
        if gt is not None and lt is not None:
            raise DataError("Only one of 'gt' or 'lt' can be set.")
>>>>>>> 3c0e1163

        pieces = []
        options = {}
        if nx:
            pieces.append(b'NX')
        if xx:
            pieces.append(b'XX')
        if ch:
            pieces.append(b'CH')
        if incr:
            pieces.append(b'INCR')
            options['as_score'] = True
        if gt:
            pieces.append(b'GT')
        if lt:
            pieces.append(b'LT')
        for pair in mapping.items():
            pieces.append(pair[1])
            pieces.append(pair[0])
        return self.execute_command('ZADD', name, *pieces, **options)

    def zcard(self, name):
        "Return the number of elements in the sorted set ``name``"
        return self.execute_command('ZCARD', name)

    def zcount(self, name, min, max):
        """
        Returns the number of elements in the sorted set at key ``name`` with
        a score between ``min`` and ``max``.
        """
        return self.execute_command('ZCOUNT', name, min, max)

    def zdiff(self, keys, withscores=False):
        """
        Returns the difference between the first and all successive input
        sorted sets provided in ``keys``.
        """
        pieces = [len(keys), *keys]
        if withscores:
            pieces.append("WITHSCORES")
        return self.execute_command("ZDIFF", *pieces)

    def zdiffstore(self, dest, keys):
        """
        Computes the difference between the first and all successive input
        sorted sets provided in ``keys`` and stores the result in ``dest``.
        """
        pieces = [len(keys), *keys]
        return self.execute_command("ZDIFFSTORE", dest, *pieces)

    def zincrby(self, name, amount, value):
        "Increment the score of ``value`` in sorted set ``name`` by ``amount``"
        return self.execute_command('ZINCRBY', name, amount, value)

    def zinter(self, keys, aggregate=None, withscores=False):
        """
        Return the intersect of multiple sorted sets specified by ``keys``.
        With the ``aggregate`` option, it is possible to specify how the
        results of the union are aggregated. This option defaults to SUM,
        where the score of an element is summed across the inputs where it
        exists. When this option is set to either MIN or MAX, the resulting
        set will contain the minimum or maximum score of an element across
        the inputs where it exists.
        """
        return self._zaggregate('ZINTER', None, keys, aggregate,
                                withscores=withscores)

    def zinterstore(self, dest, keys, aggregate=None):
        """
        Intersect multiple sorted sets specified by ``keys`` into a new
        sorted set, ``dest``. Scores in the destination will be aggregated
        based on the ``aggregate``. This option defaults to SUM, where the
        score of an element is summed across the inputs where it exists.
        When this option is set to either MIN or MAX, the resulting set will
        contain the minimum or maximum score of an element across the inputs
        where it exists.
        """
        return self._zaggregate('ZINTERSTORE', dest, keys, aggregate)

    def zlexcount(self, name, min, max):
        """
        Return the number of items in the sorted set ``name`` between the
        lexicographical range ``min`` and ``max``.
        """
        return self.execute_command('ZLEXCOUNT', name, min, max)

    def zpopmax(self, name, count=None):
        """
        Remove and return up to ``count`` members with the highest scores
        from the sorted set ``name``.
        """
        args = (count is not None) and [count] or []
        options = {
            'withscores': True
        }
        return self.execute_command('ZPOPMAX', name, *args, **options)

    def zpopmin(self, name, count=None):
        """
        Remove and return up to ``count`` members with the lowest scores
        from the sorted set ``name``.
        """
        args = (count is not None) and [count] or []
        options = {
            'withscores': True
        }
        return self.execute_command('ZPOPMIN', name, *args, **options)

    def zrandmember(self, key, count=None, withscores=False):
        """
        Return a random element from the sorted set value stored at key.

        ``count`` if the argument is positive, return an array of distinct
        fields. If called with a negative count, the behavior changes and
        the command is allowed to return the same field multiple times.
        In this case, the number of returned fields is the absolute value
        of the specified count.

        ``withscores`` The optional WITHSCORES modifier changes the reply so it
        includes the respective scores of the randomly selected elements from
        the sorted set.
        """
        params = []
        if count is not None:
            params.append(count)
        if withscores:
            params.append("WITHSCORES")

        return self.execute_command("ZRANDMEMBER", key, *params)

    def bzpopmax(self, keys, timeout=0):
        """
        ZPOPMAX a value off of the first non-empty sorted set
        named in the ``keys`` list.

        If none of the sorted sets in ``keys`` has a value to ZPOPMAX,
        then block for ``timeout`` seconds, or until a member gets added
        to one of the sorted sets.

        If timeout is 0, then block indefinitely.
        """
        if timeout is None:
            timeout = 0
        keys = list_or_args(keys, None)
        keys.append(timeout)
        return self.execute_command('BZPOPMAX', *keys)

    def bzpopmin(self, keys, timeout=0):
        """
        ZPOPMIN a value off of the first non-empty sorted set
        named in the ``keys`` list.

        If none of the sorted sets in ``keys`` has a value to ZPOPMIN,
        then block for ``timeout`` seconds, or until a member gets added
        to one of the sorted sets.

        If timeout is 0, then block indefinitely.
        """
        if timeout is None:
            timeout = 0
        keys = list_or_args(keys, None)
        keys.append(timeout)
        return self.execute_command('BZPOPMIN', *keys)

    def zrange(self, name, start, end, desc=False, withscores=False,
               score_cast_func=float):
        """
        Return a range of values from sorted set ``name`` between
        ``start`` and ``end`` sorted in ascending order.

        ``start`` and ``end`` can be negative, indicating the end of the range.

        ``desc`` a boolean indicating whether to sort the results descendingly

        ``withscores`` indicates to return the scores along with the values.
        The return type is a list of (value, score) pairs

        ``score_cast_func`` a callable used to cast the score return value
        """
        if desc:
            return self.zrevrange(name, start, end, withscores,
                                  score_cast_func)
        pieces = ['ZRANGE', name, start, end]
        if withscores:
            pieces.append(b'WITHSCORES')
        options = {
            'withscores': withscores,
            'score_cast_func': score_cast_func
        }
        return self.execute_command(*pieces, **options)

    def zrangestore(self, dest, name, start, end):
        """
        Stores in ``dest`` the result of a range of values from sorted set
        ``name`` between ``start`` and ``end`` sorted in ascending order.

        ``start`` and ``end`` can be negative, indicating the end of the range.
        """
        return self.execute_command('ZRANGESTORE', dest, name, start, end)

    def zrangebylex(self, name, min, max, start=None, num=None):
        """
        Return the lexicographical range of values from sorted set ``name``
        between ``min`` and ``max``.

        If ``start`` and ``num`` are specified, then return a slice of the
        range.
        """
        if (start is not None and num is None) or \
                (num is not None and start is None):
            raise DataError("``start`` and ``num`` must both be specified")
        pieces = ['ZRANGEBYLEX', name, min, max]
        if start is not None and num is not None:
            pieces.extend([b'LIMIT', start, num])
        return self.execute_command(*pieces)

    def zrevrangebylex(self, name, max, min, start=None, num=None):
        """
        Return the reversed lexicographical range of values from sorted set
        ``name`` between ``max`` and ``min``.

        If ``start`` and ``num`` are specified, then return a slice of the
        range.
        """
        if (start is not None and num is None) or \
                (num is not None and start is None):
            raise DataError("``start`` and ``num`` must both be specified")
        pieces = ['ZREVRANGEBYLEX', name, max, min]
        if start is not None and num is not None:
            pieces.extend([b'LIMIT', start, num])
        return self.execute_command(*pieces)

    def zrangebyscore(self, name, min, max, start=None, num=None,
                      withscores=False, score_cast_func=float):
        """
        Return a range of values from the sorted set ``name`` with scores
        between ``min`` and ``max``.

        If ``start`` and ``num`` are specified, then return a slice
        of the range.

        ``withscores`` indicates to return the scores along with the values.
        The return type is a list of (value, score) pairs

        `score_cast_func`` a callable used to cast the score return value
        """
        if (start is not None and num is None) or \
                (num is not None and start is None):
            raise DataError("``start`` and ``num`` must both be specified")
        pieces = ['ZRANGEBYSCORE', name, min, max]
        if start is not None and num is not None:
            pieces.extend([b'LIMIT', start, num])
        if withscores:
            pieces.append(b'WITHSCORES')
        options = {
            'withscores': withscores,
            'score_cast_func': score_cast_func
        }
        return self.execute_command(*pieces, **options)

    def zrank(self, name, value):
        """
        Returns a 0-based value indicating the rank of ``value`` in sorted set
        ``name``
        """
        return self.execute_command('ZRANK', name, value)

    def zrem(self, name, *values):
        "Remove member ``values`` from sorted set ``name``"
        return self.execute_command('ZREM', name, *values)

    def zremrangebylex(self, name, min, max):
        """
        Remove all elements in the sorted set ``name`` between the
        lexicographical range specified by ``min`` and ``max``.

        Returns the number of elements removed.
        """
        return self.execute_command('ZREMRANGEBYLEX', name, min, max)

    def zremrangebyrank(self, name, min, max):
        """
        Remove all elements in the sorted set ``name`` with ranks between
        ``min`` and ``max``. Values are 0-based, ordered from smallest score
        to largest. Values can be negative indicating the highest scores.
        Returns the number of elements removed
        """
        return self.execute_command('ZREMRANGEBYRANK', name, min, max)

    def zremrangebyscore(self, name, min, max):
        """
        Remove all elements in the sorted set ``name`` with scores
        between ``min`` and ``max``. Returns the number of elements removed.
        """
        return self.execute_command('ZREMRANGEBYSCORE', name, min, max)

    def zrevrange(self, name, start, end, withscores=False,
                  score_cast_func=float):
        """
        Return a range of values from sorted set ``name`` between
        ``start`` and ``end`` sorted in descending order.

        ``start`` and ``end`` can be negative, indicating the end of the range.

        ``withscores`` indicates to return the scores along with the values
        The return type is a list of (value, score) pairs

        ``score_cast_func`` a callable used to cast the score return value
        """
        pieces = ['ZREVRANGE', name, start, end]
        if withscores:
            pieces.append(b'WITHSCORES')
        options = {
            'withscores': withscores,
            'score_cast_func': score_cast_func
        }
        return self.execute_command(*pieces, **options)

    def zrevrangebyscore(self, name, max, min, start=None, num=None,
                         withscores=False, score_cast_func=float):
        """
        Return a range of values from the sorted set ``name`` with scores
        between ``min`` and ``max`` in descending order.

        If ``start`` and ``num`` are specified, then return a slice
        of the range.

        ``withscores`` indicates to return the scores along with the values.
        The return type is a list of (value, score) pairs

        ``score_cast_func`` a callable used to cast the score return value
        """
        if (start is not None and num is None) or \
                (num is not None and start is None):
            raise DataError("``start`` and ``num`` must both be specified")
        pieces = ['ZREVRANGEBYSCORE', name, max, min]
        if start is not None and num is not None:
            pieces.extend([b'LIMIT', start, num])
        if withscores:
            pieces.append(b'WITHSCORES')
        options = {
            'withscores': withscores,
            'score_cast_func': score_cast_func
        }
        return self.execute_command(*pieces, **options)

    def zrevrank(self, name, value):
        """
        Returns a 0-based value indicating the descending rank of
        ``value`` in sorted set ``name``
        """
        return self.execute_command('ZREVRANK', name, value)

    def zscore(self, name, value):
        "Return the score of element ``value`` in sorted set ``name``"
        return self.execute_command('ZSCORE', name, value)

    def zunionstore(self, dest, keys, aggregate=None):
        """
        Union multiple sorted sets specified by ``keys`` into
        a new sorted set, ``dest``. Scores in the destination will be
        aggregated based on the ``aggregate``, or SUM if none is provided.
        """
        return self._zaggregate('ZUNIONSTORE', dest, keys, aggregate)

    def _zaggregate(self, command, dest, keys, aggregate=None,
                    **options):
        pieces = [command]
        if dest is not None:
            pieces.append(dest)
        pieces.append(len(keys))
        if isinstance(keys, dict):
            keys, weights = keys.keys(), keys.values()
        else:
            weights = None
        pieces.extend(keys)
        if weights:
            pieces.append(b'WEIGHTS')
            pieces.extend(weights)
        if aggregate:
            if aggregate.upper() in ['SUM', 'MIN', 'MAX']:
                pieces.append(b'AGGREGATE')
                pieces.append(aggregate)
            else:
                raise DataError("aggregate can be sum, min or max.")
        if options.get('withscores', False):
            pieces.append(b'WITHSCORES')
        return self.execute_command(*pieces, **options)

    # HYPERLOGLOG COMMANDS
    def pfadd(self, name, *values):
        "Adds the specified elements to the specified HyperLogLog."
        return self.execute_command('PFADD', name, *values)

    def pfcount(self, *sources):
        """
        Return the approximated cardinality of
        the set observed by the HyperLogLog at key(s).
        """
        return self.execute_command('PFCOUNT', *sources)

    def pfmerge(self, dest, *sources):
        "Merge N different HyperLogLogs into a single one."
        return self.execute_command('PFMERGE', dest, *sources)

    # HASH COMMANDS
    def hdel(self, name, *keys):
        "Delete ``keys`` from hash ``name``"
        return self.execute_command('HDEL', name, *keys)

    def hexists(self, name, key):
        "Returns a boolean indicating if ``key`` exists within hash ``name``"
        return self.execute_command('HEXISTS', name, key)

    def hget(self, name, key):
        "Return the value of ``key`` within the hash ``name``"
        return self.execute_command('HGET', name, key)

    def hgetall(self, name):
        "Return a Python dict of the hash's name/value pairs"
        return self.execute_command('HGETALL', name)

    def hincrby(self, name, key, amount=1):
        "Increment the value of ``key`` in hash ``name`` by ``amount``"
        return self.execute_command('HINCRBY', name, key, amount)

    def hincrbyfloat(self, name, key, amount=1.0):
        """
        Increment the value of ``key`` in hash ``name`` by floating ``amount``
        """
        return self.execute_command('HINCRBYFLOAT', name, key, amount)

    def hkeys(self, name):
        "Return the list of keys within hash ``name``"
        return self.execute_command('HKEYS', name)

    def hlen(self, name):
        "Return the number of elements in hash ``name``"
        return self.execute_command('HLEN', name)

    def hset(self, name, key=None, value=None, mapping=None):
        """
        Set ``key`` to ``value`` within hash ``name``,
        ``mapping`` accepts a dict of key/value pairs that will be
        added to hash ``name``.
        Returns the number of fields that were added.
        """
        if key is None and not mapping:
            raise DataError("'hset' with no key value pairs")
        items = []
        if key is not None:
            items.extend((key, value))
        if mapping:
            for pair in mapping.items():
                items.extend(pair)

        return self.execute_command('HSET', name, *items)

    def hsetnx(self, name, key, value):
        """
        Set ``key`` to ``value`` within hash ``name`` if ``key`` does not
        exist.  Returns 1 if HSETNX created a field, otherwise 0.
        """
        return self.execute_command('HSETNX', name, key, value)

    def hmset(self, name, mapping):
        """
        Set key to value within hash ``name`` for each corresponding
        key and value from the ``mapping`` dict.
        """
        warnings.warn(
            '%s.hmset() is deprecated. Use %s.hset() instead.'
            % (self.__class__.__name__, self.__class__.__name__),
            DeprecationWarning,
            stacklevel=2,
        )
        if not mapping:
            raise DataError("'hmset' with 'mapping' of length 0")
        items = []
        for pair in mapping.items():
            items.extend(pair)
        return self.execute_command('HMSET', name, *items)

    def hmget(self, name, keys, *args):
        "Returns a list of values ordered identically to ``keys``"
        args = list_or_args(keys, args)
        return self.execute_command('HMGET', name, *args)

    def hvals(self, name):
        "Return the list of values within hash ``name``"
        return self.execute_command('HVALS', name)

    def hstrlen(self, name, key):
        """
        Return the number of bytes stored in the value of ``key``
        within hash ``name``
        """
        return self.execute_command('HSTRLEN', name, key)

    def publish(self, channel, message):
        """
        Publish ``message`` on ``channel``.
        Returns the number of subscribers the message was delivered to.
        """
        return self.execute_command('PUBLISH', channel, message)

    def pubsub_channels(self, pattern='*'):
        """
        Return a list of channels that have at least one subscriber
        """
        return self.execute_command('PUBSUB CHANNELS', pattern)

    def pubsub_numpat(self):
        """
        Returns the number of subscriptions to patterns
        """
        return self.execute_command('PUBSUB NUMPAT')

    def pubsub_numsub(self, *args):
        """
        Return a list of (channel, number of subscribers) tuples
        for each channel given in ``*args``
        """
        return self.execute_command('PUBSUB NUMSUB', *args)

    def cluster(self, cluster_arg, *args):
        return self.execute_command('CLUSTER %s' % cluster_arg.upper(), *args)

    def eval(self, script, numkeys, *keys_and_args):
        """
        Execute the Lua ``script``, specifying the ``numkeys`` the script
        will touch and the key names and argument values in ``keys_and_args``.
        Returns the result of the script.

        In practice, use the object returned by ``register_script``. This
        function exists purely for Redis API completion.
        """
        return self.execute_command('EVAL', script, numkeys, *keys_and_args)

    def evalsha(self, sha, numkeys, *keys_and_args):
        """
        Use the ``sha`` to execute a Lua script already registered via EVAL
        or SCRIPT LOAD. Specify the ``numkeys`` the script will touch and the
        key names and argument values in ``keys_and_args``. Returns the result
        of the script.

        In practice, use the object returned by ``register_script``. This
        function exists purely for Redis API completion.
        """
        return self.execute_command('EVALSHA', sha, numkeys, *keys_and_args)

    def script_exists(self, *args):
        """
        Check if a script exists in the script cache by specifying the SHAs of
        each script as ``args``. Returns a list of boolean values indicating if
        if each already script exists in the cache.
        """
        return self.execute_command('SCRIPT EXISTS', *args)

    def script_flush(self):
        "Flush all scripts from the script cache"
        return self.execute_command('SCRIPT FLUSH')

    def script_kill(self):
        "Kill the currently executing Lua script"
        return self.execute_command('SCRIPT KILL')

    def script_load(self, script):
        "Load a Lua ``script`` into the script cache. Returns the SHA."
        return self.execute_command('SCRIPT LOAD', script)

    def register_script(self, script):
        """
        Register a Lua ``script`` specifying the ``keys`` it will touch.
        Returns a Script object that is callable and hides the complexity of
        deal with scripts, keys, and shas. This is the preferred way to work
        with Lua scripts.
        """
        return Script(self, script)

    # GEO COMMANDS
    def geoadd(self, name, *values):
        """
        Add the specified geospatial items to the specified key identified
        by the ``name`` argument. The Geospatial items are given as ordered
        members of the ``values`` argument, each item or place is formed by
        the triad longitude, latitude and name.
        """
        if len(values) % 3 != 0:
            raise DataError("GEOADD requires places with lon, lat and name"
                            " values")
        return self.execute_command('GEOADD', name, *values)

    def geodist(self, name, place1, place2, unit=None):
        """
        Return the distance between ``place1`` and ``place2`` members of the
        ``name`` key.
        The units must be one of the following : m, km mi, ft. By default
        meters are used.
        """
        pieces = [name, place1, place2]
        if unit and unit not in ('m', 'km', 'mi', 'ft'):
            raise DataError("GEODIST invalid unit")
        elif unit:
            pieces.append(unit)
        return self.execute_command('GEODIST', *pieces)

    def geohash(self, name, *values):
        """
        Return the geo hash string for each item of ``values`` members of
        the specified key identified by the ``name`` argument.
        """
        return self.execute_command('GEOHASH', name, *values)

    def geopos(self, name, *values):
        """
        Return the positions of each item of ``values`` as members of
        the specified key identified by the ``name`` argument. Each position
        is represented by the pairs lon and lat.
        """
        return self.execute_command('GEOPOS', name, *values)

    def georadius(self, name, longitude, latitude, radius, unit=None,
                  withdist=False, withcoord=False, withhash=False, count=None,
                  sort=None, store=None, store_dist=None):
        """
        Return the members of the specified key identified by the
        ``name`` argument which are within the borders of the area specified
        with the ``latitude`` and ``longitude`` location and the maximum
        distance from the center specified by the ``radius`` value.

        The units must be one of the following : m, km mi, ft. By default

        ``withdist`` indicates to return the distances of each place.

        ``withcoord`` indicates to return the latitude and longitude of
        each place.

        ``withhash`` indicates to return the geohash string of each place.

        ``count`` indicates to return the number of elements up to N.

        ``sort`` indicates to return the places in a sorted way, ASC for
        nearest to fairest and DESC for fairest to nearest.

        ``store`` indicates to save the places names in a sorted set named
        with a specific key, each element of the destination sorted set is
        populated with the score got from the original geo sorted set.

        ``store_dist`` indicates to save the places names in a sorted set
        named with a specific key, instead of ``store`` the sorted set
        destination score is set with the distance.
        """
        return self._georadiusgeneric('GEORADIUS',
                                      name, longitude, latitude, radius,
                                      unit=unit, withdist=withdist,
                                      withcoord=withcoord, withhash=withhash,
                                      count=count, sort=sort, store=store,
                                      store_dist=store_dist)

    def georadiusbymember(self, name, member, radius, unit=None,
                          withdist=False, withcoord=False, withhash=False,
                          count=None, sort=None, store=None, store_dist=None):
        """
        This command is exactly like ``georadius`` with the sole difference
        that instead of taking, as the center of the area to query, a longitude
        and latitude value, it takes the name of a member already existing
        inside the geospatial index represented by the sorted set.
        """
        return self._georadiusgeneric('GEORADIUSBYMEMBER',
                                      name, member, radius, unit=unit,
                                      withdist=withdist, withcoord=withcoord,
                                      withhash=withhash, count=count,
                                      sort=sort, store=store,
                                      store_dist=store_dist)

    def _georadiusgeneric(self, command, *args, **kwargs):
        pieces = list(args)
        if kwargs['unit'] and kwargs['unit'] not in ('m', 'km', 'mi', 'ft'):
            raise DataError("GEORADIUS invalid unit")
        elif kwargs['unit']:
            pieces.append(kwargs['unit'])
        else:
            pieces.append('m',)

        for arg_name, byte_repr in (
                ('withdist', b'WITHDIST'),
                ('withcoord', b'WITHCOORD'),
                ('withhash', b'WITHHASH')):
            if kwargs[arg_name]:
                pieces.append(byte_repr)

        if kwargs['count']:
            pieces.extend([b'COUNT', kwargs['count']])

        if kwargs['sort']:
            if kwargs['sort'] == 'ASC':
                pieces.append(b'ASC')
            elif kwargs['sort'] == 'DESC':
                pieces.append(b'DESC')
            else:
                raise DataError("GEORADIUS invalid sort")

        if kwargs['store'] and kwargs['store_dist']:
            raise DataError("GEORADIUS store and store_dist cant be set"
                            " together")

        if kwargs['store']:
            pieces.extend([b'STORE', kwargs['store']])

        if kwargs['store_dist']:
            pieces.extend([b'STOREDIST', kwargs['store_dist']])

        return self.execute_command(command, *pieces, **kwargs)

    # MODULE COMMANDS
    def module_load(self, path):
        """
        Loads the module from ``path``.
        Raises ``ModuleError`` if a module is not found at ``path``.
        """
        return self.execute_command('MODULE LOAD', path)

    def module_unload(self, name):
        """
        Unloads the module ``name``.
        Raises ``ModuleError`` if ``name`` is not in loaded modules.
        """
        return self.execute_command('MODULE UNLOAD', name)

    def module_list(self):
        """
        Returns a list of dictionaries containing the name and version of
        all loaded modules.
        """
        return self.execute_command('MODULE LIST')


StrictRedis = Redis


class Monitor:
    """
    Monitor is useful for handling the MONITOR command to the redis server.
    next_command() method returns one command from monitor
    listen() method yields commands from monitor.
    """
    monitor_re = re.compile(r'\[(\d+) (.*)\] (.*)')
    command_re = re.compile(r'"(.*?)(?<!\\)"')

    def __init__(self, connection_pool):
        self.connection_pool = connection_pool
        self.connection = self.connection_pool.get_connection('MONITOR')

    def __enter__(self):
        self.connection.send_command('MONITOR')
        # check that monitor returns 'OK', but don't return it to user
        response = self.connection.read_response()
        if not bool_ok(response):
            raise RedisError('MONITOR failed: %s' % response)
        return self

    def __exit__(self, *args):
        self.connection.disconnect()
        self.connection_pool.release(self.connection)

    def next_command(self):
        "Parse the response from a monitor command"
        response = self.connection.read_response()
        if isinstance(response, bytes):
            response = self.connection.encoder.decode(response, force=True)
        command_time, command_data = response.split(' ', 1)
        m = self.monitor_re.match(command_data)
        db_id, client_info, command = m.groups()
        command = ' '.join(self.command_re.findall(command))
        # Redis escapes double quotes because each piece of the command
        # string is surrounded by double quotes. We don't have that
        # requirement so remove the escaping and leave the quote.
        command = command.replace('\\"', '"')

        if client_info == 'lua':
            client_address = 'lua'
            client_port = ''
            client_type = 'lua'
        elif client_info.startswith('unix'):
            client_address = 'unix'
            client_port = client_info[5:]
            client_type = 'unix'
        else:
            # use rsplit as ipv6 addresses contain colons
            client_address, client_port = client_info.rsplit(':', 1)
            client_type = 'tcp'
        return {
            'time': float(command_time),
            'db': int(db_id),
            'client_address': client_address,
            'client_port': client_port,
            'client_type': client_type,
            'command': command
        }

    def listen(self):
        "Listen for commands coming to the server."
        while True:
            yield self.next_command()


class PubSub:
    """
    PubSub provides publish, subscribe and listen support to Redis channels.

    After subscribing to one or more channels, the listen() method will block
    until a message arrives on one of the subscribed channels. That message
    will be returned and it's safe to start listening again.
    """
    PUBLISH_MESSAGE_TYPES = ('message', 'pmessage')
    UNSUBSCRIBE_MESSAGE_TYPES = ('unsubscribe', 'punsubscribe')
    HEALTH_CHECK_MESSAGE = 'redis-py-health-check'

    def __init__(self, connection_pool, shard_hint=None,
                 ignore_subscribe_messages=False):
        self.connection_pool = connection_pool
        self.shard_hint = shard_hint
        self.ignore_subscribe_messages = ignore_subscribe_messages
        self.connection = None
        # we need to know the encoding options for this connection in order
        # to lookup channel and pattern names for callback handlers.
        self.encoder = self.connection_pool.get_encoder()
        if self.encoder.decode_responses:
            self.health_check_response = ['pong', self.HEALTH_CHECK_MESSAGE]
        else:
            self.health_check_response = [
                b'pong',
                self.encoder.encode(self.HEALTH_CHECK_MESSAGE)
            ]
        self.reset()

    def __enter__(self):
        return self

    def __exit__(self, exc_type, exc_value, traceback):
        self.reset()

    def __del__(self):
        try:
            # if this object went out of scope prior to shutting down
            # subscriptions, close the connection manually before
            # returning it to the connection pool
            self.reset()
        except Exception:
            pass

    def reset(self):
        if self.connection:
            self.connection.disconnect()
            self.connection.clear_connect_callbacks()
            self.connection_pool.release(self.connection)
            self.connection = None
        self.channels = {}
        self.pending_unsubscribe_channels = set()
        self.patterns = {}
        self.pending_unsubscribe_patterns = set()

    def close(self):
        self.reset()

    def on_connect(self, connection):
        "Re-subscribe to any channels and patterns previously subscribed to"
        # NOTE: for python3, we can't pass bytestrings as keyword arguments
        # so we need to decode channel/pattern names back to unicode strings
        # before passing them to [p]subscribe.
        self.pending_unsubscribe_channels.clear()
        self.pending_unsubscribe_patterns.clear()
        if self.channels:
            channels = {}
            for k, v in self.channels.items():
                channels[self.encoder.decode(k, force=True)] = v
            self.subscribe(**channels)
        if self.patterns:
            patterns = {}
            for k, v in self.patterns.items():
                patterns[self.encoder.decode(k, force=True)] = v
            self.psubscribe(**patterns)

    @property
    def subscribed(self):
        "Indicates if there are subscriptions to any channels or patterns"
        return bool(self.channels or self.patterns)

    def execute_command(self, *args):
        "Execute a publish/subscribe command"

        # NOTE: don't parse the response in this function -- it could pull a
        # legitimate message off the stack if the connection is already
        # subscribed to one or more channels

        if self.connection is None:
            self.connection = self.connection_pool.get_connection(
                'pubsub',
                self.shard_hint
            )
            # register a callback that re-subscribes to any channels we
            # were listening to when we were disconnected
            self.connection.register_connect_callback(self.on_connect)
        connection = self.connection
        kwargs = {'check_health': not self.subscribed}
        self._execute(connection, connection.send_command, *args, **kwargs)

    def _execute(self, connection, command, *args, **kwargs):
        try:
            return command(*args, **kwargs)
        except (ConnectionError, TimeoutError) as e:
            connection.disconnect()
            if not (connection.retry_on_timeout and
                    isinstance(e, TimeoutError)):
                raise
            # Connect manually here. If the Redis server is down, this will
            # fail and raise a ConnectionError as desired.
            connection.connect()
            # the ``on_connect`` callback should haven been called by the
            # connection to resubscribe us to any channels and patterns we were
            # previously listening to
            return command(*args, **kwargs)

    def parse_response(self, block=True, timeout=0):
        "Parse the response from a publish/subscribe command"
        conn = self.connection
        if conn is None:
            raise RuntimeError(
                'pubsub connection not set: '
                'did you forget to call subscribe() or psubscribe()?')

        self.check_health()

        if not block and not conn.can_read(timeout=timeout):
            return None
        response = self._execute(conn, conn.read_response)

        if conn.health_check_interval and \
                response == self.health_check_response:
            # ignore the health check message as user might not expect it
            return None
        return response

    def check_health(self):
        conn = self.connection
        if conn is None:
            raise RuntimeError(
                'pubsub connection not set: '
                'did you forget to call subscribe() or psubscribe()?')

        if conn.health_check_interval and time.time() > conn.next_health_check:
            conn.send_command('PING', self.HEALTH_CHECK_MESSAGE,
                              check_health=False)

    def _normalize_keys(self, data):
        """
        normalize channel/pattern names to be either bytes or strings
        based on whether responses are automatically decoded. this saves us
        from coercing the value for each message coming in.
        """
        encode = self.encoder.encode
        decode = self.encoder.decode
        return {decode(encode(k)): v for k, v in data.items()}

    def psubscribe(self, *args, **kwargs):
        """
        Subscribe to channel patterns. Patterns supplied as keyword arguments
        expect a pattern name as the key and a callable as the value. A
        pattern's callable will be invoked automatically when a message is
        received on that pattern rather than producing a message via
        ``listen()``.
        """
        if args:
            args = list_or_args(args[0], args[1:])
        new_patterns = dict.fromkeys(args)
        new_patterns.update(kwargs)
        ret_val = self.execute_command('PSUBSCRIBE', *new_patterns.keys())
        # update the patterns dict AFTER we send the command. we don't want to
        # subscribe twice to these patterns, once for the command and again
        # for the reconnection.
        new_patterns = self._normalize_keys(new_patterns)
        self.patterns.update(new_patterns)
        self.pending_unsubscribe_patterns.difference_update(new_patterns)
        return ret_val

    def punsubscribe(self, *args):
        """
        Unsubscribe from the supplied patterns. If empty, unsubscribe from
        all patterns.
        """
        if args:
            args = list_or_args(args[0], args[1:])
            patterns = self._normalize_keys(dict.fromkeys(args))
        else:
            patterns = self.patterns
        self.pending_unsubscribe_patterns.update(patterns)
        return self.execute_command('PUNSUBSCRIBE', *args)

    def subscribe(self, *args, **kwargs):
        """
        Subscribe to channels. Channels supplied as keyword arguments expect
        a channel name as the key and a callable as the value. A channel's
        callable will be invoked automatically when a message is received on
        that channel rather than producing a message via ``listen()`` or
        ``get_message()``.
        """
        if args:
            args = list_or_args(args[0], args[1:])
        new_channels = dict.fromkeys(args)
        new_channels.update(kwargs)
        ret_val = self.execute_command('SUBSCRIBE', *new_channels.keys())
        # update the channels dict AFTER we send the command. we don't want to
        # subscribe twice to these channels, once for the command and again
        # for the reconnection.
        new_channels = self._normalize_keys(new_channels)
        self.channels.update(new_channels)
        self.pending_unsubscribe_channels.difference_update(new_channels)
        return ret_val

    def unsubscribe(self, *args):
        """
        Unsubscribe from the supplied channels. If empty, unsubscribe from
        all channels
        """
        if args:
            args = list_or_args(args[0], args[1:])
            channels = self._normalize_keys(dict.fromkeys(args))
        else:
            channels = self.channels
        self.pending_unsubscribe_channels.update(channels)
        return self.execute_command('UNSUBSCRIBE', *args)

    def listen(self):
        "Listen for messages on channels this client has been subscribed to"
        while self.subscribed:
            response = self.handle_message(self.parse_response(block=True))
            if response is not None:
                yield response

    def get_message(self, ignore_subscribe_messages=False, timeout=0):
        """
        Get the next message if one is available, otherwise None.

        If timeout is specified, the system will wait for `timeout` seconds
        before returning. Timeout should be specified as a floating point
        number.
        """
        response = self.parse_response(block=False, timeout=timeout)
        if response:
            return self.handle_message(response, ignore_subscribe_messages)
        return None

    def ping(self, message=None):
        """
        Ping the Redis server
        """
        message = '' if message is None else message
        return self.execute_command('PING', message)

    def handle_message(self, response, ignore_subscribe_messages=False):
        """
        Parses a pub/sub message. If the channel or pattern was subscribed to
        with a message handler, the handler is invoked instead of a parsed
        message being returned.
        """
        message_type = str_if_bytes(response[0])
        if message_type == 'pmessage':
            message = {
                'type': message_type,
                'pattern': response[1],
                'channel': response[2],
                'data': response[3]
            }
        elif message_type == 'pong':
            message = {
                'type': message_type,
                'pattern': None,
                'channel': None,
                'data': response[1]
            }
        else:
            message = {
                'type': message_type,
                'pattern': None,
                'channel': response[1],
                'data': response[2]
            }

        # if this is an unsubscribe message, remove it from memory
        if message_type in self.UNSUBSCRIBE_MESSAGE_TYPES:
            if message_type == 'punsubscribe':
                pattern = response[1]
                if pattern in self.pending_unsubscribe_patterns:
                    self.pending_unsubscribe_patterns.remove(pattern)
                    self.patterns.pop(pattern, None)
            else:
                channel = response[1]
                if channel in self.pending_unsubscribe_channels:
                    self.pending_unsubscribe_channels.remove(channel)
                    self.channels.pop(channel, None)

        if message_type in self.PUBLISH_MESSAGE_TYPES:
            # if there's a message handler, invoke it
            if message_type == 'pmessage':
                handler = self.patterns.get(message['pattern'], None)
            else:
                handler = self.channels.get(message['channel'], None)
            if handler:
                handler(message)
                return None
        elif message_type != 'pong':
            # this is a subscribe/unsubscribe message. ignore if we don't
            # want them
            if ignore_subscribe_messages or self.ignore_subscribe_messages:
                return None

        return message

    def run_in_thread(self, sleep_time=0, daemon=False,
                      exception_handler=None):
        for channel, handler in self.channels.items():
            if handler is None:
                raise PubSubError("Channel: '%s' has no handler registered" %
                                  channel)
        for pattern, handler in self.patterns.items():
            if handler is None:
                raise PubSubError("Pattern: '%s' has no handler registered" %
                                  pattern)

        thread = PubSubWorkerThread(
            self,
            sleep_time,
            daemon=daemon,
            exception_handler=exception_handler
        )
        thread.start()
        return thread


class PubSubWorkerThread(threading.Thread):
    def __init__(self, pubsub, sleep_time, daemon=False,
                 exception_handler=None):
        super().__init__()
        self.daemon = daemon
        self.pubsub = pubsub
        self.sleep_time = sleep_time
        self.exception_handler = exception_handler
        self._running = threading.Event()

    def run(self):
        if self._running.is_set():
            return
        self._running.set()
        pubsub = self.pubsub
        sleep_time = self.sleep_time
        while self._running.is_set():
            try:
                pubsub.get_message(ignore_subscribe_messages=True,
                                   timeout=sleep_time)
            except BaseException as e:
                if self.exception_handler is None:
                    raise
                self.exception_handler(e, pubsub, self)
        pubsub.close()

    def stop(self):
        # trip the flag so the run loop exits. the run loop will
        # close the pubsub connection, which disconnects the socket
        # and returns the connection to the pool.
        self._running.clear()


class Pipeline(Redis):
    """
    Pipelines provide a way to transmit multiple commands to the Redis server
    in one transmission.  This is convenient for batch processing, such as
    saving all the values in a list to Redis.

    All commands executed within a pipeline are wrapped with MULTI and EXEC
    calls. This guarantees all commands executed in the pipeline will be
    executed atomically.

    Any command raising an exception does *not* halt the execution of
    subsequent commands in the pipeline. Instead, the exception is caught
    and its instance is placed into the response list returned by execute().
    Code iterating over the response list should be able to deal with an
    instance of an exception as a potential value. In general, these will be
    ResponseError exceptions, such as those raised when issuing a command
    on a key of a different datatype.
    """

    UNWATCH_COMMANDS = {'DISCARD', 'EXEC', 'UNWATCH'}

    def __init__(self, connection_pool, response_callbacks, transaction,
                 shard_hint):
        self.connection_pool = connection_pool
        self.connection = None
        self.response_callbacks = response_callbacks
        self.transaction = transaction
        self.shard_hint = shard_hint

        self.watching = False
        self.reset()

    def __enter__(self):
        return self

    def __exit__(self, exc_type, exc_value, traceback):
        self.reset()

    def __del__(self):
        try:
            self.reset()
        except Exception:
            pass

    def __len__(self):
        return len(self.command_stack)

    def __bool__(self):
        "Pipeline instances should always evaluate to True"
        return True

    def reset(self):
        self.command_stack = []
        self.scripts = set()
        # make sure to reset the connection state in the event that we were
        # watching something
        if self.watching and self.connection:
            try:
                # call this manually since our unwatch or
                # immediate_execute_command methods can call reset()
                self.connection.send_command('UNWATCH')
                self.connection.read_response()
            except ConnectionError:
                # disconnect will also remove any previous WATCHes
                self.connection.disconnect()
        # clean up the other instance attributes
        self.watching = False
        self.explicit_transaction = False
        # we can safely return the connection to the pool here since we're
        # sure we're no longer WATCHing anything
        if self.connection:
            self.connection_pool.release(self.connection)
            self.connection = None

    def multi(self):
        """
        Start a transactional block of the pipeline after WATCH commands
        are issued. End the transactional block with `execute`.
        """
        if self.explicit_transaction:
            raise RedisError('Cannot issue nested calls to MULTI')
        if self.command_stack:
            raise RedisError('Commands without an initial WATCH have already '
                             'been issued')
        self.explicit_transaction = True

    def execute_command(self, *args, **kwargs):
        if (self.watching or args[0] == 'WATCH') and \
                not self.explicit_transaction:
            return self.immediate_execute_command(*args, **kwargs)
        return self.pipeline_execute_command(*args, **kwargs)

    def immediate_execute_command(self, *args, **options):
        """
        Execute a command immediately, but don't auto-retry on a
        ConnectionError if we're already WATCHing a variable. Used when
        issuing WATCH or subsequent commands retrieving their values but before
        MULTI is called.
        """
        command_name = args[0]
        conn = self.connection
        # if this is the first call, we need a connection
        if not conn:
            conn = self.connection_pool.get_connection(command_name,
                                                       self.shard_hint)
            self.connection = conn
        try:
            conn.send_command(*args)
            return self.parse_response(conn, command_name, **options)
        except (ConnectionError, TimeoutError) as e:
            conn.disconnect()
            # if we were already watching a variable, the watch is no longer
            # valid since this connection has died. raise a WatchError, which
            # indicates the user should retry this transaction.
            if self.watching:
                self.reset()
                raise WatchError("A ConnectionError occurred on while "
                                 "watching one or more keys")
            # if retry_on_timeout is not set, or the error is not
            # a TimeoutError, raise it
            if not (conn.retry_on_timeout and isinstance(e, TimeoutError)):
                self.reset()
                raise

            # retry_on_timeout is set, this is a TimeoutError and we are not
            # already WATCHing any variables. retry the command.
            try:
                conn.send_command(*args)
                return self.parse_response(conn, command_name, **options)
            except (ConnectionError, TimeoutError):
                # a subsequent failure should simply be raised
                self.reset()
                raise

    def pipeline_execute_command(self, *args, **options):
        """
        Stage a command to be executed when execute() is next called

        Returns the current Pipeline object back so commands can be
        chained together, such as:

        pipe = pipe.set('foo', 'bar').incr('baz').decr('bang')

        At some other point, you can then run: pipe.execute(),
        which will execute all commands queued in the pipe.
        """
        self.command_stack.append((args, options))
        return self

    def _execute_transaction(self, connection, commands, raise_on_error):
        cmds = chain([(('MULTI', ), {})], commands, [(('EXEC', ), {})])
        all_cmds = connection.pack_commands([args for args, options in cmds
                                             if EMPTY_RESPONSE not in options])
        connection.send_packed_command(all_cmds)
        errors = []

        # parse off the response for MULTI
        # NOTE: we need to handle ResponseErrors here and continue
        # so that we read all the additional command messages from
        # the socket
        try:
            self.parse_response(connection, '_')
        except ResponseError as e:
            errors.append((0, e))

        # and all the other commands
        for i, command in enumerate(commands):
            if EMPTY_RESPONSE in command[1]:
                errors.append((i, command[1][EMPTY_RESPONSE]))
            else:
                try:
                    self.parse_response(connection, '_')
                except ResponseError as e:
                    self.annotate_exception(e, i + 1, command[0])
                    errors.append((i, e))

        # parse the EXEC.
        try:
            response = self.parse_response(connection, '_')
        except ExecAbortError:
            if errors:
                raise errors[0][1]
            raise

        # EXEC clears any watched keys
        self.watching = False

        if response is None:
            raise WatchError("Watched variable changed.")

        # put any parse errors into the response
        for i, e in errors:
            response.insert(i, e)

        if len(response) != len(commands):
            self.connection.disconnect()
            raise ResponseError("Wrong number of response items from "
                                "pipeline execution")

        # find any errors in the response and raise if necessary
        if raise_on_error:
            self.raise_first_error(commands, response)

        # We have to run response callbacks manually
        data = []
        for r, cmd in zip(response, commands):
            if not isinstance(r, Exception):
                args, options = cmd
                command_name = args[0]
                if command_name in self.response_callbacks:
                    r = self.response_callbacks[command_name](r, **options)
            data.append(r)
        return data

    def _execute_pipeline(self, connection, commands, raise_on_error):
        # build up all commands into a single request to increase network perf
        all_cmds = connection.pack_commands([args for args, _ in commands])
        connection.send_packed_command(all_cmds)

        response = []
        for args, options in commands:
            try:
                response.append(
                    self.parse_response(connection, args[0], **options))
            except ResponseError as e:
                response.append(e)

        if raise_on_error:
            self.raise_first_error(commands, response)
        return response

    def raise_first_error(self, commands, response):
        for i, r in enumerate(response):
            if isinstance(r, ResponseError):
                self.annotate_exception(r, i + 1, commands[i][0])
                raise r

    def annotate_exception(self, exception, number, command):
        cmd = ' '.join(map(safe_str, command))
        msg = 'Command # %d (%s) of pipeline caused error: %s' % (
            number, cmd, exception.args[0])
        exception.args = (msg,) + exception.args[1:]

    def parse_response(self, connection, command_name, **options):
        result = Redis.parse_response(
            self, connection, command_name, **options)
        if command_name in self.UNWATCH_COMMANDS:
            self.watching = False
        elif command_name == 'WATCH':
            self.watching = True
        return result

    def load_scripts(self):
        # make sure all scripts that are about to be run on this pipeline exist
        scripts = list(self.scripts)
        immediate = self.immediate_execute_command
        shas = [s.sha for s in scripts]
        # we can't use the normal script_* methods because they would just
        # get buffered in the pipeline.
        exists = immediate('SCRIPT EXISTS', *shas)
        if not all(exists):
            for s, exist in zip(scripts, exists):
                if not exist:
                    s.sha = immediate('SCRIPT LOAD', s.script)

    def execute(self, raise_on_error=True):
        "Execute all the commands in the current pipeline"
        stack = self.command_stack
        if not stack and not self.watching:
            return []
        if self.scripts:
            self.load_scripts()
        if self.transaction or self.explicit_transaction:
            execute = self._execute_transaction
        else:
            execute = self._execute_pipeline

        conn = self.connection
        if not conn:
            conn = self.connection_pool.get_connection('MULTI',
                                                       self.shard_hint)
            # assign to self.connection so reset() releases the connection
            # back to the pool after we're done
            self.connection = conn

        try:
            return execute(conn, stack, raise_on_error)
        except (ConnectionError, TimeoutError) as e:
            conn.disconnect()
            # if we were watching a variable, the watch is no longer valid
            # since this connection has died. raise a WatchError, which
            # indicates the user should retry this transaction.
            if self.watching:
                raise WatchError("A ConnectionError occurred on while "
                                 "watching one or more keys")
            # if retry_on_timeout is not set, or the error is not
            # a TimeoutError, raise it
            if not (conn.retry_on_timeout and isinstance(e, TimeoutError)):
                raise
            # retry a TimeoutError when retry_on_timeout is set
            return execute(conn, stack, raise_on_error)
        finally:
            self.reset()

    def watch(self, *names):
        "Watches the values at keys ``names``"
        if self.explicit_transaction:
            raise RedisError('Cannot issue a WATCH after a MULTI')
        return self.execute_command('WATCH', *names)

    def unwatch(self):
        "Unwatches all previously specified keys"
        return self.watching and self.execute_command('UNWATCH') or True


class Script:
    "An executable Lua script object returned by ``register_script``"

    def __init__(self, registered_client, script):
        self.registered_client = registered_client
        self.script = script
        # Precalculate and store the SHA1 hex digest of the script.

        if isinstance(script, str):
            # We need the encoding from the client in order to generate an
            # accurate byte representation of the script
            encoder = registered_client.connection_pool.get_encoder()
            script = encoder.encode(script)
        self.sha = hashlib.sha1(script).hexdigest()

    def __call__(self, keys=[], args=[], client=None):
        "Execute the script, passing any required ``args``"
        if client is None:
            client = self.registered_client
        args = tuple(keys) + tuple(args)
        # make sure the Redis server knows about the script
        if isinstance(client, Pipeline):
            # Make sure the pipeline can register the script before executing.
            client.scripts.add(self)
        try:
            return client.evalsha(self.sha, len(keys), *args)
        except NoScriptError:
            # Maybe the client is pointed to a differnet server than the client
            # that created this instance?
            # Overwrite the sha just in case there was a discrepancy.
            self.sha = client.script_load(self.script)
            return client.evalsha(self.sha, len(keys), *args)


class BitFieldOperation:
    """
    Command builder for BITFIELD commands.
    """
    def __init__(self, client, key, default_overflow=None):
        self.client = client
        self.key = key
        self._default_overflow = default_overflow
        self.reset()

    def reset(self):
        """
        Reset the state of the instance to when it was constructed
        """
        self.operations = []
        self._last_overflow = 'WRAP'
        self.overflow(self._default_overflow or self._last_overflow)

    def overflow(self, overflow):
        """
        Update the overflow algorithm of successive INCRBY operations
        :param overflow: Overflow algorithm, one of WRAP, SAT, FAIL. See the
            Redis docs for descriptions of these algorithmsself.
        :returns: a :py:class:`BitFieldOperation` instance.
        """
        overflow = overflow.upper()
        if overflow != self._last_overflow:
            self._last_overflow = overflow
            self.operations.append(('OVERFLOW', overflow))
        return self

    def incrby(self, fmt, offset, increment, overflow=None):
        """
        Increment a bitfield by a given amount.
        :param fmt: format-string for the bitfield being updated, e.g. 'u8'
            for an unsigned 8-bit integer.
        :param offset: offset (in number of bits). If prefixed with a
            '#', this is an offset multiplier, e.g. given the arguments
            fmt='u8', offset='#2', the offset will be 16.
        :param int increment: value to increment the bitfield by.
        :param str overflow: overflow algorithm. Defaults to WRAP, but other
            acceptable values are SAT and FAIL. See the Redis docs for
            descriptions of these algorithms.
        :returns: a :py:class:`BitFieldOperation` instance.
        """
        if overflow is not None:
            self.overflow(overflow)

        self.operations.append(('INCRBY', fmt, offset, increment))
        return self

    def get(self, fmt, offset):
        """
        Get the value of a given bitfield.
        :param fmt: format-string for the bitfield being read, e.g. 'u8' for
            an unsigned 8-bit integer.
        :param offset: offset (in number of bits). If prefixed with a
            '#', this is an offset multiplier, e.g. given the arguments
            fmt='u8', offset='#2', the offset will be 16.
        :returns: a :py:class:`BitFieldOperation` instance.
        """
        self.operations.append(('GET', fmt, offset))
        return self

    def set(self, fmt, offset, value):
        """
        Set the value of a given bitfield.
        :param fmt: format-string for the bitfield being read, e.g. 'u8' for
            an unsigned 8-bit integer.
        :param offset: offset (in number of bits). If prefixed with a
            '#', this is an offset multiplier, e.g. given the arguments
            fmt='u8', offset='#2', the offset will be 16.
        :param int value: value to set at the given position.
        :returns: a :py:class:`BitFieldOperation` instance.
        """
        self.operations.append(('SET', fmt, offset, value))
        return self

    @property
    def command(self):
        cmd = ['BITFIELD', self.key]
        for ops in self.operations:
            cmd.extend(ops)
        return cmd

    def execute(self):
        """
        Execute the operation(s) in a single BITFIELD command. The return value
        is a list of values corresponding to each operation. If the client
        used to create this instance was a pipeline, the list of values
        will be present within the pipeline's execute.
        """
        command = self.command
        self.reset()
        return self.client.execute_command(*command)<|MERGE_RESOLUTION|>--- conflicted
+++ resolved
@@ -2918,13 +2918,7 @@
             raise DataError("ZADD option 'incr' only works when passing a "
                             "single element/score pair")
         if nx is True and (gt is not None or lt is not None):
-<<<<<<< HEAD
             raise DataError("Only one of 'nx', 'lt', or 'gr' may be defined.")
-=======
-            raise DataError("Only one of 'nx', 'lt', or 'gt' may be defined.")
-        if gt is not None and lt is not None:
-            raise DataError("Only one of 'gt' or 'lt' can be set.")
->>>>>>> 3c0e1163
 
         pieces = []
         options = {}
