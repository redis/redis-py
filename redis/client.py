--- conflicted
+++ resolved
@@ -67,620 +67,8 @@
         super().update(data)
 
 
-<<<<<<< HEAD
-def parse_debug_object(response):
-    "Parse the results of Redis's DEBUG OBJECT command into a Python dict"
-    # The 'type' of the object is the first item in the response, but isn't
-    # prefixed with a name
-    response = str_if_bytes(response)
-    response = "type:" + response
-    response = dict(kv.split(":") for kv in response.split())
-
-    # parse some expected int values from the string response
-    # note: this cmd isn't spec'd so these may not appear in all redis versions
-    int_fields = ("refcount", "serializedlength", "lru", "lru_seconds_idle")
-    for field in int_fields:
-        if field in response:
-            response[field] = int(response[field])
-
-    return response
-
-
-def parse_object(response, infotype):
-    """Parse the results of an OBJECT command"""
-    if infotype in ("idletime", "refcount"):
-        return int_or_none(response)
-    return response
-
-
-def parse_info(response):
-    """Parse the result of Redis's INFO command into a Python dict"""
-    info = {}
-    response = str_if_bytes(response)
-
-    def get_value(value):
-        if "," not in value or "=" not in value:
-            try:
-                if "." in value:
-                    return float(value)
-                else:
-                    return int(value)
-            except ValueError:
-                return value
-        else:
-            sub_dict = {}
-            for item in value.split(","):
-                k, v = item.rsplit("=", 1)
-                sub_dict[k] = get_value(v)
-            return sub_dict
-
-    for line in response.splitlines():
-        if line and not line.startswith("#"):
-            if line.find(":") != -1:
-                # Split, the info fields keys and values.
-                # Note that the value may contain ':'. but the 'host:'
-                # pseudo-command is the only case where the key contains ':'
-                key, value = line.split(":", 1)
-                if key == "cmdstat_host":
-                    key, value = line.rsplit(":", 1)
-
-                if key == "module":
-                    # Hardcode a list for key 'modules' since there could be
-                    # multiple lines that started with 'module'
-                    info.setdefault("modules", []).append(get_value(value))
-                else:
-                    info[key] = get_value(value)
-            else:
-                # if the line isn't splittable, append it to the "__raw__" key
-                info.setdefault("__raw__", []).append(line)
-
-    return info
-
-
-def parse_memory_stats(response, **kwargs):
-    """Parse the results of MEMORY STATS"""
-    stats = pairs_to_dict(response, decode_keys=True, decode_string_values=True)
-    for key, value in stats.items():
-        if key.startswith("db."):
-            stats[key] = pairs_to_dict(
-                value, decode_keys=True, decode_string_values=True
-            )
-    return stats
-
-
-SENTINEL_STATE_TYPES = {
-    "can-failover-its-master": int,
-    "config-epoch": int,
-    "down-after-milliseconds": int,
-    "failover-timeout": int,
-    "info-refresh": int,
-    "last-hello-message": int,
-    "last-ok-ping-reply": int,
-    "last-ping-reply": int,
-    "last-ping-sent": int,
-    "master-link-down-time": int,
-    "master-port": int,
-    "num-other-sentinels": int,
-    "num-slaves": int,
-    "o-down-time": int,
-    "pending-commands": int,
-    "parallel-syncs": int,
-    "port": int,
-    "quorum": int,
-    "role-reported-time": int,
-    "s-down-time": int,
-    "slave-priority": int,
-    "slave-repl-offset": int,
-    "voted-leader-epoch": int,
-}
-
-
-def parse_sentinel_state(item):
-    result = pairs_to_dict_typed(item, SENTINEL_STATE_TYPES)
-    flags = set(result["flags"].split(","))
-    for name, flag in (
-        ("is_master", "master"),
-        ("is_slave", "slave"),
-        ("is_sdown", "s_down"),
-        ("is_odown", "o_down"),
-        ("is_sentinel", "sentinel"),
-        ("is_disconnected", "disconnected"),
-        ("is_master_down", "master_down"),
-    ):
-        result[name] = flag in flags
-    return result
-
-
-def parse_sentinel_master(response):
-    return parse_sentinel_state(map(str_if_bytes, response))
-
-
-def parse_sentinel_masters(response):
-    result = {}
-    for item in response:
-        state = parse_sentinel_state(map(str_if_bytes, item))
-        result[state["name"]] = state
-    return result
-
-
-def parse_sentinel_slaves_and_sentinels(response):
-    return [parse_sentinel_state(map(str_if_bytes, item)) for item in response]
-
-
-def parse_sentinel_get_master(response):
-    return response and (response[0], int(response[1])) or None
-
-
-def pairs_to_dict(response, decode_keys=False, decode_string_values=False):
-    """Create a dict given a list of key/value pairs"""
-    if response is None:
-        return {}
-    if decode_keys or decode_string_values:
-        # the iter form is faster, but I don't know how to make that work
-        # with a str_if_bytes() map
-        keys = response[::2]
-        if decode_keys:
-            keys = map(str_if_bytes, keys)
-        values = response[1::2]
-        if decode_string_values:
-            values = map(str_if_bytes, values)
-        return dict(zip(keys, values))
-    else:
-        it = iter(response)
-        return dict(zip(it, it))
-
-
-def pairs_to_dict_typed(response, type_info):
-    it = iter(response)
-    result = {}
-    for key, value in zip(it, it):
-        if key in type_info:
-            try:
-                value = type_info[key](value)
-            except Exception:
-                # if for some reason the value can't be coerced, just use
-                # the string value
-                pass
-        result[key] = value
-    return result
-
-
-def zset_score_pairs(response, **options):
-    """
-    If ``withscores`` is specified in the options, return the response as
-    a list of (value, score) pairs
-    """
-    if not response or not options.get("withscores"):
-        return response
-    score_cast_func = options.get("score_cast_func", float)
-    it = iter(response)
-    return list(zip(it, map(score_cast_func, it)))
-
-
-def sort_return_tuples(response, **options):
-    """
-    If ``groups`` is specified, return the response as a list of
-    n-element tuples with n being the value found in options['groups']
-    """
-    if not response or not options.get("groups"):
-        return response
-    n = options["groups"]
-    return list(zip(*[response[i::n] for i in range(n)]))
-
-
-def int_or_none(response):
-    if response is None:
-        return None
-    return int(response)
-
-
-def parse_stream_list(response):
-    if response is None:
-        return None
-    data = []
-    for r in response:
-        if r is not None:
-            data.append((r[0], pairs_to_dict(r[1])))
-        else:
-            data.append((None, None))
-    return data
-
-
-def pairs_to_dict_with_str_keys(response):
-    return pairs_to_dict(response, decode_keys=True)
-
-
-def parse_list_of_dicts(response):
-    return list(map(pairs_to_dict_with_str_keys, response))
-
-
-def parse_xclaim(response, **options):
-    if options.get("parse_justid", False):
-        return response
-    return parse_stream_list(response)
-
-
-def parse_xautoclaim(response, **options):
-    if options.get("parse_justid", False):
-        return response[1]
-    response[1] = parse_stream_list(response[1])
-    return response
-
-
-def parse_xinfo_stream(response, **options):
-    data = pairs_to_dict(response, decode_keys=True)
-    if not options.get("full", False):
-        first = data.get("first-entry")
-        if first is not None:
-            data["first-entry"] = (first[0], pairs_to_dict(first[1]))
-        last = data["last-entry"]
-        if last is not None:
-            data["last-entry"] = (last[0], pairs_to_dict(last[1]))
-    else:
-        data["entries"] = {_id: pairs_to_dict(entry) for _id, entry in data["entries"]}
-        data["groups"] = [
-            pairs_to_dict(group, decode_keys=True) for group in data["groups"]
-        ]
-    return data
-
-
-def parse_xread(response):
-    if response is None:
-        return []
-    return [[r[0], parse_stream_list(r[1])] for r in response]
-
-
-def parse_xpending(response, **options):
-    if options.get("parse_detail", False):
-        return parse_xpending_range(response)
-    consumers = [{"name": n, "pending": int(p)} for n, p in response[3] or []]
-    return {
-        "pending": response[0],
-        "min": response[1],
-        "max": response[2],
-        "consumers": consumers,
-    }
-
-
-def parse_xpending_range(response):
-    k = ("message_id", "consumer", "time_since_delivered", "times_delivered")
-    return [dict(zip(k, r)) for r in response]
-
-
-def float_or_none(response):
-    if response is None:
-        return None
-    return float(response)
-
-
-def bool_ok(response):
-    return str_if_bytes(response) == "OK"
-
-
-def parse_zadd(response, **options):
-    if response is None:
-        return None
-    if options.get("as_score"):
-        return float(response)
-    return int(response)
-
-
-def parse_client_list(response, **options):
-    clients = []
-    for c in str_if_bytes(response).splitlines():
-        # Values might contain '='
-        clients.append(dict(pair.split("=", 1) for pair in c.split(" ")))
-    return clients
-
-
-def parse_config_get(response, **options):
-    response = [str_if_bytes(i) if i is not None else None for i in response]
-    return response and pairs_to_dict(response) or {}
-
-
-def parse_scan(response, **options):
-    cursor, r = response
-    return int(cursor), r
-
-
-def parse_hscan(response, **options):
-    cursor, r = response
-    return int(cursor), r and pairs_to_dict(r) or {}
-
-
-def parse_zscan(response, **options):
-    score_cast_func = options.get("score_cast_func", float)
-    cursor, r = response
-    it = iter(r)
-    return int(cursor), list(zip(it, map(score_cast_func, it)))
-
-
-def parse_zmscore(response, **options):
-    # zmscore: list of scores (double precision floating point number) or nil
-    return [float(score) if score is not None else None for score in response]
-
-
-def parse_slowlog_get(response, **options):
-    space = " " if options.get("decode_responses", False) else b" "
-
-    def parse_item(item):
-        result = {"id": item[0], "start_time": int(item[1]), "duration": int(item[2])}
-        # Redis Enterprise injects another entry at index [3], which has
-        # the complexity info (i.e. the value N in case the command has
-        # an O(N) complexity) instead of the command.
-        if isinstance(item[3], list):
-            result["command"] = space.join(item[3])
-            result["client_address"] = item[4]
-            result["client_name"] = item[5]
-        else:
-            result["complexity"] = item[3]
-            result["command"] = space.join(item[4])
-            result["client_address"] = item[5]
-            result["client_name"] = item[6]
-        return result
-
-    return [parse_item(item) for item in response]
-
-
-def parse_stralgo(response, **options):
-    """
-    Parse the response from `STRALGO` command.
-    Without modifiers the returned value is string.
-    When LEN is given the command returns the length of the result
-    (i.e integer).
-    When IDX is given the command returns a dictionary with the LCS
-    length and all the ranges in both the strings, start and end
-    offset for each string, where there are matches.
-    When WITHMATCHLEN is given, each array representing a match will
-    also have the length of the match at the beginning of the array.
-    """
-    if options.get("len", False):
-        return int(response)
-    if options.get("idx", False):
-        if options.get("withmatchlen", False):
-            matches = [
-                [(int(match[-1]))] + list(map(tuple, match[:-1]))
-                for match in response[1]
-            ]
-        else:
-            matches = [list(map(tuple, match)) for match in response[1]]
-        return {
-            str_if_bytes(response[0]): matches,
-            str_if_bytes(response[2]): int(response[3]),
-        }
-    return str_if_bytes(response)
-
-
-def parse_cluster_info(response, **options):
-    response = str_if_bytes(response)
-    return dict(line.split(":") for line in response.splitlines() if line)
-
-
-def _parse_node_line(line):
-    line_items = line.split(" ")
-    node_id, addr, flags, master_id, ping, pong, epoch, connected = line.split(" ")[:8]
-    addr = addr.split("@")[0]
-    node_dict = {
-        "node_id": node_id,
-        "flags": flags,
-        "master_id": master_id,
-        "last_ping_sent": ping,
-        "last_pong_rcvd": pong,
-        "epoch": epoch,
-        "slots": [],
-        "migrations": [],
-        "connected": True if connected == "connected" else False,
-    }
-    if len(line_items) >= 9:
-        slots, migrations = _parse_slots(line_items[8:])
-        node_dict["slots"], node_dict["migrations"] = slots, migrations
-    return addr, node_dict
-
-
-def _parse_slots(slot_ranges):
-    slots, migrations = [], []
-    for s_range in slot_ranges:
-        if "->-" in s_range:
-            slot_id, dst_node_id = s_range[1:-1].split("->-", 1)
-            migrations.append(
-                {"slot": slot_id, "node_id": dst_node_id, "state": "migrating"}
-            )
-        elif "-<-" in s_range:
-            slot_id, src_node_id = s_range[1:-1].split("-<-", 1)
-            migrations.append(
-                {"slot": slot_id, "node_id": src_node_id, "state": "importing"}
-            )
-        else:
-            s_range = [sl for sl in s_range.split("-")]
-            slots.append(s_range)
-
-    return slots, migrations
-
-
-def parse_cluster_nodes(response, **options):
-    """
-    @see: https://redis.io/commands/cluster-nodes  # string / bytes
-    @see: https://redis.io/commands/cluster-replicas # list of string / bytes
-    """
-    if isinstance(response, (str, bytes)):
-        response = response.splitlines()
-    return dict(_parse_node_line(str_if_bytes(node)) for node in response)
-
-
-def parse_geosearch_generic(response, **options):
-    """
-    Parse the response of 'GEOSEARCH', GEORADIUS' and 'GEORADIUSBYMEMBER'
-    commands according to 'withdist', 'withhash' and 'withcoord' labels.
-    """
-    try:
-        if options["store"] or options["store_dist"]:
-            # `store` and `store_dist` cant be combined
-            # with other command arguments.
-            # relevant to 'GEORADIUS' and 'GEORADIUSBYMEMBER'
-            return response
-    except KeyError:  # it means the command was sent via execute_command
-        return response
-
-    if type(response) != list:
-        response_list = [response]
-    else:
-        response_list = response
-
-    if not options["withdist"] and not options["withcoord"] and not options["withhash"]:
-        # just a bunch of places
-        return response_list
-
-    cast = {
-        "withdist": float,
-        "withcoord": lambda ll: (float(ll[0]), float(ll[1])),
-        "withhash": int,
-    }
-
-    # zip all output results with each casting function to get
-    # the properly native Python value.
-    f = [lambda x: x]
-    f += [cast[o] for o in ["withdist", "withhash", "withcoord"] if options[o]]
-    return [list(map(lambda fv: fv[0](fv[1]), zip(f, r))) for r in response_list]
-
-
-def parse_command(response, **options):
-    commands = {}
-    for command in response:
-        cmd_dict = {}
-        cmd_name = str_if_bytes(command[0])
-        cmd_dict["name"] = cmd_name
-        cmd_dict["arity"] = int(command[1])
-        cmd_dict["flags"] = [str_if_bytes(flag) for flag in command[2]]
-        cmd_dict["first_key_pos"] = command[3]
-        cmd_dict["last_key_pos"] = command[4]
-        cmd_dict["step_count"] = command[5]
-        if len(command) > 7:
-            cmd_dict["tips"] = command[7]
-            cmd_dict["key_specifications"] = command[8]
-            cmd_dict["subcommands"] = command[9]
-        commands[cmd_name] = cmd_dict
-    return commands
-
-
-def parse_pubsub_numsub(response, **options):
-    return list(zip(response[0::2], response[1::2]))
-
-
-def parse_client_kill(response, **options):
-    if isinstance(response, int):
-        return response
-    return str_if_bytes(response) == "OK"
-
-
-def parse_acl_getuser(response, **options):
-    if response is None:
-        return None
-    data = pairs_to_dict(response, decode_keys=True)
-
-    # convert everything but user-defined data in 'keys' to native strings
-    data["flags"] = list(map(str_if_bytes, data["flags"]))
-    data["passwords"] = list(map(str_if_bytes, data["passwords"]))
-    data["commands"] = str_if_bytes(data["commands"])
-    if isinstance(data["keys"], str) or isinstance(data["keys"], bytes):
-        data["keys"] = list(str_if_bytes(data["keys"]).split(" "))
-    if data["keys"] == [""]:
-        data["keys"] = []
-    if "channels" in data:
-        if isinstance(data["channels"], str) or isinstance(data["channels"], bytes):
-            data["channels"] = list(str_if_bytes(data["channels"]).split(" "))
-        if data["channels"] == [""]:
-            data["channels"] = []
-    if "selectors" in data:
-        data["selectors"] = [
-            list(map(str_if_bytes, selector)) for selector in data["selectors"]
-        ]
-
-    # split 'commands' into separate 'categories' and 'commands' lists
-    commands, categories = [], []
-    for command in data["commands"].split(" "):
-        if "@" in command:
-            categories.append(command)
-        else:
-            commands.append(command)
-
-    data["commands"] = commands
-    data["categories"] = categories
-    data["enabled"] = "on" in data["flags"]
-    return data
-
-
-def parse_acl_log(response, **options):
-    if response is None:
-        return None
-    if isinstance(response, list):
-        data = []
-        for log in response:
-            log_data = pairs_to_dict(log, True, True)
-            client_info = log_data.get("client-info", "")
-            log_data["client-info"] = parse_client_info(client_info)
-
-            # float() is lossy comparing to the "double" in C
-            log_data["age-seconds"] = float(log_data["age-seconds"])
-            data.append(log_data)
-    else:
-        data = bool_ok(response)
-    return data
-
-
-def parse_client_info(value):
-    """
-    Parsing client-info in ACL Log in following format.
-    "key1=value1 key2=value2 key3=value3"
-    """
-    client_info = {}
-    infos = str_if_bytes(value).split(" ")
-    for info in infos:
-        key, value = info.split("=")
-        client_info[key] = value
-
-    # Those fields are defined as int in networking.c
-    for int_key in {
-        "id",
-        "age",
-        "idle",
-        "db",
-        "sub",
-        "psub",
-        "multi",
-        "qbuf",
-        "qbuf-free",
-        "obl",
-        "argv-mem",
-        "oll",
-        "omem",
-        "tot-mem",
-    }:
-        client_info[int_key] = int(client_info[int_key])
-    return client_info
-
-
-def parse_module_result(response):
-    if isinstance(response, ModuleError):
-        raise response
-    return True
-
-
-def parse_set_result(response, **options):
-    """
-    Handle SET result since GET argument is available since Redis 6.2.
-    Parsing SET result into:
-    - BOOL
-    - String when GET argument is used
-    """
-    if options.get("get"):
-        # Redis will return a getCommand result.
-        # See `setGenericCommand` in t_string.c
-        return response
-    return response and str_if_bytes(response) == "OK"
-=======
 class AbstractRedis:
     pass
->>>>>>> d665dbd7
 
 
 class Redis(RedisModuleCommands, CoreCommands, SentinelCommands):
@@ -1393,11 +781,7 @@
                     return None
             else:
                 conn.connect()
-<<<<<<< HEAD
-            return conn.read_response(disconnect_on_error=False)
-=======
             return conn.read_response(disconnect_on_error=False, push_request=True)
->>>>>>> d665dbd7
 
         response = self._execute(conn, try_read)
 
