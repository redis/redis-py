import threading
import time as mod_time
import uuid
from types import SimpleNamespace
<<<<<<< HEAD
=======

>>>>>>> a7fb8442
from redis.exceptions import LockError, LockNotOwnedError


class Lock:
    """
    A shared, distributed Lock. Using Redis for locking allows the Lock
    to be shared across processes and/or machines.

    It's left to the user to resolve deadlock issues and make sure
    multiple clients play nicely together.
    """

    lua_release = None
    lua_extend = None
    lua_reacquire = None

    # KEYS[1] - lock name
    # ARGV[1] - token
    # return 1 if the lock was released, otherwise 0
    LUA_RELEASE_SCRIPT = """
        local token = redis.call('get', KEYS[1])
        if not token or token ~= ARGV[1] then
            return 0
        end
        redis.call('del', KEYS[1])
        return 1
    """

    # KEYS[1] - lock name
    # ARGV[1] - token
    # ARGV[2] - additional milliseconds
    # ARGV[3] - "0" if the additional time should be added to the lock's
    #           existing ttl or "1" if the existing ttl should be replaced
    # return 1 if the locks time was extended, otherwise 0
    LUA_EXTEND_SCRIPT = """
        local token = redis.call('get', KEYS[1])
        if not token or token ~= ARGV[1] then
            return 0
        end
        local expiration = redis.call('pttl', KEYS[1])
        if not expiration then
            expiration = 0
        end
        if expiration < 0 then
            return 0
        end

        local newttl = ARGV[2]
        if ARGV[3] == "0" then
            newttl = ARGV[2] + expiration
        end
        redis.call('pexpire', KEYS[1], newttl)
        return 1
    """

    # KEYS[1] - lock name
    # ARGV[1] - token
    # ARGV[2] - milliseconds
    # return 1 if the locks time was reacquired, otherwise 0
    LUA_REACQUIRE_SCRIPT = """
        local token = redis.call('get', KEYS[1])
        if not token or token ~= ARGV[1] then
            return 0
        end
        redis.call('pexpire', KEYS[1], ARGV[2])
        return 1
    """

    def __init__(
        self,
        redis,
        name,
        timeout=None,
        sleep=0.1,
        blocking=True,
        blocking_timeout=None,
        thread_local=True,
    ):
        """
        Create a new Lock instance named ``name`` using the Redis client
        supplied by ``redis``.

        ``timeout`` indicates a maximum life for the lock in seconds.
        By default, it will remain locked until release() is called.
        ``timeout`` can be specified as a float or integer, both representing
        the number of seconds to wait.

        ``sleep`` indicates the amount of time to sleep in seconds per loop
        iteration when the lock is in blocking mode and another client is
        currently holding the lock.

        ``blocking`` indicates whether calling ``acquire`` should block until
        the lock has been acquired or to fail immediately, causing ``acquire``
        to return False and the lock not being acquired. Defaults to True.
        Note this value can be overridden by passing a ``blocking``
        argument to ``acquire``.

        ``blocking_timeout`` indicates the maximum amount of time in seconds to
        spend trying to acquire the lock. A value of ``None`` indicates
        continue trying forever. ``blocking_timeout`` can be specified as a
        float or integer, both representing the number of seconds to wait.

        ``thread_local`` indicates whether the lock token is placed in
        thread-local storage. By default, the token is placed in thread local
        storage so that a thread only sees its token, not a token set by
        another thread. Consider the following timeline:

            time: 0, thread-1 acquires `my-lock`, with a timeout of 5 seconds.
                     thread-1 sets the token to "abc"
            time: 1, thread-2 blocks trying to acquire `my-lock` using the
                     Lock instance.
            time: 5, thread-1 has not yet completed. redis expires the lock
                     key.
            time: 5, thread-2 acquired `my-lock` now that it's available.
                     thread-2 sets the token to "xyz"
            time: 6, thread-1 finishes its work and calls release(). if the
                     token is *not* stored in thread local storage, then
                     thread-1 would see the token value as "xyz" and would be
                     able to successfully release the thread-2's lock.

        In some use cases it's necessary to disable thread local storage. For
        example, if you have code where one thread acquires a lock and passes
        that lock instance to a worker thread to release later. If thread
        local storage isn't disabled in this case, the worker thread won't see
        the token set by the thread that acquired the lock. Our assumption
        is that these cases aren't common and as such default to using
        thread local storage.
        """
        self.redis = redis
        self.name = name
        self.timeout = timeout
        self.sleep = sleep
        self.blocking = blocking
        self.blocking_timeout = blocking_timeout
        self.thread_local = bool(thread_local)
<<<<<<< HEAD
        self.local = (
            threading.local()
            if self.thread_local
            else SimpleNamespace()
        )
=======
        self.local = threading.local() if self.thread_local else SimpleNamespace()
>>>>>>> a7fb8442
        self.local.token = None
        self.register_scripts()

    def register_scripts(self):
        cls = self.__class__
        client = self.redis
        if cls.lua_release is None:
            cls.lua_release = client.register_script(cls.LUA_RELEASE_SCRIPT)
        if cls.lua_extend is None:
            cls.lua_extend = client.register_script(cls.LUA_EXTEND_SCRIPT)
        if cls.lua_reacquire is None:
            cls.lua_reacquire = client.register_script(cls.LUA_REACQUIRE_SCRIPT)

    def __enter__(self):
        if self.acquire():
            return self
        raise LockError("Unable to acquire lock within the time specified")

    def __exit__(self, exc_type, exc_value, traceback):
        self.release()

    def acquire(self, blocking=None, blocking_timeout=None, token=None):
        """
        Use Redis to hold a shared, distributed lock named ``name``.
        Returns True once the lock is acquired.

        If ``blocking`` is False, always return immediately. If the lock
        was acquired, return True, otherwise return False.

        ``blocking_timeout`` specifies the maximum number of seconds to
        wait trying to acquire the lock.

        ``token`` specifies the token value to be used. If provided, token
        must be a bytes object or a string that can be encoded to a bytes
        object with the default encoding. If a token isn't specified, a UUID
        will be generated.
        """
        sleep = self.sleep
        if token is None:
            token = uuid.uuid1().hex.encode()
        else:
            encoder = self.redis.get_encoder()
            token = encoder.encode(token)
        if blocking is None:
            blocking = self.blocking
        if blocking_timeout is None:
            blocking_timeout = self.blocking_timeout
        stop_trying_at = None
        if blocking_timeout is not None:
            stop_trying_at = mod_time.monotonic() + blocking_timeout
        while True:
            if self.do_acquire(token):
                self.local.token = token
                return True
            if not blocking:
                return False
            next_try_at = mod_time.monotonic() + sleep
            if stop_trying_at is not None and next_try_at > stop_trying_at:
                return False
            mod_time.sleep(sleep)

    def do_acquire(self, token):
        if self.timeout:
            # convert to milliseconds
            timeout = int(self.timeout * 1000)
        else:
            timeout = None
        if self.redis.set(self.name, token, nx=True, px=timeout):
            return True
        return False

    def locked(self):
        """
        Returns True if this key is locked by any process, otherwise False.
        """
        return self.redis.get(self.name) is not None

    def owned(self):
        """
        Returns True if this key is locked by this lock, otherwise False.
        """
        stored_token = self.redis.get(self.name)
        # need to always compare bytes to bytes
        # TODO: this can be simplified when the context manager is finished
        if stored_token and not isinstance(stored_token, bytes):
            encoder = self.redis.get_encoder()
            stored_token = encoder.encode(stored_token)
        return self.local.token is not None and stored_token == self.local.token

    def release(self):
        "Releases the already acquired lock"
        expected_token = self.local.token
        if expected_token is None:
            raise LockError("Cannot release an unlocked lock")
        self.local.token = None
        self.do_release(expected_token)

    def do_release(self, expected_token):
        if not bool(
            self.lua_release(keys=[self.name], args=[expected_token], client=self.redis)
        ):
            raise LockNotOwnedError("Cannot release a lock" " that's no longer owned")

    def extend(self, additional_time, replace_ttl=False):
        """
        Adds more time to an already acquired lock.

        ``additional_time`` can be specified as an integer or a float, both
        representing the number of seconds to add.

        ``replace_ttl`` if False (the default), add `additional_time` to
        the lock's existing ttl. If True, replace the lock's ttl with
        `additional_time`.
        """
        if self.local.token is None:
            raise LockError("Cannot extend an unlocked lock")
        if self.timeout is None:
            raise LockError("Cannot extend a lock with no timeout")
        return self.do_extend(additional_time, replace_ttl)

    def do_extend(self, additional_time, replace_ttl):
        additional_time = int(additional_time * 1000)
        if not bool(
            self.lua_extend(
                keys=[self.name],
                args=[self.local.token, additional_time, replace_ttl and "1" or "0"],
                client=self.redis,
            )
        ):
            raise LockNotOwnedError("Cannot extend a lock that's" " no longer owned")
        return True

    def reacquire(self):
        """
        Resets a TTL of an already acquired lock back to a timeout value.
        """
        if self.local.token is None:
            raise LockError("Cannot reacquire an unlocked lock")
        if self.timeout is None:
            raise LockError("Cannot reacquire a lock with no timeout")
        return self.do_reacquire()

    def do_reacquire(self):
        timeout = int(self.timeout * 1000)
        if not bool(
            self.lua_reacquire(
                keys=[self.name], args=[self.local.token, timeout], client=self.redis
            )
        ):
            raise LockNotOwnedError("Cannot reacquire a lock that's" " no longer owned")
        return True<|MERGE_RESOLUTION|>--- conflicted
+++ resolved
@@ -2,10 +2,7 @@
 import time as mod_time
 import uuid
 from types import SimpleNamespace
-<<<<<<< HEAD
-=======
-
->>>>>>> a7fb8442
+
 from redis.exceptions import LockError, LockNotOwnedError
 
 
@@ -141,15 +138,7 @@
         self.blocking = blocking
         self.blocking_timeout = blocking_timeout
         self.thread_local = bool(thread_local)
-<<<<<<< HEAD
-        self.local = (
-            threading.local()
-            if self.thread_local
-            else SimpleNamespace()
-        )
-=======
         self.local = threading.local() if self.thread_local else SimpleNamespace()
->>>>>>> a7fb8442
         self.local.token = None
         self.register_scripts()
 
