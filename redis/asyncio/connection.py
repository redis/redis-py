--- conflicted
+++ resolved
@@ -956,23 +956,16 @@
             if self.exclude_verify_flags:
                 for flag in self.exclude_verify_flags:
                     context.verify_flags &= ~flag
-<<<<<<< HEAD
             if self.certfile or self.keyfile:
                 context.load_cert_chain(
                     certfile=self.certfile,
                     keyfile=self.keyfile,
                     password=self.password,
                 )
-            if self.ca_certs or self.ca_data:
-                context.load_verify_locations(cafile=self.ca_certs, cadata=self.ca_data)
-=======
-            if self.certfile and self.keyfile:
-                context.load_cert_chain(certfile=self.certfile, keyfile=self.keyfile)
             if self.ca_certs or self.ca_data or self.ca_path:
                 context.load_verify_locations(
                     cafile=self.ca_certs, capath=self.ca_path, cadata=self.ca_data
                 )
->>>>>>> 201c3c91
             if self.min_version is not None:
                 context.minimum_version = self.min_version
             if self.ciphers is not None:
