import asyncio
import copy
import inspect
import re
import warnings
from typing import (
    TYPE_CHECKING,
    Any,
    AsyncIterator,
    Awaitable,
    Callable,
    Dict,
    Iterable,
    List,
    Mapping,
    MutableMapping,
    NoReturn,
    Optional,
    Set,
    Tuple,
    Type,
    TypeVar,
    Union,
    cast,
)

from redis._parsers.helpers import (
    _RedisCallbacks,
    _RedisCallbacksRESP2,
    _RedisCallbacksRESP3,
    bool_ok,
)
from redis.asyncio.connection import (
    Connection,
    ConnectionPool,
    SSLConnection,
    UnixDomainSocketConnection,
)
from redis.asyncio.lock import Lock
from redis.asyncio.retry import Retry
from redis.client import (
    EMPTY_RESPONSE,
    NEVER_DECODE,
    AbstractRedis,
    CaseInsensitiveDict,
)
from redis.commands import (
    AsyncCoreCommands,
    AsyncRedisModuleCommands,
    AsyncSentinelCommands,
    list_or_args,
)
from redis.compat import Protocol, TypedDict
from redis.credentials import CredentialProvider
from redis.exceptions import (
    ConnectionError,
    ExecAbortError,
    PubSubError,
    RedisError,
    ResponseError,
    TimeoutError,
    WatchError,
)
from redis.typing import ChannelT, EncodableT, KeyT
from redis.utils import HIREDIS_AVAILABLE, _set_info_logger, safe_str, str_if_bytes

PubSubHandler = Callable[[Dict[str, str]], Awaitable[None]]
_KeyT = TypeVar("_KeyT", bound=KeyT)
_ArgT = TypeVar("_ArgT", KeyT, EncodableT)
_RedisT = TypeVar("_RedisT", bound="Redis")
_NormalizeKeysT = TypeVar("_NormalizeKeysT", bound=Mapping[ChannelT, object])
if TYPE_CHECKING:
    from redis.commands.core import Script


class ResponseCallbackProtocol(Protocol):
    def __call__(self, response: Any, **kwargs):
        ...


class AsyncResponseCallbackProtocol(Protocol):
    async def __call__(self, response: Any, **kwargs):
        ...


ResponseCallbackT = Union[ResponseCallbackProtocol, AsyncResponseCallbackProtocol]


class Redis(
    AbstractRedis, AsyncRedisModuleCommands, AsyncCoreCommands, AsyncSentinelCommands
):
    """
    Implementation of the Redis protocol.

    This abstract class provides a Python interface to all Redis commands
    and an implementation of the Redis protocol.

    Pipelines derive from this, implementing how
    the commands are sent and received to the Redis server. Based on
    configuration, an instance will either use a ConnectionPool, or
    Connection object to talk to redis.
    """

    response_callbacks: MutableMapping[Union[str, bytes], ResponseCallbackT]

    @classmethod
    def from_url(cls, url: str, **kwargs):
        """
        Return a Redis client object configured from the given URL

        For example::

            redis://[[username]:[password]]@localhost:6379/0
            rediss://[[username]:[password]]@localhost:6379/0
            unix://[username@]/path/to/socket.sock?db=0[&password=password]

        Three URL schemes are supported:

        - `redis://` creates a TCP socket connection. See more at:
          <https://www.iana.org/assignments/uri-schemes/prov/redis>
        - `rediss://` creates a SSL wrapped TCP socket connection. See more at:
          <https://www.iana.org/assignments/uri-schemes/prov/rediss>
        - ``unix://``: creates a Unix Domain Socket connection.

        The username, password, hostname, path and all querystring values
        are passed through urllib.parse.unquote in order to replace any
        percent-encoded values with their corresponding characters.

        There are several ways to specify a database number. The first value
        found will be used:
            1. A ``db`` querystring option, e.g. redis://localhost?db=0
            2. If using the redis:// or rediss:// schemes, the path argument
               of the url, e.g. redis://localhost/0
            3. A ``db`` keyword argument to this function.

        If none of these options are specified, the default db=0 is used.

        All querystring options are cast to their appropriate Python types.
        Boolean arguments can be specified with string values "True"/"False"
        or "Yes"/"No". Values that cannot be properly cast cause a
        ``ValueError`` to be raised. Once parsed, the querystring arguments
        and keyword arguments are passed to the ``ConnectionPool``'s
        class initializer. In the case of conflicting arguments, querystring
        arguments always win.

        """
        single_connection_client = kwargs.pop("single_connection_client", False)
        connection_pool = ConnectionPool.from_url(url, **kwargs)
        return cls(
            connection_pool=connection_pool,
            single_connection_client=single_connection_client,
        )

    def __init__(
        self,
        *,
        host: str = "localhost",
        port: int = 6379,
        db: Union[str, int] = 0,
        password: Optional[str] = None,
        socket_timeout: Optional[float] = None,
        socket_connect_timeout: Optional[float] = None,
        socket_keepalive: Optional[bool] = None,
        socket_keepalive_options: Optional[Mapping[int, Union[int, bytes]]] = None,
        connection_pool: Optional[ConnectionPool] = None,
        unix_socket_path: Optional[str] = None,
        encoding: str = "utf-8",
        encoding_errors: str = "strict",
        decode_responses: bool = False,
        retry_on_timeout: bool = False,
        retry_on_error: Optional[list] = None,
        ssl: bool = False,
        ssl_keyfile: Optional[str] = None,
        ssl_certfile: Optional[str] = None,
        ssl_cert_reqs: str = "required",
        ssl_ca_certs: Optional[str] = None,
        ssl_ca_data: Optional[str] = None,
        ssl_check_hostname: bool = False,
        max_connections: Optional[int] = None,
        single_connection_client: bool = False,
        health_check_interval: int = 0,
        client_name: Optional[str] = None,
        username: Optional[str] = None,
        retry: Optional[Retry] = None,
        auto_close_connection_pool: bool = True,
        redis_connect_func=None,
        credential_provider: Optional[CredentialProvider] = None,
        protocol: Optional[int] = 2,
    ):
        """
        Initialize a new Redis client.
        To specify a retry policy for specific errors, first set
        `retry_on_error` to a list of the error/s to retry on, then set
        `retry` to a valid `Retry` object.
        To retry on TimeoutError, `retry_on_timeout` can also be set to `True`.
        """
        kwargs: Dict[str, Any]
        # auto_close_connection_pool only has an effect if connection_pool is
        # None. This is a similar feature to the missing __del__ to resolve #1103,
        # but it accounts for whether a user wants to manually close the connection
        # pool, as a similar feature to ConnectionPool's __del__.
        self.auto_close_connection_pool = (
            auto_close_connection_pool if connection_pool is None else False
        )
        if not connection_pool:
            if not retry_on_error:
                retry_on_error = []
            if retry_on_timeout is True:
                retry_on_error.append(TimeoutError)
            kwargs = {
                "db": db,
                "username": username,
                "password": password,
                "credential_provider": credential_provider,
                "socket_timeout": socket_timeout,
                "encoding": encoding,
                "encoding_errors": encoding_errors,
                "decode_responses": decode_responses,
                "retry_on_timeout": retry_on_timeout,
                "retry_on_error": retry_on_error,
                "retry": copy.deepcopy(retry),
                "max_connections": max_connections,
                "health_check_interval": health_check_interval,
                "client_name": client_name,
                "redis_connect_func": redis_connect_func,
                "protocol": protocol,
            }
            # based on input, setup appropriate connection args
            if unix_socket_path is not None:
                kwargs.update(
                    {
                        "path": unix_socket_path,
                        "connection_class": UnixDomainSocketConnection,
                    }
                )
            else:
                # TCP specific options
                kwargs.update(
                    {
                        "host": host,
                        "port": port,
                        "socket_connect_timeout": socket_connect_timeout,
                        "socket_keepalive": socket_keepalive,
                        "socket_keepalive_options": socket_keepalive_options,
                    }
                )

                if ssl:
                    kwargs.update(
                        {
                            "connection_class": SSLConnection,
                            "ssl_keyfile": ssl_keyfile,
                            "ssl_certfile": ssl_certfile,
                            "ssl_cert_reqs": ssl_cert_reqs,
                            "ssl_ca_certs": ssl_ca_certs,
                            "ssl_ca_data": ssl_ca_data,
                            "ssl_check_hostname": ssl_check_hostname,
                        }
                    )
            connection_pool = ConnectionPool(**kwargs)
        self.connection_pool = connection_pool
        self.single_connection_client = single_connection_client
        self.connection: Optional[Connection] = None

        self.response_callbacks = CaseInsensitiveDict(_RedisCallbacks)

        if self.connection_pool.connection_kwargs.get("protocol") in ["3", 3]:
            self.response_callbacks.update(_RedisCallbacksRESP3)
        else:
            self.response_callbacks.update(_RedisCallbacksRESP2)

        # If using a single connection client, we need to lock creation-of and use-of
        # the client in order to avoid race conditions such as using asyncio.gather
        # on a set of redis commands
        self._single_conn_lock = asyncio.Lock()

    def __repr__(self):
        return f"{self.__class__.__name__}<{self.connection_pool!r}>"

    def __await__(self):
        return self.initialize().__await__()

    async def initialize(self: _RedisT) -> _RedisT:
        if self.single_connection_client:
            async with self._single_conn_lock:
                if self.connection is None:
                    self.connection = await self.connection_pool.get_connection("_")
        return self

    def set_response_callback(self, command: str, callback: ResponseCallbackT):
        """Set a custom Response Callback"""
        self.response_callbacks[command] = callback

    def get_encoder(self):
        """Get the connection pool's encoder"""
        return self.connection_pool.get_encoder()

    def get_connection_kwargs(self):
        """Get the connection's key-word arguments"""
        return self.connection_pool.connection_kwargs

    def get_retry(self) -> Optional["Retry"]:
        return self.get_connection_kwargs().get("retry")

    def set_retry(self, retry: "Retry") -> None:
        self.get_connection_kwargs().update({"retry": retry})
        self.connection_pool.set_retry(retry)

    def load_external_module(self, funcname, func):
        """
        This function can be used to add externally defined redis modules,
        and their namespaces to the redis client.

        funcname - A string containing the name of the function to create
        func - The function, being added to this class.

        ex: Assume that one has a custom redis module named foomod that
        creates command named 'foo.dothing' and 'foo.anotherthing' in redis.
        To load function functions into this namespace:

        from redis import Redis
        from foomodule import F
        r = Redis()
        r.load_external_module("foo", F)
        r.foo().dothing('your', 'arguments')

        For a concrete example see the reimport of the redisjson module in
        tests/test_connection.py::test_loading_external_modules
        """
        setattr(self, funcname, func)

    def pipeline(
        self, transaction: bool = True, shard_hint: Optional[str] = None
    ) -> "Pipeline":
        """
        Return a new pipeline object that can queue multiple commands for
        later execution. ``transaction`` indicates whether all commands
        should be executed atomically. Apart from making a group of operations
        atomic, pipelines are useful for reducing the back-and-forth overhead
        between the client and server.
        """
        return Pipeline(
            self.connection_pool, self.response_callbacks, transaction, shard_hint
        )

    async def transaction(
        self,
        func: Callable[["Pipeline"], Union[Any, Awaitable[Any]]],
        *watches: KeyT,
        shard_hint: Optional[str] = None,
        value_from_callable: bool = False,
        watch_delay: Optional[float] = None,
    ):
        """
        Convenience method for executing the callable `func` as a transaction
        while watching all keys specified in `watches`. The 'func' callable
        should expect a single argument which is a Pipeline object.
        """
        pipe: Pipeline
        async with self.pipeline(True, shard_hint) as pipe:
            while True:
                try:
                    if watches:
                        await pipe.watch(*watches)
                    func_value = func(pipe)
                    if inspect.isawaitable(func_value):
                        func_value = await func_value
                    exec_value = await pipe.execute()
                    return func_value if value_from_callable else exec_value
                except WatchError:
                    if watch_delay is not None and watch_delay > 0:
                        await asyncio.sleep(watch_delay)
                    continue

    def lock(
        self,
        name: KeyT,
        timeout: Optional[float] = None,
        sleep: float = 0.1,
        blocking: bool = True,
        blocking_timeout: Optional[float] = None,
        lock_class: Optional[Type[Lock]] = None,
        thread_local: bool = True,
    ) -> Lock:
        """
        Return a new Lock object using key ``name`` that mimics
        the behavior of threading.Lock.

        If specified, ``timeout`` indicates a maximum life for the lock.
        By default, it will remain locked until release() is called.

        ``sleep`` indicates the amount of time to sleep per loop iteration
        when the lock is in blocking mode and another client is currently
        holding the lock.

        ``blocking`` indicates whether calling ``acquire`` should block until
        the lock has been acquired or to fail immediately, causing ``acquire``
        to return False and the lock not being acquired. Defaults to True.
        Note this value can be overridden by passing a ``blocking``
        argument to ``acquire``.

        ``blocking_timeout`` indicates the maximum amount of time in seconds to
        spend trying to acquire the lock. A value of ``None`` indicates
        continue trying forever. ``blocking_timeout`` can be specified as a
        float or integer, both representing the number of seconds to wait.

        ``lock_class`` forces the specified lock implementation. Note that as
        of redis-py 3.0, the only lock class we implement is ``Lock`` (which is
        a Lua-based lock). So, it's unlikely you'll need this parameter, unless
        you have created your own custom lock class.

        ``thread_local`` indicates whether the lock token is placed in
        thread-local storage. By default, the token is placed in thread local
        storage so that a thread only sees its token, not a token set by
        another thread. Consider the following timeline:

            time: 0, thread-1 acquires `my-lock`, with a timeout of 5 seconds.
                     thread-1 sets the token to "abc"
            time: 1, thread-2 blocks trying to acquire `my-lock` using the
                     Lock instance.
            time: 5, thread-1 has not yet completed. redis expires the lock
                     key.
            time: 5, thread-2 acquired `my-lock` now that it's available.
                     thread-2 sets the token to "xyz"
            time: 6, thread-1 finishes its work and calls release(). if the
                     token is *not* stored in thread local storage, then
                     thread-1 would see the token value as "xyz" and would be
                     able to successfully release the thread-2's lock.

        In some use cases it's necessary to disable thread local storage. For
        example, if you have code where one thread acquires a lock and passes
        that lock instance to a worker thread to release later. If thread
        local storage isn't disabled in this case, the worker thread won't see
        the token set by the thread that acquired the lock. Our assumption
        is that these cases aren't common and as such default to using
        thread local storage."""
        if lock_class is None:
            lock_class = Lock
        return lock_class(
            self,
            name,
            timeout=timeout,
            sleep=sleep,
            blocking=blocking,
            blocking_timeout=blocking_timeout,
            thread_local=thread_local,
        )

    def pubsub(self, **kwargs) -> "PubSub":
        """
        Return a Publish/Subscribe object. With this object, you can
        subscribe to channels and listen for messages that get published to
        them.
        """
        return PubSub(self.connection_pool, **kwargs)

    def monitor(self) -> "Monitor":
        return Monitor(self.connection_pool)

    def client(self) -> "Redis":
        return self.__class__(
            connection_pool=self.connection_pool, single_connection_client=True
        )

    async def __aenter__(self: _RedisT) -> _RedisT:
        return await self.initialize()

    async def __aexit__(self, exc_type, exc_value, traceback):
        await self.close()

    _DEL_MESSAGE = "Unclosed Redis client"

    def __del__(self, _warnings: Any = warnings) -> None:
        if hasattr(self, "connection") and (self.connection is not None):
            _warnings.warn(
                f"Unclosed client session {self!r}", ResourceWarning, source=self
            )
            context = {"client": self, "message": self._DEL_MESSAGE}
            asyncio.get_running_loop().call_exception_handler(context)

    async def close(self, close_connection_pool: Optional[bool] = None) -> None:
        """
        Closes Redis client connection

        :param close_connection_pool: decides whether to close the connection pool used
        by this Redis client, overriding Redis.auto_close_connection_pool. By default,
        let Redis.auto_close_connection_pool decide whether to close the connection
        pool.
        """
        conn = self.connection
        if conn:
            self.connection = None
            await self.connection_pool.release(conn)
        if close_connection_pool or (
            close_connection_pool is None and self.auto_close_connection_pool
        ):
            await self.connection_pool.disconnect()

    async def _send_command_parse_response(self, conn, command_name, *args, **options):
        """
        Send a command and parse the response
        """
        await conn.send_command(*args)
        return await self.parse_response(conn, command_name, **options)

    async def _disconnect_raise(self, conn: Connection, error: Exception):
        """
        Close the connection and raise an exception
        if retry_on_error is not set or the error
        is not one of the specified error types
        """
        await conn.disconnect()
        if (
            conn.retry_on_error is None
            or isinstance(error, tuple(conn.retry_on_error)) is False
        ):
            raise error

    # COMMAND EXECUTION AND PROTOCOL PARSING
    async def execute_command(self, *args, **options):
        """Execute a command and return a parsed response"""
        await self.initialize()
        pool = self.connection_pool
        command_name = args[0]
        conn = self.connection or await pool.get_connection(command_name, **options)

        if self.single_connection_client:
            await self._single_conn_lock.acquire()
        try:
            return await conn.retry.call_with_retry(
                lambda: self._send_command_parse_response(
                    conn, command_name, *args, **options
                ),
                lambda error: self._disconnect_raise(conn, error),
            )
        finally:
            if self.single_connection_client:
                self._single_conn_lock.release()
            if not self.connection:
                await pool.release(conn)

    async def parse_response(
        self, connection: Connection, command_name: Union[str, bytes], **options
    ):
        """Parses a response from the Redis server"""
        try:
            if NEVER_DECODE in options:
                response = await connection.read_response(disable_decoding=True)
                options.pop(NEVER_DECODE)
            else:
                response = await connection.read_response()
        except ResponseError:
            if EMPTY_RESPONSE in options:
                return options[EMPTY_RESPONSE]
            raise

        if EMPTY_RESPONSE in options:
            options.pop(EMPTY_RESPONSE)

        if command_name in self.response_callbacks:
            # Mypy bug: https://github.com/python/mypy/issues/10977
            command_name = cast(str, command_name)
            retval = self.response_callbacks[command_name](response, **options)
            return await retval if inspect.isawaitable(retval) else retval
        return response


StrictRedis = Redis


class MonitorCommandInfo(TypedDict):
    time: float
    db: int
    client_address: str
    client_port: str
    client_type: str
    command: str


class Monitor:
    """
    Monitor is useful for handling the MONITOR command to the redis server.
    next_command() method returns one command from monitor
    listen() method yields commands from monitor.
    """

    monitor_re = re.compile(r"\[(\d+) (.*)\] (.*)")
    command_re = re.compile(r'"(.*?)(?<!\\)"')

    def __init__(self, connection_pool: ConnectionPool):
        self.connection_pool = connection_pool
        self.connection: Optional[Connection] = None

    async def connect(self):
        if self.connection is None:
            self.connection = await self.connection_pool.get_connection("MONITOR")

    async def __aenter__(self):
        await self.connect()
        await self.connection.send_command("MONITOR")
        # check that monitor returns 'OK', but don't return it to user
        response = await self.connection.read_response()
        if not bool_ok(response):
            raise RedisError(f"MONITOR failed: {response}")
        return self

    async def __aexit__(self, *args):
        await self.connection.disconnect()
        await self.connection_pool.release(self.connection)

    async def next_command(self) -> MonitorCommandInfo:
        """Parse the response from a monitor command"""
        await self.connect()
        response = await self.connection.read_response()
        if isinstance(response, bytes):
            response = self.connection.encoder.decode(response, force=True)
        command_time, command_data = response.split(" ", 1)
        m = self.monitor_re.match(command_data)
        db_id, client_info, command = m.groups()
        command = " ".join(self.command_re.findall(command))
        # Redis escapes double quotes because each piece of the command
        # string is surrounded by double quotes. We don't have that
        # requirement so remove the escaping and leave the quote.
        command = command.replace('\\"', '"')

        if client_info == "lua":
            client_address = "lua"
            client_port = ""
            client_type = "lua"
        elif client_info.startswith("unix"):
            client_address = "unix"
            client_port = client_info[5:]
            client_type = "unix"
        else:
            # use rsplit as ipv6 addresses contain colons
            client_address, client_port = client_info.rsplit(":", 1)
            client_type = "tcp"
        return {
            "time": float(command_time),
            "db": int(db_id),
            "client_address": client_address,
            "client_port": client_port,
            "client_type": client_type,
            "command": command,
        }

    async def listen(self) -> AsyncIterator[MonitorCommandInfo]:
        """Listen for commands coming to the server."""
        while True:
            yield await self.next_command()


class PubSub:
    """
    PubSub provides publish, subscribe and listen support to Redis channels.

    After subscribing to one or more channels, the listen() method will block
    until a message arrives on one of the subscribed channels. That message
    will be returned and it's safe to start listening again.
    """

    PUBLISH_MESSAGE_TYPES = ("message", "pmessage")
    UNSUBSCRIBE_MESSAGE_TYPES = ("unsubscribe", "punsubscribe")
    HEALTH_CHECK_MESSAGE = "redis-py-health-check"

    def __init__(
        self,
        connection_pool: ConnectionPool,
        shard_hint: Optional[str] = None,
        ignore_subscribe_messages: bool = False,
        encoder=None,
        push_handler_func: Optional[Callable] = None,
    ):
        self.connection_pool = connection_pool
        self.shard_hint = shard_hint
        self.ignore_subscribe_messages = ignore_subscribe_messages
        self.connection = None
        # we need to know the encoding options for this connection in order
        # to lookup channel and pattern names for callback handlers.
        self.encoder = encoder
        self.push_handler_func = push_handler_func
        if self.encoder is None:
            self.encoder = self.connection_pool.get_encoder()
        if self.encoder.decode_responses:
            self.health_check_response = [
                ["pong", self.HEALTH_CHECK_MESSAGE],
                self.HEALTH_CHECK_MESSAGE,
            ]
        else:
            self.health_check_response = [
                [b"pong", self.encoder.encode(self.HEALTH_CHECK_MESSAGE)],
                self.encoder.encode(self.HEALTH_CHECK_MESSAGE),
            ]
        if self.push_handler_func is None:
            _set_info_logger()
        self.channels = {}
        self.pending_unsubscribe_channels = set()
        self.patterns = {}
        self.pending_unsubscribe_patterns = set()
        self._lock = asyncio.Lock()

    async def __aenter__(self):
        return self

    async def __aexit__(self, exc_type, exc_value, traceback):
        await self.reset()

    def __del__(self):
        if self.connection:
            self.connection.clear_connect_callbacks()

    async def reset(self):
        async with self._lock:
            if self.connection:
                await self.connection.disconnect()
                self.connection.clear_connect_callbacks()
                await self.connection_pool.release(self.connection)
                self.connection = None
            self.channels = {}
            self.pending_unsubscribe_channels = set()
            self.patterns = {}
            self.pending_unsubscribe_patterns = set()

    def close(self) -> Awaitable[NoReturn]:
        # In case a connection property does not yet exist
        # (due to a crash earlier in the Redis() constructor), return
        # immediately as there is nothing to clean-up.
        if not hasattr(self, "connection"):
            return
        return self.reset()

    async def on_connect(self, connection: Connection):
        """Re-subscribe to any channels and patterns previously subscribed to"""
        # NOTE: for python3, we can't pass bytestrings as keyword arguments
        # so we need to decode channel/pattern names back to unicode strings
        # before passing them to [p]subscribe.
        self.pending_unsubscribe_channels.clear()
        self.pending_unsubscribe_patterns.clear()
        if self.channels:
            channels = {}
            for k, v in self.channels.items():
                channels[self.encoder.decode(k, force=True)] = v
            await self.subscribe(**channels)
        if self.patterns:
            patterns = {}
            for k, v in self.patterns.items():
                patterns[self.encoder.decode(k, force=True)] = v
            await self.psubscribe(**patterns)

    @property
    def subscribed(self):
        """Indicates if there are subscriptions to any channels or patterns"""
        return bool(self.channels or self.patterns)

    async def execute_command(self, *args: EncodableT):
        """Execute a publish/subscribe command"""

        # NOTE: don't parse the response in this function -- it could pull a
        # legitimate message off the stack if the connection is already
        # subscribed to one or more channels

        await self.connect()
        connection = self.connection
        kwargs = {"check_health": not self.subscribed}
        await self._execute(connection, connection.send_command, *args, **kwargs)

    async def connect(self):
        """
        Ensure that the PubSub is connected
        """
        if self.connection is None:
            self.connection = await self.connection_pool.get_connection(
                "pubsub", self.shard_hint
            )
            # register a callback that re-subscribes to any channels we
            # were listening to when we were disconnected
            self.connection.register_connect_callback(self.on_connect)
        else:
            await self.connection.connect()
        if self.push_handler_func is not None and not HIREDIS_AVAILABLE:
            self.connection._parser.set_push_handler(self.push_handler_func)

    async def _disconnect_raise_connect(self, conn, error):
        """
        Close the connection and raise an exception
        if retry_on_timeout is not set or the error
        is not a TimeoutError. Otherwise, try to reconnect
        """
        await conn.disconnect()
        if not (conn.retry_on_timeout and isinstance(error, TimeoutError)):
            raise error
        await conn.connect()

    async def _execute(self, conn, command, *args, **kwargs):
        """
        Connect manually upon disconnection. If the Redis server is down,
        this will fail and raise a ConnectionError as desired.
        After reconnection, the ``on_connect`` callback should have been
        called by the # connection to resubscribe us to any channels and
        patterns we were previously listening to
        """
        return await conn.retry.call_with_retry(
            lambda: command(*args, **kwargs),
            lambda error: self._disconnect_raise_connect(conn, error),
        )

    async def parse_response(self, block: bool = True, timeout: float = 0):
        """Parse the response from a publish/subscribe command"""
        conn = self.connection
        if conn is None:
            raise RuntimeError(
                "pubsub connection not set: "
                "did you forget to call subscribe() or psubscribe()?"
            )

        await self.check_health()

        if not conn.is_connected:
            await conn.connect()

        read_timeout = None if block else timeout
        response = await self._execute(
<<<<<<< HEAD
            conn, conn.read_response, timeout=read_timeout, disconnect_on_error=False
=======
            conn,
            conn.read_response,
            timeout=read_timeout,
            disconnect_on_error=False,
            push_request=True,
>>>>>>> d665dbd7
        )

        if conn.health_check_interval and response in self.health_check_response:
            # ignore the health check message as user might not expect it
            return None
        return response

    async def check_health(self):
        conn = self.connection
        if conn is None:
            raise RuntimeError(
                "pubsub connection not set: "
                "did you forget to call subscribe() or psubscribe()?"
            )

        if (
            conn.health_check_interval
            and asyncio.get_running_loop().time() > conn.next_health_check
        ):
            await conn.send_command(
                "PING", self.HEALTH_CHECK_MESSAGE, check_health=False
            )

    def _normalize_keys(self, data: _NormalizeKeysT) -> _NormalizeKeysT:
        """
        normalize channel/pattern names to be either bytes or strings
        based on whether responses are automatically decoded. this saves us
        from coercing the value for each message coming in.
        """
        encode = self.encoder.encode
        decode = self.encoder.decode
        return {decode(encode(k)): v for k, v in data.items()}  # type: ignore[return-value]  # noqa: E501

    async def psubscribe(self, *args: ChannelT, **kwargs: PubSubHandler):
        """
        Subscribe to channel patterns. Patterns supplied as keyword arguments
        expect a pattern name as the key and a callable as the value. A
        pattern's callable will be invoked automatically when a message is
        received on that pattern rather than producing a message via
        ``listen()``.
        """
        parsed_args = list_or_args((args[0],), args[1:]) if args else args
        new_patterns: Dict[ChannelT, PubSubHandler] = dict.fromkeys(parsed_args)
        # Mypy bug: https://github.com/python/mypy/issues/10970
        new_patterns.update(kwargs)  # type: ignore[arg-type]
        ret_val = await self.execute_command("PSUBSCRIBE", *new_patterns.keys())
        # update the patterns dict AFTER we send the command. we don't want to
        # subscribe twice to these patterns, once for the command and again
        # for the reconnection.
        new_patterns = self._normalize_keys(new_patterns)
        self.patterns.update(new_patterns)
        self.pending_unsubscribe_patterns.difference_update(new_patterns)
        return ret_val

    def punsubscribe(self, *args: ChannelT) -> Awaitable:
        """
        Unsubscribe from the supplied patterns. If empty, unsubscribe from
        all patterns.
        """
        patterns: Iterable[ChannelT]
        if args:
            parsed_args = list_or_args((args[0],), args[1:])
            patterns = self._normalize_keys(dict.fromkeys(parsed_args)).keys()
        else:
            parsed_args = []
            patterns = self.patterns
        self.pending_unsubscribe_patterns.update(patterns)
        return self.execute_command("PUNSUBSCRIBE", *parsed_args)

    async def subscribe(self, *args: ChannelT, **kwargs: Callable):
        """
        Subscribe to channels. Channels supplied as keyword arguments expect
        a channel name as the key and a callable as the value. A channel's
        callable will be invoked automatically when a message is received on
        that channel rather than producing a message via ``listen()`` or
        ``get_message()``.
        """
        parsed_args = list_or_args((args[0],), args[1:]) if args else ()
        new_channels = dict.fromkeys(parsed_args)
        # Mypy bug: https://github.com/python/mypy/issues/10970
        new_channels.update(kwargs)  # type: ignore[arg-type]
        ret_val = await self.execute_command("SUBSCRIBE", *new_channels.keys())
        # update the channels dict AFTER we send the command. we don't want to
        # subscribe twice to these channels, once for the command and again
        # for the reconnection.
        new_channels = self._normalize_keys(new_channels)
        self.channels.update(new_channels)
        self.pending_unsubscribe_channels.difference_update(new_channels)
        return ret_val

    def unsubscribe(self, *args) -> Awaitable:
        """
        Unsubscribe from the supplied channels. If empty, unsubscribe from
        all channels
        """
        if args:
            parsed_args = list_or_args(args[0], args[1:])
            channels = self._normalize_keys(dict.fromkeys(parsed_args))
        else:
            parsed_args = []
            channels = self.channels
        self.pending_unsubscribe_channels.update(channels)
        return self.execute_command("UNSUBSCRIBE", *parsed_args)

    async def listen(self) -> AsyncIterator:
        """Listen for messages on channels this client has been subscribed to"""
        while self.subscribed:
            response = await self.handle_message(await self.parse_response(block=True))
            if response is not None:
                yield response

    async def get_message(
        self, ignore_subscribe_messages: bool = False, timeout: Optional[float] = 0.0
    ):
        """
        Get the next message if one is available, otherwise None.

        If timeout is specified, the system will wait for `timeout` seconds
        before returning. Timeout should be specified as a floating point
        number or None to wait indefinitely.
        """
        response = await self.parse_response(block=(timeout is None), timeout=timeout)
        if response:
            return await self.handle_message(response, ignore_subscribe_messages)
        return None

    def ping(self, message=None) -> Awaitable:
        """
        Ping the Redis server
        """
        args = ["PING", message] if message is not None else ["PING"]
        return self.execute_command(*args)

    async def handle_message(self, response, ignore_subscribe_messages=False):
        """
        Parses a pub/sub message. If the channel or pattern was subscribed to
        with a message handler, the handler is invoked instead of a parsed
        message being returned.
        """
        if response is None:
            return None
        if isinstance(response, bytes):
            response = [b"pong", response] if response != b"PONG" else [b"pong", b""]
        message_type = str_if_bytes(response[0])
        if message_type == "pmessage":
            message = {
                "type": message_type,
                "pattern": response[1],
                "channel": response[2],
                "data": response[3],
            }
        elif message_type == "pong":
            message = {
                "type": message_type,
                "pattern": None,
                "channel": None,
                "data": response[1],
            }
        else:
            message = {
                "type": message_type,
                "pattern": None,
                "channel": response[1],
                "data": response[2],
            }

        # if this is an unsubscribe message, remove it from memory
        if message_type in self.UNSUBSCRIBE_MESSAGE_TYPES:
            if message_type == "punsubscribe":
                pattern = response[1]
                if pattern in self.pending_unsubscribe_patterns:
                    self.pending_unsubscribe_patterns.remove(pattern)
                    self.patterns.pop(pattern, None)
            else:
                channel = response[1]
                if channel in self.pending_unsubscribe_channels:
                    self.pending_unsubscribe_channels.remove(channel)
                    self.channels.pop(channel, None)

        if message_type in self.PUBLISH_MESSAGE_TYPES:
            # if there's a message handler, invoke it
            if message_type == "pmessage":
                handler = self.patterns.get(message["pattern"], None)
            else:
                handler = self.channels.get(message["channel"], None)
            if handler:
                if inspect.iscoroutinefunction(handler):
                    await handler(message)
                else:
                    handler(message)
                return None
        elif message_type != "pong":
            # this is a subscribe/unsubscribe message. ignore if we don't
            # want them
            if ignore_subscribe_messages or self.ignore_subscribe_messages:
                return None

        return message

    async def run(
        self,
        *,
        exception_handler: Optional["PSWorkerThreadExcHandlerT"] = None,
        poll_timeout: float = 1.0,
    ) -> None:
        """Process pub/sub messages using registered callbacks.

        This is the equivalent of :py:meth:`redis.PubSub.run_in_thread` in
        redis-py, but it is a coroutine. To launch it as a separate task, use
        ``asyncio.create_task``:

            >>> task = asyncio.create_task(pubsub.run())

        To shut it down, use asyncio cancellation:

            >>> task.cancel()
            >>> await task
        """
        for channel, handler in self.channels.items():
            if handler is None:
                raise PubSubError(f"Channel: '{channel}' has no handler registered")
        for pattern, handler in self.patterns.items():
            if handler is None:
                raise PubSubError(f"Pattern: '{pattern}' has no handler registered")

        await self.connect()
        while True:
            try:
                await self.get_message(
                    ignore_subscribe_messages=True, timeout=poll_timeout
                )
            except asyncio.CancelledError:
                raise
            except BaseException as e:
                if exception_handler is None:
                    raise
                res = exception_handler(e, self)
                if inspect.isawaitable(res):
                    await res
            # Ensure that other tasks on the event loop get a chance to run
            # if we didn't have to block for I/O anywhere.
            await asyncio.sleep(0)


class PubsubWorkerExceptionHandler(Protocol):
    def __call__(self, e: BaseException, pubsub: PubSub):
        ...


class AsyncPubsubWorkerExceptionHandler(Protocol):
    async def __call__(self, e: BaseException, pubsub: PubSub):
        ...


PSWorkerThreadExcHandlerT = Union[
    PubsubWorkerExceptionHandler, AsyncPubsubWorkerExceptionHandler
]


CommandT = Tuple[Tuple[Union[str, bytes], ...], Mapping[str, Any]]
CommandStackT = List[CommandT]


class Pipeline(Redis):  # lgtm [py/init-calls-subclass]
    """
    Pipelines provide a way to transmit multiple commands to the Redis server
    in one transmission.  This is convenient for batch processing, such as
    saving all the values in a list to Redis.

    All commands executed within a pipeline are wrapped with MULTI and EXEC
    calls. This guarantees all commands executed in the pipeline will be
    executed atomically.

    Any command raising an exception does *not* halt the execution of
    subsequent commands in the pipeline. Instead, the exception is caught
    and its instance is placed into the response list returned by execute().
    Code iterating over the response list should be able to deal with an
    instance of an exception as a potential value. In general, these will be
    ResponseError exceptions, such as those raised when issuing a command
    on a key of a different datatype.
    """

    UNWATCH_COMMANDS = {"DISCARD", "EXEC", "UNWATCH"}

    def __init__(
        self,
        connection_pool: ConnectionPool,
        response_callbacks: MutableMapping[Union[str, bytes], ResponseCallbackT],
        transaction: bool,
        shard_hint: Optional[str],
    ):
        self.connection_pool = connection_pool
        self.connection = None
        self.response_callbacks = response_callbacks
        self.is_transaction = transaction
        self.shard_hint = shard_hint
        self.watching = False
        self.command_stack: CommandStackT = []
        self.scripts: Set["Script"] = set()
        self.explicit_transaction = False

    async def __aenter__(self: _RedisT) -> _RedisT:
        return self

    async def __aexit__(self, exc_type, exc_value, traceback):
        await self.reset()

    def __await__(self):
        return self._async_self().__await__()

    _DEL_MESSAGE = "Unclosed Pipeline client"

    def __len__(self):
        return len(self.command_stack)

    def __bool__(self):
        """Pipeline instances should always evaluate to True"""
        return True

    async def _async_self(self):
        return self

    async def reset(self):
        self.command_stack = []
        self.scripts = set()
        # make sure to reset the connection state in the event that we were
        # watching something
        if self.watching and self.connection:
            try:
                # call this manually since our unwatch or
                # immediate_execute_command methods can call reset()
                await self.connection.send_command("UNWATCH")
                await self.connection.read_response()
            except ConnectionError:
                # disconnect will also remove any previous WATCHes
                if self.connection:
                    await self.connection.disconnect()
        # clean up the other instance attributes
        self.watching = False
        self.explicit_transaction = False
        # we can safely return the connection to the pool here since we're
        # sure we're no longer WATCHing anything
        if self.connection:
            await self.connection_pool.release(self.connection)
            self.connection = None

    def multi(self):
        """
        Start a transactional block of the pipeline after WATCH commands
        are issued. End the transactional block with `execute`.
        """
        if self.explicit_transaction:
            raise RedisError("Cannot issue nested calls to MULTI")
        if self.command_stack:
            raise RedisError(
                "Commands without an initial WATCH have already been issued"
            )
        self.explicit_transaction = True

    def execute_command(
        self, *args, **kwargs
    ) -> Union["Pipeline", Awaitable["Pipeline"]]:
        if (self.watching or args[0] == "WATCH") and not self.explicit_transaction:
            return self.immediate_execute_command(*args, **kwargs)
        return self.pipeline_execute_command(*args, **kwargs)

    async def _disconnect_reset_raise(self, conn, error):
        """
        Close the connection, reset watching state and
        raise an exception if we were watching,
        retry_on_timeout is not set,
        or the error is not a TimeoutError
        """
        await conn.disconnect()
        # if we were already watching a variable, the watch is no longer
        # valid since this connection has died. raise a WatchError, which
        # indicates the user should retry this transaction.
        if self.watching:
            await self.reset()
            raise WatchError(
                "A ConnectionError occurred on while watching one or more keys"
            )
        # if retry_on_timeout is not set, or the error is not
        # a TimeoutError, raise it
        if not (conn.retry_on_timeout and isinstance(error, TimeoutError)):
            await self.reset()
            raise

    async def immediate_execute_command(self, *args, **options):
        """
        Execute a command immediately, but don't auto-retry on a
        ConnectionError if we're already WATCHing a variable. Used when
        issuing WATCH or subsequent commands retrieving their values but before
        MULTI is called.
        """
        command_name = args[0]
        conn = self.connection
        # if this is the first call, we need a connection
        if not conn:
            conn = await self.connection_pool.get_connection(
                command_name, self.shard_hint
            )
            self.connection = conn

        return await conn.retry.call_with_retry(
            lambda: self._send_command_parse_response(
                conn, command_name, *args, **options
            ),
            lambda error: self._disconnect_reset_raise(conn, error),
        )

    def pipeline_execute_command(self, *args, **options):
        """
        Stage a command to be executed when execute() is next called

        Returns the current Pipeline object back so commands can be
        chained together, such as:

        pipe = pipe.set('foo', 'bar').incr('baz').decr('bang')

        At some other point, you can then run: pipe.execute(),
        which will execute all commands queued in the pipe.
        """
        self.command_stack.append((args, options))
        return self

    async def _execute_transaction(  # noqa: C901
        self, connection: Connection, commands: CommandStackT, raise_on_error
    ):
        pre: CommandT = (("MULTI",), {})
        post: CommandT = (("EXEC",), {})
        cmds = (pre, *commands, post)
        all_cmds = connection.pack_commands(
            args for args, options in cmds if EMPTY_RESPONSE not in options
        )
        await connection.send_packed_command(all_cmds)
        errors = []

        # parse off the response for MULTI
        # NOTE: we need to handle ResponseErrors here and continue
        # so that we read all the additional command messages from
        # the socket
        try:
            await self.parse_response(connection, "_")
        except ResponseError as err:
            errors.append((0, err))

        # and all the other commands
        for i, command in enumerate(commands):
            if EMPTY_RESPONSE in command[1]:
                errors.append((i, command[1][EMPTY_RESPONSE]))
            else:
                try:
                    await self.parse_response(connection, "_")
                except ResponseError as err:
                    self.annotate_exception(err, i + 1, command[0])
                    errors.append((i, err))

        # parse the EXEC.
        try:
            response = await self.parse_response(connection, "_")
        except ExecAbortError as err:
            if errors:
                raise errors[0][1] from err
            raise

        # EXEC clears any watched keys
        self.watching = False

        if response is None:
            raise WatchError("Watched variable changed.") from None

        # put any parse errors into the response
        for i, e in errors:
            response.insert(i, e)

        if len(response) != len(commands):
            if self.connection:
                await self.connection.disconnect()
            raise ResponseError(
                "Wrong number of response items from pipeline execution"
            ) from None

        # find any errors in the response and raise if necessary
        if raise_on_error:
            self.raise_first_error(commands, response)

        # We have to run response callbacks manually
        data = []
        for r, cmd in zip(response, commands):
            if not isinstance(r, Exception):
                args, options = cmd
                command_name = args[0]
                if command_name in self.response_callbacks:
                    r = self.response_callbacks[command_name](r, **options)
                    if inspect.isawaitable(r):
                        r = await r
            data.append(r)
        return data

    async def _execute_pipeline(
        self, connection: Connection, commands: CommandStackT, raise_on_error: bool
    ):
        # build up all commands into a single request to increase network perf
        all_cmds = connection.pack_commands([args for args, _ in commands])
        await connection.send_packed_command(all_cmds)

        response = []
        for args, options in commands:
            try:
                response.append(
                    await self.parse_response(connection, args[0], **options)
                )
            except ResponseError as e:
                response.append(e)

        if raise_on_error:
            self.raise_first_error(commands, response)
        return response

    def raise_first_error(self, commands: CommandStackT, response: Iterable[Any]):
        for i, r in enumerate(response):
            if isinstance(r, ResponseError):
                self.annotate_exception(r, i + 1, commands[i][0])
                raise r

    def annotate_exception(
        self, exception: Exception, number: int, command: Iterable[object]
    ) -> None:
        cmd = " ".join(map(safe_str, command))
        msg = f"Command # {number} ({cmd}) of pipeline caused error: {exception.args}"
        exception.args = (msg,) + exception.args[1:]

    async def parse_response(
        self, connection: Connection, command_name: Union[str, bytes], **options
    ):
        result = await super().parse_response(connection, command_name, **options)
        if command_name in self.UNWATCH_COMMANDS:
            self.watching = False
        elif command_name == "WATCH":
            self.watching = True
        return result

    async def load_scripts(self):
        # make sure all scripts that are about to be run on this pipeline exist
        scripts = list(self.scripts)
        immediate = self.immediate_execute_command
        shas = [s.sha for s in scripts]
        # we can't use the normal script_* methods because they would just
        # get buffered in the pipeline.
        exists = await immediate("SCRIPT EXISTS", *shas)
        if not all(exists):
            for s, exist in zip(scripts, exists):
                if not exist:
                    s.sha = await immediate("SCRIPT LOAD", s.script)

    async def _disconnect_raise_reset(self, conn: Connection, error: Exception):
        """
        Close the connection, raise an exception if we were watching,
        and raise an exception if retry_on_timeout is not set,
        or the error is not a TimeoutError
        """
        await conn.disconnect()
        # if we were watching a variable, the watch is no longer valid
        # since this connection has died. raise a WatchError, which
        # indicates the user should retry this transaction.
        if self.watching:
            raise WatchError(
                "A ConnectionError occurred on while watching one or more keys"
            )
        # if retry_on_timeout is not set, or the error is not
        # a TimeoutError, raise it
        if not (conn.retry_on_timeout and isinstance(error, TimeoutError)):
            await self.reset()
            raise

    async def execute(self, raise_on_error: bool = True):
        """Execute all the commands in the current pipeline"""
        stack = self.command_stack
        if not stack and not self.watching:
            return []
        if self.scripts:
            await self.load_scripts()
        if self.is_transaction or self.explicit_transaction:
            execute = self._execute_transaction
        else:
            execute = self._execute_pipeline

        conn = self.connection
        if not conn:
            conn = await self.connection_pool.get_connection("MULTI", self.shard_hint)
            # assign to self.connection so reset() releases the connection
            # back to the pool after we're done
            self.connection = conn
        conn = cast(Connection, conn)

        try:
            return await conn.retry.call_with_retry(
                lambda: execute(conn, stack, raise_on_error),
                lambda error: self._disconnect_raise_reset(conn, error),
            )
        finally:
            await self.reset()

    async def discard(self):
        """Flushes all previously queued commands
        See: https://redis.io/commands/DISCARD
        """
        await self.execute_command("DISCARD")

    async def watch(self, *names: KeyT):
        """Watches the values at keys ``names``"""
        if self.explicit_transaction:
            raise RedisError("Cannot issue a WATCH after a MULTI")
        return await self.execute_command("WATCH", *names)

    async def unwatch(self):
        """Unwatches all previously specified keys"""
        return self.watching and await self.execute_command("UNWATCH") or True<|MERGE_RESOLUTION|>--- conflicted
+++ resolved
@@ -820,15 +820,11 @@
 
         read_timeout = None if block else timeout
         response = await self._execute(
-<<<<<<< HEAD
-            conn, conn.read_response, timeout=read_timeout, disconnect_on_error=False
-=======
             conn,
             conn.read_response,
             timeout=read_timeout,
             disconnect_on_error=False,
             push_request=True,
->>>>>>> d665dbd7
         )
 
         if conn.health_check_interval and response in self.health_check_response:
