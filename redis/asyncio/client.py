--- conflicted
+++ resolved
@@ -126,16 +126,12 @@
 
     @classmethod
     def from_url(
-        cls: type[_RedisT],
+        cls: Type["Redis"],
         url: str,
         single_connection_client: bool = False,
         auto_close_connection_pool: Optional[bool] = None,
         **kwargs,
-<<<<<<< HEAD
-    ) -> _RedisT:
-=======
     ) -> "Redis":
->>>>>>> ce59a2cf
         """
         Return a Redis client object configured from the given URL
 
