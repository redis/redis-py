import asyncio
import collections
import random
import socket
import warnings
from typing import (
    Any,
    Callable,
    Deque,
    Dict,
    Generator,
    List,
    Mapping,
    Optional,
    Tuple,
    Type,
    TypeVar,
    Union,
)

from redis.asyncio.client import ResponseCallbackT
from redis.asyncio.connection import Connection, DefaultParser, SSLConnection, parse_url
from redis.asyncio.lock import Lock
from redis.asyncio.retry import Retry
from redis.backoff import default_backoff
from redis.client import EMPTY_RESPONSE, NEVER_DECODE, AbstractRedis
from redis.cluster import (
    PIPELINE_BLOCKED_COMMANDS,
    PRIMARY,
    REPLICA,
    SLOT_ID,
    AbstractRedisCluster,
    LoadBalancer,
    block_pipeline_command,
    get_node_name,
    parse_cluster_slots,
)
from redis.commands import READ_COMMANDS, AsyncRedisClusterCommands
from redis.crc import REDIS_CLUSTER_HASH_SLOTS, key_slot
from redis.credentials import CredentialProvider
from redis.exceptions import (
    AskError,
    BusyLoadingError,
    ClusterCrossSlotError,
    ClusterDownError,
    ClusterError,
    ConnectionError,
    DataError,
    MasterDownError,
    MaxConnectionsError,
    MovedError,
    RedisClusterException,
    ResponseError,
    SlotNotCoveredError,
    TimeoutError,
    TryAgainError,
)
from redis.parsers import AsyncCommandsParser, Encoder
from redis.typing import AnyKeyT, EncodableT, KeyT
from redis.utils import dict_merge, safe_str, str_if_bytes

TargetNodesT = TypeVar(
    "TargetNodesT", str, "ClusterNode", List["ClusterNode"], Dict[Any, "ClusterNode"]
)


class ClusterParser(DefaultParser):
    EXCEPTION_CLASSES = dict_merge(
        DefaultParser.EXCEPTION_CLASSES,
        {
            "ASK": AskError,
            "CLUSTERDOWN": ClusterDownError,
            "CROSSSLOT": ClusterCrossSlotError,
            "MASTERDOWN": MasterDownError,
            "MOVED": MovedError,
            "TRYAGAIN": TryAgainError,
        },
    )


class RedisCluster(AbstractRedis, AbstractRedisCluster, AsyncRedisClusterCommands):
    """
    Create a new RedisCluster client.

    Pass one of parameters:

      - `host` & `port`
      - `startup_nodes`

    | Use ``await`` :meth:`initialize` to find cluster nodes & create connections.
    | Use ``await`` :meth:`close` to disconnect connections & close client.

    Many commands support the target_nodes kwarg. It can be one of the
    :attr:`NODE_FLAGS`:

      - :attr:`PRIMARIES`
      - :attr:`REPLICAS`
      - :attr:`ALL_NODES`
      - :attr:`RANDOM`
      - :attr:`DEFAULT_NODE`

    Note: This client is not thread/process/fork safe.

    :param host:
        | Can be used to point to a startup node
    :param port:
        | Port used if **host** is provided
    :param startup_nodes:
        | :class:`~.ClusterNode` to used as a startup node
    :param require_full_coverage:
        | When set to ``False``: the client will not require a full coverage of
          the slots. However, if not all slots are covered, and at least one node
          has ``cluster-require-full-coverage`` set to ``yes``, the server will throw
          a :class:`~.ClusterDownError` for some key-based commands.
        | When set to ``True``: all slots must be covered to construct the cluster
          client. If not all slots are covered, :class:`~.RedisClusterException` will be
          thrown.
        | See:
          https://redis.io/docs/manual/scaling/#redis-cluster-configuration-parameters
    :param read_from_replicas:
        | Enable read from replicas in READONLY mode. You can read possibly stale data.
          When set to true, read commands will be assigned between the primary and
          its replications in a Round-Robin manner.
    :param reinitialize_steps:
        | Specifies the number of MOVED errors that need to occur before reinitializing
          the whole cluster topology. If a MOVED error occurs and the cluster does not
          need to be reinitialized on this current error handling, only the MOVED slot
          will be patched with the redirected node.
          To reinitialize the cluster on every MOVED error, set reinitialize_steps to 1.
          To avoid reinitializing the cluster on moved errors, set reinitialize_steps to
          0.
    :param cluster_error_retry_attempts:
        | Number of times to retry before raising an error when :class:`~.TimeoutError`
          or :class:`~.ConnectionError` or :class:`~.ClusterDownError` are encountered
    :param connection_error_retry_attempts:
        | Number of times to retry before reinitializing when :class:`~.TimeoutError`
          or :class:`~.ConnectionError` are encountered.
          The default backoff strategy will be set if Retry object is not passed (see
          default_backoff in backoff.py). To change it, pass a custom Retry object
          using the "retry" keyword.
    :param max_connections:
        | Maximum number of connections per node. If there are no free connections & the
          maximum number of connections are already created, a
          :class:`~.MaxConnectionsError` is raised. This error may be retried as defined
          by :attr:`connection_error_retry_attempts`
    :param address_remap:
        | An optional callable which, when provided with an internal network
          address of a node, e.g. a `(host, port)` tuple, will return the address
          where the node is reachable.  This can be used to map the addresses at
          which the nodes _think_ they are, to addresses at which a client may
          reach them, such as when they sit behind a proxy.

    | Rest of the arguments will be passed to the
      :class:`~redis.asyncio.connection.Connection` instances when created

    :raises RedisClusterException:
        if any arguments are invalid or unknown. Eg:

        - `db` != 0 or None
        - `path` argument for unix socket connection
        - none of the `host`/`port` & `startup_nodes` were provided

    """

    @classmethod
    def from_url(cls, url: str, **kwargs: Any) -> "RedisCluster":
        """
        Return a Redis client object configured from the given URL.

        For example::

            redis://[[username]:[password]]@localhost:6379/0
            rediss://[[username]:[password]]@localhost:6379/0

        Three URL schemes are supported:

        - `redis://` creates a TCP socket connection. See more at:
          <https://www.iana.org/assignments/uri-schemes/prov/redis>
        - `rediss://` creates a SSL wrapped TCP socket connection. See more at:
          <https://www.iana.org/assignments/uri-schemes/prov/rediss>

        The username, password, hostname, path and all querystring values are passed
        through ``urllib.parse.unquote`` in order to replace any percent-encoded values
        with their corresponding characters.

        All querystring options are cast to their appropriate Python types. Boolean
        arguments can be specified with string values "True"/"False" or "Yes"/"No".
        Values that cannot be properly cast cause a ``ValueError`` to be raised. Once
        parsed, the querystring arguments and keyword arguments are passed to
        :class:`~redis.asyncio.connection.Connection` when created.
        In the case of conflicting arguments, querystring arguments are used.
        """
        kwargs.update(parse_url(url))
        if kwargs.pop("connection_class", None) is SSLConnection:
            kwargs["ssl"] = True
        return cls(**kwargs)

    __slots__ = (
        "_initialize",
        "_lock",
        "cluster_error_retry_attempts",
        "command_flags",
        "commands_parser",
        "connection_error_retry_attempts",
        "connection_kwargs",
        "encoder",
        "node_flags",
        "nodes_manager",
        "read_from_replicas",
        "reinitialize_counter",
        "reinitialize_steps",
        "response_callbacks",
        "result_callbacks",
    )

    def __init__(
        self,
        host: Optional[str] = None,
        port: Union[str, int] = 6379,
        # Cluster related kwargs
        startup_nodes: Optional[List["ClusterNode"]] = None,
        require_full_coverage: bool = True,
        read_from_replicas: bool = False,
        reinitialize_steps: int = 5,
        cluster_error_retry_attempts: int = 3,
        connection_error_retry_attempts: int = 3,
        max_connections: int = 2**31,
        # Client related kwargs
        db: Union[str, int] = 0,
        path: Optional[str] = None,
        credential_provider: Optional[CredentialProvider] = None,
        username: Optional[str] = None,
        password: Optional[str] = None,
        client_name: Optional[str] = None,
        # Encoding related kwargs
        encoding: str = "utf-8",
        encoding_errors: str = "strict",
        decode_responses: bool = False,
        # Connection related kwargs
        health_check_interval: float = 0,
        socket_connect_timeout: Optional[float] = None,
        socket_keepalive: bool = False,
        socket_keepalive_options: Optional[Mapping[int, Union[int, bytes]]] = None,
        socket_timeout: Optional[float] = None,
        retry: Optional["Retry"] = None,
        retry_on_error: Optional[List[Type[Exception]]] = None,
        # SSL related kwargs
        ssl: bool = False,
        ssl_ca_certs: Optional[str] = None,
        ssl_ca_data: Optional[str] = None,
        ssl_cert_reqs: str = "required",
        ssl_certfile: Optional[str] = None,
        ssl_check_hostname: bool = False,
        ssl_keyfile: Optional[str] = None,
<<<<<<< HEAD
        protocol: Optional[int] = 2,
=======
        address_remap: Optional[Callable[[str, int], Tuple[str, int]]] = None,
>>>>>>> 9f503578
    ) -> None:
        if db:
            raise RedisClusterException(
                "Argument 'db' must be 0 or None in cluster mode"
            )

        if path:
            raise RedisClusterException(
                "Unix domain socket is not supported in cluster mode"
            )

        if (not host or not port) and not startup_nodes:
            raise RedisClusterException(
                "RedisCluster requires at least one node to discover the cluster.\n"
                "Please provide one of the following or use RedisCluster.from_url:\n"
                '   - host and port: RedisCluster(host="localhost", port=6379)\n'
                "   - startup_nodes: RedisCluster(startup_nodes=["
                'ClusterNode("localhost", 6379), ClusterNode("localhost", 6380)])'
            )

        kwargs: Dict[str, Any] = {
            "max_connections": max_connections,
            "connection_class": Connection,
            "parser_class": ClusterParser,
            # Client related kwargs
            "credential_provider": credential_provider,
            "username": username,
            "password": password,
            "client_name": client_name,
            # Encoding related kwargs
            "encoding": encoding,
            "encoding_errors": encoding_errors,
            "decode_responses": decode_responses,
            # Connection related kwargs
            "health_check_interval": health_check_interval,
            "socket_connect_timeout": socket_connect_timeout,
            "socket_keepalive": socket_keepalive,
            "socket_keepalive_options": socket_keepalive_options,
            "socket_timeout": socket_timeout,
            "retry": retry,
            "protocol": protocol,
        }

        if ssl:
            # SSL related kwargs
            kwargs.update(
                {
                    "connection_class": SSLConnection,
                    "ssl_ca_certs": ssl_ca_certs,
                    "ssl_ca_data": ssl_ca_data,
                    "ssl_cert_reqs": ssl_cert_reqs,
                    "ssl_certfile": ssl_certfile,
                    "ssl_check_hostname": ssl_check_hostname,
                    "ssl_keyfile": ssl_keyfile,
                }
            )

        if read_from_replicas:
            # Call our on_connect function to configure READONLY mode
            kwargs["redis_connect_func"] = self.on_connect

        self.retry = retry
        if retry or retry_on_error or connection_error_retry_attempts > 0:
            # Set a retry object for all cluster nodes
            self.retry = retry or Retry(
                default_backoff(), connection_error_retry_attempts
            )
            if not retry_on_error:
                # Default errors for retrying
                retry_on_error = [ConnectionError, TimeoutError]
            self.retry.update_supported_errors(retry_on_error)
            kwargs.update({"retry": self.retry})

        kwargs["response_callbacks"] = self.__class__.RESPONSE_CALLBACKS.copy()
        if kwargs.get("protocol") in ["3", 3]:
            kwargs["response_callbacks"].update(self.__class__.RESP3_RESPONSE_CALLBACKS)
        else:
            kwargs["response_callbacks"].update(self.__class__.RESP2_RESPONSE_CALLBACKS)
        self.connection_kwargs = kwargs

        if startup_nodes:
            passed_nodes = []
            for node in startup_nodes:
                passed_nodes.append(
                    ClusterNode(node.host, node.port, **self.connection_kwargs)
                )
            startup_nodes = passed_nodes
        else:
            startup_nodes = []
        if host and port:
            startup_nodes.append(ClusterNode(host, port, **self.connection_kwargs))

        self.nodes_manager = NodesManager(
            startup_nodes,
            require_full_coverage,
            kwargs,
            address_remap=address_remap,
        )
        self.encoder = Encoder(encoding, encoding_errors, decode_responses)
        self.read_from_replicas = read_from_replicas
        self.reinitialize_steps = reinitialize_steps
        self.cluster_error_retry_attempts = cluster_error_retry_attempts
        self.connection_error_retry_attempts = connection_error_retry_attempts
        self.reinitialize_counter = 0
        self.commands_parser = AsyncCommandsParser()
        self.node_flags = self.__class__.NODE_FLAGS.copy()
        self.command_flags = self.__class__.COMMAND_FLAGS.copy()
        self.response_callbacks = kwargs["response_callbacks"]
        self.result_callbacks = self.__class__.RESULT_CALLBACKS.copy()
        self.result_callbacks[
            "CLUSTER SLOTS"
        ] = lambda cmd, res, **kwargs: parse_cluster_slots(
            list(res.values())[0], **kwargs
        )

        self._initialize = True
        self._lock: Optional[asyncio.Lock] = None

    async def initialize(self) -> "RedisCluster":
        """Get all nodes from startup nodes & creates connections if not initialized."""
        if self._initialize:
            if not self._lock:
                self._lock = asyncio.Lock()
            async with self._lock:
                if self._initialize:
                    try:
                        await self.nodes_manager.initialize()
                        await self.commands_parser.initialize(
                            self.nodes_manager.default_node
                        )
                        self._initialize = False
                    except BaseException:
                        await self.nodes_manager.close()
                        await self.nodes_manager.close("startup_nodes")
                        raise
        return self

    async def close(self) -> None:
        """Close all connections & client if initialized."""
        if not self._initialize:
            if not self._lock:
                self._lock = asyncio.Lock()
            async with self._lock:
                if not self._initialize:
                    self._initialize = True
                    await self.nodes_manager.close()
                    await self.nodes_manager.close("startup_nodes")

    async def __aenter__(self) -> "RedisCluster":
        return await self.initialize()

    async def __aexit__(self, exc_type: None, exc_value: None, traceback: None) -> None:
        await self.close()

    def __await__(self) -> Generator[Any, None, "RedisCluster"]:
        return self.initialize().__await__()

    _DEL_MESSAGE = "Unclosed RedisCluster client"

    def __del__(self) -> None:
        if hasattr(self, "_initialize") and not self._initialize:
            warnings.warn(f"{self._DEL_MESSAGE} {self!r}", ResourceWarning, source=self)
            try:
                context = {"client": self, "message": self._DEL_MESSAGE}
                asyncio.get_running_loop().call_exception_handler(context)
            except RuntimeError:
                ...

    async def on_connect(self, connection: Connection) -> None:
        await connection.on_connect()

        # Sending READONLY command to server to configure connection as
        # readonly. Since each cluster node may change its server type due
        # to a failover, we should establish a READONLY connection
        # regardless of the server type. If this is a primary connection,
        # READONLY would not affect executing write commands.
        await connection.send_command("READONLY")
        if str_if_bytes(await connection.read_response()) != "OK":
            raise ConnectionError("READONLY command failed")

    def get_nodes(self) -> List["ClusterNode"]:
        """Get all nodes of the cluster."""
        return list(self.nodes_manager.nodes_cache.values())

    def get_primaries(self) -> List["ClusterNode"]:
        """Get the primary nodes of the cluster."""
        return self.nodes_manager.get_nodes_by_server_type(PRIMARY)

    def get_replicas(self) -> List["ClusterNode"]:
        """Get the replica nodes of the cluster."""
        return self.nodes_manager.get_nodes_by_server_type(REPLICA)

    def get_random_node(self) -> "ClusterNode":
        """Get a random node of the cluster."""
        return random.choice(list(self.nodes_manager.nodes_cache.values()))

    def get_default_node(self) -> "ClusterNode":
        """Get the default node of the client."""
        return self.nodes_manager.default_node

    def set_default_node(self, node: "ClusterNode") -> None:
        """
        Set the default node of the client.

        :raises DataError: if None is passed or node does not exist in cluster.
        """
        if not node or not self.get_node(node_name=node.name):
            raise DataError("The requested node does not exist in the cluster.")

        self.nodes_manager.default_node = node

    def get_node(
        self,
        host: Optional[str] = None,
        port: Optional[int] = None,
        node_name: Optional[str] = None,
    ) -> Optional["ClusterNode"]:
        """Get node by (host, port) or node_name."""
        return self.nodes_manager.get_node(host, port, node_name)

    def get_node_from_key(
        self, key: str, replica: bool = False
    ) -> Optional["ClusterNode"]:
        """
        Get the cluster node corresponding to the provided key.

        :param key:
        :param replica:
            | Indicates if a replica should be returned
            |
              None will returned if no replica holds this key

        :raises SlotNotCoveredError: if the key is not covered by any slot.
        """
        slot = self.keyslot(key)
        slot_cache = self.nodes_manager.slots_cache.get(slot)
        if not slot_cache:
            raise SlotNotCoveredError(f'Slot "{slot}" is not covered by the cluster.')

        if replica:
            if len(self.nodes_manager.slots_cache[slot]) < 2:
                return None
            node_idx = 1
        else:
            node_idx = 0

        return slot_cache[node_idx]

    def keyslot(self, key: EncodableT) -> int:
        """
        Find the keyslot for a given key.

        See: https://redis.io/docs/manual/scaling/#redis-cluster-data-sharding
        """
        return key_slot(self.encoder.encode(key))

    def get_encoder(self) -> Encoder:
        """Get the encoder object of the client."""
        return self.encoder

    def get_connection_kwargs(self) -> Dict[str, Optional[Any]]:
        """Get the kwargs passed to :class:`~redis.asyncio.connection.Connection`."""
        return self.connection_kwargs

    def get_retry(self) -> Optional["Retry"]:
        return self.retry

    def set_retry(self, retry: "Retry") -> None:
        self.retry = retry
        for node in self.get_nodes():
            node.connection_kwargs.update({"retry": retry})
            for conn in node._connections:
                conn.retry = retry

    def set_response_callback(self, command: str, callback: ResponseCallbackT) -> None:
        """Set a custom response callback."""
        self.response_callbacks[command] = callback

    async def _determine_nodes(
        self, command: str, *args: Any, node_flag: Optional[str] = None
    ) -> List["ClusterNode"]:
        # Determine which nodes should be executed the command on.
        # Returns a list of target nodes.
        if not node_flag:
            # get the nodes group for this command if it was predefined
            node_flag = self.command_flags.get(command)

        if node_flag in self.node_flags:
            if node_flag == self.__class__.DEFAULT_NODE:
                # return the cluster's default node
                return [self.nodes_manager.default_node]
            if node_flag == self.__class__.PRIMARIES:
                # return all primaries
                return self.nodes_manager.get_nodes_by_server_type(PRIMARY)
            if node_flag == self.__class__.REPLICAS:
                # return all replicas
                return self.nodes_manager.get_nodes_by_server_type(REPLICA)
            if node_flag == self.__class__.ALL_NODES:
                # return all nodes
                return list(self.nodes_manager.nodes_cache.values())
            if node_flag == self.__class__.RANDOM:
                # return a random node
                return [random.choice(list(self.nodes_manager.nodes_cache.values()))]

        # get the node that holds the key's slot
        return [
            self.nodes_manager.get_node_from_slot(
                await self._determine_slot(command, *args),
                self.read_from_replicas and command in READ_COMMANDS,
            )
        ]

    async def _determine_slot(self, command: str, *args: Any) -> int:
        if self.command_flags.get(command) == SLOT_ID:
            # The command contains the slot ID
            return int(args[0])

        # Get the keys in the command

        # EVAL and EVALSHA are common enough that it's wasteful to go to the
        # redis server to parse the keys. Besides, there is a bug in redis<7.0
        # where `self._get_command_keys()` fails anyway. So, we special case
        # EVAL/EVALSHA.
        # - issue: https://github.com/redis/redis/issues/9493
        # - fix: https://github.com/redis/redis/pull/9733
        if command in ("EVAL", "EVALSHA"):
            # command syntax: EVAL "script body" num_keys ...
            if len(args) < 2:
                raise RedisClusterException(
                    f"Invalid args in command: {command, *args}"
                )
            keys = args[2 : 2 + args[1]]
            # if there are 0 keys, that means the script can be run on any node
            # so we can just return a random slot
            if not keys:
                return random.randrange(0, REDIS_CLUSTER_HASH_SLOTS)
        else:
            keys = await self.commands_parser.get_keys(command, *args)
            if not keys:
                # FCALL can call a function with 0 keys, that means the function
                #  can be run on any node so we can just return a random slot
                if command in ("FCALL", "FCALL_RO"):
                    return random.randrange(0, REDIS_CLUSTER_HASH_SLOTS)
                raise RedisClusterException(
                    "No way to dispatch this command to Redis Cluster. "
                    "Missing key.\nYou can execute the command by specifying "
                    f"target nodes.\nCommand: {args}"
                )

        # single key command
        if len(keys) == 1:
            return self.keyslot(keys[0])

        # multi-key command; we need to make sure all keys are mapped to
        # the same slot
        slots = {self.keyslot(key) for key in keys}
        if len(slots) != 1:
            raise RedisClusterException(
                f"{command} - all keys must map to the same key slot"
            )

        return slots.pop()

    def _is_node_flag(self, target_nodes: Any) -> bool:
        return isinstance(target_nodes, str) and target_nodes in self.node_flags

    def _parse_target_nodes(self, target_nodes: Any) -> List["ClusterNode"]:
        if isinstance(target_nodes, list):
            nodes = target_nodes
        elif isinstance(target_nodes, ClusterNode):
            # Supports passing a single ClusterNode as a variable
            nodes = [target_nodes]
        elif isinstance(target_nodes, dict):
            # Supports dictionaries of the format {node_name: node}.
            # It enables to execute commands with multi nodes as follows:
            # rc.cluster_save_config(rc.get_primaries())
            nodes = list(target_nodes.values())
        else:
            raise TypeError(
                "target_nodes type can be one of the following: "
                "node_flag (PRIMARIES, REPLICAS, RANDOM, ALL_NODES),"
                "ClusterNode, list<ClusterNode>, or dict<any, ClusterNode>. "
                f"The passed type is {type(target_nodes)}"
            )
        return nodes

    async def execute_command(self, *args: EncodableT, **kwargs: Any) -> Any:
        """
        Execute a raw command on the appropriate cluster node or target_nodes.

        It will retry the command as specified by :attr:`cluster_error_retry_attempts` &
        then raise an exception.

        :param args:
            | Raw command args
        :param kwargs:

            - target_nodes: :attr:`NODE_FLAGS` or :class:`~.ClusterNode`
              or List[:class:`~.ClusterNode`] or Dict[Any, :class:`~.ClusterNode`]
            - Rest of the kwargs are passed to the Redis connection

        :raises RedisClusterException: if target_nodes is not provided & the command
            can't be mapped to a slot
        """
        command = args[0]
        target_nodes = []
        target_nodes_specified = False
        retry_attempts = self.cluster_error_retry_attempts

        passed_targets = kwargs.pop("target_nodes", None)
        if passed_targets and not self._is_node_flag(passed_targets):
            target_nodes = self._parse_target_nodes(passed_targets)
            target_nodes_specified = True
            retry_attempts = 0

        # Add one for the first execution
        execute_attempts = 1 + retry_attempts
        for _ in range(execute_attempts):
            if self._initialize:
                await self.initialize()
                if (
                    len(target_nodes) == 1
                    and target_nodes[0] == self.get_default_node()
                ):
                    # Replace the default cluster node
                    self.replace_default_node()
            try:
                if not target_nodes_specified:
                    # Determine the nodes to execute the command on
                    target_nodes = await self._determine_nodes(
                        *args, node_flag=passed_targets
                    )
                    if not target_nodes:
                        raise RedisClusterException(
                            f"No targets were found to execute {args} command on"
                        )

                if len(target_nodes) == 1:
                    # Return the processed result
                    ret = await self._execute_command(target_nodes[0], *args, **kwargs)
                    if command in self.result_callbacks:
                        return self.result_callbacks[command](
                            command, {target_nodes[0].name: ret}, **kwargs
                        )
                    return ret
                else:
                    keys = [node.name for node in target_nodes]
                    values = await asyncio.gather(
                        *(
                            asyncio.create_task(
                                self._execute_command(node, *args, **kwargs)
                            )
                            for node in target_nodes
                        )
                    )
                    if command in self.result_callbacks:
                        return self.result_callbacks[command](
                            command, dict(zip(keys, values)), **kwargs
                        )
                    return dict(zip(keys, values))
            except Exception as e:
                if retry_attempts > 0 and type(e) in self.__class__.ERRORS_ALLOW_RETRY:
                    # The nodes and slots cache were should be reinitialized.
                    # Try again with the new cluster setup.
                    retry_attempts -= 1
                    continue
                else:
                    # raise the exception
                    raise e

    async def _execute_command(
        self, target_node: "ClusterNode", *args: Union[KeyT, EncodableT], **kwargs: Any
    ) -> Any:
        asking = moved = False
        redirect_addr = None
        ttl = self.RedisClusterRequestTTL

        while ttl > 0:
            ttl -= 1
            try:
                if asking:
                    target_node = self.get_node(node_name=redirect_addr)
                    await target_node.execute_command("ASKING")
                    asking = False
                elif moved:
                    # MOVED occurred and the slots cache was updated,
                    # refresh the target node
                    slot = await self._determine_slot(*args)
                    target_node = self.nodes_manager.get_node_from_slot(
                        slot, self.read_from_replicas and args[0] in READ_COMMANDS
                    )
                    moved = False

                return await target_node.execute_command(*args, **kwargs)
            except (BusyLoadingError, MaxConnectionsError):
                raise
            except (ConnectionError, TimeoutError):
                # Connection retries are being handled in the node's
                # Retry object.
                # Remove the failed node from the startup nodes before we try
                # to reinitialize the cluster
                self.nodes_manager.startup_nodes.pop(target_node.name, None)
                # Hard force of reinitialize of the node/slots setup
                # and try again with the new setup
                await self.close()
                raise
            except ClusterDownError:
                # ClusterDownError can occur during a failover and to get
                # self-healed, we will try to reinitialize the cluster layout
                # and retry executing the command
                await self.close()
                await asyncio.sleep(0.25)
                raise
            except MovedError as e:
                # First, we will try to patch the slots/nodes cache with the
                # redirected node output and try again. If MovedError exceeds
                # 'reinitialize_steps' number of times, we will force
                # reinitializing the tables, and then try again.
                # 'reinitialize_steps' counter will increase faster when
                # the same client object is shared between multiple threads. To
                # reduce the frequency you can set this variable in the
                # RedisCluster constructor.
                self.reinitialize_counter += 1
                if (
                    self.reinitialize_steps
                    and self.reinitialize_counter % self.reinitialize_steps == 0
                ):
                    await self.close()
                    # Reset the counter
                    self.reinitialize_counter = 0
                else:
                    self.nodes_manager._moved_exception = e
                moved = True
            except AskError as e:
                redirect_addr = get_node_name(host=e.host, port=e.port)
                asking = True
            except TryAgainError:
                if ttl < self.RedisClusterRequestTTL / 2:
                    await asyncio.sleep(0.05)

        raise ClusterError("TTL exhausted.")

    def pipeline(
        self, transaction: Optional[Any] = None, shard_hint: Optional[Any] = None
    ) -> "ClusterPipeline":
        """
        Create & return a new :class:`~.ClusterPipeline` object.

        Cluster implementation of pipeline does not support transaction or shard_hint.

        :raises RedisClusterException: if transaction or shard_hint are truthy values
        """
        if shard_hint:
            raise RedisClusterException("shard_hint is deprecated in cluster mode")

        if transaction:
            raise RedisClusterException("transaction is deprecated in cluster mode")

        return ClusterPipeline(self)

    def lock(
        self,
        name: KeyT,
        timeout: Optional[float] = None,
        sleep: float = 0.1,
        blocking: bool = True,
        blocking_timeout: Optional[float] = None,
        lock_class: Optional[Type[Lock]] = None,
        thread_local: bool = True,
    ) -> Lock:
        """
        Return a new Lock object using key ``name`` that mimics
        the behavior of threading.Lock.

        If specified, ``timeout`` indicates a maximum life for the lock.
        By default, it will remain locked until release() is called.

        ``sleep`` indicates the amount of time to sleep per loop iteration
        when the lock is in blocking mode and another client is currently
        holding the lock.

        ``blocking`` indicates whether calling ``acquire`` should block until
        the lock has been acquired or to fail immediately, causing ``acquire``
        to return False and the lock not being acquired. Defaults to True.
        Note this value can be overridden by passing a ``blocking``
        argument to ``acquire``.

        ``blocking_timeout`` indicates the maximum amount of time in seconds to
        spend trying to acquire the lock. A value of ``None`` indicates
        continue trying forever. ``blocking_timeout`` can be specified as a
        float or integer, both representing the number of seconds to wait.

        ``lock_class`` forces the specified lock implementation. Note that as
        of redis-py 3.0, the only lock class we implement is ``Lock`` (which is
        a Lua-based lock). So, it's unlikely you'll need this parameter, unless
        you have created your own custom lock class.

        ``thread_local`` indicates whether the lock token is placed in
        thread-local storage. By default, the token is placed in thread local
        storage so that a thread only sees its token, not a token set by
        another thread. Consider the following timeline:

            time: 0, thread-1 acquires `my-lock`, with a timeout of 5 seconds.
                     thread-1 sets the token to "abc"
            time: 1, thread-2 blocks trying to acquire `my-lock` using the
                     Lock instance.
            time: 5, thread-1 has not yet completed. redis expires the lock
                     key.
            time: 5, thread-2 acquired `my-lock` now that it's available.
                     thread-2 sets the token to "xyz"
            time: 6, thread-1 finishes its work and calls release(). if the
                     token is *not* stored in thread local storage, then
                     thread-1 would see the token value as "xyz" and would be
                     able to successfully release the thread-2's lock.

        In some use cases it's necessary to disable thread local storage. For
        example, if you have code where one thread acquires a lock and passes
        that lock instance to a worker thread to release later. If thread
        local storage isn't disabled in this case, the worker thread won't see
        the token set by the thread that acquired the lock. Our assumption
        is that these cases aren't common and as such default to using
        thread local storage."""
        if lock_class is None:
            lock_class = Lock
        return lock_class(
            self,
            name,
            timeout=timeout,
            sleep=sleep,
            blocking=blocking,
            blocking_timeout=blocking_timeout,
            thread_local=thread_local,
        )


class ClusterNode:
    """
    Create a new ClusterNode.

    Each ClusterNode manages multiple :class:`~redis.asyncio.connection.Connection`
    objects for the (host, port).
    """

    __slots__ = (
        "_connections",
        "_free",
        "connection_class",
        "connection_kwargs",
        "host",
        "max_connections",
        "name",
        "port",
        "response_callbacks",
        "server_type",
    )

    def __init__(
        self,
        host: str,
        port: Union[str, int],
        server_type: Optional[str] = None,
        *,
        max_connections: int = 2**31,
        connection_class: Type[Connection] = Connection,
        **connection_kwargs: Any,
    ) -> None:
        if host == "localhost":
            host = socket.gethostbyname(host)

        connection_kwargs["host"] = host
        connection_kwargs["port"] = port
        self.host = host
        self.port = port
        self.name = get_node_name(host, port)
        self.server_type = server_type

        self.max_connections = max_connections
        self.connection_class = connection_class
        self.connection_kwargs = connection_kwargs
        self.response_callbacks = connection_kwargs.pop("response_callbacks", {})

        self._connections: List[Connection] = []
        self._free: Deque[Connection] = collections.deque(maxlen=self.max_connections)

    def __repr__(self) -> str:
        return (
            f"[host={self.host}, port={self.port}, "
            f"name={self.name}, server_type={self.server_type}]"
        )

    def __eq__(self, obj: Any) -> bool:
        return isinstance(obj, ClusterNode) and obj.name == self.name

    _DEL_MESSAGE = "Unclosed ClusterNode object"

    def __del__(self) -> None:
        for connection in self._connections:
            if connection.is_connected:
                warnings.warn(
                    f"{self._DEL_MESSAGE} {self!r}", ResourceWarning, source=self
                )
                try:
                    context = {"client": self, "message": self._DEL_MESSAGE}
                    asyncio.get_running_loop().call_exception_handler(context)
                except RuntimeError:
                    ...
                break

    async def disconnect(self) -> None:
        ret = await asyncio.gather(
            *(
                asyncio.create_task(connection.disconnect())
                for connection in self._connections
            ),
            return_exceptions=True,
        )
        exc = next((res for res in ret if isinstance(res, Exception)), None)
        if exc:
            raise exc

    def acquire_connection(self) -> Connection:
        try:
            return self._free.popleft()
        except IndexError:
            if len(self._connections) < self.max_connections:
                connection = self.connection_class(**self.connection_kwargs)
                self._connections.append(connection)
                return connection

            raise MaxConnectionsError()

    async def parse_response(
        self, connection: Connection, command: str, **kwargs: Any
    ) -> Any:
        try:
            if NEVER_DECODE in kwargs:
                response = await connection.read_response(disable_decoding=True)
                kwargs.pop(NEVER_DECODE)
            else:
                response = await connection.read_response()
        except ResponseError:
            if EMPTY_RESPONSE in kwargs:
                return kwargs[EMPTY_RESPONSE]
            raise

        if EMPTY_RESPONSE in kwargs:
            kwargs.pop(EMPTY_RESPONSE)

        # Return response
        if command in self.response_callbacks:
            return self.response_callbacks[command](response, **kwargs)

        return response

    async def execute_command(self, *args: Any, **kwargs: Any) -> Any:
        # Acquire connection
        connection = self.acquire_connection()

        # Execute command
        await connection.send_packed_command(connection.pack_command(*args), False)

        # Read response
        try:
            return await self.parse_response(connection, args[0], **kwargs)
        finally:
            # Release connection
            self._free.append(connection)

    async def execute_pipeline(self, commands: List["PipelineCommand"]) -> bool:
        # Acquire connection
        connection = self.acquire_connection()

        # Execute command
        await connection.send_packed_command(
            connection.pack_commands(cmd.args for cmd in commands), False
        )

        # Read responses
        ret = False
        for cmd in commands:
            try:
                cmd.result = await self.parse_response(
                    connection, cmd.args[0], **cmd.kwargs
                )
            except Exception as e:
                cmd.result = e
                ret = True

        # Release connection
        self._free.append(connection)

        return ret


class NodesManager:
    __slots__ = (
        "_moved_exception",
        "connection_kwargs",
        "default_node",
        "nodes_cache",
        "read_load_balancer",
        "require_full_coverage",
        "slots_cache",
        "startup_nodes",
        "address_remap",
    )

    def __init__(
        self,
        startup_nodes: List["ClusterNode"],
        require_full_coverage: bool,
        connection_kwargs: Dict[str, Any],
        address_remap: Optional[Callable[[str, int], Tuple[str, int]]] = None,
    ) -> None:
        self.startup_nodes = {node.name: node for node in startup_nodes}
        self.require_full_coverage = require_full_coverage
        self.connection_kwargs = connection_kwargs
        self.address_remap = address_remap

        self.default_node: "ClusterNode" = None
        self.nodes_cache: Dict[str, "ClusterNode"] = {}
        self.slots_cache: Dict[int, List["ClusterNode"]] = {}
        self.read_load_balancer = LoadBalancer()
        self._moved_exception: MovedError = None

    def get_node(
        self,
        host: Optional[str] = None,
        port: Optional[int] = None,
        node_name: Optional[str] = None,
    ) -> Optional["ClusterNode"]:
        if host and port:
            # the user passed host and port
            if host == "localhost":
                host = socket.gethostbyname(host)
            return self.nodes_cache.get(get_node_name(host=host, port=port))
        elif node_name:
            return self.nodes_cache.get(node_name)
        else:
            raise DataError(
                "get_node requires one of the following: "
                "1. node name "
                "2. host and port"
            )

    def set_nodes(
        self,
        old: Dict[str, "ClusterNode"],
        new: Dict[str, "ClusterNode"],
        remove_old: bool = False,
    ) -> None:
        if remove_old:
            for name in list(old.keys()):
                if name not in new:
                    asyncio.create_task(old.pop(name).disconnect())

        for name, node in new.items():
            if name in old:
                if old[name] is node:
                    continue
                asyncio.create_task(old[name].disconnect())
            old[name] = node

    def _update_moved_slots(self) -> None:
        e = self._moved_exception
        redirected_node = self.get_node(host=e.host, port=e.port)
        if redirected_node:
            # The node already exists
            if redirected_node.server_type != PRIMARY:
                # Update the node's server type
                redirected_node.server_type = PRIMARY
        else:
            # This is a new node, we will add it to the nodes cache
            redirected_node = ClusterNode(
                e.host, e.port, PRIMARY, **self.connection_kwargs
            )
            self.set_nodes(self.nodes_cache, {redirected_node.name: redirected_node})
        if redirected_node in self.slots_cache[e.slot_id]:
            # The MOVED error resulted from a failover, and the new slot owner
            # had previously been a replica.
            old_primary = self.slots_cache[e.slot_id][0]
            # Update the old primary to be a replica and add it to the end of
            # the slot's node list
            old_primary.server_type = REPLICA
            self.slots_cache[e.slot_id].append(old_primary)
            # Remove the old replica, which is now a primary, from the slot's
            # node list
            self.slots_cache[e.slot_id].remove(redirected_node)
            # Override the old primary with the new one
            self.slots_cache[e.slot_id][0] = redirected_node
            if self.default_node == old_primary:
                # Update the default node with the new primary
                self.default_node = redirected_node
        else:
            # The new slot owner is a new server, or a server from a different
            # shard. We need to remove all current nodes from the slot's list
            # (including replications) and add just the new node.
            self.slots_cache[e.slot_id] = [redirected_node]
        # Reset moved_exception
        self._moved_exception = None

    def get_node_from_slot(
        self, slot: int, read_from_replicas: bool = False
    ) -> "ClusterNode":
        if self._moved_exception:
            self._update_moved_slots()

        try:
            if read_from_replicas:
                # get the server index in a Round-Robin manner
                primary_name = self.slots_cache[slot][0].name
                node_idx = self.read_load_balancer.get_server_index(
                    primary_name, len(self.slots_cache[slot])
                )
                return self.slots_cache[slot][node_idx]
            return self.slots_cache[slot][0]
        except (IndexError, TypeError):
            raise SlotNotCoveredError(
                f'Slot "{slot}" not covered by the cluster. '
                f'"require_full_coverage={self.require_full_coverage}"'
            )

    def get_nodes_by_server_type(self, server_type: str) -> List["ClusterNode"]:
        return [
            node
            for node in self.nodes_cache.values()
            if node.server_type == server_type
        ]

    async def initialize(self) -> None:
        self.read_load_balancer.reset()
        tmp_nodes_cache: Dict[str, "ClusterNode"] = {}
        tmp_slots: Dict[int, List["ClusterNode"]] = {}
        disagreements = []
        startup_nodes_reachable = False
        fully_covered = False
        exception = None
        for startup_node in self.startup_nodes.values():
            try:
                # Make sure cluster mode is enabled on this node
                if not (await startup_node.execute_command("INFO")).get(
                    "cluster_enabled"
                ):
                    raise RedisClusterException(
                        "Cluster mode is not enabled on this node"
                    )
                cluster_slots = await startup_node.execute_command("CLUSTER SLOTS")
                startup_nodes_reachable = True
            except Exception as e:
                # Try the next startup node.
                # The exception is saved and raised only if we have no more nodes.
                exception = e
                continue

            # CLUSTER SLOTS command results in the following output:
            # [[slot_section[from_slot,to_slot,master,replica1,...,replicaN]]]
            # where each node contains the following list: [IP, port, node_id]
            # Therefore, cluster_slots[0][2][0] will be the IP address of the
            # primary node of the first slot section.
            # If there's only one server in the cluster, its ``host`` is ''
            # Fix it to the host in startup_nodes
            if (
                len(cluster_slots) == 1
                and not cluster_slots[0][2][0]
                and len(self.startup_nodes) == 1
            ):
                cluster_slots[0][2][0] = startup_node.host

            for slot in cluster_slots:
                for i in range(2, len(slot)):
                    slot[i] = [str_if_bytes(val) for val in slot[i]]
                primary_node = slot[2]
                host = primary_node[0]
                if host == "":
                    host = startup_node.host
                port = int(primary_node[1])
                host, port = self.remap_host_port(host, port)

                target_node = tmp_nodes_cache.get(get_node_name(host, port))
                if not target_node:
                    target_node = ClusterNode(
                        host, port, PRIMARY, **self.connection_kwargs
                    )
                # add this node to the nodes cache
                tmp_nodes_cache[target_node.name] = target_node

                for i in range(int(slot[0]), int(slot[1]) + 1):
                    if i not in tmp_slots:
                        tmp_slots[i] = []
                        tmp_slots[i].append(target_node)
                        replica_nodes = [slot[j] for j in range(3, len(slot))]

                        for replica_node in replica_nodes:
                            host = replica_node[0]
                            port = replica_node[1]
                            host, port = self.remap_host_port(host, port)

                            target_replica_node = tmp_nodes_cache.get(
                                get_node_name(host, port)
                            )
                            if not target_replica_node:
                                target_replica_node = ClusterNode(
                                    host, port, REPLICA, **self.connection_kwargs
                                )
                            tmp_slots[i].append(target_replica_node)
                            # add this node to the nodes cache
                            tmp_nodes_cache[
                                target_replica_node.name
                            ] = target_replica_node
                    else:
                        # Validate that 2 nodes want to use the same slot cache
                        # setup
                        tmp_slot = tmp_slots[i][0]
                        if tmp_slot.name != target_node.name:
                            disagreements.append(
                                f"{tmp_slot.name} vs {target_node.name} on slot: {i}"
                            )

                            if len(disagreements) > 5:
                                raise RedisClusterException(
                                    f"startup_nodes could not agree on a valid "
                                    f'slots cache: {", ".join(disagreements)}'
                                )

            # Validate if all slots are covered or if we should try next startup node
            fully_covered = True
            for i in range(REDIS_CLUSTER_HASH_SLOTS):
                if i not in tmp_slots:
                    fully_covered = False
                    break
            if fully_covered:
                break

        if not startup_nodes_reachable:
            raise RedisClusterException(
                f"Redis Cluster cannot be connected. Please provide at least "
                f"one reachable node: {str(exception)}"
            ) from exception

        # Check if the slots are not fully covered
        if not fully_covered and self.require_full_coverage:
            # Despite the requirement that the slots be covered, there
            # isn't a full coverage
            raise RedisClusterException(
                f"All slots are not covered after query all startup_nodes. "
                f"{len(tmp_slots)} of {REDIS_CLUSTER_HASH_SLOTS} "
                f"covered..."
            )

        # Set the tmp variables to the real variables
        self.slots_cache = tmp_slots
        self.set_nodes(self.nodes_cache, tmp_nodes_cache, remove_old=True)
        # Populate the startup nodes with all discovered nodes
        self.set_nodes(self.startup_nodes, self.nodes_cache, remove_old=True)

        # Set the default node
        self.default_node = self.get_nodes_by_server_type(PRIMARY)[0]
        # If initialize was called after a MovedError, clear it
        self._moved_exception = None

    async def close(self, attr: str = "nodes_cache") -> None:
        self.default_node = None
        await asyncio.gather(
            *(
                asyncio.create_task(node.disconnect())
                for node in getattr(self, attr).values()
            )
        )

    def remap_host_port(self, host: str, port: int) -> Tuple[str, int]:
        """
        Remap the host and port returned from the cluster to a different
        internal value.  Useful if the client is not connecting directly
        to the cluster.
        """
        if self.address_remap:
            return self.address_remap((host, port))
        return host, port


class ClusterPipeline(AbstractRedis, AbstractRedisCluster, AsyncRedisClusterCommands):
    """
    Create a new ClusterPipeline object.

    Usage::

        result = await (
            rc.pipeline()
            .set("A", 1)
            .get("A")
            .hset("K", "F", "V")
            .hgetall("K")
            .mset_nonatomic({"A": 2, "B": 3})
            .get("A")
            .get("B")
            .delete("A", "B", "K")
            .execute()
        )
        # result = [True, "1", 1, {"F": "V"}, True, True, "2", "3", 1, 1, 1]

    Note: For commands `DELETE`, `EXISTS`, `TOUCH`, `UNLINK`, `mset_nonatomic`, which
    are split across multiple nodes, you'll get multiple results for them in the array.

    Retryable errors:
        - :class:`~.ClusterDownError`
        - :class:`~.ConnectionError`
        - :class:`~.TimeoutError`

    Redirection errors:
        - :class:`~.TryAgainError`
        - :class:`~.MovedError`
        - :class:`~.AskError`

    :param client:
        | Existing :class:`~.RedisCluster` client
    """

    __slots__ = ("_command_stack", "_client")

    def __init__(self, client: RedisCluster) -> None:
        self._client = client

        self._command_stack: List["PipelineCommand"] = []

    async def initialize(self) -> "ClusterPipeline":
        if self._client._initialize:
            await self._client.initialize()
        self._command_stack = []
        return self

    async def __aenter__(self) -> "ClusterPipeline":
        return await self.initialize()

    async def __aexit__(self, exc_type: None, exc_value: None, traceback: None) -> None:
        self._command_stack = []

    def __await__(self) -> Generator[Any, None, "ClusterPipeline"]:
        return self.initialize().__await__()

    def __enter__(self) -> "ClusterPipeline":
        self._command_stack = []
        return self

    def __exit__(self, exc_type: None, exc_value: None, traceback: None) -> None:
        self._command_stack = []

    def __bool__(self) -> bool:
        return bool(self._command_stack)

    def __len__(self) -> int:
        return len(self._command_stack)

    def execute_command(
        self, *args: Union[KeyT, EncodableT], **kwargs: Any
    ) -> "ClusterPipeline":
        """
        Append a raw command to the pipeline.

        :param args:
            | Raw command args
        :param kwargs:

            - target_nodes: :attr:`NODE_FLAGS` or :class:`~.ClusterNode`
              or List[:class:`~.ClusterNode`] or Dict[Any, :class:`~.ClusterNode`]
            - Rest of the kwargs are passed to the Redis connection
        """
        self._command_stack.append(
            PipelineCommand(len(self._command_stack), *args, **kwargs)
        )
        return self

    async def execute(
        self, raise_on_error: bool = True, allow_redirections: bool = True
    ) -> List[Any]:
        """
        Execute the pipeline.

        It will retry the commands as specified by :attr:`cluster_error_retry_attempts`
        & then raise an exception.

        :param raise_on_error:
            | Raise the first error if there are any errors
        :param allow_redirections:
            | Whether to retry each failed command individually in case of redirection
              errors

        :raises RedisClusterException: if target_nodes is not provided & the command
            can't be mapped to a slot
        """
        if not self._command_stack:
            return []

        try:
            for _ in range(self._client.cluster_error_retry_attempts):
                if self._client._initialize:
                    await self._client.initialize()

                try:
                    return await self._execute(
                        self._client,
                        self._command_stack,
                        raise_on_error=raise_on_error,
                        allow_redirections=allow_redirections,
                    )
                except BaseException as e:
                    if type(e) in self.__class__.ERRORS_ALLOW_RETRY:
                        # Try again with the new cluster setup.
                        exception = e
                        await self._client.close()
                        await asyncio.sleep(0.25)
                    else:
                        # All other errors should be raised.
                        raise

            # If it fails the configured number of times then raise an exception
            raise exception
        finally:
            self._command_stack = []

    async def _execute(
        self,
        client: "RedisCluster",
        stack: List["PipelineCommand"],
        raise_on_error: bool = True,
        allow_redirections: bool = True,
    ) -> List[Any]:
        todo = [
            cmd for cmd in stack if not cmd.result or isinstance(cmd.result, Exception)
        ]

        nodes = {}
        for cmd in todo:
            passed_targets = cmd.kwargs.pop("target_nodes", None)
            if passed_targets and not client._is_node_flag(passed_targets):
                target_nodes = client._parse_target_nodes(passed_targets)
            else:
                target_nodes = await client._determine_nodes(
                    *cmd.args, node_flag=passed_targets
                )
                if not target_nodes:
                    raise RedisClusterException(
                        f"No targets were found to execute {cmd.args} command on"
                    )
            if len(target_nodes) > 1:
                raise RedisClusterException(f"Too many targets for command {cmd.args}")
            node = target_nodes[0]
            if node.name not in nodes:
                nodes[node.name] = (node, [])
            nodes[node.name][1].append(cmd)

        errors = await asyncio.gather(
            *(
                asyncio.create_task(node[0].execute_pipeline(node[1]))
                for node in nodes.values()
            )
        )

        if any(errors):
            if allow_redirections:
                # send each errored command individually
                for cmd in todo:
                    if isinstance(cmd.result, (TryAgainError, MovedError, AskError)):
                        try:
                            cmd.result = await client.execute_command(
                                *cmd.args, **cmd.kwargs
                            )
                        except Exception as e:
                            cmd.result = e

            if raise_on_error:
                for cmd in todo:
                    result = cmd.result
                    if isinstance(result, Exception):
                        command = " ".join(map(safe_str, cmd.args))
                        msg = (
                            f"Command # {cmd.position + 1} ({command}) of pipeline "
                            f"caused error: {result.args}"
                        )
                        result.args = (msg,) + result.args[1:]
                        raise result

            default_node = nodes.get(client.get_default_node().name)
            if default_node is not None:
                # This pipeline execution used the default node, check if we need
                # to replace it.
                # Note: when the error is raised we'll reset the default node in the
                # caller function.
                for cmd in default_node[1]:
                    # Check if it has a command that failed with a relevant
                    # exception
                    if type(cmd.result) in self.__class__.ERRORS_ALLOW_RETRY:
                        client.replace_default_node()
                        break

        return [cmd.result for cmd in stack]

    def _split_command_across_slots(
        self, command: str, *keys: KeyT
    ) -> "ClusterPipeline":
        for slot_keys in self._client._partition_keys_by_slot(keys).values():
            self.execute_command(command, *slot_keys)

        return self

    def mset_nonatomic(
        self, mapping: Mapping[AnyKeyT, EncodableT]
    ) -> "ClusterPipeline":
        encoder = self._client.encoder

        slots_pairs = {}
        for pair in mapping.items():
            slot = key_slot(encoder.encode(pair[0]))
            slots_pairs.setdefault(slot, []).extend(pair)

        for pairs in slots_pairs.values():
            self.execute_command("MSET", *pairs)

        return self


for command in PIPELINE_BLOCKED_COMMANDS:
    command = command.replace(" ", "_").lower()
    if command == "mset_nonatomic":
        continue

    setattr(ClusterPipeline, command, block_pipeline_command(command))


class PipelineCommand:
    def __init__(self, position: int, *args: Any, **kwargs: Any) -> None:
        self.args = args
        self.kwargs = kwargs
        self.position = position
        self.result: Union[Any, Exception] = None

    def __repr__(self) -> str:
        return f"[{self.position}] {self.args} ({self.kwargs})"<|MERGE_RESOLUTION|>--- conflicted
+++ resolved
@@ -252,11 +252,8 @@
         ssl_certfile: Optional[str] = None,
         ssl_check_hostname: bool = False,
         ssl_keyfile: Optional[str] = None,
-<<<<<<< HEAD
         protocol: Optional[int] = 2,
-=======
         address_remap: Optional[Callable[[str, int], Tuple[str, int]]] = None,
->>>>>>> 9f503578
     ) -> None:
         if db:
             raise RedisClusterException(
