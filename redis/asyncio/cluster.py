--- conflicted
+++ resolved
@@ -129,15 +129,11 @@
         | Enable read from replicas in READONLY mode.
           When set to true, read commands will be assigned between the primary and
           its replications in a Round-Robin manner.
-<<<<<<< HEAD
-=======
           The data read from replicas is eventually consistent with the data in primary nodes.
->>>>>>> 0d28291d
     :param load_balancing_strategy:
         | Enable read from replicas in READONLY mode and defines the load balancing
           strategy that will be used for cluster node selection.
           The data read from replicas is eventually consistent with the data in primary nodes.
-<<<<<<< HEAD
     :param dynamic_startup_nodes:
         | Set the RedisCluster's startup nodes to all the discovered nodes.
           If true (default value), the cluster's discovered nodes will be used to
@@ -146,8 +142,6 @@
           listed in the CLUSTER SLOTS output.
           If you use dynamic DNS endpoints for startup nodes but CLUSTER SLOTS lists
           specific IP addresses, it is best to set it to false.
-=======
->>>>>>> 0d28291d
     :param reinitialize_steps:
         | Specifies the number of MOVED errors that need to occur before reinitializing
           the whole cluster topology. If a MOVED error occurs and the cluster does not
@@ -264,10 +258,7 @@
         require_full_coverage: bool = True,
         read_from_replicas: bool = False,
         load_balancing_strategy: Optional[LoadBalancingStrategy] = None,
-<<<<<<< HEAD
         dynamic_startup_nodes: bool = True,
-=======
->>>>>>> 0d28291d
         reinitialize_steps: int = 5,
         cluster_error_retry_attempts: int = 3,
         max_connections: int = 2**31,
