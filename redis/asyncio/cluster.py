--- conflicted
+++ resolved
@@ -257,10 +257,7 @@
         ssl_certfile: Optional[str] = None,
         ssl_check_hostname: bool = False,
         ssl_keyfile: Optional[str] = None,
-<<<<<<< HEAD
-=======
         protocol: Optional[int] = 2,
->>>>>>> d665dbd7
         address_remap: Optional[Callable[[str, int], Tuple[str, int]]] = None,
     ) -> None:
         if db:
