import threading
import socket
from typing import List, Any, Callable, Optional

from redis.background import BackgroundScheduler
from redis.client import PubSubWorkerThread
from redis.exceptions import ConnectionError, TimeoutError
from redis.commands import RedisModuleCommands, CoreCommands
from redis.multidb.command_executor import DefaultCommandExecutor
from redis.multidb.config import MultiDbConfig, DEFAULT_GRACE_PERIOD
from redis.multidb.circuit import State as CBState, CircuitBreaker
from redis.multidb.database import Database, AbstractDatabase, Databases
from redis.multidb.exception import NoValidDatabaseException
from redis.multidb.failure_detector import FailureDetector
from redis.multidb.healthcheck import HealthCheck


class MultiDBClient(RedisModuleCommands, CoreCommands):
    """
    Client that operates on multiple logical Redis databases.
    Should be used in Active-Active database setups.
    """
    def __init__(self, config: MultiDbConfig):
        self._databases = config.databases()
        self._health_checks = config.default_health_checks()

<<<<<<< HEAD
        if config.additional_health_checks is not None:
            self._health_checks.extend(config.additional_health_checks)
=======
        if config.health_checks is not None:
            self._health_checks.extend(config.health_checks)
>>>>>>> 68fe530f

        self._health_check_interval = config.health_check_interval
        self._failure_detectors = config.default_failure_detectors()

        if config.failure_detectors is not None:
            self._failure_detectors.extend(config.failure_detectors)

        self._failover_strategy = config.default_failover_strategy() \
            if config.failover_strategy is None else config.failover_strategy
        self._failover_strategy.set_databases(self._databases)
        self._auto_fallback_interval = config.auto_fallback_interval
        self._event_dispatcher = config.event_dispatcher
        self._command_retry = config.command_retry
        self._command_retry.update_supported_errors((ConnectionRefusedError,))
        self.command_executor = DefaultCommandExecutor(
            failure_detectors=self._failure_detectors,
            databases=self._databases,
            command_retry=self._command_retry,
            failover_strategy=self._failover_strategy,
            event_dispatcher=self._event_dispatcher,
            auto_fallback_interval=self._auto_fallback_interval,
        )
        self.initialized = False
        self._hc_lock = threading.RLock()
        self._bg_scheduler = BackgroundScheduler()
        self._config = config

    def initialize(self):
        """
        Perform initialization of databases to define their initial state.
        """

        def raise_exception_on_failed_hc(error):
            raise error

        # Initial databases check to define initial state
        self._check_databases_health(on_error=raise_exception_on_failed_hc)

        # Starts recurring health checks on the background.
        self._bg_scheduler.run_recurring(
            self._health_check_interval,
            self._check_databases_health,
        )

        is_active_db_found = False

        for database, weight in self._databases:
            # Set on state changed callback for each circuit.
            database.circuit.on_state_changed(self._on_circuit_state_change_callback)

            # Set states according to a weights and circuit state
            if database.circuit.state == CBState.CLOSED and not is_active_db_found:
                self.command_executor.active_database = database
                is_active_db_found = True

        if not is_active_db_found:
            raise NoValidDatabaseException('Initial connection failed - no active database found')

        self.initialized = True

    def get_databases(self) -> Databases:
        """
        Returns a sorted (by weight) list of all databases.
        """
        return self._databases

    def set_active_database(self, database: AbstractDatabase) -> None:
        """
        Promote one of the existing databases to become an active.
        """
        exists = None

        for existing_db, _ in self._databases:
            if existing_db == database:
                exists = True
                break

        if not exists:
            raise ValueError('Given database is not a member of database list')

        self._check_db_health(database)

        if database.circuit.state == CBState.CLOSED:
            highest_weighted_db, _ = self._databases.get_top_n(1)[0]
            self.command_executor.active_database = database
            return

        raise NoValidDatabaseException('Cannot set active database, database is unhealthy')

    def add_database(self, database: AbstractDatabase):
        """
        Adds a new database to the database list.
        """
        for existing_db, _ in self._databases:
            if existing_db == database:
                raise ValueError('Given database already exists')

        self._check_db_health(database)

        highest_weighted_db, highest_weight = self._databases.get_top_n(1)[0]
        self._databases.add(database, database.weight)
        self._change_active_database(database, highest_weighted_db)

    def _change_active_database(self, new_database: AbstractDatabase, highest_weight_database: AbstractDatabase):
        if new_database.weight > highest_weight_database.weight and new_database.circuit.state == CBState.CLOSED:
            self.command_executor.active_database = new_database

    def remove_database(self, database: Database):
        """
        Removes a database from the database list.
        """
        weight = self._databases.remove(database)
        highest_weighted_db, highest_weight = self._databases.get_top_n(1)[0]

        if highest_weight <= weight and highest_weighted_db.circuit.state == CBState.CLOSED:
            self.command_executor.active_database = highest_weighted_db

    def update_database_weight(self, database: AbstractDatabase, weight: float):
        """
        Updates a database from the database list.
        """
        exists = None

        for existing_db, _ in self._databases:
            if existing_db == database:
                exists = True
                break

        if not exists:
            raise ValueError('Given database is not a member of database list')

        highest_weighted_db, highest_weight = self._databases.get_top_n(1)[0]
        self._databases.update_weight(database, weight)
        database.weight = weight
        self._change_active_database(database, highest_weighted_db)

    def add_failure_detector(self, failure_detector: FailureDetector):
        """
        Adds a new failure detector to the database.
        """
        self._failure_detectors.append(failure_detector)

    def add_health_check(self, healthcheck: HealthCheck):
        """
        Adds a new health check to the database.
        """
        with self._hc_lock:
            self._health_checks.append(healthcheck)

    def execute_command(self, *args, **options):
        """
        Executes a single command and return its result.
        """
        if not self.initialized:
            self.initialize()

        return self.command_executor.execute_command(*args, **options)

    def pipeline(self):
        """
        Enters into pipeline mode of the client.
        """
        return Pipeline(self)

    def transaction(self, func: Callable[["Pipeline"], None], *watches, **options):
        """
        Executes callable as transaction.
        """
        if not self.initialized:
            self.initialize()

        return self.command_executor.execute_transaction(func, *watches, *options)

    def pubsub(self, **kwargs):
        """
        Return a Publish/Subscribe object. With this object, you can
        subscribe to channels and listen for messages that get published to
        them.
        """
        if not self.initialized:
            self.initialize()

        return PubSub(self, **kwargs)

    def _check_db_health(self, database: AbstractDatabase, on_error: Callable[[Exception], None] = None) -> None:
        """
        Runs health checks on the given database until first failure.
        """
        is_healthy = True

        with self._hc_lock:
            # Health check will setup circuit state
            for health_check in self._health_checks:
                if not is_healthy:
                    # If one of the health checks failed, it's considered unhealthy
                    break

                try:
                    is_healthy = health_check.check_health(database)

                    if not is_healthy and database.circuit.state != CBState.OPEN:
                        database.circuit.state = CBState.OPEN
                    elif is_healthy and database.circuit.state != CBState.CLOSED:
                        database.circuit.state = CBState.CLOSED
<<<<<<< HEAD
                except Exception as e:
=======
                except (ConnectionError, TimeoutError, socket.timeout, ConnectionRefusedError, ValueError) as e:
>>>>>>> 68fe530f
                    if database.circuit.state != CBState.OPEN:
                        database.circuit.state = CBState.OPEN
                    is_healthy = False

                    if on_error:
                        on_error(e)


    def _check_databases_health(self, on_error: Callable[[Exception], None] = None):
        """
        Runs health checks as a recurring task.
        Runs health checks against all databases.
        """
        for database, _ in self._databases:
            self._check_db_health(database, on_error)

    def _on_circuit_state_change_callback(self, circuit: CircuitBreaker, old_state: CBState, new_state: CBState):
        if new_state == CBState.HALF_OPEN:
            self._check_db_health(circuit.database)
            return

        if old_state == CBState.CLOSED and new_state == CBState.OPEN:
            self._bg_scheduler.run_once(DEFAULT_GRACE_PERIOD, _half_open_circuit, circuit)

def _half_open_circuit(circuit: CircuitBreaker):
    circuit.state = CBState.HALF_OPEN


class Pipeline(RedisModuleCommands, CoreCommands):
    """
    Pipeline implementation for multiple logical Redis databases.
    """
    def __init__(self, client: MultiDBClient):
        self._command_stack = []
        self._client = client

    def __enter__(self) -> "Pipeline":
        return self

    def __exit__(self, exc_type, exc_value, traceback):
        self.reset()

    def __del__(self):
        try:
            self.reset()
        except Exception:
            pass

    def __len__(self) -> int:
        return len(self._command_stack)

    def __bool__(self) -> bool:
        """Pipeline instances should always evaluate to True"""
        return True

    def reset(self) -> None:
        self._command_stack = []

    def close(self) -> None:
        """Close the pipeline"""
        self.reset()

    def pipeline_execute_command(self, *args, **options) -> "Pipeline":
        """
        Stage a command to be executed when execute() is next called

        Returns the current Pipeline object back so commands can be
        chained together, such as:

        pipe = pipe.set('foo', 'bar').incr('baz').decr('bang')

        At some other point, you can then run: pipe.execute(),
        which will execute all commands queued in the pipe.
        """
        self._command_stack.append((args, options))
        return self

    def execute_command(self, *args, **kwargs):
        """Adds a command to the stack"""
        return self.pipeline_execute_command(*args, **kwargs)

    def execute(self) -> List[Any]:
        """Execute all the commands in the current pipeline"""
        if not self._client.initialized:
            self._client.initialize()

        try:
            return self._client.command_executor.execute_pipeline(tuple(self._command_stack))
        finally:
            self.reset()

class PubSub:
    """
    PubSub object for multi database client.
    """
    def __init__(self, client: MultiDBClient, **kwargs):
        """Initialize the PubSub object for a multi-database client.

        Args:
            client: MultiDBClient instance to use for pub/sub operations
            **kwargs: Additional keyword arguments to pass to the underlying pubsub implementation
        """

        self._client = client
        self._client.command_executor.pubsub(**kwargs)

    def __enter__(self) -> "PubSub":
        return self

    def __exit__(self, exc_type, exc_value, traceback) -> None:
        self.reset()

    def __del__(self) -> None:
        try:
            # if this object went out of scope prior to shutting down
            # subscriptions, close the connection manually before
            # returning it to the connection pool
            self.reset()
        except Exception:
            pass

    def reset(self) -> None:
        pass

    def close(self) -> None:
        self.reset()

    @property
    def subscribed(self) -> bool:
        return self._client.command_executor.active_pubsub.subscribed

    def psubscribe(self, *args, **kwargs):
        """
        Subscribe to channel patterns. Patterns supplied as keyword arguments
        expect a pattern name as the key and a callable as the value. A
        pattern's callable will be invoked automatically when a message is
        received on that pattern rather than producing a message via
        ``listen()``.
        """
        return self._client.command_executor.execute_pubsub_method('psubscribe', *args, **kwargs)

    def punsubscribe(self, *args):
        """
        Unsubscribe from the supplied patterns. If empty, unsubscribe from
        all patterns.
        """
        return self._client.command_executor.execute_pubsub_method('punsubscribe', *args)

    def subscribe(self, *args, **kwargs):
        """
        Subscribe to channels. Channels supplied as keyword arguments expect
        a channel name as the key and a callable as the value. A channel's
        callable will be invoked automatically when a message is received on
        that channel rather than producing a message via ``listen()`` or
        ``get_message()``.
        """
        return self._client.command_executor.execute_pubsub_method('subscribe', *args, **kwargs)

    def unsubscribe(self, *args):
        """
        Unsubscribe from the supplied channels. If empty, unsubscribe from
        all channels
        """
        return self._client.command_executor.execute_pubsub_method('unsubscribe', *args)

    def ssubscribe(self, *args, **kwargs):
        """
        Subscribes the client to the specified shard channels.
        Channels supplied as keyword arguments expect a channel name as the key
        and a callable as the value. A channel's callable will be invoked automatically
        when a message is received on that channel rather than producing a message via
        ``listen()`` or ``get_sharded_message()``.
        """
        return self._client.command_executor.execute_pubsub_method('ssubscribe', *args, **kwargs)

    def sunsubscribe(self, *args):
        """
        Unsubscribe from the supplied shard_channels. If empty, unsubscribe from
        all shard_channels
        """
        return self._client.command_executor.execute_pubsub_method('sunsubscribe', *args)

    def get_message(
        self, ignore_subscribe_messages: bool = False, timeout: float = 0.0
    ):
        """
        Get the next message if one is available, otherwise None.

        If timeout is specified, the system will wait for `timeout` seconds
        before returning. Timeout should be specified as a floating point
        number, or None, to wait indefinitely.
        """
        return self._client.command_executor.execute_pubsub_method(
            'get_message',
            ignore_subscribe_messages=ignore_subscribe_messages, timeout=timeout
        )

    def get_sharded_message(
        self, ignore_subscribe_messages: bool = False, timeout: float = 0.0
    ):
        """
        Get the next message if one is available in a sharded channel, otherwise None.

        If timeout is specified, the system will wait for `timeout` seconds
        before returning. Timeout should be specified as a floating point
        number, or None, to wait indefinitely.
        """
        return self._client.command_executor.execute_pubsub_method(
            'get_sharded_message',
            ignore_subscribe_messages=ignore_subscribe_messages, timeout=timeout
        )

    def run_in_thread(
        self,
        sleep_time: float = 0.0,
        daemon: bool = False,
        exception_handler: Optional[Callable] = None,
        sharded_pubsub: bool = False,
    ) -> "PubSubWorkerThread":
        return self._client.command_executor.execute_pubsub_run_in_thread(
            sleep_time=sleep_time,
            daemon=daemon,
            exception_handler=exception_handler,
            pubsub=self,
            sharded_pubsub=sharded_pubsub,
        )
<|MERGE_RESOLUTION|>--- conflicted
+++ resolved
@@ -24,13 +24,8 @@
         self._databases = config.databases()
         self._health_checks = config.default_health_checks()
 
-<<<<<<< HEAD
-        if config.additional_health_checks is not None:
-            self._health_checks.extend(config.additional_health_checks)
-=======
         if config.health_checks is not None:
             self._health_checks.extend(config.health_checks)
->>>>>>> 68fe530f
 
         self._health_check_interval = config.health_check_interval
         self._failure_detectors = config.default_failure_detectors()
@@ -235,11 +230,7 @@
                         database.circuit.state = CBState.OPEN
                     elif is_healthy and database.circuit.state != CBState.CLOSED:
                         database.circuit.state = CBState.CLOSED
-<<<<<<< HEAD
                 except Exception as e:
-=======
-                except (ConnectionError, TimeoutError, socket.timeout, ConnectionRefusedError, ValueError) as e:
->>>>>>> 68fe530f
                     if database.circuit.state != CBState.OPEN:
                         database.circuit.state = CBState.OPEN
                     is_healthy = False
