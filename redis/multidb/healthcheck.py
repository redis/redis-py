--- conflicted
+++ resolved
@@ -1,15 +1,10 @@
 import logging
 from abc import abstractmethod, ABC
-<<<<<<< HEAD
 from typing import Optional, Tuple, Union
 
+from redis import Redis
 from redis.backoff import ExponentialWithJitterBackoff
 from redis.http.http_client import DEFAULT_TIMEOUT, HttpClient
-=======
-
-import redis
-from redis import Redis
->>>>>>> 68fe530f
 from redis.retry import Retry
 from redis.utils import dummy_fail
 
