--- conflicted
+++ resolved
@@ -53,11 +53,7 @@
         failure_detectors: Optional list of additional failure detectors for monitoring database failures.
         failure_threshold: Threshold for determining database failure.
         failures_interval: Time interval for tracking database failures.
-<<<<<<< HEAD
-        additional_health_checks: Optional list of health checks performed on databases.
-=======
         health_checks: Optional list of additional health checks performed on databases.
->>>>>>> 68fe530f
         health_check_interval: Time interval for executing health checks.
         health_check_retries: Number of retry attempts for performing health checks.
         health_check_backoff: Backoff strategy for health check retries.
@@ -92,7 +88,7 @@
     failure_detectors: Optional[List[FailureDetector]] = None
     failure_threshold: int = DEFAULT_FAILURES_THRESHOLD
     failures_interval: float = DEFAULT_FAILURES_DURATION
-    additional_health_checks: Optional[List[HealthCheck]] = None
+    health_checks: Optional[List[HealthCheck]] = None
     health_check_interval: float = DEFAULT_HEALTH_CHECK_INTERVAL
     health_check_retries: int = DEFAULT_HEALTH_CHECK_RETRIES
     health_check_backoff: AbstractBackoff = DEFAULT_HEALTH_CHECK_BACKOFF
