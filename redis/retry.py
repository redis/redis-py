--- conflicted
+++ resolved
@@ -1,11 +1,7 @@
 import abc
 import socket
 from time import sleep
-<<<<<<< HEAD
-from typing import TYPE_CHECKING, Any, Callable, Iterable, Tuple, Type, TypeVar, Optional
-=======
-from typing import TYPE_CHECKING, Any, Callable, Generic, Iterable, Tuple, Type, TypeVar
->>>>>>> 8403ddcf
+from typing import TYPE_CHECKING, Any, Callable, Generic, Iterable, Tuple, Type, TypeVar, Optional
 
 from redis.exceptions import ConnectionError, TimeoutError
 
