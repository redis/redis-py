--- conflicted
+++ resolved
@@ -59,11 +59,7 @@
 
 
 class ClusterCommandsProtocol(CommandsProtocol, Protocol):
-<<<<<<< HEAD
-    encoder: Union["AsyncEncoder", "Encoder"]
-=======
     encoder: "Encoder"
->>>>>>> d665dbd7
 
     def execute_command(self, *args, **options) -> Union[Any, Awaitable]:
         ...