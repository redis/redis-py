--- conflicted
+++ resolved
@@ -58,13 +58,8 @@
         ...
 
 
-<<<<<<< HEAD
-class ClusterCommandsProtocol(CommandsProtocol):
+class ClusterCommandsProtocol(CommandsProtocol, Protocol):
     encoder: "Encoder"
-=======
-class ClusterCommandsProtocol(CommandsProtocol, Protocol):
-    encoder: Union["AsyncEncoder", "Encoder"]
->>>>>>> 9f503578
 
     def execute_command(self, *args, **options) -> Union[Any, Awaitable]:
         ...