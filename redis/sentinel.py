--- conflicted
+++ resolved
@@ -4,14 +4,9 @@
 
 from redis.client import StrictRedis
 from redis.connection import ConnectionPool, Connection
-<<<<<<< HEAD
-from redis.exceptions import ConnectionError, ResponseError, ReadOnlyError
-from redis._compat import iteritems, nativestr, xrange, urlparse, parse_qs
-=======
 from redis.exceptions import (ConnectionError, ResponseError, ReadOnlyError,
                               TimeoutError)
-from redis._compat import iteritems, nativestr, xrange
->>>>>>> b692e619
+from redis._compat import iteritems, nativestr, xrange, urlparse, parse_qs
 
 
 class MasterNotFoundError(ConnectionError):
