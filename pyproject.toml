[build-system]
requires = ["hatchling"]
build-backend = "hatchling.build"

[project]
name = "redis"
dynamic = ["version"]
description = "Python client for Redis database and key-value store"
readme = "README.md"
license = "MIT"
requires-python = ">=3.8"
authors = [{ name = "Redis Inc.", email = "oss@redis.com" }]
keywords = ["Redis", "database", "key-value-store"]
classifiers = [
    "Development Status :: 5 - Production/Stable",
    "Environment :: Console",
    "Intended Audience :: Developers",
    "License :: OSI Approved :: MIT License",
    "Operating System :: OS Independent",
    "Programming Language :: Python",
    "Programming Language :: Python :: 3",
    "Programming Language :: Python :: 3 :: Only",
    "Programming Language :: Python :: 3.8",
    "Programming Language :: Python :: 3.9",
    "Programming Language :: Python :: 3.10",
    "Programming Language :: Python :: 3.11",
    "Programming Language :: Python :: 3.12",
    "Programming Language :: Python :: 3.13",
    "Programming Language :: Python :: Implementation :: CPython",
    "Programming Language :: Python :: Implementation :: PyPy",
]
dependencies = ['async-timeout>=4.0.3; python_full_version<"3.11.3"']

[project.optional-dependencies]
<<<<<<< HEAD
hiredis = ["hiredis>=3.0.0"]
ocsp = ["cryptography>=36.0.1", "pyopenssl==20.0.1", "requests>=2.31.0"]
jwt = ["PyJWT~=2.9.0"]
=======
hiredis = [
    "hiredis>=3.0.0",
]
ocsp = [
    "cryptography>=36.0.1",
    "pyopenssl>=20.0.1",
    "requests>=2.31.0",
]
jwt = [
    "PyJWT~=2.9.0",
]
>>>>>>> 09b1376a

[project.urls]
Changes = "https://github.com/redis/redis-py/releases"
Code = "https://github.com/redis/redis-py"
Documentation = "https://redis.readthedocs.io/en/latest/"
Homepage = "https://github.com/redis/redis-py"
"Issue tracker" = "https://github.com/redis/redis-py/issues"

[tool.hatch.version]
path = "redis/__init__.py"

[tool.hatch.build.targets.sdist]
include = ["/redis", "/tests", "dev_requirements.txt"]

[tool.hatch.build.targets.wheel]
include = ["/redis"]

[tool.pytest.ini_options]
addopts = "-s"
markers = [
    "redismod: run only the redis module tests",
    "pipeline: pipeline tests",
    "onlycluster: marks tests to be run only with cluster mode redis",
    "onlynoncluster: marks tests to be run only with standalone redis",
    "ssl: marker for only the ssl tests",
    "asyncio: marker for async tests",
    "replica: replica tests",
    "experimental: run only experimental tests",
    "cp_integration: credential provider integration tests",
]
asyncio_default_fixture_loop_scope = "function"
asyncio_mode = "auto"
timeout = 30
filterwarnings = [
    "always",
    # Ignore a coverage warning when COVERAGE_CORE=sysmon for Pythons < 3.12.
    "ignore:sys.monitoring isn't available:coverage.exceptions.CoverageWarning",
]

[tool.ruff]
target-version = "py38"
line-length = 88
exclude = [
    "*.egg-info",
    "*.pyc",
    ".git",
    ".venv*",
    "build",
    "dist",
    "docker",
    "docs/*",
    "doctests/*",
    "tasks.py",
    "venv*",
    "whitelist.py",
]

[tool.ruff.lint]
ignore = [
    "E501", # line too long (taken care of with ruff format)
    "E741", # ambiguous variable name
    "N818", # Errors should have Error suffix
]

select = ["E", "F", "FLY", "I", "N", "W"]

[tool.ruff.lint.per-file-ignores]
"redis/commands/bf/*" = [
    # the `bf` module uses star imports, so this is required there.
    "F405", # name may be undefined, or defined from star imports
]
"redis/commands/{bf,timeseries,json,search}/*" = ["N"]
"tests/*" = [
    "I",    # TODO: could be enabled, plenty of changes
    "N801", # class name should use CapWords convention
    "N803", # argument name should be lowercase
    "N802", # function name should be lowercase
    "N806", # variable name should be lowercase
]<|MERGE_RESOLUTION|>--- conflicted
+++ resolved
@@ -32,11 +32,6 @@
 dependencies = ['async-timeout>=4.0.3; python_full_version<"3.11.3"']
 
 [project.optional-dependencies]
-<<<<<<< HEAD
-hiredis = ["hiredis>=3.0.0"]
-ocsp = ["cryptography>=36.0.1", "pyopenssl==20.0.1", "requests>=2.31.0"]
-jwt = ["PyJWT~=2.9.0"]
-=======
 hiredis = [
     "hiredis>=3.0.0",
 ]
@@ -48,7 +43,6 @@
 jwt = [
     "PyJWT~=2.9.0",
 ]
->>>>>>> 09b1376a
 
 [project.urls]
 Changes = "https://github.com/redis/redis-py/releases"
