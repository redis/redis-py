import pytest

from redis.exceptions import ResponseError

from .conftest import skip_if_server_version_lt

engine = "lua"
lib = "mylib"
lib2 = "mylib2"
function = "redis.register_function{function_name='myfunc', callback=function(keys, \
            args) return args[1] end, flags={ 'no-writes' }}"
function2 = "redis.register_function('hello', function() return 'Hello World' end)"
set_function = "redis.register_function('set', function(keys, args) return \
                redis.call('SET', keys[1], args[1]) end)"
get_function = "redis.register_function('get', function(keys, args) return \
                redis.call('GET', keys[1]) end)"


@skip_if_server_version_lt("7.0.0")
class TestFunction:
    @pytest.fixture(autouse=True)
    def reset_functions(self, r):
        r.function_flush()

    @pytest.mark.onlynoncluster
    def test_function_load(self, r):
        assert b"mylib" == r.function_load(f"#!{engine} name={lib} \n {function}")
        assert b"mylib" == r.function_load(
            f"#!{engine} name={lib} \n {function}", replace=True
        )
        with pytest.raises(ResponseError):
            r.function_load(f"#!{engine} name={lib} \n {function}")
        with pytest.raises(ResponseError):
            r.function_load(f"#!{engine} name={lib2} \n {function}")

    def test_function_delete(self, r):
        r.function_load(f"#!{engine} name={lib} \n {set_function}")
        with pytest.raises(ResponseError):
            r.function_load(f"#!{engine} name={lib} \n {set_function}")
        assert r.fcall("set", 1, "foo", "bar") == b"OK"
        assert r.function_delete("mylib")
        with pytest.raises(ResponseError):
            r.fcall("set", 1, "foo", "bar")

    def test_function_flush(self, r):
        r.function_load(f"#!{engine} name={lib} \n {function}")
        assert r.fcall("myfunc", 0, "hello") == b"hello"
        assert r.function_flush()
        with pytest.raises(ResponseError):
            r.fcall("myfunc", 0, "hello")
        with pytest.raises(ResponseError):
            r.function_flush("ABC")

    @pytest.mark.onlynoncluster
    def test_function_list(self, r):
        r.function_load(f"#!{engine} name={lib} \n {function}")
        res = [
            [
<<<<<<< HEAD
                b"library_name",
                b"mylib",
                b"engine",
                b"LUA",
                b"functions",
                [[b"name", b"myfunc", b"description", None, b"flags", [b"no-writes"]]],
            ],
=======
                "library_name",
                "mylib",
                "engine",
                "LUA",
                "functions",
                [["name", "myfunc", "description", None, "flags", ["no-writes"]]],
            ]
>>>>>>> c54dfa49
        ]
        assert r.function_list() == res
        assert r.function_list(library="*lib") == res
        assert (
            r.function_list(withcode=True)[0][7]
            == f"#!{engine} name={lib} \n {function}".encode()
        )

    @pytest.mark.onlycluster
    def test_function_list_on_cluster(self, r):
        r.function_load(f"#!{engine} name={lib} \n {function}")
        function_list = [
            [
<<<<<<< HEAD
                b"library_name",
                b"mylib",
                b"engine",
                b"LUA",
                b"functions",
                [[b"name", b"myfunc", b"description", None, b"flags", [b"no-writes"]]],
            ],
=======
                "library_name",
                "mylib",
                "engine",
                "LUA",
                "functions",
                [["name", "myfunc", "description", None, "flags", ["no-writes"]]],
            ]
>>>>>>> c54dfa49
        ]
        primaries = r.get_primaries()
        res = {}
        for node in primaries:
            res[node.name] = function_list
        assert r.function_list() == res
        assert r.function_list(library="*lib") == res
        node = primaries[0].name
        assert (
            r.function_list(withcode=True)[node][0][7]
            == f"#!{engine} name={lib} \n {function}".encode()
        )

    def test_fcall(self, r):
        r.function_load(f"#!{engine} name={lib} \n {set_function}")
        r.function_load(f"#!{engine} name={lib2} \n {get_function}")
        assert r.fcall("set", 1, "foo", "bar") == b"OK"
        assert r.fcall("get", 1, "foo") == b"bar"
        with pytest.raises(ResponseError):
            r.fcall("myfunc", 0, "hello")

    def test_fcall_ro(self, r):
        r.function_load(f"#!{engine} name={lib} \n {function}")
        assert r.fcall_ro("myfunc", 0, "hello") == b"hello"
        r.function_load(f"#!{engine} name={lib2} \n {set_function}")
        with pytest.raises(ResponseError):
            r.fcall_ro("set", 1, "foo", "bar")

    def test_function_dump_restore(self, r):
        r.function_load(f"#!{engine} name={lib} \n {set_function}")
        payload = r.function_dump()
        assert r.fcall("set", 1, "foo", "bar") == b"OK"
        r.function_delete("mylib")
        with pytest.raises(ResponseError):
            r.fcall("set", 1, "foo", "bar")
        assert r.function_restore(payload)
        assert r.fcall("set", 1, "foo", "bar") == b"OK"
        r.function_load(f"#!{engine} name={lib2} \n {get_function}")
        assert r.fcall("get", 1, "foo") == b"bar"
        r.function_delete("mylib")
        assert r.function_restore(payload, "FLUSH")
        with pytest.raises(ResponseError):
            r.fcall("get", 1, "foo")<|MERGE_RESOLUTION|>--- conflicted
+++ resolved
@@ -56,23 +56,13 @@
         r.function_load(f"#!{engine} name={lib} \n {function}")
         res = [
             [
-<<<<<<< HEAD
                 b"library_name",
                 b"mylib",
                 b"engine",
                 b"LUA",
                 b"functions",
                 [[b"name", b"myfunc", b"description", None, b"flags", [b"no-writes"]]],
-            ],
-=======
-                "library_name",
-                "mylib",
-                "engine",
-                "LUA",
-                "functions",
-                [["name", "myfunc", "description", None, "flags", ["no-writes"]]],
             ]
->>>>>>> c54dfa49
         ]
         assert r.function_list() == res
         assert r.function_list(library="*lib") == res
@@ -86,23 +76,13 @@
         r.function_load(f"#!{engine} name={lib} \n {function}")
         function_list = [
             [
-<<<<<<< HEAD
                 b"library_name",
                 b"mylib",
                 b"engine",
                 b"LUA",
                 b"functions",
                 [[b"name", b"myfunc", b"description", None, b"flags", [b"no-writes"]]],
-            ],
-=======
-                "library_name",
-                "mylib",
-                "engine",
-                "LUA",
-                "functions",
-                [["name", "myfunc", "description", None, "flags", ["no-writes"]]],
             ]
->>>>>>> c54dfa49
         ]
         primaries = r.get_primaries()
         res = {}
