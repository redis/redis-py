import asyncio
import functools
import socket
from typing import Optional

import async_timeout
import pytest
<<<<<<< HEAD

if sys.version_info[0:2] == (3, 6):
    import pytest as pytest_asyncio

    pytestmark = pytest.mark.asyncio(forbid_global_loop=True)
else:
    import pytest_asyncio
=======
import pytest_asyncio
>>>>>>> f9f9d06c

import redis.asyncio as redis
from redis.exceptions import ConnectionError
from redis.typing import EncodableT
from tests.conftest import skip_if_server_version_lt

<<<<<<< HEAD
from .compat import mock
=======
from .compat import create_task, mock
>>>>>>> f9f9d06c


def with_timeout(t):
    def wrapper(corofunc):
        @functools.wraps(corofunc)
        async def run(*args, **kwargs):
            async with async_timeout.timeout(t):
                return await corofunc(*args, **kwargs)

        return run

    return wrapper


async def wait_for_message(pubsub, timeout=0.1, ignore_subscribe_messages=False):
    now = asyncio.get_event_loop().time()
    timeout = now + timeout
    while now < timeout:
        message = await pubsub.get_message(
            ignore_subscribe_messages=ignore_subscribe_messages
        )
        if message is not None:
            return message
        await asyncio.sleep(0.01)
        now = asyncio.get_event_loop().time()
    return None


def make_message(
    type, channel: Optional[str], data: EncodableT, pattern: Optional[str] = None
):
    return {
        "type": type,
        "pattern": pattern and pattern.encode("utf-8") or None,
        "channel": channel and channel.encode("utf-8") or None,
        "data": data.encode("utf-8") if isinstance(data, str) else data,
    }


def make_subscribe_test_data(pubsub, type):
    if type == "channel":
        return {
            "p": pubsub,
            "sub_type": "subscribe",
            "unsub_type": "unsubscribe",
            "sub_func": pubsub.subscribe,
            "unsub_func": pubsub.unsubscribe,
            "keys": ["foo", "bar", "uni" + chr(4456) + "code"],
        }
    elif type == "pattern":
        return {
            "p": pubsub,
            "sub_type": "psubscribe",
            "unsub_type": "punsubscribe",
            "sub_func": pubsub.psubscribe,
            "unsub_func": pubsub.punsubscribe,
            "keys": ["f*", "b*", "uni" + chr(4456) + "*"],
        }
    assert False, f"invalid subscribe type: {type}"


@pytest_asyncio.fixture()
async def pubsub(r: redis.Redis):
    p = r.pubsub()
    yield p
    await p.close()


@pytest.mark.onlynoncluster
class TestPubSubSubscribeUnsubscribe:
    async def _test_subscribe_unsubscribe(
        self, p, sub_type, unsub_type, sub_func, unsub_func, keys
    ):
        for key in keys:
            assert await sub_func(key) is None

        # should be a message for each channel/pattern we just subscribed to
        for i, key in enumerate(keys):
            assert await wait_for_message(p) == make_message(sub_type, key, i + 1)

        for key in keys:
            assert await unsub_func(key) is None

        # should be a message for each channel/pattern we just unsubscribed
        # from
        for i, key in enumerate(keys):
            i = len(keys) - 1 - i
            assert await wait_for_message(p) == make_message(unsub_type, key, i)

    async def test_channel_subscribe_unsubscribe(self, pubsub):
        kwargs = make_subscribe_test_data(pubsub, "channel")
        await self._test_subscribe_unsubscribe(**kwargs)

    async def test_pattern_subscribe_unsubscribe(self, pubsub):
        kwargs = make_subscribe_test_data(pubsub, "pattern")
        await self._test_subscribe_unsubscribe(**kwargs)

    @pytest.mark.onlynoncluster
    async def _test_resubscribe_on_reconnection(
        self, p, sub_type, unsub_type, sub_func, unsub_func, keys
    ):

        for key in keys:
            assert await sub_func(key) is None

        # should be a message for each channel/pattern we just subscribed to
        for i, key in enumerate(keys):
            assert await wait_for_message(p) == make_message(sub_type, key, i + 1)

        # manually disconnect
        await p.connection.disconnect()

        # calling get_message again reconnects and resubscribes
        # note, we may not re-subscribe to channels in exactly the same order
        # so we have to do some extra checks to make sure we got them all
        messages = []
        for i in range(len(keys)):
            messages.append(await wait_for_message(p))

        unique_channels = set()
        assert len(messages) == len(keys)
        for i, message in enumerate(messages):
            assert message["type"] == sub_type
            assert message["data"] == i + 1
            assert isinstance(message["channel"], bytes)
            channel = message["channel"].decode("utf-8")
            unique_channels.add(channel)

        assert len(unique_channels) == len(keys)
        for channel in unique_channels:
            assert channel in keys

    async def test_resubscribe_to_channels_on_reconnection(self, pubsub):
        kwargs = make_subscribe_test_data(pubsub, "channel")
        await self._test_resubscribe_on_reconnection(**kwargs)

    async def test_resubscribe_to_patterns_on_reconnection(self, pubsub):
        kwargs = make_subscribe_test_data(pubsub, "pattern")
        await self._test_resubscribe_on_reconnection(**kwargs)

    async def _test_subscribed_property(
        self, p, sub_type, unsub_type, sub_func, unsub_func, keys
    ):

        assert p.subscribed is False
        await sub_func(keys[0])
        # we're now subscribed even though we haven't processed the
        # reply from the server just yet
        assert p.subscribed is True
        assert await wait_for_message(p) == make_message(sub_type, keys[0], 1)
        # we're still subscribed
        assert p.subscribed is True

        # unsubscribe from all channels
        await unsub_func()
        # we're still technically subscribed until we process the
        # response messages from the server
        assert p.subscribed is True
        assert await wait_for_message(p) == make_message(unsub_type, keys[0], 0)
        # now we're no longer subscribed as no more messages can be delivered
        # to any channels we were listening to
        assert p.subscribed is False

        # subscribing again flips the flag back
        await sub_func(keys[0])
        assert p.subscribed is True
        assert await wait_for_message(p) == make_message(sub_type, keys[0], 1)

        # unsubscribe again
        await unsub_func()
        assert p.subscribed is True
        # subscribe to another channel before reading the unsubscribe response
        await sub_func(keys[1])
        assert p.subscribed is True
        # read the unsubscribe for key1
        assert await wait_for_message(p) == make_message(unsub_type, keys[0], 0)
        # we're still subscribed to key2, so subscribed should still be True
        assert p.subscribed is True
        # read the key2 subscribe message
        assert await wait_for_message(p) == make_message(sub_type, keys[1], 1)
        await unsub_func()
        # haven't read the message yet, so we're still subscribed
        assert p.subscribed is True
        assert await wait_for_message(p) == make_message(unsub_type, keys[1], 0)
        # now we're finally unsubscribed
        assert p.subscribed is False

    async def test_subscribe_property_with_channels(self, pubsub):
        kwargs = make_subscribe_test_data(pubsub, "channel")
        await self._test_subscribed_property(**kwargs)

    @pytest.mark.onlynoncluster
    async def test_subscribe_property_with_patterns(self, pubsub):
        kwargs = make_subscribe_test_data(pubsub, "pattern")
        await self._test_subscribed_property(**kwargs)

    async def test_ignore_all_subscribe_messages(self, r: redis.Redis):
        p = r.pubsub(ignore_subscribe_messages=True)

        checks = (
            (p.subscribe, "foo"),
            (p.unsubscribe, "foo"),
            (p.psubscribe, "f*"),
            (p.punsubscribe, "f*"),
        )

        assert p.subscribed is False
        for func, channel in checks:
            assert await func(channel) is None
            assert p.subscribed is True
            assert await wait_for_message(p) is None
        assert p.subscribed is False
        await p.close()

    async def test_ignore_individual_subscribe_messages(self, pubsub):
        p = pubsub

        checks = (
            (p.subscribe, "foo"),
            (p.unsubscribe, "foo"),
            (p.psubscribe, "f*"),
            (p.punsubscribe, "f*"),
        )

        assert p.subscribed is False
        for func, channel in checks:
            assert await func(channel) is None
            assert p.subscribed is True
            message = await wait_for_message(p, ignore_subscribe_messages=True)
            assert message is None
        assert p.subscribed is False

    async def test_sub_unsub_resub_channels(self, pubsub):
        kwargs = make_subscribe_test_data(pubsub, "channel")
        await self._test_sub_unsub_resub(**kwargs)

    @pytest.mark.onlynoncluster
    async def test_sub_unsub_resub_patterns(self, pubsub):
        kwargs = make_subscribe_test_data(pubsub, "pattern")
        await self._test_sub_unsub_resub(**kwargs)

    async def _test_sub_unsub_resub(
        self, p, sub_type, unsub_type, sub_func, unsub_func, keys
    ):
        # https://github.com/andymccurdy/redis-py/issues/764
        key = keys[0]
        await sub_func(key)
        await unsub_func(key)
        await sub_func(key)
        assert p.subscribed is True
        assert await wait_for_message(p) == make_message(sub_type, key, 1)
        assert await wait_for_message(p) == make_message(unsub_type, key, 0)
        assert await wait_for_message(p) == make_message(sub_type, key, 1)
        assert p.subscribed is True

    async def test_sub_unsub_all_resub_channels(self, pubsub):
        kwargs = make_subscribe_test_data(pubsub, "channel")
        await self._test_sub_unsub_all_resub(**kwargs)

    async def test_sub_unsub_all_resub_patterns(self, pubsub):
        kwargs = make_subscribe_test_data(pubsub, "pattern")
        await self._test_sub_unsub_all_resub(**kwargs)

    async def _test_sub_unsub_all_resub(
        self, p, sub_type, unsub_type, sub_func, unsub_func, keys
    ):
        # https://github.com/andymccurdy/redis-py/issues/764
        key = keys[0]
        await sub_func(key)
        await unsub_func()
        await sub_func(key)
        assert p.subscribed is True
        assert await wait_for_message(p) == make_message(sub_type, key, 1)
        assert await wait_for_message(p) == make_message(unsub_type, key, 0)
        assert await wait_for_message(p) == make_message(sub_type, key, 1)
        assert p.subscribed is True


@pytest.mark.onlynoncluster
class TestPubSubMessages:
    def setup_method(self, method):
        self.message = None

    def message_handler(self, message):
        self.message = message

    async def async_message_handler(self, message):
        self.async_message = message

    async def test_published_message_to_channel(self, r: redis.Redis, pubsub):
        p = pubsub
        await p.subscribe("foo")
        assert await wait_for_message(p) == make_message("subscribe", "foo", 1)
        assert await r.publish("foo", "test message") == 1

        message = await wait_for_message(p)
        assert isinstance(message, dict)
        assert message == make_message("message", "foo", "test message")

    async def test_published_message_to_pattern(self, r: redis.Redis, pubsub):
        p = pubsub
        await p.subscribe("foo")
        await p.psubscribe("f*")
        assert await wait_for_message(p) == make_message("subscribe", "foo", 1)
        assert await wait_for_message(p) == make_message("psubscribe", "f*", 2)
        # 1 to pattern, 1 to channel
        assert await r.publish("foo", "test message") == 2

        message1 = await wait_for_message(p)
        message2 = await wait_for_message(p)
        assert isinstance(message1, dict)
        assert isinstance(message2, dict)

        expected = [
            make_message("message", "foo", "test message"),
            make_message("pmessage", "foo", "test message", pattern="f*"),
        ]

        assert message1 in expected
        assert message2 in expected
        assert message1 != message2

    async def test_channel_message_handler(self, r: redis.Redis):
        p = r.pubsub(ignore_subscribe_messages=True)
        await p.subscribe(foo=self.message_handler)
        assert await wait_for_message(p) is None
        assert await r.publish("foo", "test message") == 1
        assert await wait_for_message(p) is None
        assert self.message == make_message("message", "foo", "test message")
        await p.close()

    async def test_channel_async_message_handler(self, r):
        p = r.pubsub(ignore_subscribe_messages=True)
        await p.subscribe(foo=self.async_message_handler)
        assert await wait_for_message(p) is None
        assert await r.publish("foo", "test message") == 1
        assert await wait_for_message(p) is None
        assert self.async_message == make_message("message", "foo", "test message")
        await p.close()

    async def test_channel_sync_async_message_handler(self, r):
        p = r.pubsub(ignore_subscribe_messages=True)
        await p.subscribe(foo=self.message_handler)
        await p.subscribe(bar=self.async_message_handler)
        assert await wait_for_message(p) is None
        assert await r.publish("foo", "test message") == 1
        assert await r.publish("bar", "test message 2") == 1
        assert await wait_for_message(p) is None
        assert self.message == make_message("message", "foo", "test message")
        assert self.async_message == make_message("message", "bar", "test message 2")
        await p.close()

    @pytest.mark.onlynoncluster
    async def test_pattern_message_handler(self, r: redis.Redis):
        p = r.pubsub(ignore_subscribe_messages=True)
        await p.psubscribe(**{"f*": self.message_handler})
        assert await wait_for_message(p) is None
        assert await r.publish("foo", "test message") == 1
        assert await wait_for_message(p) is None
        assert self.message == make_message(
            "pmessage", "foo", "test message", pattern="f*"
        )
        await p.close()

    async def test_unicode_channel_message_handler(self, r: redis.Redis):
        p = r.pubsub(ignore_subscribe_messages=True)
        channel = "uni" + chr(4456) + "code"
        channels = {channel: self.message_handler}
        await p.subscribe(**channels)
        assert await wait_for_message(p) is None
        assert await r.publish(channel, "test message") == 1
        assert await wait_for_message(p) is None
        assert self.message == make_message("message", channel, "test message")
        await p.close()

    @pytest.mark.onlynoncluster
    # see: https://redis-py-cluster.readthedocs.io/en/stable/pubsub.html
    # #known-limitations-with-pubsub
    async def test_unicode_pattern_message_handler(self, r: redis.Redis):
        p = r.pubsub(ignore_subscribe_messages=True)
        pattern = "uni" + chr(4456) + "*"
        channel = "uni" + chr(4456) + "code"
        await p.psubscribe(**{pattern: self.message_handler})
        assert await wait_for_message(p) is None
        assert await r.publish(channel, "test message") == 1
        assert await wait_for_message(p) is None
        assert self.message == make_message(
            "pmessage", channel, "test message", pattern=pattern
        )
        await p.close()

    async def test_get_message_without_subscribe(self, r: redis.Redis, pubsub):
        p = pubsub
        with pytest.raises(RuntimeError) as info:
            await p.get_message()
        expect = (
            "connection not set: " "did you forget to call subscribe() or psubscribe()?"
        )
        assert expect in info.exconly()


@pytest.mark.onlynoncluster
class TestPubSubAutoDecoding:
    """These tests only validate that we get unicode values back"""

    channel = "uni" + chr(4456) + "code"
    pattern = "uni" + chr(4456) + "*"
    data = "abc" + chr(4458) + "123"

    def make_message(self, type, channel, data, pattern=None):
        return {"type": type, "channel": channel, "pattern": pattern, "data": data}

    def setup_method(self, method):
        self.message = None

    def message_handler(self, message):
        self.message = message

    @pytest_asyncio.fixture()
    async def r(self, create_redis):
        return await create_redis(decode_responses=True)

    async def test_channel_subscribe_unsubscribe(self, pubsub):
        p = pubsub
        await p.subscribe(self.channel)
        assert await wait_for_message(p) == self.make_message(
            "subscribe", self.channel, 1
        )

        await p.unsubscribe(self.channel)
        assert await wait_for_message(p) == self.make_message(
            "unsubscribe", self.channel, 0
        )

    async def test_pattern_subscribe_unsubscribe(self, pubsub):
        p = pubsub
        await p.psubscribe(self.pattern)
        assert await wait_for_message(p) == self.make_message(
            "psubscribe", self.pattern, 1
        )

        await p.punsubscribe(self.pattern)
        assert await wait_for_message(p) == self.make_message(
            "punsubscribe", self.pattern, 0
        )

    async def test_channel_publish(self, r: redis.Redis, pubsub):
        p = pubsub
        await p.subscribe(self.channel)
        assert await wait_for_message(p) == self.make_message(
            "subscribe", self.channel, 1
        )
        await r.publish(self.channel, self.data)
        assert await wait_for_message(p) == self.make_message(
            "message", self.channel, self.data
        )

    @pytest.mark.onlynoncluster
    async def test_pattern_publish(self, r: redis.Redis, pubsub):
        p = pubsub
        await p.psubscribe(self.pattern)
        assert await wait_for_message(p) == self.make_message(
            "psubscribe", self.pattern, 1
        )
        await r.publish(self.channel, self.data)
        assert await wait_for_message(p) == self.make_message(
            "pmessage", self.channel, self.data, pattern=self.pattern
        )

    async def test_channel_message_handler(self, r: redis.Redis):
        p = r.pubsub(ignore_subscribe_messages=True)
        await p.subscribe(**{self.channel: self.message_handler})
        assert await wait_for_message(p) is None
        await r.publish(self.channel, self.data)
        assert await wait_for_message(p) is None
        assert self.message == self.make_message("message", self.channel, self.data)

        # test that we reconnected to the correct channel
        self.message = None
        await p.connection.disconnect()
        assert await wait_for_message(p) is None  # should reconnect
        new_data = self.data + "new data"
        await r.publish(self.channel, new_data)
        assert await wait_for_message(p) is None
        assert self.message == self.make_message("message", self.channel, new_data)
        await p.close()

    async def test_pattern_message_handler(self, r: redis.Redis):
        p = r.pubsub(ignore_subscribe_messages=True)
        await p.psubscribe(**{self.pattern: self.message_handler})
        assert await wait_for_message(p) is None
        await r.publish(self.channel, self.data)
        assert await wait_for_message(p) is None
        assert self.message == self.make_message(
            "pmessage", self.channel, self.data, pattern=self.pattern
        )

        # test that we reconnected to the correct pattern
        self.message = None
        await p.connection.disconnect()
        assert await wait_for_message(p) is None  # should reconnect
        new_data = self.data + "new data"
        await r.publish(self.channel, new_data)
        assert await wait_for_message(p) is None
        assert self.message == self.make_message(
            "pmessage", self.channel, new_data, pattern=self.pattern
        )
        await p.close()

    async def test_context_manager(self, r: redis.Redis):
        async with r.pubsub() as pubsub:
            await pubsub.subscribe("foo")
            assert pubsub.connection is not None

        assert pubsub.connection is None
        assert pubsub.channels == {}
        assert pubsub.patterns == {}
        await pubsub.close()


@pytest.mark.onlynoncluster
class TestPubSubRedisDown:
    async def test_channel_subscribe(self, r: redis.Redis):
        r = redis.Redis(host="localhost", port=6390)
        p = r.pubsub()
        with pytest.raises(ConnectionError):
            await p.subscribe("foo")


@pytest.mark.onlynoncluster
class TestPubSubSubcommands:
    @pytest.mark.onlynoncluster
    @skip_if_server_version_lt("2.8.0")
    async def test_pubsub_channels(self, r: redis.Redis, pubsub):
        p = pubsub
        await p.subscribe("foo", "bar", "baz", "quux")
        for i in range(4):
            assert (await wait_for_message(p))["type"] == "subscribe"
        expected = [b"bar", b"baz", b"foo", b"quux"]
        assert all([channel in await r.pubsub_channels() for channel in expected])

    @pytest.mark.onlynoncluster
    @skip_if_server_version_lt("2.8.0")
    async def test_pubsub_numsub(self, r: redis.Redis):
        p1 = r.pubsub()
        await p1.subscribe("foo", "bar", "baz")
        for i in range(3):
            assert (await wait_for_message(p1))["type"] == "subscribe"
        p2 = r.pubsub()
        await p2.subscribe("bar", "baz")
        for i in range(2):
            assert (await wait_for_message(p2))["type"] == "subscribe"
        p3 = r.pubsub()
        await p3.subscribe("baz")
        assert (await wait_for_message(p3))["type"] == "subscribe"

        channels = [(b"foo", 1), (b"bar", 2), (b"baz", 3)]
        assert await r.pubsub_numsub("foo", "bar", "baz") == channels
        await p1.close()
        await p2.close()
        await p3.close()

    @skip_if_server_version_lt("2.8.0")
    async def test_pubsub_numpat(self, r: redis.Redis):
        p = r.pubsub()
        await p.psubscribe("*oo", "*ar", "b*z")
        for i in range(3):
            assert (await wait_for_message(p))["type"] == "psubscribe"
        assert await r.pubsub_numpat() == 3
        await p.close()


@pytest.mark.onlynoncluster
class TestPubSubPings:
    @skip_if_server_version_lt("3.0.0")
    async def test_send_pubsub_ping(self, r: redis.Redis):
        p = r.pubsub(ignore_subscribe_messages=True)
        await p.subscribe("foo")
        await p.ping()
        assert await wait_for_message(p) == make_message(
            type="pong", channel=None, data="", pattern=None
        )
        await p.close()

    @skip_if_server_version_lt("3.0.0")
    async def test_send_pubsub_ping_message(self, r: redis.Redis):
        p = r.pubsub(ignore_subscribe_messages=True)
        await p.subscribe("foo")
        await p.ping(message="hello world")
        assert await wait_for_message(p) == make_message(
            type="pong", channel=None, data="hello world", pattern=None
        )
        await p.close()


@pytest.mark.onlynoncluster
class TestPubSubConnectionKilled:
    @skip_if_server_version_lt("3.0.0")
    async def test_connection_error_raised_when_connection_dies(
        self, r: redis.Redis, pubsub
    ):
        p = pubsub
        await p.subscribe("foo")
        assert await wait_for_message(p) == make_message("subscribe", "foo", 1)
        for client in await r.client_list():
            if client["cmd"] == "subscribe":
                await r.client_kill_filter(_id=client["id"])
        with pytest.raises(ConnectionError):
            await wait_for_message(p)


@pytest.mark.onlynoncluster
class TestPubSubTimeouts:
    async def test_get_message_with_timeout_returns_none(self, pubsub):
        p = pubsub
        await p.subscribe("foo")
        assert await wait_for_message(p) == make_message("subscribe", "foo", 1)
        assert await p.get_message(timeout=0.01) is None


@pytest.mark.onlynoncluster
class TestPubSubReconnect:
    @with_timeout(2)
    async def test_reconnect_listen(self, r: redis.Redis, pubsub):
        """
        Test that a loop processing PubSub messages can survive
        a disconnect, by issuing a connect() call.
        """
        messages = asyncio.Queue()
        interrupt = False

        async def loop():
            # must make sure the task exits
            async with async_timeout.timeout(2):
                nonlocal interrupt
                await pubsub.subscribe("foo")
                while True:
                    # print("loop")
                    try:
                        try:
                            await pubsub.connect()
                            await loop_step()
                            # print("succ")
                        except redis.ConnectionError:
                            await asyncio.sleep(0.1)
                    except asyncio.CancelledError:
                        # we use a cancel to interrupt the "listen"
                        # when we perform a disconnect
                        # print("cancel", interrupt)
                        if interrupt:
                            interrupt = False
                        else:
                            raise

        async def loop_step():
            # get a single message via listen()
            async for message in pubsub.listen():
                await messages.put(message)
                break

        task = asyncio.get_event_loop().create_task(loop())
        # get the initial connect message
        async with async_timeout.timeout(1):
            message = await messages.get()
        assert message == {
            "channel": b"foo",
            "data": 1,
            "pattern": None,
            "type": "subscribe",
        }
        # now, disconnect the connection.
        await pubsub.connection.disconnect()
        interrupt = True
        task.cancel()  # interrupt the listen call
        # await another auto-connect message
        message = await messages.get()
        assert message == {
            "channel": b"foo",
            "data": 1,
            "pattern": None,
            "type": "subscribe",
        }
        task.cancel()
        with pytest.raises(asyncio.CancelledError):
            await task


@pytest.mark.onlynoncluster
class TestPubSubRun:
    async def _subscribe(self, p, *args, **kwargs):
        await p.subscribe(*args, **kwargs)
        # Wait for the server to act on the subscription, to be sure that
        # a subsequent publish on another connection will reach the pubsub.
        while True:
            message = await p.get_message(timeout=1)
            if (
                message is not None
                and message["type"] == "subscribe"
                and message["channel"] == b"foo"
            ):
                return

    async def test_callbacks(self, r: redis.Redis, pubsub):
        def callback(message):
            messages.put_nowait(message)

        messages = asyncio.Queue()
        p = pubsub
        await self._subscribe(p, foo=callback)
        task = asyncio.get_event_loop().create_task(p.run())
        await r.publish("foo", "bar")
        message = await messages.get()
        task.cancel()
        try:
            await task
        except asyncio.CancelledError:
            pass
        assert message == {
            "channel": b"foo",
            "data": b"bar",
            "pattern": None,
            "type": "message",
        }

    async def test_exception_handler(self, r: redis.Redis, pubsub):
        def exception_handler_callback(e, pubsub) -> None:
            assert pubsub == p
            exceptions.put_nowait(e)

        exceptions = asyncio.Queue()
        p = pubsub
        await self._subscribe(p, foo=lambda x: None)
        with mock.patch.object(p, "get_message", side_effect=Exception("error")):
            task = asyncio.get_event_loop().create_task(
                p.run(exception_handler=exception_handler_callback)
            )
            e = await exceptions.get()
            task.cancel()
            try:
                await task
            except asyncio.CancelledError:
                pass
        assert str(e) == "error"

    async def test_late_subscribe(self, r: redis.Redis, pubsub):
        def callback(message):
            messages.put_nowait(message)

        messages = asyncio.Queue()
        p = pubsub
        task = asyncio.get_event_loop().create_task(p.run())
        # wait until loop gets settled.  Add a subscription
        await asyncio.sleep(0.1)
        await p.subscribe(foo=callback)
        # wait tof the subscribe to finish.  Cannot use _subscribe() because
        # p.run() is already accepting messages
        while True:
            n = await r.publish("foo", "bar")
            if n == 1:
                break
            await asyncio.sleep(0.1)
        async with async_timeout.timeout(0.1):
            message = await messages.get()
        task.cancel()
        # we expect a cancelled error, not the Runtime error
        # ("did you forget to call subscribe()"")
        with pytest.raises(asyncio.CancelledError):
            await task
        assert message == {
            "channel": b"foo",
            "data": b"bar",
            "pattern": None,
            "type": "message",
        }


# @pytest.mark.xfail
@pytest.mark.parametrize("method", ["get_message", "listen"])
@pytest.mark.onlynoncluster
class TestPubSubAutoReconnect:
    timeout = 2

    async def mysetup(self, r, method):
        self.messages = asyncio.Queue()
        self.pubsub = r.pubsub()
        # State: 0 = initial state , 1 = after disconnect, 2 = ConnectionError is seen,
        # 3=successfully reconnected 4 = exit
        self.state = 0
        self.cond = asyncio.Condition()
        if method == "get_message":
            self.get_message = self.loop_step_get_message
        else:
            self.get_message = self.loop_step_listen

        self.task = create_task(self.loop())
        # get the initial connect message
        message = await self.messages.get()
        assert message == {
            "channel": b"foo",
            "data": 1,
            "pattern": None,
            "type": "subscribe",
        }

    async def mycleanup(self):
        message = await self.messages.get()
        assert message == {
            "channel": b"foo",
            "data": 1,
            "pattern": None,
            "type": "subscribe",
        }
        # kill thread
        async with self.cond:
            self.state = 4  # quit
        await self.task

    async def test_reconnect_socket_error(self, r: redis.Redis, method):
        """
        Test that a socket error will cause reconnect
        """
        async with async_timeout.timeout(self.timeout):
            await self.mysetup(r, method)
            # now, disconnect the connection, and wait for it to be re-established
            async with self.cond:
                assert self.state == 0
                self.state = 1
                with mock.patch.object(self.pubsub.connection, "_parser") as mockobj:
                    mockobj.read_response.side_effect = socket.error
                    mockobj.can_read.side_effect = socket.error
                    # wait until task noticies the disconnect until we undo the patch
                    await self.cond.wait_for(lambda: self.state >= 2)
                    assert not self.pubsub.connection.is_connected
                    # it is in a disconnecte state
                # wait for reconnect
                await self.cond.wait_for(lambda: self.pubsub.connection.is_connected)
                assert self.state == 3

            await self.mycleanup()

    async def test_reconnect_disconnect(self, r: redis.Redis, method):
        """
        Test that a manual disconnect() will cause reconnect
        """
        async with async_timeout.timeout(self.timeout):
            await self.mysetup(r, method)
            # now, disconnect the connection, and wait for it to be re-established
            async with self.cond:
                self.state = 1
                await self.pubsub.connection.disconnect()
                assert not self.pubsub.connection.is_connected
                # wait for reconnect
                await self.cond.wait_for(lambda: self.pubsub.connection.is_connected)
                assert self.state == 3

            await self.mycleanup()

    async def loop(self):
        # reader loop, performing state transitions as it
        # discovers disconnects and reconnects
        await self.pubsub.subscribe("foo")
        while True:
            await asyncio.sleep(0.01)  # give main thread chance to get lock
            async with self.cond:
                old_state = self.state
                try:
                    if self.state == 4:
                        break
                    # print("state a ", self.state)
                    got_msg = await self.get_message()
                    assert got_msg
                    if self.state in (1, 2):
                        self.state = 3  # successful reconnect
                except redis.ConnectionError:
                    assert self.state in (1, 2)
                    self.state = 2  # signal that we noticed the disconnect
                finally:
                    self.cond.notify()
                # make sure that we did notice the connection error
                # or reconnected without any error
                if old_state == 1:
                    assert self.state in (2, 3)

    async def loop_step_get_message(self):
        # get a single message via get_message
        message = await self.pubsub.get_message(timeout=0.1)
        # print(message)
        if message is not None:
            await self.messages.put(message)
            return True
        return False

    async def loop_step_listen(self):
        # get a single message via listen()
        try:
            async with async_timeout.timeout(0.1):
                async for message in self.pubsub.listen():
                    await self.messages.put(message)
                    return True
        except asyncio.TimeoutError:
            return False<|MERGE_RESOLUTION|>--- conflicted
+++ resolved
@@ -5,28 +5,14 @@
 
 import async_timeout
 import pytest
-<<<<<<< HEAD
-
-if sys.version_info[0:2] == (3, 6):
-    import pytest as pytest_asyncio
-
-    pytestmark = pytest.mark.asyncio(forbid_global_loop=True)
-else:
-    import pytest_asyncio
-=======
 import pytest_asyncio
->>>>>>> f9f9d06c
 
 import redis.asyncio as redis
 from redis.exceptions import ConnectionError
 from redis.typing import EncodableT
 from tests.conftest import skip_if_server_version_lt
 
-<<<<<<< HEAD
-from .compat import mock
-=======
 from .compat import create_task, mock
->>>>>>> f9f9d06c
 
 
 def with_timeout(t):
