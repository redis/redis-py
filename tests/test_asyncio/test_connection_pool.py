--- conflicted
+++ resolved
@@ -3,17 +3,7 @@
 import re
 
 import pytest
-<<<<<<< HEAD
-
-if sys.version_info[0:2] == (3, 6):
-    import pytest as pytest_asyncio
-
-    pytestmark = pytest.mark.asyncio
-else:
-    import pytest_asyncio
-=======
 import pytest_asyncio
->>>>>>> f9f9d06c
 
 import redis.asyncio as redis
 from redis.asyncio.connection import Connection, to_bool
