import socket

import pytest
<<<<<<< HEAD

if sys.version_info[0:2] == (3, 6):
    import pytest as pytest_asyncio

    pytestmark = pytest.mark.asyncio
else:
    import pytest_asyncio
=======
import pytest_asyncio
>>>>>>> f9f9d06c

import redis.asyncio.sentinel
from redis import exceptions
from redis.asyncio.sentinel import (
    MasterNotFoundError,
    Sentinel,
    SentinelConnectionPool,
    SlaveNotFoundError,
)


@pytest_asyncio.fixture(scope="module")
def master_ip(master_host):
    yield socket.gethostbyname(master_host)


class SentinelTestClient:
    def __init__(self, cluster, id):
        self.cluster = cluster
        self.id = id

    async def sentinel_masters(self):
        self.cluster.connection_error_if_down(self)
        self.cluster.timeout_if_down(self)
        return {self.cluster.service_name: self.cluster.master}

    async def sentinel_slaves(self, master_name):
        self.cluster.connection_error_if_down(self)
        self.cluster.timeout_if_down(self)
        if master_name != self.cluster.service_name:
            return []
        return self.cluster.slaves

    async def execute_command(self, *args, **kwargs):
        # wrapper purely to validate the calls don't explode
        from redis.asyncio.client import bool_ok

        return bool_ok


class SentinelTestCluster:
    def __init__(self, service_name="mymaster", ip="127.0.0.1", port=6379):
        self.clients = {}
        self.master = {
            "ip": ip,
            "port": port,
            "is_master": True,
            "is_sdown": False,
            "is_odown": False,
            "num-other-sentinels": 0,
        }
        self.service_name = service_name
        self.slaves = []
        self.nodes_down = set()
        self.nodes_timeout = set()

    def connection_error_if_down(self, node):
        if node.id in self.nodes_down:
            raise exceptions.ConnectionError

    def timeout_if_down(self, node):
        if node.id in self.nodes_timeout:
            raise exceptions.TimeoutError

    def client(self, host, port, **kwargs):
        return SentinelTestClient(self, (host, port))


@pytest_asyncio.fixture()
async def cluster(master_ip):

    cluster = SentinelTestCluster(ip=master_ip)
    saved_Redis = redis.asyncio.sentinel.Redis
    redis.asyncio.sentinel.Redis = cluster.client
    yield cluster
    redis.asyncio.sentinel.Redis = saved_Redis


@pytest_asyncio.fixture()
def sentinel(request, cluster):
    return Sentinel([("foo", 26379), ("bar", 26379)])


@pytest.mark.onlynoncluster
async def test_discover_master(sentinel, master_ip):
    address = await sentinel.discover_master("mymaster")
    assert address == (master_ip, 6379)


@pytest.mark.onlynoncluster
async def test_discover_master_error(sentinel):
    with pytest.raises(MasterNotFoundError):
        await sentinel.discover_master("xxx")


@pytest.mark.onlynoncluster
async def test_discover_master_sentinel_down(cluster, sentinel, master_ip):
    # Put first sentinel 'foo' down
    cluster.nodes_down.add(("foo", 26379))
    address = await sentinel.discover_master("mymaster")
    assert address == (master_ip, 6379)
    # 'bar' is now first sentinel
    assert sentinel.sentinels[0].id == ("bar", 26379)


@pytest.mark.onlynoncluster
async def test_discover_master_sentinel_timeout(cluster, sentinel, master_ip):
    # Put first sentinel 'foo' down
    cluster.nodes_timeout.add(("foo", 26379))
    address = await sentinel.discover_master("mymaster")
    assert address == (master_ip, 6379)
    # 'bar' is now first sentinel
    assert sentinel.sentinels[0].id == ("bar", 26379)


@pytest.mark.onlynoncluster
async def test_master_min_other_sentinels(cluster, master_ip):
    sentinel = Sentinel([("foo", 26379)], min_other_sentinels=1)
    # min_other_sentinels
    with pytest.raises(MasterNotFoundError):
        await sentinel.discover_master("mymaster")
    cluster.master["num-other-sentinels"] = 2
    address = await sentinel.discover_master("mymaster")
    assert address == (master_ip, 6379)


@pytest.mark.onlynoncluster
async def test_master_odown(cluster, sentinel):
    cluster.master["is_odown"] = True
    with pytest.raises(MasterNotFoundError):
        await sentinel.discover_master("mymaster")


@pytest.mark.onlynoncluster
async def test_master_sdown(cluster, sentinel):
    cluster.master["is_sdown"] = True
    with pytest.raises(MasterNotFoundError):
        await sentinel.discover_master("mymaster")


@pytest.mark.onlynoncluster
async def test_discover_slaves(cluster, sentinel):
    assert await sentinel.discover_slaves("mymaster") == []

    cluster.slaves = [
        {"ip": "slave0", "port": 1234, "is_odown": False, "is_sdown": False},
        {"ip": "slave1", "port": 1234, "is_odown": False, "is_sdown": False},
    ]
    assert await sentinel.discover_slaves("mymaster") == [
        ("slave0", 1234),
        ("slave1", 1234),
    ]

    # slave0 -> ODOWN
    cluster.slaves[0]["is_odown"] = True
    assert await sentinel.discover_slaves("mymaster") == [("slave1", 1234)]

    # slave1 -> SDOWN
    cluster.slaves[1]["is_sdown"] = True
    assert await sentinel.discover_slaves("mymaster") == []

    cluster.slaves[0]["is_odown"] = False
    cluster.slaves[1]["is_sdown"] = False

    # node0 -> DOWN
    cluster.nodes_down.add(("foo", 26379))
    assert await sentinel.discover_slaves("mymaster") == [
        ("slave0", 1234),
        ("slave1", 1234),
    ]
    cluster.nodes_down.clear()

    # node0 -> TIMEOUT
    cluster.nodes_timeout.add(("foo", 26379))
    assert await sentinel.discover_slaves("mymaster") == [
        ("slave0", 1234),
        ("slave1", 1234),
    ]


@pytest.mark.onlynoncluster
async def test_master_for(cluster, sentinel, master_ip):
    master = sentinel.master_for("mymaster", db=9)
    assert await master.ping()
    assert master.connection_pool.master_address == (master_ip, 6379)

    # Use internal connection check
    master = sentinel.master_for("mymaster", db=9, check_connection=True)
    assert await master.ping()


@pytest.mark.onlynoncluster
async def test_slave_for(cluster, sentinel):
    cluster.slaves = [
        {"ip": "127.0.0.1", "port": 6379, "is_odown": False, "is_sdown": False}
    ]
    slave = sentinel.slave_for("mymaster", db=9)
    assert await slave.ping()


@pytest.mark.onlynoncluster
async def test_slave_for_slave_not_found_error(cluster, sentinel):
    cluster.master["is_odown"] = True
    slave = sentinel.slave_for("mymaster", db=9)
    with pytest.raises(SlaveNotFoundError):
        await slave.ping()


@pytest.mark.onlynoncluster
async def test_slave_round_robin(cluster, sentinel, master_ip):
    cluster.slaves = [
        {"ip": "slave0", "port": 6379, "is_odown": False, "is_sdown": False},
        {"ip": "slave1", "port": 6379, "is_odown": False, "is_sdown": False},
    ]
    pool = SentinelConnectionPool("mymaster", sentinel)
    rotator = pool.rotate_slaves()
    assert await rotator.__anext__() in (("slave0", 6379), ("slave1", 6379))
    assert await rotator.__anext__() in (("slave0", 6379), ("slave1", 6379))
    # Fallback to master
    assert await rotator.__anext__() == (master_ip, 6379)
    with pytest.raises(SlaveNotFoundError):
        await rotator.__anext__()


@pytest.mark.onlynoncluster
async def test_ckquorum(cluster, sentinel):
    assert await sentinel.sentinel_ckquorum("mymaster")


@pytest.mark.onlynoncluster
async def test_flushconfig(cluster, sentinel):
    assert await sentinel.sentinel_flushconfig()


@pytest.mark.onlynoncluster
async def test_reset(cluster, sentinel):
    cluster.master["is_odown"] = True
    assert await sentinel.sentinel_reset("mymaster")<|MERGE_RESOLUTION|>--- conflicted
+++ resolved
@@ -1,17 +1,7 @@
 import socket
 
 import pytest
-<<<<<<< HEAD
-
-if sys.version_info[0:2] == (3, 6):
-    import pytest as pytest_asyncio
-
-    pytestmark = pytest.mark.asyncio
-else:
-    import pytest_asyncio
-=======
 import pytest_asyncio
->>>>>>> f9f9d06c
 
 import redis.asyncio.sentinel
 from redis import exceptions
