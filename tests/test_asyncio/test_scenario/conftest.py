--- conflicted
+++ resolved
@@ -82,14 +82,9 @@
          command_retry=command_retry,
          failure_threshold=failure_threshold,
          health_checks=health_checks,
-<<<<<<< HEAD
          health_check_probes=3,
-=======
-         health_check_retries=3,
->>>>>>> 481d89ed
          health_check_interval=health_check_interval,
          event_dispatcher=event_dispatcher,
-         health_check_delay=ExponentialBackoff(cap=5, base=0.5),
      )
 
      return config, listener, endpoint_config