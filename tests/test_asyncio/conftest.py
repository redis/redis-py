<<<<<<< HEAD
import functools
=======
>>>>>>> f9f9d06c
import random
from contextlib import asynccontextmanager as _asynccontextmanager
from typing import Union
from urllib.parse import urlparse

import pytest
import pytest_asyncio
from packaging.version import Version

import redis.asyncio as redis
from redis.asyncio.client import Monitor
from redis.asyncio.connection import (
    HIREDIS_AVAILABLE,
    HiredisParser,
    PythonParser,
    parse_url,
)
from redis.asyncio.retry import Retry
from redis.backoff import NoBackoff
from tests.conftest import REDIS_INFO

from .compat import mock

if sys.version_info[0:2] == (3, 6):
    import pytest as pytest_asyncio

    pytestmark = pytest.mark.asyncio
else:
    import pytest_asyncio


async def _get_info(redis_url):
    client = redis.Redis.from_url(redis_url)
    info = await client.info()
    await client.connection_pool.disconnect()
    return info


@pytest_asyncio.fixture(
    params=[
        pytest.param(
            (True, PythonParser),
            marks=pytest.mark.skipif(
                'config.REDIS_INFO["cluster_enabled"]', reason="cluster mode enabled"
            ),
        ),
        (False, PythonParser),
        pytest.param(
            (True, HiredisParser),
            marks=[
                pytest.mark.skipif(
                    'config.REDIS_INFO["cluster_enabled"]',
                    reason="cluster mode enabled",
                ),
                pytest.mark.skipif(
                    not HIREDIS_AVAILABLE, reason="hiredis is not installed"
                ),
            ],
        ),
        pytest.param(
            (False, HiredisParser),
            marks=pytest.mark.skipif(
                not HIREDIS_AVAILABLE, reason="hiredis is not installed"
            ),
        ),
    ],
    ids=[
        "single-python-parser",
        "pool-python-parser",
        "single-hiredis",
        "pool-hiredis",
    ],
)
async def create_redis(request):
    """Wrapper around redis.create_redis."""
    single_connection, parser_cls = request.param

    teardown_clients = []

    async def client_factory(
        url: str = request.config.getoption("--redis-url"),
        cls=redis.Redis,
        flushdb=True,
        **kwargs,
    ):
        cluster_mode = REDIS_INFO["cluster_enabled"]
        if not cluster_mode:
            single = kwargs.pop("single_connection_client", False) or single_connection
            parser_class = kwargs.pop("parser_class", None) or parser_cls
            url_options = parse_url(url)
            url_options.update(kwargs)
            pool = redis.ConnectionPool(parser_class=parser_class, **url_options)
            client = cls(connection_pool=pool)
        else:
            client = redis.RedisCluster.from_url(url, **kwargs)
            await client.initialize()
            single = False
        if single:
            client = client.client()
            await client.initialize()

        async def teardown():
            if not cluster_mode:
                if flushdb and "username" not in kwargs:
                    try:
                        await client.flushdb()
                    except redis.ConnectionError:
                        # handle cases where a test disconnected a client
                        # just manually retry the flushdb
                        await client.flushdb()
                await client.close()
                await client.connection_pool.disconnect()
            else:
                if flushdb:
                    try:
                        await client.flushdb(target_nodes="primaries")
                    except redis.ConnectionError:
                        # handle cases where a test disconnected a client
                        # just manually retry the flushdb
                        await client.flushdb(target_nodes="primaries")
                await client.close()

        teardown_clients.append(teardown)
        return client

    yield client_factory

    for teardown in teardown_clients:
        await teardown()


@pytest_asyncio.fixture()
async def r(create_redis):
    return await create_redis()


@pytest_asyncio.fixture()
async def r2(create_redis):
    """A second client for tests that need multiple"""
    return await create_redis()


@pytest_asyncio.fixture()
async def modclient(request, create_redis):
    return await create_redis(
        url=request.config.getoption("--redismod-url"), decode_responses=True
    )


def _gen_cluster_mock_resp(r, response):
    connection = mock.AsyncMock()
    connection.retry = Retry(NoBackoff(), 0)
    connection.read_response.return_value = response
    r.connection = connection
    return r


@pytest_asyncio.fixture()
async def mock_cluster_resp_ok(create_redis, **kwargs):
    r = await create_redis(**kwargs)
    return _gen_cluster_mock_resp(r, "OK")


@pytest_asyncio.fixture()
async def mock_cluster_resp_int(create_redis, **kwargs):
    r = await create_redis(**kwargs)
    return _gen_cluster_mock_resp(r, "2")


@pytest_asyncio.fixture()
async def mock_cluster_resp_info(create_redis, **kwargs):
    r = await create_redis(**kwargs)
    response = (
        "cluster_state:ok\r\ncluster_slots_assigned:16384\r\n"
        "cluster_slots_ok:16384\r\ncluster_slots_pfail:0\r\n"
        "cluster_slots_fail:0\r\ncluster_known_nodes:7\r\n"
        "cluster_size:3\r\ncluster_current_epoch:7\r\n"
        "cluster_my_epoch:2\r\ncluster_stats_messages_sent:170262\r\n"
        "cluster_stats_messages_received:105653\r\n"
    )
    return _gen_cluster_mock_resp(r, response)


@pytest_asyncio.fixture()
async def mock_cluster_resp_nodes(create_redis, **kwargs):
    r = await create_redis(**kwargs)
    response = (
        "c8253bae761cb1ecb2b61857d85dfe455a0fec8b 172.17.0.7:7006 "
        "slave aa90da731f673a99617dfe930306549a09f83a6b 0 "
        "1447836263059 5 connected\n"
        "9bd595fe4821a0e8d6b99d70faa660638a7612b3 172.17.0.7:7008 "
        "master - 0 1447836264065 0 connected\n"
        "aa90da731f673a99617dfe930306549a09f83a6b 172.17.0.7:7003 "
        "myself,master - 0 0 2 connected 5461-10922\n"
        "1df047e5a594f945d82fc140be97a1452bcbf93e 172.17.0.7:7007 "
        "slave 19efe5a631f3296fdf21a5441680f893e8cc96ec 0 "
        "1447836262556 3 connected\n"
        "4ad9a12e63e8f0207025eeba2354bcf4c85e5b22 172.17.0.7:7005 "
        "master - 0 1447836262555 7 connected 0-5460\n"
        "19efe5a631f3296fdf21a5441680f893e8cc96ec 172.17.0.7:7004 "
        "master - 0 1447836263562 3 connected 10923-16383\n"
        "fbb23ed8cfa23f17eaf27ff7d0c410492a1093d6 172.17.0.7:7002 "
        "master,fail - 1447829446956 1447829444948 1 disconnected\n"
    )
    return _gen_cluster_mock_resp(r, response)


@pytest_asyncio.fixture()
async def mock_cluster_resp_slaves(create_redis, **kwargs):
    r = await create_redis(**kwargs)
    response = (
        "['1df047e5a594f945d82fc140be97a1452bcbf93e 172.17.0.7:7007 "
        "slave 19efe5a631f3296fdf21a5441680f893e8cc96ec 0 "
        "1447836789290 3 connected']"
    )
    return _gen_cluster_mock_resp(r, response)


@pytest_asyncio.fixture(scope="session")
def master_host(request):
    url = request.config.getoption("--redis-url")
    parts = urlparse(url)
    return parts.hostname


async def wait_for_command(
    client: redis.Redis, monitor: Monitor, command: str, key: Union[str, None] = None
):
    # issue a command with a key name that's local to this process.
    # if we find a command with our key before the command we're waiting
    # for, something went wrong
    if key is None:
        # generate key
        redis_version = REDIS_INFO["version"]
        if Version(redis_version) >= Version("5.0.0"):
            id_str = str(await client.client_id())
        else:
            id_str = f"{random.randrange(2 ** 32):08x}"
        key = f"__REDIS-PY-{id_str}__"
    await client.get(key)
    while True:
        monitor_response = await monitor.next_command()
        if command in monitor_response["command"]:
            return monitor_response
        if key in monitor_response["command"]:
            return None


# python 3.6 doesn't have the asynccontextmanager decorator.  Provide it here.
class AsyncContextManager:
    def __init__(self, async_generator):
        self.gen = async_generator

    async def __aenter__(self):
        try:
            return await self.gen.__anext__()
        except StopAsyncIteration as err:
            raise RuntimeError("Pickles") from err

    async def __aexit__(self, exc_type, exc_inst, tb):
        if exc_type:
            await self.gen.athrow(exc_type, exc_inst, tb)
            return True
        try:
            await self.gen.__anext__()
        except StopAsyncIteration:
            return
        raise RuntimeError("More pickles")


<<<<<<< HEAD
if sys.version_info[0:2] == (3, 6):

    def asynccontextmanager(func):
        @functools.wraps(func)
        def wrapper(*args, **kwargs):
            return AsyncContextManager(func(*args, **kwargs))

        return wrapper

else:
    from contextlib import asynccontextmanager as _asynccontextmanager

    def asynccontextmanager(func):
        return _asynccontextmanager(func)
=======
def asynccontextmanager(func):
    return _asynccontextmanager(func)
>>>>>>> f9f9d06c
<|MERGE_RESOLUTION|>--- conflicted
+++ resolved
@@ -1,7 +1,3 @@
-<<<<<<< HEAD
-import functools
-=======
->>>>>>> f9f9d06c
 import random
 from contextlib import asynccontextmanager as _asynccontextmanager
 from typing import Union
@@ -272,22 +268,5 @@
         raise RuntimeError("More pickles")
 
 
-<<<<<<< HEAD
-if sys.version_info[0:2] == (3, 6):
-
-    def asynccontextmanager(func):
-        @functools.wraps(func)
-        def wrapper(*args, **kwargs):
-            return AsyncContextManager(func(*args, **kwargs))
-
-        return wrapper
-
-else:
-    from contextlib import asynccontextmanager as _asynccontextmanager
-
-    def asynccontextmanager(func):
-        return _asynccontextmanager(func)
-=======
 def asynccontextmanager(func):
-    return _asynccontextmanager(func)
->>>>>>> f9f9d06c
+    return _asynccontextmanager(func)