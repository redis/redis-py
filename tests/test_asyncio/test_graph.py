--- conflicted
+++ resolved
@@ -274,11 +274,7 @@
 
 @pytest.mark.redismod
 @pytest.mark.xfail(strict=False)
-<<<<<<< HEAD
-async def test_query_timeout(modclient: redis.Redis):
-=======
 async def test_query_timeout(decoded_r: redis.Redis):
->>>>>>> d665dbd7
     # Build a sample graph with 1000 nodes.
     await decoded_r.graph().query("UNWIND range(0,1000) as val CREATE ({v: val})")
     # Issue a long-running query with a 1-millisecond timeout.
