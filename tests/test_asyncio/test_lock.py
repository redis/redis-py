import asyncio

import pytest
<<<<<<< HEAD

if sys.version_info[0:2] == (3, 6):
    import pytest as pytest_asyncio

    pytestmark = pytest.mark.asyncio
else:
    import pytest_asyncio
=======
import pytest_asyncio
>>>>>>> f9f9d06c

from redis.asyncio.lock import Lock
from redis.exceptions import LockError, LockNotOwnedError


@pytest.mark.onlynoncluster
class TestLock:
    @pytest_asyncio.fixture()
    async def r_decoded(self, create_redis):
        redis = await create_redis(decode_responses=True)
        yield redis
        await redis.flushall()

    def get_lock(self, redis, *args, **kwargs):
        kwargs["lock_class"] = Lock
        return redis.lock(*args, **kwargs)

    async def test_lock(self, r):
        lock = self.get_lock(r, "foo")
        assert await lock.acquire(blocking=False)
        assert await r.get("foo") == lock.local.token
        assert await r.ttl("foo") == -1
        await lock.release()
        assert await r.get("foo") is None

    async def test_lock_token(self, r):
        lock = self.get_lock(r, "foo")
        await self._test_lock_token(r, lock)

    async def test_lock_token_thread_local_false(self, r):
        lock = self.get_lock(r, "foo", thread_local=False)
        await self._test_lock_token(r, lock)

    async def _test_lock_token(self, r, lock):
        assert await lock.acquire(blocking=False, token="test")
        assert await r.get("foo") == b"test"
        assert lock.local.token == b"test"
        assert await r.ttl("foo") == -1
        await lock.release()
        assert await r.get("foo") is None
        assert lock.local.token is None

    async def test_locked(self, r):
        lock = self.get_lock(r, "foo")
        assert await lock.locked() is False
        await lock.acquire(blocking=False)
        assert await lock.locked() is True
        await lock.release()
        assert await lock.locked() is False

    async def _test_owned(self, client):
        lock = self.get_lock(client, "foo")
        assert await lock.owned() is False
        await lock.acquire(blocking=False)
        assert await lock.owned() is True
        await lock.release()
        assert await lock.owned() is False

        lock2 = self.get_lock(client, "foo")
        assert await lock.owned() is False
        assert await lock2.owned() is False
        await lock2.acquire(blocking=False)
        assert await lock.owned() is False
        assert await lock2.owned() is True
        await lock2.release()
        assert await lock.owned() is False
        assert await lock2.owned() is False

    async def test_owned(self, r):
        await self._test_owned(r)

    async def test_owned_with_decoded_responses(self, r_decoded):
        await self._test_owned(r_decoded)

    async def test_competing_locks(self, r):
        lock1 = self.get_lock(r, "foo")
        lock2 = self.get_lock(r, "foo")
        assert await lock1.acquire(blocking=False)
        assert not await lock2.acquire(blocking=False)
        await lock1.release()
        assert await lock2.acquire(blocking=False)
        assert not await lock1.acquire(blocking=False)
        await lock2.release()

    async def test_timeout(self, r):
        lock = self.get_lock(r, "foo", timeout=10)
        assert await lock.acquire(blocking=False)
        assert 8 < (await r.ttl("foo")) <= 10
        await lock.release()

    async def test_float_timeout(self, r):
        lock = self.get_lock(r, "foo", timeout=9.5)
        assert await lock.acquire(blocking=False)
        assert 8 < (await r.pttl("foo")) <= 9500
        await lock.release()

    async def test_blocking_timeout(self, r, event_loop):
        lock1 = self.get_lock(r, "foo")
        assert await lock1.acquire(blocking=False)
        bt = 0.2
        sleep = 0.05
        lock2 = self.get_lock(r, "foo", sleep=sleep, blocking_timeout=bt)
        start = event_loop.time()
        assert not await lock2.acquire()
        # The elapsed duration should be less than the total blocking_timeout
        assert bt >= (event_loop.time() - start) > bt - sleep
        await lock1.release()

    async def test_context_manager(self, r):
        # blocking_timeout prevents a deadlock if the lock can't be acquired
        # for some reason
        async with self.get_lock(r, "foo", blocking_timeout=0.2) as lock:
            assert await r.get("foo") == lock.local.token
        assert await r.get("foo") is None

    async def test_context_manager_raises_when_locked_not_acquired(self, r):
        await r.set("foo", "bar")
        with pytest.raises(LockError):
            async with self.get_lock(r, "foo", blocking_timeout=0.1):
                pass

    async def test_high_sleep_small_blocking_timeout(self, r):
        lock1 = self.get_lock(r, "foo")
        assert await lock1.acquire(blocking=False)
        sleep = 60
        bt = 1
        lock2 = self.get_lock(r, "foo", sleep=sleep, blocking_timeout=bt)
        start = asyncio.get_event_loop().time()
        assert not await lock2.acquire()
        # the elapsed timed is less than the blocking_timeout as the lock is
        # unattainable given the sleep/blocking_timeout configuration
        assert bt > (asyncio.get_event_loop().time() - start)
        await lock1.release()

    async def test_releasing_unlocked_lock_raises_error(self, r):
        lock = self.get_lock(r, "foo")
        with pytest.raises(LockError):
            await lock.release()

    async def test_releasing_lock_no_longer_owned_raises_error(self, r):
        lock = self.get_lock(r, "foo")
        await lock.acquire(blocking=False)
        # manually change the token
        await r.set("foo", "a")
        with pytest.raises(LockNotOwnedError):
            await lock.release()
        # even though we errored, the token is still cleared
        assert lock.local.token is None

    async def test_extend_lock(self, r):
        lock = self.get_lock(r, "foo", timeout=10)
        assert await lock.acquire(blocking=False)
        assert 8000 < (await r.pttl("foo")) <= 10000
        assert await lock.extend(10)
        assert 16000 < (await r.pttl("foo")) <= 20000
        await lock.release()

    async def test_extend_lock_replace_ttl(self, r):
        lock = self.get_lock(r, "foo", timeout=10)
        assert await lock.acquire(blocking=False)
        assert 8000 < (await r.pttl("foo")) <= 10000
        assert await lock.extend(10, replace_ttl=True)
        assert 8000 < (await r.pttl("foo")) <= 10000
        await lock.release()

    async def test_extend_lock_float(self, r):
        lock = self.get_lock(r, "foo", timeout=10.0)
        assert await lock.acquire(blocking=False)
        assert 8000 < (await r.pttl("foo")) <= 10000
        assert await lock.extend(10.0)
        assert 16000 < (await r.pttl("foo")) <= 20000
        await lock.release()

    async def test_extending_unlocked_lock_raises_error(self, r):
        lock = self.get_lock(r, "foo", timeout=10)
        with pytest.raises(LockError):
            await lock.extend(10)

    async def test_extending_lock_with_no_timeout_raises_error(self, r):
        lock = self.get_lock(r, "foo")
        assert await lock.acquire(blocking=False)
        with pytest.raises(LockError):
            await lock.extend(10)
        await lock.release()

    async def test_extending_lock_no_longer_owned_raises_error(self, r):
        lock = self.get_lock(r, "foo", timeout=10)
        assert await lock.acquire(blocking=False)
        await r.set("foo", "a")
        with pytest.raises(LockNotOwnedError):
            await lock.extend(10)

    async def test_reacquire_lock(self, r):
        lock = self.get_lock(r, "foo", timeout=10)
        assert await lock.acquire(blocking=False)
        assert await r.pexpire("foo", 5000)
        assert await r.pttl("foo") <= 5000
        assert await lock.reacquire()
        assert 8000 < (await r.pttl("foo")) <= 10000
        await lock.release()

    async def test_reacquiring_unlocked_lock_raises_error(self, r):
        lock = self.get_lock(r, "foo", timeout=10)
        with pytest.raises(LockError):
            await lock.reacquire()

    async def test_reacquiring_lock_with_no_timeout_raises_error(self, r):
        lock = self.get_lock(r, "foo")
        assert await lock.acquire(blocking=False)
        with pytest.raises(LockError):
            await lock.reacquire()
        await lock.release()

    async def test_reacquiring_lock_no_longer_owned_raises_error(self, r):
        lock = self.get_lock(r, "foo", timeout=10)
        assert await lock.acquire(blocking=False)
        await r.set("foo", "a")
        with pytest.raises(LockNotOwnedError):
            await lock.reacquire()


@pytest.mark.onlynoncluster
class TestLockClassSelection:
    def test_lock_class_argument(self, r):
        class MyLock:
            def __init__(self, *args, **kwargs):

                pass

        lock = r.lock("foo", lock_class=MyLock)
        assert type(lock) == MyLock<|MERGE_RESOLUTION|>--- conflicted
+++ resolved
@@ -1,17 +1,7 @@
 import asyncio
 
 import pytest
-<<<<<<< HEAD
-
-if sys.version_info[0:2] == (3, 6):
-    import pytest as pytest_asyncio
-
-    pytestmark = pytest.mark.asyncio
-else:
-    import pytest_asyncio
-=======
 import pytest_asyncio
->>>>>>> f9f9d06c
 
 from redis.asyncio.lock import Lock
 from redis.exceptions import LockError, LockNotOwnedError
