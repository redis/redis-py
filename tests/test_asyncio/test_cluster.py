--- conflicted
+++ resolved
@@ -44,11 +44,9 @@
     skip_unless_arch_bits,
 )
 
-<<<<<<< HEAD
-pytestmark = [pytest.mark.asyncio, pytest.mark.onlycluster]
-
-=======
->>>>>>> a246f404
+pytestmark = pytest.mark.onlycluster
+
+
 default_host = "127.0.0.1"
 default_port = 7000
 default_cluster_slots = [
