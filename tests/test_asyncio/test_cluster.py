--- conflicted
+++ resolved
@@ -2,10 +2,6 @@
 import binascii
 import datetime
 import os
-<<<<<<< HEAD
-import sys
-=======
->>>>>>> f9f9d06c
 import warnings
 from typing import Any, Awaitable, Callable, Dict, List, Optional, Type, Union
 from urllib.parse import urlparse
@@ -14,20 +10,6 @@
 import pytest_asyncio
 from _pytest.fixtures import FixtureRequest
 
-<<<<<<< HEAD
-from .compat import mock
-
-if sys.version_info[0:2] == (3, 6):
-    import pytest as pytest_asyncio
-
-    pytestmark = pytest.mark.asyncio
-else:
-    import pytest_asyncio
-
-from _pytest.fixtures import FixtureRequest
-
-=======
->>>>>>> f9f9d06c
 from redis.asyncio.cluster import ClusterNode, NodesManager, RedisCluster
 from redis.asyncio.connection import Connection, SSLConnection
 from redis.asyncio.parser import CommandsParser
@@ -52,11 +34,8 @@
     skip_unless_arch_bits,
 )
 
-<<<<<<< HEAD
-=======
 from .compat import mock
 
->>>>>>> f9f9d06c
 pytestmark = pytest.mark.onlycluster
 
 
