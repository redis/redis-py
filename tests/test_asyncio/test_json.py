import pytest
import redis.asyncio as redis
from redis import exceptions
from redis.commands.json.path import Path
from tests.conftest import assert_resp_response, skip_ifmodversion_lt


@pytest.mark.redismod
async def test_json_setbinarykey(decoded_r: redis.Redis):
    d = {"hello": "world", b"some": "value"}
    with pytest.raises(TypeError):
        decoded_r.json().set("somekey", Path.root_path(), d)
    assert await decoded_r.json().set("somekey", Path.root_path(), d, decode_keys=True)


@pytest.mark.redismod
async def test_json_setgetdeleteforget(decoded_r: redis.Redis):
    assert await decoded_r.json().set("foo", Path.root_path(), "bar")
    assert_resp_response(decoded_r, await decoded_r.json().get("foo"), "bar", [["bar"]])
    assert await decoded_r.json().get("baz") is None
    assert await decoded_r.json().delete("foo") == 1
    assert await decoded_r.json().forget("foo") == 0  # second delete
    assert await decoded_r.exists("foo") == 0


@pytest.mark.redismod
async def test_jsonget(decoded_r: redis.Redis):
    await decoded_r.json().set("foo", Path.root_path(), "bar")
    assert_resp_response(decoded_r, await decoded_r.json().get("foo"), "bar", [["bar"]])


@pytest.mark.redismod
async def test_json_get_jset(decoded_r: redis.Redis):
    assert await decoded_r.json().set("foo", Path.root_path(), "bar")
    assert_resp_response(decoded_r, await decoded_r.json().get("foo"), "bar", [["bar"]])
    assert await decoded_r.json().get("baz") is None
    assert 1 == await decoded_r.json().delete("foo")
    assert await decoded_r.exists("foo") == 0


@pytest.mark.redismod
async def test_nonascii_setgetdelete(decoded_r: redis.Redis):
    assert await decoded_r.json().set("notascii", Path.root_path(), "hyvää-élève")
    res = "hyvää-élève"
    assert_resp_response(
        decoded_r, await decoded_r.json().get("notascii", no_escape=True), res, [[res]]
    )
    assert 1 == await decoded_r.json().delete("notascii")
    assert await decoded_r.exists("notascii") == 0


@pytest.mark.redismod
<<<<<<< HEAD
@skip_ifmodversion_lt("2.6.0", "ReJSON")  # todo: update after the release
async def test_json_merge(modclient: redis.Redis):
    # Test with root path $
    assert await modclient.json().set(
=======
@skip_ifmodversion_lt("2.6.0", "ReJSON")
async def test_json_merge(decoded_r: redis.Redis):
    # Test with root path $
    assert await decoded_r.json().set(
>>>>>>> d665dbd7
        "person_data",
        "$",
        {"person1": {"personal_data": {"name": "John"}}},
    )
<<<<<<< HEAD
    assert await modclient.json().merge(
        "person_data", "$", {"person1": {"personal_data": {"hobbies": "reading"}}}
    )
    assert await modclient.json().get("person_data") == {
=======
    assert await decoded_r.json().merge(
        "person_data", "$", {"person1": {"personal_data": {"hobbies": "reading"}}}
    )
    assert await decoded_r.json().get("person_data") == {
>>>>>>> d665dbd7
        "person1": {"personal_data": {"name": "John", "hobbies": "reading"}}
    }

    # Test with root path path $.person1.personal_data
<<<<<<< HEAD
    assert await modclient.json().merge(
        "person_data", "$.person1.personal_data", {"country": "Israel"}
    )
    assert await modclient.json().get("person_data") == {
=======
    assert await decoded_r.json().merge(
        "person_data", "$.person1.personal_data", {"country": "Israel"}
    )
    assert await decoded_r.json().get("person_data") == {
>>>>>>> d665dbd7
        "person1": {
            "personal_data": {"name": "John", "hobbies": "reading", "country": "Israel"}
        }
    }

    # Test with null value to delete a value
<<<<<<< HEAD
    assert await modclient.json().merge(
        "person_data", "$.person1.personal_data", {"name": None}
    )
    assert await modclient.json().get("person_data") == {
        "person1": {"personal_data": {"country": "Israel", "hobbies": "reading"}}
    }


@pytest.mark.redismod
async def test_nonascii_setgetdelete(modclient: redis.Redis):
    assert await modclient.json().set("notascii", Path.root_path(), "hyvää-élève")
    assert "hyvää-élève" == await modclient.json().get("notascii", no_escape=True)
    assert 1 == await modclient.json().delete("notascii")
    assert await modclient.exists("notascii") == 0
=======
    assert await decoded_r.json().merge(
        "person_data", "$.person1.personal_data", {"name": None}
    )
    assert await decoded_r.json().get("person_data") == {
        "person1": {"personal_data": {"country": "Israel", "hobbies": "reading"}}
    }
>>>>>>> d665dbd7


@pytest.mark.redismod
async def test_jsonsetexistentialmodifiersshouldsucceed(decoded_r: redis.Redis):
    obj = {"foo": "bar"}
    assert await decoded_r.json().set("obj", Path.root_path(), obj)

    # Test that flags prevent updates when conditions are unmet
    assert await decoded_r.json().set("obj", Path("foo"), "baz", nx=True) is None
    assert await decoded_r.json().set("obj", Path("qaz"), "baz", xx=True) is None

    # Test that flags allow updates when conditions are met
    assert await decoded_r.json().set("obj", Path("foo"), "baz", xx=True)
    assert await decoded_r.json().set("obj", Path("qaz"), "baz", nx=True)

    # Test that flags are mutually exlusive
    with pytest.raises(Exception):
        await decoded_r.json().set("obj", Path("foo"), "baz", nx=True, xx=True)


@pytest.mark.redismod
async def test_mgetshouldsucceed(decoded_r: redis.Redis):
    await decoded_r.json().set("1", Path.root_path(), 1)
    await decoded_r.json().set("2", Path.root_path(), 2)
    assert await decoded_r.json().mget(["1"], Path.root_path()) == [1]

    assert await decoded_r.json().mget([1, 2], Path.root_path()) == [1, 2]


@pytest.mark.redismod
@skip_ifmodversion_lt("2.6.0", "ReJSON")
async def test_mset(decoded_r: redis.Redis):
    await decoded_r.json().mset(
        [("1", Path.root_path(), 1), ("2", Path.root_path(), 2)]
    )

    assert await decoded_r.json().mget(["1"], Path.root_path()) == [1]
    assert await decoded_r.json().mget(["1", "2"], Path.root_path()) == [1, 2]


@pytest.mark.redismod
@skip_ifmodversion_lt("2.6.0", "ReJSON")  # todo: update after the release
async def test_mset(modclient: redis.Redis):
    await modclient.json().mset(
        [("1", Path.root_path(), 1), ("2", Path.root_path(), 2)]
    )

    assert await modclient.json().mget(["1"], Path.root_path()) == [1]
    assert await modclient.json().mget(["1", "2"], Path.root_path()) == [1, 2]


@pytest.mark.redismod
@skip_ifmodversion_lt("99.99.99", "ReJSON")  # todo: update after the release
async def test_clear(decoded_r: redis.Redis):
    await decoded_r.json().set("arr", Path.root_path(), [0, 1, 2, 3, 4])
    assert 1 == await decoded_r.json().clear("arr", Path.root_path())
    assert_resp_response(decoded_r, await decoded_r.json().get("arr"), [], [[[]]])


@pytest.mark.redismod
async def test_type(decoded_r: redis.Redis):
    await decoded_r.json().set("1", Path.root_path(), 1)
    assert_resp_response(
        decoded_r,
        await decoded_r.json().type("1", Path.root_path()),
        "integer",
        ["integer"],
    )
    assert_resp_response(
        decoded_r, await decoded_r.json().type("1"), "integer", ["integer"]
    )


@pytest.mark.redismod
async def test_numincrby(decoded_r):
    await decoded_r.json().set("num", Path.root_path(), 1)
    assert_resp_response(
        decoded_r, await decoded_r.json().numincrby("num", Path.root_path(), 1), 2, [2]
    )
    res = await decoded_r.json().numincrby("num", Path.root_path(), 0.5)
    assert_resp_response(decoded_r, res, 2.5, [2.5])
    res = await decoded_r.json().numincrby("num", Path.root_path(), -1.25)
    assert_resp_response(decoded_r, res, 1.25, [1.25])


@pytest.mark.redismod
async def test_nummultby(decoded_r: redis.Redis):
    await decoded_r.json().set("num", Path.root_path(), 1)

    with pytest.deprecated_call():
        res = await decoded_r.json().nummultby("num", Path.root_path(), 2)
        assert_resp_response(decoded_r, res, 2, [2])
        res = await decoded_r.json().nummultby("num", Path.root_path(), 2.5)
        assert_resp_response(decoded_r, res, 5, [5])
        res = await decoded_r.json().nummultby("num", Path.root_path(), 0.5)
        assert_resp_response(decoded_r, res, 2.5, [2.5])


@pytest.mark.redismod
@skip_ifmodversion_lt("99.99.99", "ReJSON")  # todo: update after the release
async def test_toggle(decoded_r: redis.Redis):
    await decoded_r.json().set("bool", Path.root_path(), False)
    assert await decoded_r.json().toggle("bool", Path.root_path())
    assert await decoded_r.json().toggle("bool", Path.root_path()) is False
    # check non-boolean value
    await decoded_r.json().set("num", Path.root_path(), 1)
    with pytest.raises(exceptions.ResponseError):
        await decoded_r.json().toggle("num", Path.root_path())


@pytest.mark.redismod
async def test_strappend(decoded_r: redis.Redis):
    await decoded_r.json().set("jsonkey", Path.root_path(), "foo")
    assert 6 == await decoded_r.json().strappend("jsonkey", "bar")
    res = await decoded_r.json().get("jsonkey", Path.root_path())
    assert_resp_response(decoded_r, res, "foobar", [["foobar"]])


@pytest.mark.redismod
async def test_strlen(decoded_r: redis.Redis):
    await decoded_r.json().set("str", Path.root_path(), "foo")
    assert 3 == await decoded_r.json().strlen("str", Path.root_path())
    await decoded_r.json().strappend("str", "bar", Path.root_path())
    assert 6 == await decoded_r.json().strlen("str", Path.root_path())
    assert 6 == await decoded_r.json().strlen("str")


@pytest.mark.redismod
async def test_arrappend(decoded_r: redis.Redis):
    await decoded_r.json().set("arr", Path.root_path(), [1])
    assert 2 == await decoded_r.json().arrappend("arr", Path.root_path(), 2)
    assert 4 == await decoded_r.json().arrappend("arr", Path.root_path(), 3, 4)
    assert 7 == await decoded_r.json().arrappend("arr", Path.root_path(), *[5, 6, 7])


@pytest.mark.redismod
async def test_arrindex(decoded_r: redis.Redis):
    r_path = Path.root_path()
    await decoded_r.json().set("arr", r_path, [0, 1, 2, 3, 4])
    assert 1 == await decoded_r.json().arrindex("arr", r_path, 1)
    assert -1 == await decoded_r.json().arrindex("arr", r_path, 1, 2)
    assert 4 == await decoded_r.json().arrindex("arr", r_path, 4)
    assert 4 == await decoded_r.json().arrindex("arr", r_path, 4, start=0)
    assert 4 == await decoded_r.json().arrindex("arr", r_path, 4, start=0, stop=5000)
    assert -1 == await decoded_r.json().arrindex("arr", r_path, 4, start=0, stop=-1)
    assert -1 == await decoded_r.json().arrindex("arr", r_path, 4, start=1, stop=3)


@pytest.mark.redismod
async def test_arrinsert(decoded_r: redis.Redis):
    await decoded_r.json().set("arr", Path.root_path(), [0, 4])
    assert 5 == await decoded_r.json().arrinsert("arr", Path.root_path(), 1, *[1, 2, 3])
    res = [0, 1, 2, 3, 4]
    assert_resp_response(decoded_r, await decoded_r.json().get("arr"), res, [[res]])

    # test prepends
    await decoded_r.json().set("val2", Path.root_path(), [5, 6, 7, 8, 9])
    await decoded_r.json().arrinsert("val2", Path.root_path(), 0, ["some", "thing"])
    res = [["some", "thing"], 5, 6, 7, 8, 9]
    assert_resp_response(decoded_r, await decoded_r.json().get("val2"), res, [[res]])


@pytest.mark.redismod
async def test_arrlen(decoded_r: redis.Redis):
    await decoded_r.json().set("arr", Path.root_path(), [0, 1, 2, 3, 4])
    assert 5 == await decoded_r.json().arrlen("arr", Path.root_path())
    assert 5 == await decoded_r.json().arrlen("arr")
    assert await decoded_r.json().arrlen("fakekey") is None


@pytest.mark.redismod
async def test_arrpop(decoded_r: redis.Redis):
    await decoded_r.json().set("arr", Path.root_path(), [0, 1, 2, 3, 4])
    assert 4 == await decoded_r.json().arrpop("arr", Path.root_path(), 4)
    assert 3 == await decoded_r.json().arrpop("arr", Path.root_path(), -1)
    assert 2 == await decoded_r.json().arrpop("arr", Path.root_path())
    assert 0 == await decoded_r.json().arrpop("arr", Path.root_path(), 0)
    assert_resp_response(decoded_r, await decoded_r.json().get("arr"), [1], [[[1]]])

    # test out of bounds
    await decoded_r.json().set("arr", Path.root_path(), [0, 1, 2, 3, 4])
    assert 4 == await decoded_r.json().arrpop("arr", Path.root_path(), 99)

    # none test
    await decoded_r.json().set("arr", Path.root_path(), [])
    assert await decoded_r.json().arrpop("arr") is None


@pytest.mark.redismod
async def test_arrtrim(decoded_r: redis.Redis):
    await decoded_r.json().set("arr", Path.root_path(), [0, 1, 2, 3, 4])
    assert 3 == await decoded_r.json().arrtrim("arr", Path.root_path(), 1, 3)
    res = await decoded_r.json().get("arr")
    assert_resp_response(decoded_r, res, [1, 2, 3], [[[1, 2, 3]]])

    # <0 test, should be 0 equivalent
    await decoded_r.json().set("arr", Path.root_path(), [0, 1, 2, 3, 4])
    assert 0 == await decoded_r.json().arrtrim("arr", Path.root_path(), -1, 3)

    # testing stop > end
    await decoded_r.json().set("arr", Path.root_path(), [0, 1, 2, 3, 4])
    assert 2 == await decoded_r.json().arrtrim("arr", Path.root_path(), 3, 99)

    # start > array size and stop
    await decoded_r.json().set("arr", Path.root_path(), [0, 1, 2, 3, 4])
    assert 0 == await decoded_r.json().arrtrim("arr", Path.root_path(), 9, 1)

    # all larger
    await decoded_r.json().set("arr", Path.root_path(), [0, 1, 2, 3, 4])
    assert 0 == await decoded_r.json().arrtrim("arr", Path.root_path(), 9, 11)


@pytest.mark.redismod
async def test_resp(decoded_r: redis.Redis):
    obj = {"foo": "bar", "baz": 1, "qaz": True}
    await decoded_r.json().set("obj", Path.root_path(), obj)
    assert "bar" == await decoded_r.json().resp("obj", Path("foo"))
    assert 1 == await decoded_r.json().resp("obj", Path("baz"))
    assert await decoded_r.json().resp("obj", Path("qaz"))
    assert isinstance(await decoded_r.json().resp("obj"), list)


@pytest.mark.redismod
async def test_objkeys(decoded_r: redis.Redis):
    obj = {"foo": "bar", "baz": "qaz"}
    await decoded_r.json().set("obj", Path.root_path(), obj)
    keys = await decoded_r.json().objkeys("obj", Path.root_path())
    keys.sort()
    exp = list(obj.keys())
    exp.sort()
    assert exp == keys

    await decoded_r.json().set("obj", Path.root_path(), obj)
    keys = await decoded_r.json().objkeys("obj")
    assert keys == list(obj.keys())

    assert await decoded_r.json().objkeys("fakekey") is None


@pytest.mark.redismod
async def test_objlen(decoded_r: redis.Redis):
    obj = {"foo": "bar", "baz": "qaz"}
    await decoded_r.json().set("obj", Path.root_path(), obj)
    assert len(obj) == await decoded_r.json().objlen("obj", Path.root_path())

    await decoded_r.json().set("obj", Path.root_path(), obj)
    assert len(obj) == await decoded_r.json().objlen("obj")


# @pytest.mark.redismod
# async def test_json_commands_in_pipeline(decoded_r: redis.Redis):
#     async with decoded_r.json().pipeline() as p:
#         p.set("foo", Path.root_path(), "bar")
#         p.get("foo")
#         p.delete("foo")
#         assert [True, "bar", 1] == await p.execute()
#     assert await decoded_r.keys() == []
#     assert await decoded_r.get("foo") is None

#     # now with a true, json object
#     await decoded_r.flushdb()
#     p = await decoded_r.json().pipeline()
#     d = {"hello": "world", "oh": "snap"}
#     with pytest.deprecated_call():
#         p.jsonset("foo", Path.root_path(), d)
#         p.jsonget("foo")
#     p.exists("notarealkey")
#     p.delete("foo")
#     assert [True, d, 0, 1] == p.execute()
#     assert await decoded_r.keys() == []
#     assert await decoded_r.get("foo") is None


@pytest.mark.redismod
async def test_json_delete_with_dollar(decoded_r: redis.Redis):
    doc1 = {"a": 1, "nested": {"a": 2, "b": 3}}
    assert await decoded_r.json().set("doc1", "$", doc1)
    assert await decoded_r.json().delete("doc1", "$..a") == 2
    res = [{"nested": {"b": 3}}]
    assert_resp_response(decoded_r, await decoded_r.json().get("doc1", "$"), res, [res])

    doc2 = {"a": {"a": 2, "b": 3}, "b": ["a", "b"], "nested": {"b": [True, "a", "b"]}}
    assert await decoded_r.json().set("doc2", "$", doc2)
    assert await decoded_r.json().delete("doc2", "$..a") == 1
    res = await decoded_r.json().get("doc2", "$")
    res = [{"nested": {"b": [True, "a", "b"]}, "b": ["a", "b"]}]
    assert_resp_response(decoded_r, await decoded_r.json().get("doc2", "$"), res, [res])

    doc3 = [
        {
            "ciao": ["non ancora"],
            "nested": [
                {"ciao": [1, "a"]},
                {"ciao": [2, "a"]},
                {"ciaoc": [3, "non", "ciao"]},
                {"ciao": [4, "a"]},
                {"e": [5, "non", "ciao"]},
            ],
        }
    ]
    assert await decoded_r.json().set("doc3", "$", doc3)
    assert await decoded_r.json().delete("doc3", '$.[0]["nested"]..ciao') == 3

    doc3val = [
        [
            {
                "ciao": ["non ancora"],
                "nested": [
                    {},
                    {},
                    {"ciaoc": [3, "non", "ciao"]},
                    {},
                    {"e": [5, "non", "ciao"]},
                ],
            }
        ]
    ]
    res = await decoded_r.json().get("doc3", "$")
    assert_resp_response(decoded_r, res, doc3val, [doc3val])

    # Test async default path
    assert await decoded_r.json().delete("doc3") == 1
    assert await decoded_r.json().get("doc3", "$") is None

    await decoded_r.json().delete("not_a_document", "..a")


@pytest.mark.redismod
async def test_json_forget_with_dollar(decoded_r: redis.Redis):
    doc1 = {"a": 1, "nested": {"a": 2, "b": 3}}
    assert await decoded_r.json().set("doc1", "$", doc1)
    assert await decoded_r.json().forget("doc1", "$..a") == 2
    res = [{"nested": {"b": 3}}]
    assert_resp_response(decoded_r, await decoded_r.json().get("doc1", "$"), res, [res])

    doc2 = {"a": {"a": 2, "b": 3}, "b": ["a", "b"], "nested": {"b": [True, "a", "b"]}}
    assert await decoded_r.json().set("doc2", "$", doc2)
    assert await decoded_r.json().forget("doc2", "$..a") == 1
    res = [{"nested": {"b": [True, "a", "b"]}, "b": ["a", "b"]}]
    assert_resp_response(decoded_r, await decoded_r.json().get("doc2", "$"), res, [res])

    doc3 = [
        {
            "ciao": ["non ancora"],
            "nested": [
                {"ciao": [1, "a"]},
                {"ciao": [2, "a"]},
                {"ciaoc": [3, "non", "ciao"]},
                {"ciao": [4, "a"]},
                {"e": [5, "non", "ciao"]},
            ],
        }
    ]
    assert await decoded_r.json().set("doc3", "$", doc3)
    assert await decoded_r.json().forget("doc3", '$.[0]["nested"]..ciao') == 3

    doc3val = [
        [
            {
                "ciao": ["non ancora"],
                "nested": [
                    {},
                    {},
                    {"ciaoc": [3, "non", "ciao"]},
                    {},
                    {"e": [5, "non", "ciao"]},
                ],
            }
        ]
    ]
    res = await decoded_r.json().get("doc3", "$")
    assert_resp_response(decoded_r, res, doc3val, [doc3val])

    # Test async default path
    assert await decoded_r.json().forget("doc3") == 1
    assert await decoded_r.json().get("doc3", "$") is None

    await decoded_r.json().forget("not_a_document", "..a")


@pytest.mark.redismod
async def test_json_mget_dollar(decoded_r: redis.Redis):
    # Test mget with multi paths
    await decoded_r.json().set(
        "doc1",
        "$",
        {"a": 1, "b": 2, "nested": {"a": 3}, "c": None, "nested2": {"a": None}},
    )
    await decoded_r.json().set(
        "doc2",
        "$",
        {"a": 4, "b": 5, "nested": {"a": 6}, "c": None, "nested2": {"a": [None]}},
    )
    # Compare also to single JSON.GET
    res = [1, 3, None]
    assert_resp_response(
        decoded_r, await decoded_r.json().get("doc1", "$..a"), res, [res]
    )
    res = [4, 6, [None]]
    assert_resp_response(
        decoded_r, await decoded_r.json().get("doc2", "$..a"), res, [res]
    )

    # Test mget with single path
    await decoded_r.json().mget("doc1", "$..a") == [1, 3, None]
    # Test mget with multi path
    res = await decoded_r.json().mget(["doc1", "doc2"], "$..a")
    assert res == [[1, 3, None], [4, 6, [None]]]

    # Test missing key
    res = await decoded_r.json().mget(["doc1", "missing_doc"], "$..a")
    assert res == [[1, 3, None], None]
    res = await decoded_r.json().mget(["missing_doc1", "missing_doc2"], "$..a")
    assert res == [None, None]


@pytest.mark.redismod
async def test_numby_commands_dollar(decoded_r: redis.Redis):

    # Test NUMINCRBY
    await decoded_r.json().set(
        "doc1", "$", {"a": "b", "b": [{"a": 2}, {"a": 5.0}, {"a": "c"}]}
    )
    # Test multi
    assert await decoded_r.json().numincrby("doc1", "$..a", 2) == [None, 4, 7.0, None]

    res = await decoded_r.json().numincrby("doc1", "$..a", 2.5)
    assert res == [None, 6.5, 9.5, None]
    # Test single
    assert await decoded_r.json().numincrby("doc1", "$.b[1].a", 2) == [11.5]

    assert await decoded_r.json().numincrby("doc1", "$.b[2].a", 2) == [None]
    assert await decoded_r.json().numincrby("doc1", "$.b[1].a", 3.5) == [15.0]

    # Test NUMMULTBY
    await decoded_r.json().set(
        "doc1", "$", {"a": "b", "b": [{"a": 2}, {"a": 5.0}, {"a": "c"}]}
    )

    # test list
    with pytest.deprecated_call():
        res = await decoded_r.json().nummultby("doc1", "$..a", 2)
        assert res == [None, 4, 10, None]
        res = await decoded_r.json().nummultby("doc1", "$..a", 2.5)
        assert res == [None, 10.0, 25.0, None]

    # Test single
    with pytest.deprecated_call():
        assert await decoded_r.json().nummultby("doc1", "$.b[1].a", 2) == [50.0]
        assert await decoded_r.json().nummultby("doc1", "$.b[2].a", 2) == [None]
        assert await decoded_r.json().nummultby("doc1", "$.b[1].a", 3) == [150.0]

    # test missing keys
    with pytest.raises(exceptions.ResponseError):
        await decoded_r.json().numincrby("non_existing_doc", "$..a", 2)
        await decoded_r.json().nummultby("non_existing_doc", "$..a", 2)

    # Test legacy NUMINCRBY
    await decoded_r.json().set(
        "doc1", "$", {"a": "b", "b": [{"a": 2}, {"a": 5.0}, {"a": "c"}]}
    )
    await decoded_r.json().numincrby("doc1", ".b[0].a", 3) == 5

    # Test legacy NUMMULTBY
    await decoded_r.json().set(
        "doc1", "$", {"a": "b", "b": [{"a": 2}, {"a": 5.0}, {"a": "c"}]}
    )

    with pytest.deprecated_call():
        await decoded_r.json().nummultby("doc1", ".b[0].a", 3) == 6


@pytest.mark.redismod
async def test_strappend_dollar(decoded_r: redis.Redis):

    await decoded_r.json().set(
        "doc1", "$", {"a": "foo", "nested1": {"a": "hello"}, "nested2": {"a": 31}}
    )
    # Test multi
    await decoded_r.json().strappend("doc1", "bar", "$..a") == [6, 8, None]

    res = [{"a": "foobar", "nested1": {"a": "hellobar"}, "nested2": {"a": 31}}]
    assert_resp_response(decoded_r, await decoded_r.json().get("doc1", "$"), res, [res])

    # Test single
    await decoded_r.json().strappend("doc1", "baz", "$.nested1.a") == [11]

    res = [{"a": "foobar", "nested1": {"a": "hellobarbaz"}, "nested2": {"a": 31}}]
    assert_resp_response(decoded_r, await decoded_r.json().get("doc1", "$"), res, [res])

    # Test missing key
    with pytest.raises(exceptions.ResponseError):
        await decoded_r.json().strappend("non_existing_doc", "$..a", "err")

    # Test multi
    await decoded_r.json().strappend("doc1", "bar", ".*.a") == 8
    res = [{"a": "foobar", "nested1": {"a": "hellobarbazbar"}, "nested2": {"a": 31}}]
    assert_resp_response(decoded_r, await decoded_r.json().get("doc1", "$"), res, [res])

    # Test missing path
    with pytest.raises(exceptions.ResponseError):
        await decoded_r.json().strappend("doc1", "piu")


@pytest.mark.redismod
async def test_strlen_dollar(decoded_r: redis.Redis):

    # Test multi
    await decoded_r.json().set(
        "doc1", "$", {"a": "foo", "nested1": {"a": "hello"}, "nested2": {"a": 31}}
    )
    assert await decoded_r.json().strlen("doc1", "$..a") == [3, 5, None]

    res2 = await decoded_r.json().strappend("doc1", "bar", "$..a")
    res1 = await decoded_r.json().strlen("doc1", "$..a")
    assert res1 == res2

    # Test single
    await decoded_r.json().strlen("doc1", "$.nested1.a") == [8]
    await decoded_r.json().strlen("doc1", "$.nested2.a") == [None]

    # Test missing key
    with pytest.raises(exceptions.ResponseError):
        await decoded_r.json().strlen("non_existing_doc", "$..a")


@pytest.mark.redismod
async def test_arrappend_dollar(decoded_r: redis.Redis):
    await decoded_r.json().set(
        "doc1",
        "$",
        {
            "a": ["foo"],
            "nested1": {"a": ["hello", None, "world"]},
            "nested2": {"a": 31},
        },
    )
    # Test multi
    await decoded_r.json().arrappend("doc1", "$..a", "bar", "racuda") == [3, 5, None]
    res = [
        {
            "a": ["foo", "bar", "racuda"],
            "nested1": {"a": ["hello", None, "world", "bar", "racuda"]},
            "nested2": {"a": 31},
        }
    ]
    assert_resp_response(decoded_r, await decoded_r.json().get("doc1", "$"), res, [res])

    # Test single
    assert await decoded_r.json().arrappend("doc1", "$.nested1.a", "baz") == [6]
    res = [
        {
            "a": ["foo", "bar", "racuda"],
            "nested1": {"a": ["hello", None, "world", "bar", "racuda", "baz"]},
            "nested2": {"a": 31},
        }
    ]
    assert_resp_response(decoded_r, await decoded_r.json().get("doc1", "$"), res, [res])

    # Test missing key
    with pytest.raises(exceptions.ResponseError):
        await decoded_r.json().arrappend("non_existing_doc", "$..a")

    # Test legacy
    await decoded_r.json().set(
        "doc1",
        "$",
        {
            "a": ["foo"],
            "nested1": {"a": ["hello", None, "world"]},
            "nested2": {"a": 31},
        },
    )
    # Test multi (all paths are updated, but return result of last path)
    assert await decoded_r.json().arrappend("doc1", "..a", "bar", "racuda") == 5

    res = [
        {
            "a": ["foo", "bar", "racuda"],
            "nested1": {"a": ["hello", None, "world", "bar", "racuda"]},
            "nested2": {"a": 31},
        }
    ]
    assert_resp_response(decoded_r, await decoded_r.json().get("doc1", "$"), res, [res])
    # Test single
    assert await decoded_r.json().arrappend("doc1", ".nested1.a", "baz") == 6
    res = [
        {
            "a": ["foo", "bar", "racuda"],
            "nested1": {"a": ["hello", None, "world", "bar", "racuda", "baz"]},
            "nested2": {"a": 31},
        }
    ]
    assert_resp_response(decoded_r, await decoded_r.json().get("doc1", "$"), res, [res])

    # Test missing key
    with pytest.raises(exceptions.ResponseError):
        await decoded_r.json().arrappend("non_existing_doc", "$..a")


@pytest.mark.redismod
async def test_arrinsert_dollar(decoded_r: redis.Redis):
    await decoded_r.json().set(
        "doc1",
        "$",
        {
            "a": ["foo"],
            "nested1": {"a": ["hello", None, "world"]},
            "nested2": {"a": 31},
        },
    )
    # Test multi
    res = await decoded_r.json().arrinsert("doc1", "$..a", "1", "bar", "racuda")
    assert res == [3, 5, None]

    res = [
        {
            "a": ["foo", "bar", "racuda"],
            "nested1": {"a": ["hello", "bar", "racuda", None, "world"]},
            "nested2": {"a": 31},
        }
    ]
    assert_resp_response(decoded_r, await decoded_r.json().get("doc1", "$"), res, [res])
    # Test single
    assert await decoded_r.json().arrinsert("doc1", "$.nested1.a", -2, "baz") == [6]
    res = [
        {
            "a": ["foo", "bar", "racuda"],
            "nested1": {"a": ["hello", "bar", "racuda", "baz", None, "world"]},
            "nested2": {"a": 31},
        }
    ]
    assert_resp_response(decoded_r, await decoded_r.json().get("doc1", "$"), res, [res])

    # Test missing key
    with pytest.raises(exceptions.ResponseError):
        await decoded_r.json().arrappend("non_existing_doc", "$..a")


@pytest.mark.redismod
async def test_arrlen_dollar(decoded_r: redis.Redis):

    await decoded_r.json().set(
        "doc1",
        "$",
        {
            "a": ["foo"],
            "nested1": {"a": ["hello", None, "world"]},
            "nested2": {"a": 31},
        },
    )

    # Test multi
    assert await decoded_r.json().arrlen("doc1", "$..a") == [1, 3, None]
    res = await decoded_r.json().arrappend("doc1", "$..a", "non", "abba", "stanza")
    assert res == [4, 6, None]

    await decoded_r.json().clear("doc1", "$.a")
    assert await decoded_r.json().arrlen("doc1", "$..a") == [0, 6, None]
    # Test single
    assert await decoded_r.json().arrlen("doc1", "$.nested1.a") == [6]

    # Test missing key
    with pytest.raises(exceptions.ResponseError):
        await decoded_r.json().arrappend("non_existing_doc", "$..a")

    await decoded_r.json().set(
        "doc1",
        "$",
        {
            "a": ["foo"],
            "nested1": {"a": ["hello", None, "world"]},
            "nested2": {"a": 31},
        },
    )
    # Test multi (return result of last path)
    assert await decoded_r.json().arrlen("doc1", "$..a") == [1, 3, None]
    assert await decoded_r.json().arrappend("doc1", "..a", "non", "abba", "stanza") == 6

    # Test single
    assert await decoded_r.json().arrlen("doc1", ".nested1.a") == 6

    # Test missing key
    assert await decoded_r.json().arrlen("non_existing_doc", "..a") is None


@pytest.mark.redismod
async def test_arrpop_dollar(decoded_r: redis.Redis):
    await decoded_r.json().set(
        "doc1",
        "$",
        {
            "a": ["foo"],
            "nested1": {"a": ["hello", None, "world"]},
            "nested2": {"a": 31},
        },
    )

    # Test multi
    assert await decoded_r.json().arrpop("doc1", "$..a", 1) == ['"foo"', None, None]

    res = [{"a": [], "nested1": {"a": ["hello", "world"]}, "nested2": {"a": 31}}]
    assert_resp_response(decoded_r, await decoded_r.json().get("doc1", "$"), res, [res])

    # Test missing key
    with pytest.raises(exceptions.ResponseError):
        await decoded_r.json().arrpop("non_existing_doc", "..a")

    # # Test legacy
    await decoded_r.json().set(
        "doc1",
        "$",
        {
            "a": ["foo"],
            "nested1": {"a": ["hello", None, "world"]},
            "nested2": {"a": 31},
        },
    )
    # Test multi (all paths are updated, but return result of last path)
    await decoded_r.json().arrpop("doc1", "..a", "1") is None
    res = [{"a": [], "nested1": {"a": ["hello", "world"]}, "nested2": {"a": 31}}]
    assert_resp_response(decoded_r, await decoded_r.json().get("doc1", "$"), res, [res])

    # # Test missing key
    with pytest.raises(exceptions.ResponseError):
        await decoded_r.json().arrpop("non_existing_doc", "..a")


@pytest.mark.redismod
async def test_arrtrim_dollar(decoded_r: redis.Redis):

    await decoded_r.json().set(
        "doc1",
        "$",
        {
            "a": ["foo"],
            "nested1": {"a": ["hello", None, "world"]},
            "nested2": {"a": 31},
        },
    )
    # Test multi
    assert await decoded_r.json().arrtrim("doc1", "$..a", "1", -1) == [0, 2, None]
    res = [{"a": [], "nested1": {"a": [None, "world"]}, "nested2": {"a": 31}}]
    assert_resp_response(decoded_r, await decoded_r.json().get("doc1", "$"), res, [res])

    assert await decoded_r.json().arrtrim("doc1", "$..a", "1", "1") == [0, 1, None]
    res = [{"a": [], "nested1": {"a": ["world"]}, "nested2": {"a": 31}}]
    assert_resp_response(decoded_r, await decoded_r.json().get("doc1", "$"), res, [res])
    # Test single
    assert await decoded_r.json().arrtrim("doc1", "$.nested1.a", 1, 0) == [0]
    res = [{"a": [], "nested1": {"a": []}, "nested2": {"a": 31}}]
    assert_resp_response(decoded_r, await decoded_r.json().get("doc1", "$"), res, [res])

    # Test missing key
    with pytest.raises(exceptions.ResponseError):
        await decoded_r.json().arrtrim("non_existing_doc", "..a", "0", 1)

    # Test legacy
    await decoded_r.json().set(
        "doc1",
        "$",
        {
            "a": ["foo"],
            "nested1": {"a": ["hello", None, "world"]},
            "nested2": {"a": 31},
        },
    )

    # Test multi (all paths are updated, but return result of last path)
    assert await decoded_r.json().arrtrim("doc1", "..a", "1", "-1") == 2

    # Test single
    assert await decoded_r.json().arrtrim("doc1", ".nested1.a", "1", "1") == 1
    res = [{"a": [], "nested1": {"a": ["world"]}, "nested2": {"a": 31}}]
    assert_resp_response(decoded_r, await decoded_r.json().get("doc1", "$"), res, [res])

    # Test missing key
    with pytest.raises(exceptions.ResponseError):
        await decoded_r.json().arrtrim("non_existing_doc", "..a", 1, 1)


@pytest.mark.redismod
async def test_objkeys_dollar(decoded_r: redis.Redis):
    await decoded_r.json().set(
        "doc1",
        "$",
        {
            "nested1": {"a": {"foo": 10, "bar": 20}},
            "a": ["foo"],
            "nested2": {"a": {"baz": 50}},
        },
    )

    # Test single
    assert await decoded_r.json().objkeys("doc1", "$.nested1.a") == [["foo", "bar"]]

    # Test legacy
    assert await decoded_r.json().objkeys("doc1", ".*.a") == ["foo", "bar"]
    # Test single
    assert await decoded_r.json().objkeys("doc1", ".nested2.a") == ["baz"]

    # Test missing key
    assert await decoded_r.json().objkeys("non_existing_doc", "..a") is None

    # Test non existing doc
    with pytest.raises(exceptions.ResponseError):
        assert await decoded_r.json().objkeys("non_existing_doc", "$..a") == []

    assert await decoded_r.json().objkeys("doc1", "$..nowhere") == []


@pytest.mark.redismod
async def test_objlen_dollar(decoded_r: redis.Redis):
    await decoded_r.json().set(
        "doc1",
        "$",
        {
            "nested1": {"a": {"foo": 10, "bar": 20}},
            "a": ["foo"],
            "nested2": {"a": {"baz": 50}},
        },
    )
    # Test multi
    assert await decoded_r.json().objlen("doc1", "$..a") == [None, 2, 1]
    # Test single
    assert await decoded_r.json().objlen("doc1", "$.nested1.a") == [2]

    # Test missing key, and path
    with pytest.raises(exceptions.ResponseError):
        await decoded_r.json().objlen("non_existing_doc", "$..a")

    assert await decoded_r.json().objlen("doc1", "$.nowhere") == []

    # Test legacy
    assert await decoded_r.json().objlen("doc1", ".*.a") == 2

    # Test single
    assert await decoded_r.json().objlen("doc1", ".nested2.a") == 1

    # Test missing key
    assert await decoded_r.json().objlen("non_existing_doc", "..a") is None

    # Test missing path
    # with pytest.raises(exceptions.ResponseError):
    await decoded_r.json().objlen("doc1", ".nowhere")


@pytest.mark.redismod
def load_types_data(nested_key_name):
    td = {
        "object": {},
        "array": [],
        "string": "str",
        "integer": 42,
        "number": 1.2,
        "boolean": False,
        "null": None,
    }
    jdata = {}
    types = []
    for i, (k, v) in zip(range(1, len(td) + 1), iter(td.items())):
        jdata["nested" + str(i)] = {nested_key_name: v}
        types.append(k)

    return jdata, types


@pytest.mark.redismod
async def test_type_dollar(decoded_r: redis.Redis):
    jdata, jtypes = load_types_data("a")
    await decoded_r.json().set("doc1", "$", jdata)
    # Test multi
    assert_resp_response(
        decoded_r, await decoded_r.json().type("doc1", "$..a"), jtypes, [jtypes]
    )

    # Test single
    res = await decoded_r.json().type("doc1", "$.nested2.a")
    assert_resp_response(decoded_r, res, [jtypes[1]], [[jtypes[1]]])

    # Test missing key
    assert_resp_response(
        decoded_r, await decoded_r.json().type("non_existing_doc", "..a"), None, [None]
    )


@pytest.mark.redismod
async def test_clear_dollar(decoded_r: redis.Redis):

    await decoded_r.json().set(
        "doc1",
        "$",
        {
            "nested1": {"a": {"foo": 10, "bar": 20}},
            "a": ["foo"],
            "nested2": {"a": "claro"},
            "nested3": {"a": {"baz": 50}},
        },
    )

    # Test multi
    assert await decoded_r.json().clear("doc1", "$..a") == 3

    res = [
        {"nested1": {"a": {}}, "a": [], "nested2": {"a": "claro"}, "nested3": {"a": {}}}
    ]
    assert_resp_response(decoded_r, await decoded_r.json().get("doc1", "$"), res, [res])

    # Test single
    await decoded_r.json().set(
        "doc1",
        "$",
        {
            "nested1": {"a": {"foo": 10, "bar": 20}},
            "a": ["foo"],
            "nested2": {"a": "claro"},
            "nested3": {"a": {"baz": 50}},
        },
    )
    assert await decoded_r.json().clear("doc1", "$.nested1.a") == 1
    res = [
        {
            "nested1": {"a": {}},
            "a": ["foo"],
            "nested2": {"a": "claro"},
            "nested3": {"a": {"baz": 50}},
        }
    ]
    assert_resp_response(decoded_r, await decoded_r.json().get("doc1", "$"), res, [res])

    # Test missing path (async defaults to root)
    assert await decoded_r.json().clear("doc1") == 1
    assert_resp_response(
        decoded_r, await decoded_r.json().get("doc1", "$"), [{}], [[{}]]
    )

    # Test missing key
    with pytest.raises(exceptions.ResponseError):
        await decoded_r.json().clear("non_existing_doc", "$..a")


@pytest.mark.redismod
async def test_toggle_dollar(decoded_r: redis.Redis):
    await decoded_r.json().set(
        "doc1",
        "$",
        {
            "a": ["foo"],
            "nested1": {"a": False},
            "nested2": {"a": 31},
            "nested3": {"a": True},
        },
    )
    # Test multi
    assert await decoded_r.json().toggle("doc1", "$..a") == [None, 1, None, 0]
    res = [
        {
            "a": ["foo"],
            "nested1": {"a": True},
            "nested2": {"a": 31},
            "nested3": {"a": False},
        }
    ]
    assert_resp_response(decoded_r, await decoded_r.json().get("doc1", "$"), res, [res])

    # Test missing key
    with pytest.raises(exceptions.ResponseError):
        await decoded_r.json().toggle("non_existing_doc", "$..a")<|MERGE_RESOLUTION|>--- conflicted
+++ resolved
@@ -39,6 +39,41 @@
 
 
 @pytest.mark.redismod
+@skip_ifmodversion_lt("2.6.0", "ReJSON")  # todo: update after the release
+async def test_json_merge(decoded_r: redis.Redis):
+    # Test with root path $
+    assert await decoded_r.json().set(
+        "person_data",
+        "$",
+        {"person1": {"personal_data": {"name": "John"}}},
+    )
+    assert await decoded_r.json().merge(
+        "person_data", "$", {"person1": {"personal_data": {"hobbies": "reading"}}}
+    )
+    assert await decoded_r.json().get("person_data") == {
+        "person1": {"personal_data": {"name": "John", "hobbies": "reading"}}
+    }
+
+    # Test with root path path $.person1.personal_data
+    assert await decoded_r.json().merge(
+        "person_data", "$.person1.personal_data", {"country": "Israel"}
+    )
+    assert await decoded_r.json().get("person_data") == {
+        "person1": {
+            "personal_data": {"name": "John", "hobbies": "reading", "country": "Israel"}
+        }
+    }
+
+    # Test with null value to delete a value
+    assert await decoded_r.json().merge(
+        "person_data", "$.person1.personal_data", {"name": None}
+    )
+    assert await decoded_r.json().get("person_data") == {
+        "person1": {"personal_data": {"country": "Israel", "hobbies": "reading"}}
+    }
+
+
+@pytest.mark.redismod
 async def test_nonascii_setgetdelete(decoded_r: redis.Redis):
     assert await decoded_r.json().set("notascii", Path.root_path(), "hyvää-élève")
     res = "hyvää-élève"
@@ -50,76 +85,38 @@
 
 
 @pytest.mark.redismod
-<<<<<<< HEAD
-@skip_ifmodversion_lt("2.6.0", "ReJSON")  # todo: update after the release
-async def test_json_merge(modclient: redis.Redis):
-    # Test with root path $
-    assert await modclient.json().set(
-=======
 @skip_ifmodversion_lt("2.6.0", "ReJSON")
 async def test_json_merge(decoded_r: redis.Redis):
     # Test with root path $
     assert await decoded_r.json().set(
->>>>>>> d665dbd7
         "person_data",
         "$",
         {"person1": {"personal_data": {"name": "John"}}},
     )
-<<<<<<< HEAD
-    assert await modclient.json().merge(
-        "person_data", "$", {"person1": {"personal_data": {"hobbies": "reading"}}}
-    )
-    assert await modclient.json().get("person_data") == {
-=======
     assert await decoded_r.json().merge(
         "person_data", "$", {"person1": {"personal_data": {"hobbies": "reading"}}}
     )
     assert await decoded_r.json().get("person_data") == {
->>>>>>> d665dbd7
         "person1": {"personal_data": {"name": "John", "hobbies": "reading"}}
     }
 
     # Test with root path path $.person1.personal_data
-<<<<<<< HEAD
-    assert await modclient.json().merge(
-        "person_data", "$.person1.personal_data", {"country": "Israel"}
-    )
-    assert await modclient.json().get("person_data") == {
-=======
     assert await decoded_r.json().merge(
         "person_data", "$.person1.personal_data", {"country": "Israel"}
     )
     assert await decoded_r.json().get("person_data") == {
->>>>>>> d665dbd7
         "person1": {
             "personal_data": {"name": "John", "hobbies": "reading", "country": "Israel"}
         }
     }
 
     # Test with null value to delete a value
-<<<<<<< HEAD
-    assert await modclient.json().merge(
-        "person_data", "$.person1.personal_data", {"name": None}
-    )
-    assert await modclient.json().get("person_data") == {
-        "person1": {"personal_data": {"country": "Israel", "hobbies": "reading"}}
-    }
-
-
-@pytest.mark.redismod
-async def test_nonascii_setgetdelete(modclient: redis.Redis):
-    assert await modclient.json().set("notascii", Path.root_path(), "hyvää-élève")
-    assert "hyvää-élève" == await modclient.json().get("notascii", no_escape=True)
-    assert 1 == await modclient.json().delete("notascii")
-    assert await modclient.exists("notascii") == 0
-=======
     assert await decoded_r.json().merge(
         "person_data", "$.person1.personal_data", {"name": None}
     )
     assert await decoded_r.json().get("person_data") == {
         "person1": {"personal_data": {"country": "Israel", "hobbies": "reading"}}
     }
->>>>>>> d665dbd7
 
 
 @pytest.mark.redismod
@@ -162,13 +159,13 @@
 
 @pytest.mark.redismod
 @skip_ifmodversion_lt("2.6.0", "ReJSON")  # todo: update after the release
-async def test_mset(modclient: redis.Redis):
-    await modclient.json().mset(
+async def test_mset(decoded_r: redis.Redis):
+    await decoded_r.json().mset(
         [("1", Path.root_path(), 1), ("2", Path.root_path(), 2)]
     )
 
-    assert await modclient.json().mget(["1"], Path.root_path()) == [1]
-    assert await modclient.json().mget(["1", "2"], Path.root_path()) == [1, 2]
+    assert await decoded_r.json().mget(["1"], Path.root_path()) == [1]
+    assert await decoded_r.json().mget(["1", "2"], Path.root_path()) == [1, 2]
 
 
 @pytest.mark.redismod
