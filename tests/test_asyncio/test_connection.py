import asyncio
import socket
<<<<<<< HEAD
import sys
=======
>>>>>>> f9f9d06c
import types
from unittest.mock import patch

import pytest

from redis.asyncio.connection import (
    Connection,
    PythonParser,
    UnixDomainSocketConnection,
)
from redis.asyncio.retry import Retry
from redis.backoff import NoBackoff
from redis.exceptions import ConnectionError, InvalidResponse, TimeoutError
from redis.utils import HIREDIS_AVAILABLE
from tests.conftest import skip_if_server_version_lt

from .compat import mock

<<<<<<< HEAD
if sys.version_info[0:2] == (3, 6):
    pytestmark = pytest.mark.asyncio

=======
>>>>>>> f9f9d06c

@pytest.mark.onlynoncluster
@pytest.mark.skipif(HIREDIS_AVAILABLE, reason="PythonParser only")
async def test_invalid_response(create_redis):
    r = await create_redis(single_connection_client=True)

    raw = b"x"
    readline_mock = mock.AsyncMock(return_value=raw)

    parser: "PythonParser" = r.connection._parser
    with mock.patch.object(parser._buffer, "readline", readline_mock):
        with pytest.raises(InvalidResponse) as cm:
            await parser.read_response()
    assert str(cm.value) == f"Protocol Error: {raw!r}"


@skip_if_server_version_lt("4.0.0")
@pytest.mark.redismod
@pytest.mark.onlynoncluster
async def test_loading_external_modules(modclient):
    def inner():
        pass

    modclient.load_external_module("myfuncname", inner)
    assert getattr(modclient, "myfuncname") == inner
    assert isinstance(getattr(modclient, "myfuncname"), types.FunctionType)

    # and call it
    from redis.commands import RedisModuleCommands

    j = RedisModuleCommands.json
    modclient.load_external_module("sometestfuncname", j)

    # d = {'hello': 'world!'}
    # mod = j(modclient)
    # mod.set("fookey", ".", d)
    # assert mod.get('fookey') == d


async def test_socket_param_regression(r):
    """A regression test for issue #1060"""
    conn = UnixDomainSocketConnection()
    _ = await conn.disconnect() is True


async def test_can_run_concurrent_commands(r):
    assert await r.ping() is True
    assert all(await asyncio.gather(*(r.ping() for _ in range(10))))


async def test_connect_retry_on_timeout_error():
    """Test that the _connect function is retried in case of a timeout"""
    conn = Connection(retry_on_timeout=True, retry=Retry(NoBackoff(), 3))
    origin_connect = conn._connect
    conn._connect = mock.AsyncMock()

    async def mock_connect():
        # connect only on the last retry
        if conn._connect.call_count <= 2:
            raise socket.timeout
        else:
            return await origin_connect()

    conn._connect.side_effect = mock_connect
    await conn.connect()
    assert conn._connect.call_count == 3


async def test_connect_without_retry_on_os_error():
    """Test that the _connect function is not being retried in case of a OSError"""
    with patch.object(Connection, "_connect") as _connect:
        _connect.side_effect = OSError("")
        conn = Connection(retry_on_timeout=True, retry=Retry(NoBackoff(), 2))
        with pytest.raises(ConnectionError):
            await conn.connect()
        assert _connect.call_count == 1


async def test_connect_timeout_error_without_retry():
    """Test that the _connect function is not being retried if retry_on_timeout is
    set to False"""
    conn = Connection(retry_on_timeout=False)
    conn._connect = mock.AsyncMock()
    conn._connect.side_effect = socket.timeout

    with pytest.raises(TimeoutError) as e:
        await conn.connect()
    assert conn._connect.call_count == 1
    assert str(e.value) == "Timeout connecting to server"<|MERGE_RESOLUTION|>--- conflicted
+++ resolved
@@ -1,9 +1,5 @@
 import asyncio
 import socket
-<<<<<<< HEAD
-import sys
-=======
->>>>>>> f9f9d06c
 import types
 from unittest.mock import patch
 
@@ -22,12 +18,6 @@
 
 from .compat import mock
 
-<<<<<<< HEAD
-if sys.version_info[0:2] == (3, 6):
-    pytestmark = pytest.mark.asyncio
-
-=======
->>>>>>> f9f9d06c
 
 @pytest.mark.onlynoncluster
 @pytest.mark.skipif(HIREDIS_AVAILABLE, reason="PythonParser only")
