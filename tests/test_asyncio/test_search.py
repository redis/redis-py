import bz2
import csv
import os
import time
from io import TextIOWrapper

import pytest

import redis.asyncio as redis
import redis.commands.search
import redis.commands.search.aggregation as aggregations
import redis.commands.search.reducers as reducers
from redis.commands.search import AsyncSearch
from redis.commands.search.field import GeoField, NumericField, TagField, TextField
from redis.commands.search.indexDefinition import IndexDefinition
from redis.commands.search.query import GeoFilter, NumericFilter, Query
from redis.commands.search.result import Result
from redis.commands.search.suggestion import Suggestion
from tests.conftest import skip_if_redis_enterprise, skip_ifmodversion_lt

WILL_PLAY_TEXT = os.path.abspath(
    os.path.join(os.path.dirname(__file__), "testdata", "will_play_text.csv.bz2")
)

TITLES_CSV = os.path.abspath(
    os.path.join(os.path.dirname(__file__), "testdata", "titles.csv")
)


async def waitForIndex(env, idx, timeout=None):
    delay = 0.1
    while True:
        res = await env.execute_command("FT.INFO", idx)
        try:
            res.index("indexing")
        except ValueError:
            break

        if int(res[res.index("indexing") + 1]) == 0:
            break

        time.sleep(delay)
        if timeout is not None:
            timeout -= delay
            if timeout <= 0:
                break


def getClient(modclient: redis.Redis):
    """
    Gets a client client attached to an index name which is ready to be
    created
    """
    return modclient


async def createIndex(modclient, num_docs=100, definition=None):
    try:
        await modclient.create_index(
            (TextField("play", weight=5.0), TextField("txt"), NumericField("chapter")),
            definition=definition,
        )
    except redis.ResponseError:
        await modclient.dropindex(delete_documents=True)
        return createIndex(modclient, num_docs=num_docs, definition=definition)

    chapters = {}
    bzfp = TextIOWrapper(bz2.BZ2File(WILL_PLAY_TEXT), encoding="utf8")

    r = csv.reader(bzfp, delimiter=";")
    for n, line in enumerate(r):

        play, chapter, _, text = line[1], line[2], line[4], line[5]

        key = f"{play}:{chapter}".lower()
        d = chapters.setdefault(key, {})
        d["play"] = play
        d["txt"] = d.get("txt", "") + " " + text
        d["chapter"] = int(chapter or 0)
        if len(chapters) == num_docs:
            break

    indexer = modclient.batch_indexer(chunk_size=50)
    assert isinstance(indexer, AsyncSearch.BatchIndexer)
    assert 50 == indexer.chunk_size

    for key, doc in chapters.items():
        await indexer.add_document(key, **doc)
    await indexer.commit()


@pytest.mark.redismod
async def test_client(modclient: redis.Redis):
    num_docs = 500
    await createIndex(modclient.ft(), num_docs=num_docs)
    await waitForIndex(modclient, "idx")
    # verify info
    info = await modclient.ft().info()
    for k in [
        "index_name",
        "index_options",
        "attributes",
        "num_docs",
        "max_doc_id",
        "num_terms",
        "num_records",
        "inverted_sz_mb",
        "offset_vectors_sz_mb",
        "doc_table_size_mb",
        "key_table_size_mb",
        "records_per_doc_avg",
        "bytes_per_record_avg",
        "offsets_per_term_avg",
        "offset_bits_per_record_avg",
    ]:
        assert k in info

    assert modclient.ft().index_name == info["index_name"]
    assert num_docs == int(info["num_docs"])

    res = await modclient.ft().search("henry iv")
    assert isinstance(res, Result)
    assert 225 == res.total
    assert 10 == len(res.docs)
    assert res.duration > 0

    for doc in res.docs:
        assert doc.id
        assert doc.play == "Henry IV"
        assert len(doc.txt) > 0

    # test no content
    res = await modclient.ft().search(Query("king").no_content())
    assert 194 == res.total
    assert 10 == len(res.docs)
    for doc in res.docs:
        assert "txt" not in doc.__dict__
        assert "play" not in doc.__dict__

    # test verbatim vs no verbatim
    total = (await modclient.ft().search(Query("kings").no_content())).total
    vtotal = (await modclient.ft().search(Query("kings").no_content().verbatim())).total
    assert total > vtotal

    # test in fields
    txt_total = (
        await modclient.ft().search(Query("henry").no_content().limit_fields("txt"))
    ).total
    play_total = (
        await modclient.ft().search(Query("henry").no_content().limit_fields("play"))
    ).total
    both_total = (
        await (
            modclient.ft().search(
                Query("henry").no_content().limit_fields("play", "txt")
            )
        )
    ).total
    assert 129 == txt_total
    assert 494 == play_total
    assert 494 == both_total

    # test load_document
    doc = await modclient.ft().load_document("henry vi part 3:62")
    assert doc is not None
    assert "henry vi part 3:62" == doc.id
    assert doc.play == "Henry VI Part 3"
    assert len(doc.txt) > 0

    # test in-keys
    ids = [x.id for x in (await modclient.ft().search(Query("henry"))).docs]
    assert 10 == len(ids)
    subset = ids[:5]
    docs = await modclient.ft().search(Query("henry").limit_ids(*subset))
    assert len(subset) == docs.total
    ids = [x.id for x in docs.docs]
    assert set(ids) == set(subset)

    # test slop and in order
    assert 193 == (await modclient.ft().search(Query("henry king"))).total
    assert (
        3 == (await modclient.ft().search(Query("henry king").slop(0).in_order())).total
    )
    assert (
        52
        == (await modclient.ft().search(Query("king henry").slop(0).in_order())).total
    )
    assert 53 == (await modclient.ft().search(Query("henry king").slop(0))).total
    assert 167 == (await modclient.ft().search(Query("henry king").slop(100))).total

    # test delete document
    await modclient.ft().add_document("doc-5ghs2", play="Death of a Salesman")
    res = await modclient.ft().search(Query("death of a salesman"))
    assert 1 == res.total

    assert 1 == await modclient.ft().delete_document("doc-5ghs2")
    res = await modclient.ft().search(Query("death of a salesman"))
    assert 0 == res.total
    assert 0 == await modclient.ft().delete_document("doc-5ghs2")

    await modclient.ft().add_document("doc-5ghs2", play="Death of a Salesman")
    res = await modclient.ft().search(Query("death of a salesman"))
    assert 1 == res.total
    await modclient.ft().delete_document("doc-5ghs2")


@pytest.mark.redismod
@skip_ifmodversion_lt("2.2.0", "search")
async def test_payloads(modclient: redis.Redis):
    await modclient.ft().create_index((TextField("txt"),))

    await modclient.ft().add_document("doc1", payload="foo baz", txt="foo bar")
    await modclient.ft().add_document("doc2", txt="foo bar")

    q = Query("foo bar").with_payloads()
    res = await modclient.ft().search(q)
    assert 2 == res.total
    assert "doc1" == res.docs[0].id
    assert "doc2" == res.docs[1].id
    assert "foo baz" == res.docs[0].payload
    assert res.docs[1].payload is None


@pytest.mark.redismod
@pytest.mark.onlynoncluster
async def test_scores(modclient: redis.Redis):
    await modclient.ft().create_index((TextField("txt"),))

    await modclient.ft().add_document("doc1", txt="foo baz")
    await modclient.ft().add_document("doc2", txt="foo bar")

    q = Query("foo ~bar").with_scores()
    res = await modclient.ft().search(q)
    assert 2 == res.total
    assert "doc2" == res.docs[0].id
    assert 3.0 == res.docs[0].score
    assert "doc1" == res.docs[1].id
    # todo: enable once new RS version is tagged
    # self.assertEqual(0.2, res.docs[1].score)


@pytest.mark.redismod
async def test_replace(modclient: redis.Redis):
    await modclient.ft().create_index((TextField("txt"),))

    await modclient.ft().add_document("doc1", txt="foo bar")
    await modclient.ft().add_document("doc2", txt="foo bar")
    await waitForIndex(modclient, "idx")

    res = await modclient.ft().search("foo bar")
    assert 2 == res.total
    await (
        modclient.ft().add_document("doc1", replace=True, txt="this is a replaced doc")
    )

    res = await modclient.ft().search("foo bar")
    assert 1 == res.total
    assert "doc2" == res.docs[0].id

    res = await modclient.ft().search("replaced doc")
    assert 1 == res.total
    assert "doc1" == res.docs[0].id


@pytest.mark.redismod
async def test_stopwords(modclient: redis.Redis):
    stopwords = ["foo", "bar", "baz"]
    await modclient.ft().create_index((TextField("txt"),), stopwords=stopwords)
    await modclient.ft().add_document("doc1", txt="foo bar")
    await modclient.ft().add_document("doc2", txt="hello world")
    await waitForIndex(modclient, "idx")

    q1 = Query("foo bar").no_content()
    q2 = Query("foo bar hello world").no_content()
    res1, res2 = await modclient.ft().search(q1), await modclient.ft().search(q2)
    assert 0 == res1.total
    assert 1 == res2.total


@pytest.mark.redismod
async def test_filters(modclient: redis.Redis):
    await (
        modclient.ft().create_index(
            (TextField("txt"), NumericField("num"), GeoField("loc"))
        )
    )
    await (
        modclient.ft().add_document(
            "doc1", txt="foo bar", num=3.141, loc="-0.441,51.458"
        )
    )
    await modclient.ft().add_document("doc2", txt="foo baz", num=2, loc="-0.1,51.2")

    await waitForIndex(modclient, "idx")
    # Test numerical filter
    q1 = Query("foo").add_filter(NumericFilter("num", 0, 2)).no_content()
    q2 = (
        Query("foo")
        .add_filter(NumericFilter("num", 2, NumericFilter.INF, minExclusive=True))
        .no_content()
    )
    res1, res2 = await modclient.ft().search(q1), await modclient.ft().search(q2)

    assert 1 == res1.total
    assert 1 == res2.total
    assert "doc2" == res1.docs[0].id
    assert "doc1" == res2.docs[0].id

    # Test geo filter
    q1 = Query("foo").add_filter(GeoFilter("loc", -0.44, 51.45, 10)).no_content()
    q2 = Query("foo").add_filter(GeoFilter("loc", -0.44, 51.45, 100)).no_content()
    res1, res2 = await modclient.ft().search(q1), await modclient.ft().search(q2)

    assert 1 == res1.total
    assert 2 == res2.total
    assert "doc1" == res1.docs[0].id

    # Sort results, after RDB reload order may change
    res = [res2.docs[0].id, res2.docs[1].id]
    res.sort()
    assert ["doc1", "doc2"] == res


@pytest.mark.redismod
async def test_payloads_with_no_content(modclient: redis.Redis):
    await modclient.ft().create_index((TextField("txt"),))
    await modclient.ft().add_document("doc1", payload="foo baz", txt="foo bar")
    await modclient.ft().add_document("doc2", payload="foo baz2", txt="foo bar")

    q = Query("foo bar").with_payloads().no_content()
    res = await modclient.ft().search(q)
    assert 2 == len(res.docs)


@pytest.mark.redismod
async def test_sort_by(modclient: redis.Redis):
    await (
        modclient.ft().create_index(
            (TextField("txt"), NumericField("num", sortable=True))
        )
    )
    await modclient.ft().add_document("doc1", txt="foo bar", num=1)
    await modclient.ft().add_document("doc2", txt="foo baz", num=2)
    await modclient.ft().add_document("doc3", txt="foo qux", num=3)

    # Test sort
    q1 = Query("foo").sort_by("num", asc=True).no_content()
    q2 = Query("foo").sort_by("num", asc=False).no_content()
    res1, res2 = await modclient.ft().search(q1), await modclient.ft().search(q2)

    assert 3 == res1.total
    assert "doc1" == res1.docs[0].id
    assert "doc2" == res1.docs[1].id
    assert "doc3" == res1.docs[2].id
    assert 3 == res2.total
    assert "doc1" == res2.docs[2].id
    assert "doc2" == res2.docs[1].id
    assert "doc3" == res2.docs[0].id


@pytest.mark.redismod
@skip_ifmodversion_lt("2.0.0", "search")
async def test_drop_index(modclient: redis.Redis):
    """
    Ensure the index gets dropped by data remains by default
    """
    for x in range(20):
        for keep_docs in [[True, {}], [False, {"name": "haveit"}]]:
            idx = "HaveIt"
            index = getClient(modclient)
            await index.hset("index:haveit", mapping={"name": "haveit"})
            idef = IndexDefinition(prefix=["index:"])
            await index.ft(idx).create_index((TextField("name"),), definition=idef)
            await waitForIndex(index, idx)
            await index.ft(idx).dropindex(delete_documents=keep_docs[0])
            i = await index.hgetall("index:haveit")
            assert i == keep_docs[1]


@pytest.mark.redismod
async def test_example(modclient: redis.Redis):
    # Creating the index definition and schema
    await (
        modclient.ft().create_index((TextField("title", weight=5.0), TextField("body")))
    )

    # Indexing a document
    await modclient.ft().add_document(
        "doc1",
        title="RediSearch",
        body="Redisearch impements a search engine on top of redis",
    )

    # Searching with complex parameters:
    q = Query("search engine").verbatim().no_content().paging(0, 5)

    res = await modclient.ft().search(q)
    assert res is not None


@pytest.mark.redismod
async def test_auto_complete(modclient: redis.Redis):
    n = 0
    with open(TITLES_CSV) as f:
        cr = csv.reader(f)

        for row in cr:
            n += 1
            term, score = row[0], float(row[1])
            assert n == await modclient.ft().sugadd("ac", Suggestion(term, score=score))

    assert n == await modclient.ft().suglen("ac")
    ret = await modclient.ft().sugget("ac", "bad", with_scores=True)
    assert 2 == len(ret)
    assert "badger" == ret[0].string
    assert isinstance(ret[0].score, float)
    assert 1.0 != ret[0].score
    assert "badalte rishtey" == ret[1].string
    assert isinstance(ret[1].score, float)
    assert 1.0 != ret[1].score

    ret = await modclient.ft().sugget("ac", "bad", fuzzy=True, num=10)
    assert 10 == len(ret)
    assert 1.0 == ret[0].score
    strs = {x.string for x in ret}

    for sug in strs:
        assert 1 == await modclient.ft().sugdel("ac", sug)
    # make sure a second delete returns 0
    for sug in strs:
        assert 0 == await modclient.ft().sugdel("ac", sug)

    # make sure they were actually deleted
    ret2 = await modclient.ft().sugget("ac", "bad", fuzzy=True, num=10)
    for sug in ret2:
        assert sug.string not in strs

    # Test with payload
    await modclient.ft().sugadd("ac", Suggestion("pay1", payload="pl1"))
    await modclient.ft().sugadd("ac", Suggestion("pay2", payload="pl2"))
    await modclient.ft().sugadd("ac", Suggestion("pay3", payload="pl3"))

    sugs = await (
        modclient.ft().sugget("ac", "pay", with_payloads=True, with_scores=True)
    )
    assert 3 == len(sugs)
    for sug in sugs:
        assert sug.payload
        assert sug.payload.startswith("pl")


@pytest.mark.redismod
async def test_no_index(modclient: redis.Redis):
    await modclient.ft().create_index(
        (
            TextField("field"),
            TextField("text", no_index=True, sortable=True),
            NumericField("numeric", no_index=True, sortable=True),
            GeoField("geo", no_index=True, sortable=True),
            TagField("tag", no_index=True, sortable=True),
        )
    )

    await modclient.ft().add_document(
        "doc1", field="aaa", text="1", numeric="1", geo="1,1", tag="1"
    )
    await modclient.ft().add_document(
        "doc2", field="aab", text="2", numeric="2", geo="2,2", tag="2"
    )
    await waitForIndex(modclient, "idx")

    res = await modclient.ft().search(Query("@text:aa*"))
    assert 0 == res.total

    res = await modclient.ft().search(Query("@field:aa*"))
    assert 2 == res.total

    res = await modclient.ft().search(Query("*").sort_by("text", asc=False))
    assert 2 == res.total
    assert "doc2" == res.docs[0].id

    res = await modclient.ft().search(Query("*").sort_by("text", asc=True))
    assert "doc1" == res.docs[0].id

    res = await modclient.ft().search(Query("*").sort_by("numeric", asc=True))
    assert "doc1" == res.docs[0].id

    res = await modclient.ft().search(Query("*").sort_by("geo", asc=True))
    assert "doc1" == res.docs[0].id

    res = await modclient.ft().search(Query("*").sort_by("tag", asc=True))
    assert "doc1" == res.docs[0].id

    # Ensure exception is raised for non-indexable, non-sortable fields
    with pytest.raises(Exception):
        TextField("name", no_index=True, sortable=False)
    with pytest.raises(Exception):
        NumericField("name", no_index=True, sortable=False)
    with pytest.raises(Exception):
        GeoField("name", no_index=True, sortable=False)
    with pytest.raises(Exception):
        TagField("name", no_index=True, sortable=False)


@pytest.mark.redismod
async def test_partial(modclient: redis.Redis):
    await (
        modclient.ft().create_index((TextField("f1"), TextField("f2"), TextField("f3")))
    )
    await modclient.ft().add_document("doc1", f1="f1_val", f2="f2_val")
    await modclient.ft().add_document("doc2", f1="f1_val", f2="f2_val")
    await modclient.ft().add_document("doc1", f3="f3_val", partial=True)
    await modclient.ft().add_document("doc2", f3="f3_val", replace=True)
    await waitForIndex(modclient, "idx")

    # Search for f3 value. All documents should have it
    res = await modclient.ft().search("@f3:f3_val")
    assert 2 == res.total

    # Only the document updated with PARTIAL should still have f1 and f2 values
    res = await modclient.ft().search("@f3:f3_val @f2:f2_val @f1:f1_val")
    assert 1 == res.total


@pytest.mark.redismod
async def test_no_create(modclient: redis.Redis):
    await (
        modclient.ft().create_index((TextField("f1"), TextField("f2"), TextField("f3")))
    )
    await modclient.ft().add_document("doc1", f1="f1_val", f2="f2_val")
    await modclient.ft().add_document("doc2", f1="f1_val", f2="f2_val")
    await modclient.ft().add_document("doc1", f3="f3_val", no_create=True)
    await modclient.ft().add_document("doc2", f3="f3_val", no_create=True, partial=True)
    await waitForIndex(modclient, "idx")

    # Search for f3 value. All documents should have it
    res = await modclient.ft().search("@f3:f3_val")
    assert 2 == res.total

    # Only the document updated with PARTIAL should still have f1 and f2 values
    res = await modclient.ft().search("@f3:f3_val @f2:f2_val @f1:f1_val")
    assert 1 == res.total

    with pytest.raises(redis.ResponseError):
        await (
            modclient.ft().add_document(
                "doc3", f2="f2_val", f3="f3_val", no_create=True
            )
        )


@pytest.mark.redismod
async def test_explain(modclient: redis.Redis):
    await (
        modclient.ft().create_index((TextField("f1"), TextField("f2"), TextField("f3")))
    )
    res = await modclient.ft().explain("@f3:f3_val @f2:f2_val @f1:f1_val")
    assert res


@pytest.mark.redismod
async def test_explaincli(modclient: redis.Redis):
    with pytest.raises(NotImplementedError):
        await modclient.ft().explain_cli("foo")


@pytest.mark.redismod
async def test_summarize(modclient: redis.Redis):
    await createIndex(modclient.ft())
    await waitForIndex(modclient, "idx")

    q = Query("king henry").paging(0, 1)
    q.highlight(fields=("play", "txt"), tags=("<b>", "</b>"))
    q.summarize("txt")

    doc = sorted((await modclient.ft().search(q)).docs)[0]
    assert "<b>Henry</b> IV" == doc.play
    assert (
        "ACT I SCENE I. London. The palace. Enter <b>KING</b> <b>HENRY</b>, LORD JOHN OF LANCASTER, the EARL of WESTMORELAND, SIR... "  # noqa
        == doc.txt
    )

    q = Query("king henry").paging(0, 1).summarize().highlight()

    doc = sorted((await modclient.ft().search(q)).docs)[0]
    assert "<b>Henry</b> ... " == doc.play
    assert (
        "ACT I SCENE I. London. The palace. Enter <b>KING</b> <b>HENRY</b>, LORD JOHN OF LANCASTER, the EARL of WESTMORELAND, SIR... "  # noqa
        == doc.txt
    )


@pytest.mark.redismod
@skip_ifmodversion_lt("2.0.0", "search")
async def test_alias(modclient: redis.Redis):
    index1 = getClient(modclient)
    index2 = getClient(modclient)

    def1 = IndexDefinition(prefix=["index1:"])
    def2 = IndexDefinition(prefix=["index2:"])

    ftindex1 = index1.ft("testAlias")
    ftindex2 = index2.ft("testAlias2")
    await ftindex1.create_index((TextField("name"),), definition=def1)
    await ftindex2.create_index((TextField("name"),), definition=def2)

    await index1.hset("index1:lonestar", mapping={"name": "lonestar"})
    await index2.hset("index2:yogurt", mapping={"name": "yogurt"})

    res = (await ftindex1.search("*")).docs[0]
    assert "index1:lonestar" == res.id

    # create alias and check for results
    await ftindex1.aliasadd("spaceballs")
    alias_client = getClient(modclient).ft("spaceballs")
    res = (await alias_client.search("*")).docs[0]
    assert "index1:lonestar" == res.id

    # Throw an exception when trying to add an alias that already exists
    with pytest.raises(Exception):
        await ftindex2.aliasadd("spaceballs")

    # update alias and ensure new results
    await ftindex2.aliasupdate("spaceballs")
    alias_client2 = getClient(modclient).ft("spaceballs")

    res = (await alias_client2.search("*")).docs[0]
    assert "index2:yogurt" == res.id

    await ftindex2.aliasdel("spaceballs")
    with pytest.raises(Exception):
        (await alias_client2.search("*")).docs[0]


@pytest.mark.redismod
async def test_alias_basic(modclient: redis.Redis):
    # Creating a client with one index
    client = getClient(modclient)
    await client.flushdb()
    index1 = getClient(modclient).ft("testAlias")

    await index1.create_index((TextField("txt"),))
    await index1.add_document("doc1", txt="text goes here")

    index2 = getClient(modclient).ft("testAlias2")
    await index2.create_index((TextField("txt"),))
    await index2.add_document("doc2", txt="text goes here")

    # add the actual alias and check
    await index1.aliasadd("myalias")
    alias_client = getClient(modclient).ft("myalias")
    res = sorted((await alias_client.search("*")).docs, key=lambda x: x.id)
    assert "doc1" == res[0].id

    # Throw an exception when trying to add an alias that already exists
    with pytest.raises(Exception):
        await index2.aliasadd("myalias")

    # update the alias and ensure we get doc2
    await index2.aliasupdate("myalias")
    alias_client2 = getClient(modclient).ft("myalias")
    res = sorted((await alias_client2.search("*")).docs, key=lambda x: x.id)
    assert "doc1" == res[0].id

    # delete the alias and expect an error if we try to query again
    await index2.aliasdel("myalias")
    with pytest.raises(Exception):
        _ = (await alias_client2.search("*")).docs[0]


@pytest.mark.redismod
async def test_tags(modclient: redis.Redis):
    await modclient.ft().create_index((TextField("txt"), TagField("tags")))
    tags = "foo,foo bar,hello;world"
    tags2 = "soba,ramen"

    await modclient.ft().add_document("doc1", txt="fooz barz", tags=tags)
    await modclient.ft().add_document("doc2", txt="noodles", tags=tags2)
    await waitForIndex(modclient, "idx")

    q = Query("@tags:{foo}")
    res = await modclient.ft().search(q)
    assert 1 == res.total

    q = Query("@tags:{foo bar}")
    res = await modclient.ft().search(q)
    assert 1 == res.total

    q = Query("@tags:{foo\\ bar}")
    res = await modclient.ft().search(q)
    assert 1 == res.total

    q = Query("@tags:{hello\\;world}")
    res = await modclient.ft().search(q)
    assert 1 == res.total

    q2 = await modclient.ft().tagvals("tags")
    assert (tags.split(",") + tags2.split(",")).sort() == q2.sort()


@pytest.mark.redismod
async def test_textfield_sortable_nostem(modclient: redis.Redis):
    # Creating the index definition with sortable and no_stem
    await modclient.ft().create_index((TextField("txt", sortable=True, no_stem=True),))

    # Now get the index info to confirm its contents
    response = await modclient.ft().info()
    assert "SORTABLE" in response["attributes"][0]
    assert "NOSTEM" in response["attributes"][0]


@pytest.mark.redismod
async def test_alter_schema_add(modclient: redis.Redis):
    # Creating the index definition and schema
    await modclient.ft().create_index(TextField("title"))

    # Using alter to add a field
    await modclient.ft().alter_schema_add(TextField("body"))

    # Indexing a document
    await modclient.ft().add_document(
        "doc1", title="MyTitle", body="Some content only in the body"
    )

    # Searching with parameter only in the body (the added field)
    q = Query("only in the body")

    # Ensure we find the result searching on the added body field
    res = await modclient.ft().search(q)
    assert 1 == res.total


@pytest.mark.redismod
async def test_spell_check(modclient: redis.Redis):
    await modclient.ft().create_index((TextField("f1"), TextField("f2")))

    await (
        modclient.ft().add_document(
            "doc1", f1="some valid content", f2="this is sample text"
        )
    )
    await modclient.ft().add_document("doc2", f1="very important", f2="lorem ipsum")
    await waitForIndex(modclient, "idx")

    # test spellcheck
    res = await modclient.ft().spellcheck("impornant")
    assert "important" == res["impornant"][0]["suggestion"]

    res = await modclient.ft().spellcheck("contnt")
    assert "content" == res["contnt"][0]["suggestion"]

    # test spellcheck with Levenshtein distance
    res = await modclient.ft().spellcheck("vlis")
    assert res == {}
    res = await modclient.ft().spellcheck("vlis", distance=2)
    assert "valid" == res["vlis"][0]["suggestion"]

    # test spellcheck include
    await modclient.ft().dict_add("dict", "lore", "lorem", "lorm")
    res = await modclient.ft().spellcheck("lorm", include="dict")
    assert len(res["lorm"]) == 3
    assert (
        res["lorm"][0]["suggestion"],
        res["lorm"][1]["suggestion"],
        res["lorm"][2]["suggestion"],
    ) == ("lorem", "lore", "lorm")
    assert (res["lorm"][0]["score"], res["lorm"][1]["score"]) == ("0.5", "0")

    # test spellcheck exclude
    res = await modclient.ft().spellcheck("lorm", exclude="dict")
    assert res == {}


@pytest.mark.redismod
async def test_dict_operations(modclient: redis.Redis):
    await modclient.ft().create_index((TextField("f1"), TextField("f2")))
    # Add three items
    res = await modclient.ft().dict_add("custom_dict", "item1", "item2", "item3")
    assert 3 == res

    # Remove one item
    res = await modclient.ft().dict_del("custom_dict", "item2")
    assert 1 == res

    # Dump dict and inspect content
    res = await modclient.ft().dict_dump("custom_dict")
    assert ["item1", "item3"] == res

    # Remove rest of the items before reload
    await modclient.ft().dict_del("custom_dict", *res)


@pytest.mark.redismod
async def test_phonetic_matcher(modclient: redis.Redis):
    await modclient.ft().create_index((TextField("name"),))
    await modclient.ft().add_document("doc1", name="Jon")
    await modclient.ft().add_document("doc2", name="John")

    res = await modclient.ft().search(Query("Jon"))
    assert 1 == len(res.docs)
    assert "Jon" == res.docs[0].name

    # Drop and create index with phonetic matcher
    await modclient.flushdb()

    await modclient.ft().create_index((TextField("name", phonetic_matcher="dm:en"),))
    await modclient.ft().add_document("doc1", name="Jon")
    await modclient.ft().add_document("doc2", name="John")

    res = await modclient.ft().search(Query("Jon"))
    assert 2 == len(res.docs)
    assert ["John", "Jon"] == sorted(d.name for d in res.docs)


@pytest.mark.redismod
@pytest.mark.onlynoncluster
async def test_scorer(modclient: redis.Redis):
    await modclient.ft().create_index((TextField("description"),))

    await modclient.ft().add_document(
        "doc1", description="The quick brown fox jumps over the lazy dog"
    )
    await modclient.ft().add_document(
        "doc2",
        description="Quick alice was beginning to get very tired of sitting by her quick sister on the bank, and of having nothing to do.",  # noqa
    )

    # default scorer is TFIDF
    res = await modclient.ft().search(Query("quick").with_scores())
    assert 1.0 == res.docs[0].score
    res = await modclient.ft().search(Query("quick").scorer("TFIDF").with_scores())
    assert 1.0 == res.docs[0].score
    res = await (
        modclient.ft().search(Query("quick").scorer("TFIDF.DOCNORM").with_scores())
    )
    assert 0.1111111111111111 == res.docs[0].score
    res = await modclient.ft().search(Query("quick").scorer("BM25").with_scores())
    assert 0.17699114465425977 == res.docs[0].score
    res = await modclient.ft().search(Query("quick").scorer("DISMAX").with_scores())
    assert 2.0 == res.docs[0].score
    res = await modclient.ft().search(Query("quick").scorer("DOCSCORE").with_scores())
    assert 1.0 == res.docs[0].score
    res = await modclient.ft().search(Query("quick").scorer("HAMMING").with_scores())
    assert 0.0 == res.docs[0].score


@pytest.mark.redismod
async def test_get(modclient: redis.Redis):
    await modclient.ft().create_index((TextField("f1"), TextField("f2")))

    assert [None] == await modclient.ft().get("doc1")
    assert [None, None] == await modclient.ft().get("doc2", "doc1")

    await modclient.ft().add_document(
        "doc1", f1="some valid content dd1", f2="this is sample text ff1"
    )
    await modclient.ft().add_document(
        "doc2", f1="some valid content dd2", f2="this is sample text ff2"
    )

    assert [
        ["f1", "some valid content dd2", "f2", "this is sample text ff2"]
    ] == await modclient.ft().get("doc2")
    assert [
        ["f1", "some valid content dd1", "f2", "this is sample text ff1"],
        ["f1", "some valid content dd2", "f2", "this is sample text ff2"],
    ] == await modclient.ft().get("doc1", "doc2")


@pytest.mark.redismod
@pytest.mark.onlynoncluster
@skip_ifmodversion_lt("2.2.0", "search")
async def test_config(modclient: redis.Redis):
    assert await modclient.ft().config_set("TIMEOUT", "100")
    with pytest.raises(redis.ResponseError):
        await modclient.ft().config_set("TIMEOUT", "null")
    res = await modclient.ft().config_get("*")
    assert "100" == res["TIMEOUT"]
    res = await modclient.ft().config_get("TIMEOUT")
    assert "100" == res["TIMEOUT"]


@pytest.mark.redismod
@pytest.mark.onlynoncluster
async def test_aggregations_groupby(modclient: redis.Redis):
    # Creating the index definition and schema
    await modclient.ft().create_index(
        (
            NumericField("random_num"),
            TextField("title"),
            TextField("body"),
            TextField("parent"),
        )
    )

    # Indexing a document
    await modclient.ft().add_document(
        "search",
        title="RediSearch",
        body="Redisearch impements a search engine on top of redis",
        parent="redis",
        random_num=10,
    )
    await modclient.ft().add_document(
        "ai",
        title="RedisAI",
        body="RedisAI executes Deep Learning/Machine Learning models and managing their data.",  # noqa
        parent="redis",
        random_num=3,
    )
    await modclient.ft().add_document(
        "json",
        title="RedisJson",
        body="RedisJSON implements ECMA-404 The JSON Data Interchange Standard as a native data type.",  # noqa
        parent="redis",
        random_num=8,
    )

    req = aggregations.AggregateRequest("redis").group_by("@parent", reducers.count())

    res = (await modclient.ft().aggregate(req)).rows[0]
    assert res[1] == "redis"
    assert res[3] == "3"

    req = aggregations.AggregateRequest("redis").group_by(
        "@parent", reducers.count_distinct("@title")
    )

    res = (await modclient.ft().aggregate(req)).rows[0]
    assert res[1] == "redis"
    assert res[3] == "3"

    req = aggregations.AggregateRequest("redis").group_by(
        "@parent", reducers.count_distinctish("@title")
    )

    res = (await modclient.ft().aggregate(req)).rows[0]
    assert res[1] == "redis"
    assert res[3] == "3"

    req = aggregations.AggregateRequest("redis").group_by(
        "@parent", reducers.sum("@random_num")
    )

    res = (await modclient.ft().aggregate(req)).rows[0]
    assert res[1] == "redis"
    assert res[3] == "21"  # 10+8+3

    req = aggregations.AggregateRequest("redis").group_by(
        "@parent", reducers.min("@random_num")
    )

    res = (await modclient.ft().aggregate(req)).rows[0]
    assert res[1] == "redis"
    assert res[3] == "3"  # min(10,8,3)

    req = aggregations.AggregateRequest("redis").group_by(
        "@parent", reducers.max("@random_num")
    )

    res = (await modclient.ft().aggregate(req)).rows[0]
    assert res[1] == "redis"
    assert res[3] == "10"  # max(10,8,3)

    req = aggregations.AggregateRequest("redis").group_by(
        "@parent", reducers.avg("@random_num")
    )

    res = (await modclient.ft().aggregate(req)).rows[0]
    assert res[1] == "redis"
    assert res[3] == "7"  # (10+3+8)/3

    req = aggregations.AggregateRequest("redis").group_by(
        "@parent", reducers.stddev("random_num")
    )

    res = (await modclient.ft().aggregate(req)).rows[0]
    assert res[1] == "redis"
    assert res[3] == "3.60555127546"

    req = aggregations.AggregateRequest("redis").group_by(
        "@parent", reducers.quantile("@random_num", 0.5)
    )

    res = (await modclient.ft().aggregate(req)).rows[0]
    assert res[1] == "redis"
    assert res[3] == "8"  # median of 3,8,10

    req = aggregations.AggregateRequest("redis").group_by(
        "@parent", reducers.tolist("@title")
    )

    res = (await modclient.ft().aggregate(req)).rows[0]
    assert res[1] == "redis"
    assert set(res[3]) == {"RediSearch", "RedisAI", "RedisJson"}

    req = aggregations.AggregateRequest("redis").group_by(
        "@parent", reducers.first_value("@title").alias("first")
    )

    res = (await modclient.ft().aggregate(req)).rows[0]
    assert res == ["parent", "redis", "first", "RediSearch"]

    req = aggregations.AggregateRequest("redis").group_by(
        "@parent", reducers.random_sample("@title", 2).alias("random")
    )

    res = (await modclient.ft().aggregate(req)).rows[0]
    assert res[1] == "redis"
    assert res[2] == "random"
    assert len(res[3]) == 2
    assert res[3][0] in ["RediSearch", "RedisAI", "RedisJson"]


@pytest.mark.redismod
async def test_aggregations_sort_by_and_limit(modclient: redis.Redis):
    await modclient.ft().create_index((TextField("t1"), TextField("t2")))

    await modclient.ft().client.hset("doc1", mapping={"t1": "a", "t2": "b"})
    await modclient.ft().client.hset("doc2", mapping={"t1": "b", "t2": "a"})

    # test sort_by using SortDirection
    req = aggregations.AggregateRequest("*").sort_by(
        aggregations.Asc("@t2"), aggregations.Desc("@t1")
    )
    res = await modclient.ft().aggregate(req)
    assert res.rows[0] == ["t2", "a", "t1", "b"]
    assert res.rows[1] == ["t2", "b", "t1", "a"]

    # test sort_by without SortDirection
    req = aggregations.AggregateRequest("*").sort_by("@t1")
    res = await modclient.ft().aggregate(req)
    assert res.rows[0] == ["t1", "a"]
    assert res.rows[1] == ["t1", "b"]

    # test sort_by with max
    req = aggregations.AggregateRequest("*").sort_by("@t1", max=1)
    res = await modclient.ft().aggregate(req)
    assert len(res.rows) == 1

    # test limit
    req = aggregations.AggregateRequest("*").sort_by("@t1").limit(1, 1)
    res = await modclient.ft().aggregate(req)
    assert len(res.rows) == 1
    assert res.rows[0] == ["t1", "b"]


@pytest.mark.redismod
<<<<<<< HEAD
@pytest.mark.experimental
async def test_withsuffixtrie(modclient: redis.Redis):
    # create index
    assert await modclient.ft().create_index((TextField("txt"),))
    await waitForIndex(modclient, getattr(modclient.ft(), "index_name", "idx"))
    info = await modclient.ft().info()
    assert "WITHSUFFIXTRIE" not in info["attributes"][0]
    assert await modclient.ft().dropindex("idx")

    # create withsuffixtrie index (text field)
    assert await modclient.ft().create_index((TextField("t", withsuffixtrie=True)))
    await waitForIndex(modclient, getattr(modclient.ft(), "index_name", "idx"))
    info = await modclient.ft().info()
    assert "WITHSUFFIXTRIE" in info["attributes"][0]
    assert await modclient.ft().dropindex("idx")

    # create withsuffixtrie index (tag field)
    assert await modclient.ft().create_index((TagField("t", withsuffixtrie=True)))
    await waitForIndex(modclient, getattr(modclient.ft(), "index_name", "idx"))
    info = await modclient.ft().info()
    assert "WITHSUFFIXTRIE" in info["attributes"][0]
=======
@skip_if_redis_enterprise()
async def test_search_commands_in_pipeline(modclient: redis.Redis):
    p = await modclient.ft().pipeline()
    p.create_index((TextField("txt"),))
    p.add_document("doc1", payload="foo baz", txt="foo bar")
    p.add_document("doc2", txt="foo bar")
    q = Query("foo bar").with_payloads()
    await p.search(q)
    res = await p.execute()
    assert res[:3] == ["OK", "OK", "OK"]
    assert 2 == res[3][0]
    assert "doc1" == res[3][1]
    assert "doc2" == res[3][4]
    assert "foo baz" == res[3][2]
    assert res[3][5] is None
    assert res[3][3] == res[3][6] == ["txt", "foo bar"]
>>>>>>> 34f07a71
<|MERGE_RESOLUTION|>--- conflicted
+++ resolved
@@ -1046,7 +1046,6 @@
 
 
 @pytest.mark.redismod
-<<<<<<< HEAD
 @pytest.mark.experimental
 async def test_withsuffixtrie(modclient: redis.Redis):
     # create index
@@ -1068,7 +1067,8 @@
     await waitForIndex(modclient, getattr(modclient.ft(), "index_name", "idx"))
     info = await modclient.ft().info()
     assert "WITHSUFFIXTRIE" in info["attributes"][0]
-=======
+
+
 @skip_if_redis_enterprise()
 async def test_search_commands_in_pipeline(modclient: redis.Redis):
     p = await modclient.ft().pipeline()
@@ -1084,5 +1084,4 @@
     assert "doc2" == res[3][4]
     assert "foo baz" == res[3][2]
     assert res[3][5] is None
-    assert res[3][3] == res[3][6] == ["txt", "foo bar"]
->>>>>>> 34f07a71
+    assert res[3][3] == res[3][6] == ["txt", "foo bar"]