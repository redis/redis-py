--- conflicted
+++ resolved
@@ -5,11 +5,8 @@
 from redis.utils import HIREDIS_AVAILABLE
 
 from .conftest import skip_ifmodversion_lt
-<<<<<<< HEAD
-=======
-
-
->>>>>>> 9901c796
+
+
 def intlist(obj):
     return [int(v) for v in obj]
 
