--- conflicted
+++ resolved
@@ -609,16 +609,12 @@
     def test_quit(self, r):
         assert r.quit()
 
-<<<<<<< HEAD
     @skip_if_server_version_lt('2.8.12')
     def test_role(self, r):
         assert r.role()[0] == b'master'
         assert isinstance(r.role()[1], int)
         assert isinstance(r.role()[2], list)
 
-=======
-    @pytest.mark.onlynoncluster
->>>>>>> d5247091
     def test_slowlog_get(self, r, slowlog):
         assert r.slowlog_reset()
         unicode_string = chr(3456) + 'abcd' + chr(3421)
