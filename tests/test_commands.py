import binascii
import datetime
import re
import time
from string import ascii_letters
from unittest import mock

import pytest

import redis
from redis import exceptions
from redis.client import EMPTY_RESPONSE, NEVER_DECODE, parse_info

from .conftest import (
    _get_client,
    assert_resp_response,
    assert_resp_response_in,
    is_resp2_connection,
    skip_if_redis_enterprise,
    skip_if_server_version_gte,
    skip_if_server_version_lt,
    skip_unless_arch_bits,
)


@pytest.fixture()
def slowlog(request, r):
    current_config = r.config_get()
    old_slower_than_value = current_config["slowlog-log-slower-than"]
    old_max_legnth_value = current_config["slowlog-max-len"]

    def cleanup():
        r.config_set("slowlog-log-slower-than", old_slower_than_value)
        r.config_set("slowlog-max-len", old_max_legnth_value)

    request.addfinalizer(cleanup)

    r.config_set("slowlog-log-slower-than", 0)
    r.config_set("slowlog-max-len", 128)


def redis_server_time(client):
    seconds, milliseconds = client.time()
    timestamp = float(f"{seconds}.{milliseconds}")
    return datetime.datetime.fromtimestamp(timestamp)


def get_stream_message(client, stream, message_id):
    "Fetch a stream message and format it as a (message_id, fields) pair"
    response = client.xrange(stream, min=message_id, max=message_id)
    assert len(response) == 1
    return response[0]


# RESPONSE CALLBACKS
@pytest.mark.onlynoncluster
class TestResponseCallbacks:
    "Tests for the response callback system"

    def test_response_callbacks(self, r):
        callbacks = redis.Redis.RESPONSE_CALLBACKS
        if not is_resp2_connection(r):
            callbacks.update(redis.Redis.RESP3_RESPONSE_CALLBACKS)
        assert r.response_callbacks == callbacks
        assert id(r.response_callbacks) != id(redis.Redis.RESPONSE_CALLBACKS)
        r.set_response_callback("GET", lambda x: "static")
        r["a"] = "foo"
        assert r["a"] == "static"

    def test_case_insensitive_command_names(self, r):
        assert r.response_callbacks["del"] == r.response_callbacks["DEL"]


class TestRedisCommands:
    @pytest.mark.onlynoncluster
    @skip_if_redis_enterprise()
<<<<<<< HEAD
    # def test_auth(self, r, request):
    #     # sending an AUTH command before setting a user/password on the
    #     # server should return an AuthenticationError
    #     with pytest.raises(exceptions.AuthenticationError):
    #         r.auth("some_password")

    #     with pytest.raises(exceptions.AuthenticationError):
    #         r.auth("some_password", "some_user")

    #     # first, test for default user (`username` is supposed to be optional)
    #     default_username = "default"
    #     temp_pass = "temp_pass"
    #     r.config_set("requirepass", temp_pass)

    #     assert r.auth(temp_pass, default_username) is True
    #     assert r.auth(temp_pass) is True

    #     # test for other users
    #     username = "redis-py-auth"

    #     def teardown():
    #         try:
    #             # this is needed because after an AuthenticationError the connection
    #             # is closed, and if we send an AUTH command a new connection is
    #             # created, but in this case we'd get an "Authentication required"
    #             # error when switching to the db 9 because we're not authenticated yet
    #             # setting the password on the connection itself triggers the
    #             # authentication in the connection's `on_connect` method
    #             r.connection.password = temp_pass
    #         except AttributeError:
    #             # connection field is not set in Redis Cluster, but that's ok
    #             # because the problem discussed above does not apply to Redis Cluster
    #             pass

    #         r.auth(temp_pass)
    #         r.config_set("requirepass", "")
    #         r.acl_deluser(username)

    #     request.addfinalizer(teardown)

    #     assert r.acl_setuser(
    #         username, enabled=True, passwords=["+strong_password"], commands=["+acl"]
    #     )

    #     assert r.auth(username=username, password="strong_password") is True

    #     with pytest.raises(exceptions.AuthenticationError):
    #         r.auth(username=username, password="wrong_password")
=======
    def test_auth(self, r, request):
        # sending an AUTH command before setting a user/password on the
        # server should return an AuthenticationError
        with pytest.raises(exceptions.AuthenticationError):
            r.auth("some_password")

        with pytest.raises(exceptions.AuthenticationError):
            r.auth("some_password", "some_user")

        # first, test for default user (`username` is supposed to be optional)
        default_username = "default"
        temp_pass = "temp_pass"
        r.config_set("requirepass", temp_pass)

        assert r.auth(temp_pass, default_username) is True
        assert r.auth(temp_pass) is True

        # test for other users
        username = "redis-py-auth"

        def teardown():
            try:
                # this is needed because after an AuthenticationError the connection
                # is closed, and if we send an AUTH command a new connection is
                # created, but in this case we'd get an "Authentication required"
                # error when switching to the db 9 because we're not authenticated yet
                # setting the password on the connection itself triggers the
                # authentication in the connection's `on_connect` method
                r.connection.password = temp_pass
            except AttributeError:
                # connection field is not set in Redis Cluster, but that's ok
                # because the problem discussed above does not apply to Redis Cluster
                pass
            r.auth(temp_pass)
            r.config_set("requirepass", "")
            r.acl_deluser(username)

        request.addfinalizer(teardown)

        assert r.acl_setuser(
            username, enabled=True, passwords=["+strong_password"], commands=["+acl"]
        )

        assert r.auth(username=username, password="strong_password") is True

        with pytest.raises(exceptions.AuthenticationError):
            r.auth(username=username, password="wrong_password")
>>>>>>> 326f3517

    def test_command_on_invalid_key_type(self, r):
        r.lpush("a", "1")
        with pytest.raises(redis.ResponseError):
            r["a"]

    # SERVER INFORMATION
    @skip_if_server_version_lt("6.0.0")
    def test_acl_cat_no_category(self, r):
        categories = r.acl_cat()
        assert isinstance(categories, list)
        assert "read" in categories

    @skip_if_server_version_lt("6.0.0")
    def test_acl_cat_with_category(self, r):
        commands = r.acl_cat("read")
        assert isinstance(commands, list)
        assert "get" in commands

    @skip_if_server_version_lt("7.0.0")
    @skip_if_redis_enterprise()
    def test_acl_dryrun(self, r, request):
        username = "redis-py-user"

        def teardown():
            r.acl_deluser(username)

        request.addfinalizer(teardown)

        r.acl_setuser(username, keys=["*"], commands=["+set"])
        assert r.acl_dryrun(username, "set", "key", "value") == b"OK"
        assert r.acl_dryrun(username, "get", "key").startswith(
            b"This user has no permissions to run the"
        )

    @skip_if_server_version_lt("6.0.0")
    @skip_if_redis_enterprise()
    def test_acl_deluser(self, r, request):
        username = "redis-py-user"

        def teardown():
            r.acl_deluser(username)

        request.addfinalizer(teardown)

        assert r.acl_deluser(username) == 0
        assert r.acl_setuser(username, enabled=False, reset=True)
        assert r.acl_deluser(username) == 1

        # now, a group of users
        users = [f"bogususer_{r}" for r in range(0, 5)]
        for u in users:
            r.acl_setuser(u, enabled=False, reset=True)
        assert r.acl_deluser(*users) > 1
        assert r.acl_getuser(users[0]) is None
        assert r.acl_getuser(users[1]) is None
        assert r.acl_getuser(users[2]) is None
        assert r.acl_getuser(users[3]) is None
        assert r.acl_getuser(users[4]) is None

    @skip_if_server_version_lt("6.0.0")
    @skip_if_redis_enterprise()
    def test_acl_genpass(self, r):
        password = r.acl_genpass()
        assert isinstance(password, str)

        with pytest.raises(exceptions.DataError):
            r.acl_genpass("value")
            r.acl_genpass(-5)
            r.acl_genpass(5555)

        r.acl_genpass(555)
        assert isinstance(password, str)

    @skip_if_server_version_lt("7.0.0")
    @skip_if_redis_enterprise()
    def test_acl_getuser_setuser(self, r, request):
        username = "redis-py-user"

        def teardown():
            r.acl_deluser(username)

        request.addfinalizer(teardown)

        # test enabled=False
        assert r.acl_setuser(username, enabled=False, reset=True)
        acl = r.acl_getuser(username)
        assert acl["categories"] == ["-@all"]
        assert acl["commands"] == []
        assert acl["keys"] == []
        assert acl["passwords"] == []
        assert "off" in acl["flags"]
        assert acl["enabled"] is False

        # test nopass=True
        assert r.acl_setuser(username, enabled=True, reset=True, nopass=True)
        acl = r.acl_getuser(username)
        assert acl["categories"] == ["-@all"]
        assert acl["commands"] == []
        assert acl["keys"] == []
        assert acl["passwords"] == []
        assert "on" in acl["flags"]
        assert "nopass" in acl["flags"]
        assert acl["enabled"] is True

        # test all args
        assert r.acl_setuser(
            username,
            enabled=True,
            reset=True,
            passwords=["+pass1", "+pass2"],
            categories=["+set", "+@hash", "-geo"],
            commands=["+get", "+mget", "-hset"],
            keys=["cache:*", "objects:*"],
        )
        acl = r.acl_getuser(username)
        assert set(acl["categories"]) == {"-@all", "+@set", "+@hash"}
        assert set(acl["commands"]) == {"+get", "+mget", "-hset"}
        assert acl["enabled"] is True
        assert "on" in acl["flags"]
        assert set(acl["keys"]) == {"~cache:*", "~objects:*"}
        assert len(acl["passwords"]) == 2

        # test reset=False keeps existing ACL and applies new ACL on top
        assert r.acl_setuser(
            username,
            enabled=True,
            reset=True,
            passwords=["+pass1"],
            categories=["+@set"],
            commands=["+get"],
            keys=["cache:*"],
        )
        assert r.acl_setuser(
            username,
            enabled=True,
            passwords=["+pass2"],
            categories=["+@hash"],
            commands=["+mget"],
            keys=["objects:*"],
        )
        acl = r.acl_getuser(username)
        assert set(acl["categories"]) == {"-@all", "+@set", "+@hash"}
        assert set(acl["commands"]) == {"+get", "+mget"}
        assert acl["enabled"] is True
        assert "on" in acl["flags"]
        assert set(acl["keys"]) == {"~cache:*", "~objects:*"}
        assert len(acl["passwords"]) == 2

        # test removal of passwords
        assert r.acl_setuser(
            username, enabled=True, reset=True, passwords=["+pass1", "+pass2"]
        )
        assert len(r.acl_getuser(username)["passwords"]) == 2
        assert r.acl_setuser(username, enabled=True, passwords=["-pass2"])
        assert len(r.acl_getuser(username)["passwords"]) == 1

        # Resets and tests that hashed passwords are set properly.
        hashed_password = (
            "5e884898da28047151d0e56f8dc6292773603d0d6aabbdd62a11ef721d1542d8"
        )
        assert r.acl_setuser(
            username, enabled=True, reset=True, hashed_passwords=["+" + hashed_password]
        )
        acl = r.acl_getuser(username)
        assert acl["passwords"] == [hashed_password]

        # test removal of hashed passwords
        assert r.acl_setuser(
            username,
            enabled=True,
            reset=True,
            hashed_passwords=["+" + hashed_password],
            passwords=["+pass1"],
        )
        assert len(r.acl_getuser(username)["passwords"]) == 2
        assert r.acl_setuser(
            username, enabled=True, hashed_passwords=["-" + hashed_password]
        )
        assert len(r.acl_getuser(username)["passwords"]) == 1

        # test selectors
        assert r.acl_setuser(
            username,
            enabled=True,
            reset=True,
            passwords=["+pass1", "+pass2"],
            categories=["+set", "+@hash", "-geo"],
            commands=["+get", "+mget", "-hset"],
            keys=["cache:*", "objects:*"],
            channels=["message:*"],
            selectors=[("+set", "%W~app*")],
        )
        acl = r.acl_getuser(username)
        assert set(acl["categories"]) == {"-@all", "+@set", "+@hash"}
        assert set(acl["commands"]) == {"+get", "+mget", "-hset"}
        assert acl["enabled"] is True
        assert "on" in acl["flags"]
        assert set(acl["keys"]) == {"~cache:*", "~objects:*"}
        assert len(acl["passwords"]) == 2
        assert set(acl["channels"]) == {"&message:*"}
        assert_resp_response(
            r,
            acl["selectors"],
            ["commands", "-@all +set", "keys", "%W~app*", "channels", ""],
            [{"commands": "-@all +set", "keys": "%W~app*", "channels": ""}],
        )

    @skip_if_server_version_lt("6.0.0")
    def test_acl_help(self, r):
        res = r.acl_help()
        assert isinstance(res, list)
        assert len(res) != 0

    @skip_if_server_version_lt("6.0.0")
    @skip_if_redis_enterprise()
    def test_acl_list(self, r, request):
        username = "redis-py-user"

        def teardown():
            r.acl_deluser(username)

        request.addfinalizer(teardown)

        assert r.acl_setuser(username, enabled=False, reset=True)
        users = r.acl_list()
        assert len(users) == 2

    @skip_if_server_version_lt("6.0.0")
    @skip_if_redis_enterprise()
    @pytest.mark.onlynoncluster
    def test_acl_log(self, r, request):
        username = "redis-py-user"

        def teardown():
            r.acl_deluser(username)

        request.addfinalizer(teardown)
        r.acl_setuser(
            username,
            enabled=True,
            reset=True,
            commands=["+get", "+set", "+select"],
            keys=["cache:*"],
            nopass=True,
        )
        r.acl_log_reset()

        user_client = _get_client(
            redis.Redis, request, flushdb=False, username=username
        )

        # Valid operation and key
        assert user_client.set("cache:0", 1)
        assert user_client.get("cache:0") == b"1"

        # Invalid key
        with pytest.raises(exceptions.NoPermissionError):
            user_client.get("violated_cache:0")

        # Invalid operation
        with pytest.raises(exceptions.NoPermissionError):
            user_client.hset("cache:0", "hkey", "hval")

        assert isinstance(r.acl_log(), list)
        assert len(r.acl_log()) == 2
        assert len(r.acl_log(count=1)) == 1
        assert isinstance(r.acl_log()[0], dict)
        expected = r.acl_log(count=1)[0]
        assert_resp_response_in(
            r,
            "client-info",
            expected,
            expected.keys(),
        )

    @skip_if_server_version_lt("6.0.0")
    @skip_if_redis_enterprise()
    def test_acl_setuser_categories_without_prefix_fails(self, r, request):
        username = "redis-py-user"

        def teardown():
            r.acl_deluser(username)

        request.addfinalizer(teardown)

        with pytest.raises(exceptions.DataError):
            r.acl_setuser(username, categories=["list"])

    @skip_if_server_version_lt("6.0.0")
    @skip_if_redis_enterprise()
    def test_acl_setuser_commands_without_prefix_fails(self, r, request):
        username = "redis-py-user"

        def teardown():
            r.acl_deluser(username)

        request.addfinalizer(teardown)

        with pytest.raises(exceptions.DataError):
            r.acl_setuser(username, commands=["get"])

    @skip_if_server_version_lt("6.0.0")
    @skip_if_redis_enterprise()
    def test_acl_setuser_add_passwords_and_nopass_fails(self, r, request):
        username = "redis-py-user"

        def teardown():
            r.acl_deluser(username)

        request.addfinalizer(teardown)

        with pytest.raises(exceptions.DataError):
            r.acl_setuser(username, passwords="+mypass", nopass=True)

    @skip_if_server_version_lt("6.0.0")
    def test_acl_users(self, r):
        users = r.acl_users()
        assert isinstance(users, list)
        assert len(users) > 0

    @skip_if_server_version_lt("6.0.0")
    def test_acl_whoami(self, r):
        username = r.acl_whoami()
        assert isinstance(username, str)

    @pytest.mark.onlynoncluster
    def test_client_list(self, r):
        clients = r.client_list()
        assert isinstance(clients[0], dict)
        assert "addr" in clients[0]

    @pytest.mark.onlynoncluster
    @skip_if_server_version_lt("6.2.0")
    def test_client_info(self, r):
        info = r.client_info()
        assert isinstance(info, dict)
        assert "addr" in info

    @pytest.mark.onlynoncluster
    @skip_if_server_version_lt("5.0.0")
    def test_client_list_types_not_replica(self, r):
        with pytest.raises(exceptions.RedisError):
            r.client_list(_type="not a client type")
        for client_type in ["normal", "master", "pubsub"]:
            clients = r.client_list(_type=client_type)
            assert isinstance(clients, list)

    @skip_if_redis_enterprise()
    def test_client_list_replica(self, r):
        clients = r.client_list(_type="replica")
        assert isinstance(clients, list)

    @pytest.mark.onlynoncluster
    @skip_if_server_version_lt("6.2.0")
    def test_client_list_client_id(self, r, request):
        clients = r.client_list()
        clients = r.client_list(client_id=[clients[0]["id"]])
        assert len(clients) == 1
        assert "addr" in clients[0]

        # testing multiple client ids
        _get_client(redis.Redis, request, flushdb=False)
        _get_client(redis.Redis, request, flushdb=False)
        _get_client(redis.Redis, request, flushdb=False)
        clients_listed = r.client_list(client_id=clients[:-1])
        assert len(clients_listed) > 1

    @pytest.mark.onlynoncluster
    @skip_if_server_version_lt("5.0.0")
    def test_client_id(self, r):
        assert r.client_id() > 0

    @pytest.mark.onlynoncluster
    @skip_if_server_version_lt("6.2.0")
    @skip_if_redis_enterprise()
    def test_client_trackinginfo(self, r):
        res = r.client_trackinginfo()
        assert len(res) > 2
        assert "prefixes" in res

    @pytest.mark.onlynoncluster
    @skip_if_server_version_lt("6.0.0")
    @skip_if_redis_enterprise()
    def test_client_tracking(self, r, r2):

        # simple case
        assert r.client_tracking_on()
        assert r.client_tracking_off()

        # id based
        client_id = r.client_id()
        assert r.client_tracking_on(client_id)
        assert r.client_tracking_off(client_id)

        # id exists
        client_id = r2.client_id()
        assert r.client_tracking_on(client_id)
        assert r2.client_tracking_off(client_id)

        # now with some prefixes
        with pytest.raises(exceptions.DataError):
            assert r.client_tracking_on(prefix=["foo", "bar", "blee"])

    @pytest.mark.onlynoncluster
    @skip_if_server_version_lt("5.0.0")
    def test_client_unblock(self, r):
        myid = r.client_id()
        assert not r.client_unblock(myid)
        assert not r.client_unblock(myid, error=True)
        assert not r.client_unblock(myid, error=False)

    @pytest.mark.onlynoncluster
    @skip_if_server_version_lt("2.6.9")
    def test_client_getname(self, r):
        assert r.client_getname() is None

    @pytest.mark.onlynoncluster
    @skip_if_server_version_lt("2.6.9")
    def test_client_setname(self, r):
        assert r.client_setname("redis_py_test")
        assert r.client_getname() == "redis_py_test"

    @pytest.mark.onlynoncluster
    @skip_if_server_version_lt("2.6.9")
    def test_client_kill(self, r, r2):
        r.client_setname("redis-py-c1")
        r2.client_setname("redis-py-c2")
        clients = [
            client
            for client in r.client_list()
            if client.get("name") in ["redis-py-c1", "redis-py-c2"]
        ]
        assert len(clients) == 2

        clients_by_name = {client.get("name"): client for client in clients}

        client_addr = clients_by_name["redis-py-c2"].get("addr")
        assert r.client_kill(client_addr) is True

        clients = [
            client
            for client in r.client_list()
            if client.get("name") in ["redis-py-c1", "redis-py-c2"]
        ]
        assert len(clients) == 1
        assert clients[0].get("name") == "redis-py-c1"

    @skip_if_server_version_lt("2.8.12")
    def test_client_kill_filter_invalid_params(self, r):
        # empty
        with pytest.raises(exceptions.DataError):
            r.client_kill_filter()

        # invalid skipme
        with pytest.raises(exceptions.DataError):
            r.client_kill_filter(skipme="yeah")

        # invalid type
        with pytest.raises(exceptions.DataError):
            r.client_kill_filter(_type="caster")

    @pytest.mark.onlynoncluster
    @skip_if_server_version_lt("2.8.12")
    def test_client_kill_filter_by_id(self, r, r2):
        r.client_setname("redis-py-c1")
        r2.client_setname("redis-py-c2")
        clients = [
            client
            for client in r.client_list()
            if client.get("name") in ["redis-py-c1", "redis-py-c2"]
        ]
        assert len(clients) == 2

        clients_by_name = {client.get("name"): client for client in clients}

        client_2_id = clients_by_name["redis-py-c2"].get("id")
        resp = r.client_kill_filter(_id=client_2_id)
        assert resp == 1

        clients = [
            client
            for client in r.client_list()
            if client.get("name") in ["redis-py-c1", "redis-py-c2"]
        ]
        assert len(clients) == 1
        assert clients[0].get("name") == "redis-py-c1"

    @pytest.mark.onlynoncluster
    @skip_if_server_version_lt("2.8.12")
    def test_client_kill_filter_by_addr(self, r, r2):
        r.client_setname("redis-py-c1")
        r2.client_setname("redis-py-c2")
        clients = [
            client
            for client in r.client_list()
            if client.get("name") in ["redis-py-c1", "redis-py-c2"]
        ]
        assert len(clients) == 2

        clients_by_name = {client.get("name"): client for client in clients}

        client_2_addr = clients_by_name["redis-py-c2"].get("addr")
        resp = r.client_kill_filter(addr=client_2_addr)
        assert resp == 1

        clients = [
            client
            for client in r.client_list()
            if client.get("name") in ["redis-py-c1", "redis-py-c2"]
        ]
        assert len(clients) == 1
        assert clients[0].get("name") == "redis-py-c1"

    @skip_if_server_version_lt("2.6.9")
    def test_client_list_after_client_setname(self, r):
        r.client_setname("redis_py_test")
        clients = r.client_list()
        # we don't know which client ours will be
        assert "redis_py_test" in [c["name"] for c in clients]

    @skip_if_server_version_lt("6.2.0")
    def test_client_kill_filter_by_laddr(self, r, r2):
        r.client_setname("redis-py-c1")
        r2.client_setname("redis-py-c2")
        clients = [
            client
            for client in r.client_list()
            if client.get("name") in ["redis-py-c1", "redis-py-c2"]
        ]
        assert len(clients) == 2

        clients_by_name = {client.get("name"): client for client in clients}

        client_2_addr = clients_by_name["redis-py-c2"].get("laddr")
        assert r.client_kill_filter(laddr=client_2_addr)

    @skip_if_server_version_lt("6.0.0")
    @skip_if_redis_enterprise()
    def test_client_kill_filter_by_user(self, r, request):
        killuser = "user_to_kill"
        r.acl_setuser(
            killuser,
            enabled=True,
            reset=True,
            commands=["+get", "+set", "+select", "+cluster", "+command", "+info"],
            keys=["cache:*"],
            nopass=True,
        )
        _get_client(redis.Redis, request, flushdb=False, username=killuser)
        r.client_kill_filter(user=killuser)
        clients = r.client_list()
        for c in clients:
            assert c["user"] != killuser
        r.acl_deluser(killuser)

    @pytest.mark.onlynoncluster
    @skip_if_server_version_lt("2.9.50")
    @skip_if_redis_enterprise()
    def test_client_pause(self, r):
        assert r.client_pause(1)
        assert r.client_pause(timeout=1)
        with pytest.raises(exceptions.RedisError):
            r.client_pause(timeout="not an integer")

    @skip_if_server_version_lt("6.2.0")
    @skip_if_redis_enterprise()
    def test_client_pause_all(self, r, r2):
        assert r.client_pause(1, all=False)
        assert r2.set("foo", "bar")
        assert r2.get("foo") == b"bar"
        assert r.get("foo") == b"bar"

    @pytest.mark.onlynoncluster
    @skip_if_server_version_lt("6.2.0")
    @skip_if_redis_enterprise()
    def test_client_unpause(self, r):
        assert r.client_unpause() == b"OK"

    @pytest.mark.onlynoncluster
    @skip_if_server_version_lt("7.0.0")
    def test_client_no_evict(self, r):
        assert r.client_no_evict("ON")
        with pytest.raises(TypeError):
            r.client_no_evict()

    @pytest.mark.onlynoncluster
    @skip_if_server_version_lt("3.2.0")
    def test_client_reply(self, r, r_timeout):
        assert r_timeout.client_reply("ON") == b"OK"
        with pytest.raises(exceptions.TimeoutError):
            r_timeout.client_reply("OFF")

            r_timeout.client_reply("SKIP")

        assert r_timeout.set("foo", "bar")

        # validate it was set
        assert r.get("foo") == b"bar"

    @pytest.mark.onlynoncluster
    @skip_if_server_version_lt("6.0.0")
    @skip_if_redis_enterprise()
    def test_client_getredir(self, r):
        assert isinstance(r.client_getredir(), int)
        assert r.client_getredir() == -1

    @skip_if_server_version_lt("6.0.0")
    def test_hello_notI_implemented(self, r):
        with pytest.raises(NotImplementedError):
            r.hello()

    def test_config_get(self, r):
        data = r.config_get()
        assert len(data.keys()) > 10
        # # assert 'maxmemory' in data
        # assert data['maxmemory'].isdigit()

    @skip_if_server_version_lt("7.0.0")
    def test_config_get_multi_params(self, r: redis.Redis):
        res = r.config_get("*max-*-entries*", "maxmemory")
        assert "maxmemory" in res
        assert "hash-max-listpack-entries" in res

    @pytest.mark.onlynoncluster
    @skip_if_redis_enterprise()
    def test_config_resetstat(self, r):
        r.ping()
        prior_commands_processed = int(r.info()["total_commands_processed"])
        assert prior_commands_processed >= 1
        r.config_resetstat()
        reset_commands_processed = int(r.info()["total_commands_processed"])
        assert reset_commands_processed < prior_commands_processed

    @skip_if_redis_enterprise()
    def test_config_set(self, r):
        r.config_set("timeout", 70)
        assert r.config_get()["timeout"] == "70"
        assert r.config_set("timeout", 0)
        assert r.config_get()["timeout"] == "0"

    @skip_if_server_version_lt("7.0.0")
    @skip_if_redis_enterprise()
    def test_config_set_multi_params(self, r: redis.Redis):
        r.config_set("timeout", 70, "maxmemory", 100)
        assert r.config_get()["timeout"] == "70"
        assert r.config_get()["maxmemory"] == "100"
        assert r.config_set("timeout", 0, "maxmemory", 0)
        assert r.config_get()["timeout"] == "0"
        assert r.config_get()["maxmemory"] == "0"

    @skip_if_server_version_lt("6.0.0")
    @skip_if_redis_enterprise()
    def test_failover(self, r):
        with pytest.raises(NotImplementedError):
            r.failover()

    @pytest.mark.onlynoncluster
    def test_dbsize(self, r):
        r["a"] = "foo"
        r["b"] = "bar"
        assert r.dbsize() == 2

    @pytest.mark.onlynoncluster
    def test_echo(self, r):
        assert r.echo("foo bar") == b"foo bar"

    @pytest.mark.onlynoncluster
    def test_info(self, r):
        r["a"] = "foo"
        r["b"] = "bar"
        info = r.info()
        assert isinstance(info, dict)
        assert "arch_bits" in info.keys()
        assert "redis_version" in info.keys()

    @pytest.mark.onlynoncluster
    @skip_if_server_version_lt("7.0.0")
    def test_info_multi_sections(self, r):
        res = r.info("clients", "server")
        assert isinstance(res, dict)
        assert "redis_version" in res
        assert "connected_clients" in res

    @pytest.mark.onlynoncluster
    @skip_if_redis_enterprise()
    def test_lastsave(self, r):
        assert isinstance(r.lastsave(), datetime.datetime)

    @pytest.mark.onlynoncluster
    @skip_if_server_version_lt("5.0.0")
    def test_lolwut(self, r):
        lolwut = r.lolwut().decode("utf-8")
        assert "Redis ver." in lolwut

        lolwut = r.lolwut(5, 6, 7, 8).decode("utf-8")
        assert "Redis ver." in lolwut

    @pytest.mark.onlynoncluster
    @skip_if_server_version_lt("6.2.0")
    @skip_if_redis_enterprise()
    def test_reset(self, r):
        assert r.reset() == "RESET"

    def test_object(self, r):
        r["a"] = "foo"
        assert isinstance(r.object("refcount", "a"), int)
        assert isinstance(r.object("idletime", "a"), int)
        assert r.object("encoding", "a") in (b"raw", b"embstr")
        assert r.object("idletime", "invalid-key") is None

    def test_ping(self, r):
        assert r.ping()

    @pytest.mark.onlynoncluster
    def test_quit(self, r):
        assert r.quit()

    @skip_if_server_version_lt("2.8.12")
    @skip_if_redis_enterprise()
    @pytest.mark.onlynoncluster
    def test_role(self, r):
        assert r.role()[0] == b"master"
        assert isinstance(r.role()[1], int)
        assert isinstance(r.role()[2], list)

    @pytest.mark.onlynoncluster
    @skip_if_redis_enterprise()
    def test_select(self, r):
        assert r.select(5)
        assert r.select(2)
        assert r.select(9)

    @pytest.mark.onlynoncluster
    def test_slowlog_get(self, r, slowlog):
        assert r.slowlog_reset()
        unicode_string = chr(3456) + "abcd" + chr(3421)
        r.get(unicode_string)
        slowlog = r.slowlog_get()
        assert isinstance(slowlog, list)
        commands = [log["command"] for log in slowlog]

        get_command = b" ".join((b"GET", unicode_string.encode("utf-8")))
        assert get_command in commands
        assert b"SLOWLOG RESET" in commands
        # the order should be ['GET <uni string>', 'SLOWLOG RESET'],
        # but if other clients are executing commands at the same time, there
        # could be commands, before, between, or after, so just check that
        # the two we care about are in the appropriate order.
        assert commands.index(get_command) < commands.index(b"SLOWLOG RESET")

        # make sure other attributes are typed correctly
        assert isinstance(slowlog[0]["start_time"], int)
        assert isinstance(slowlog[0]["duration"], int)

        # Mock result if we didn't get slowlog complexity info.
        if "complexity" not in slowlog[0]:
            # monkey patch parse_response()
            COMPLEXITY_STATEMENT = "Complexity info: N:4712,M:3788"
            old_parse_response = r.parse_response

            def parse_response(connection, command_name, **options):
                if command_name != "SLOWLOG GET":
                    return old_parse_response(connection, command_name, **options)
                responses = connection.read_response()
                for response in responses:
                    # Complexity info stored as fourth item in list
                    response.insert(3, COMPLEXITY_STATEMENT)
                return r.response_callbacks[command_name](responses, **options)

            r.parse_response = parse_response

            # test
            slowlog = r.slowlog_get()
            assert isinstance(slowlog, list)
            commands = [log["command"] for log in slowlog]
            assert get_command in commands
            idx = commands.index(get_command)
            assert slowlog[idx]["complexity"] == COMPLEXITY_STATEMENT

            # tear down monkeypatch
            r.parse_response = old_parse_response

    @pytest.mark.onlynoncluster
    def test_slowlog_get_limit(self, r, slowlog):
        assert r.slowlog_reset()
        r.get("foo")
        slowlog = r.slowlog_get(1)
        assert isinstance(slowlog, list)
        # only one command, based on the number we passed to slowlog_get()
        assert len(slowlog) == 1

    @pytest.mark.onlynoncluster
    def test_slowlog_length(self, r, slowlog):
        r.get("foo")
        assert isinstance(r.slowlog_len(), int)

    @skip_if_server_version_lt("2.6.0")
    def test_time(self, r):
        t = r.time()
        assert len(t) == 2
        assert isinstance(t[0], int)
        assert isinstance(t[1], int)

    @skip_if_redis_enterprise()
    def test_bgsave(self, r):
        assert r.bgsave()
        time.sleep(0.3)
        assert r.bgsave(True)

    def test_never_decode_option(self, r: redis.Redis):
        opts = {NEVER_DECODE: []}
        r.delete("a")
        assert r.execute_command("EXISTS", "a", **opts) == 0

    def test_empty_response_option(self, r: redis.Redis):
        opts = {EMPTY_RESPONSE: []}
        r.delete("a")
        assert r.execute_command("EXISTS", "a", **opts) == 0

    # BASIC KEY COMMANDS
    def test_append(self, r):
        assert r.append("a", "a1") == 2
        assert r["a"] == b"a1"
        assert r.append("a", "a2") == 4
        assert r["a"] == b"a1a2"

    @skip_if_server_version_lt("2.6.0")
    def test_bitcount(self, r):
        r.setbit("a", 5, True)
        assert r.bitcount("a") == 1
        r.setbit("a", 6, True)
        assert r.bitcount("a") == 2
        r.setbit("a", 5, False)
        assert r.bitcount("a") == 1
        r.setbit("a", 9, True)
        r.setbit("a", 17, True)
        r.setbit("a", 25, True)
        r.setbit("a", 33, True)
        assert r.bitcount("a") == 5
        assert r.bitcount("a", 0, -1) == 5
        assert r.bitcount("a", 2, 3) == 2
        assert r.bitcount("a", 2, -1) == 3
        assert r.bitcount("a", -2, -1) == 2
        assert r.bitcount("a", 1, 1) == 1

    @skip_if_server_version_lt("7.0.0")
    def test_bitcount_mode(self, r):
        r.set("mykey", "foobar")
        assert r.bitcount("mykey") == 26
        assert r.bitcount("mykey", 1, 1, "byte") == 6
        assert r.bitcount("mykey", 5, 30, "bit") == 17
        with pytest.raises(redis.ResponseError):
            assert r.bitcount("mykey", 5, 30, "but")

    @pytest.mark.onlynoncluster
    @skip_if_server_version_lt("2.6.0")
    def test_bitop_not_empty_string(self, r):
        r["a"] = ""
        r.bitop("not", "r", "a")
        assert r.get("r") is None

    @pytest.mark.onlynoncluster
    @skip_if_server_version_lt("2.6.0")
    def test_bitop_not(self, r):
        test_str = b"\xAA\x00\xFF\x55"
        correct = ~0xAA00FF55 & 0xFFFFFFFF
        r["a"] = test_str
        r.bitop("not", "r", "a")
        assert int(binascii.hexlify(r["r"]), 16) == correct

    @pytest.mark.onlynoncluster
    @skip_if_server_version_lt("2.6.0")
    def test_bitop_not_in_place(self, r):
        test_str = b"\xAA\x00\xFF\x55"
        correct = ~0xAA00FF55 & 0xFFFFFFFF
        r["a"] = test_str
        r.bitop("not", "a", "a")
        assert int(binascii.hexlify(r["a"]), 16) == correct

    @pytest.mark.onlynoncluster
    @skip_if_server_version_lt("2.6.0")
    def test_bitop_single_string(self, r):
        test_str = b"\x01\x02\xFF"
        r["a"] = test_str
        r.bitop("and", "res1", "a")
        r.bitop("or", "res2", "a")
        r.bitop("xor", "res3", "a")
        assert r["res1"] == test_str
        assert r["res2"] == test_str
        assert r["res3"] == test_str

    @pytest.mark.onlynoncluster
    @skip_if_server_version_lt("2.6.0")
    def test_bitop_string_operands(self, r):
        r["a"] = b"\x01\x02\xFF\xFF"
        r["b"] = b"\x01\x02\xFF"
        r.bitop("and", "res1", "a", "b")
        r.bitop("or", "res2", "a", "b")
        r.bitop("xor", "res3", "a", "b")
        assert int(binascii.hexlify(r["res1"]), 16) == 0x0102FF00
        assert int(binascii.hexlify(r["res2"]), 16) == 0x0102FFFF
        assert int(binascii.hexlify(r["res3"]), 16) == 0x000000FF

    @pytest.mark.onlynoncluster
    @skip_if_server_version_lt("2.8.7")
    def test_bitpos(self, r):
        key = "key:bitpos"
        r.set(key, b"\xff\xf0\x00")
        assert r.bitpos(key, 0) == 12
        assert r.bitpos(key, 0, 2, -1) == 16
        assert r.bitpos(key, 0, -2, -1) == 12
        r.set(key, b"\x00\xff\xf0")
        assert r.bitpos(key, 1, 0) == 8
        assert r.bitpos(key, 1, 1) == 8
        r.set(key, b"\x00\x00\x00")
        assert r.bitpos(key, 1) == -1

    @skip_if_server_version_lt("2.8.7")
    def test_bitpos_wrong_arguments(self, r):
        key = "key:bitpos:wrong:args"
        r.set(key, b"\xff\xf0\x00")
        with pytest.raises(exceptions.RedisError):
            r.bitpos(key, 0, end=1) == 12
        with pytest.raises(exceptions.RedisError):
            r.bitpos(key, 7) == 12

    @skip_if_server_version_lt("7.0.0")
    def test_bitpos_mode(self, r):
        r.set("mykey", b"\x00\xff\xf0")
        assert r.bitpos("mykey", 1, 0) == 8
        assert r.bitpos("mykey", 1, 2, -1, "byte") == 16
        assert r.bitpos("mykey", 0, 7, 15, "bit") == 7
        with pytest.raises(redis.ResponseError):
            r.bitpos("mykey", 1, 7, 15, "bite")

    @pytest.mark.onlynoncluster
    @skip_if_server_version_lt("6.2.0")
    def test_copy(self, r):
        assert r.copy("a", "b") == 0
        r.set("a", "foo")
        assert r.copy("a", "b") == 1
        assert r.get("a") == b"foo"
        assert r.get("b") == b"foo"

    @pytest.mark.onlynoncluster
    @skip_if_server_version_lt("6.2.0")
    def test_copy_and_replace(self, r):
        r.set("a", "foo1")
        r.set("b", "foo2")
        assert r.copy("a", "b") == 0
        assert r.copy("a", "b", replace=True) == 1

    @pytest.mark.onlynoncluster
    @skip_if_server_version_lt("6.2.0")
    def test_copy_to_another_database(self, request):
        r0 = _get_client(redis.Redis, request, db=0)
        r1 = _get_client(redis.Redis, request, db=1)
        r0.set("a", "foo")
        assert r0.copy("a", "b", destination_db=1) == 1
        assert r1.get("b") == b"foo"

    def test_decr(self, r):
        assert r.decr("a") == -1
        assert r["a"] == b"-1"
        assert r.decr("a") == -2
        assert r["a"] == b"-2"
        assert r.decr("a", amount=5) == -7
        assert r["a"] == b"-7"

    def test_decrby(self, r):
        assert r.decrby("a", amount=2) == -2
        assert r.decrby("a", amount=3) == -5
        assert r["a"] == b"-5"

    def test_delete(self, r):
        assert r.delete("a") == 0
        r["a"] = "foo"
        assert r.delete("a") == 1

    def test_delete_with_multiple_keys(self, r):
        r["a"] = "foo"
        r["b"] = "bar"
        assert r.delete("a", "b") == 2
        assert r.get("a") is None
        assert r.get("b") is None

    def test_delitem(self, r):
        r["a"] = "foo"
        del r["a"]
        assert r.get("a") is None

    @skip_if_server_version_lt("4.0.0")
    def test_unlink(self, r):
        assert r.unlink("a") == 0
        r["a"] = "foo"
        assert r.unlink("a") == 1
        assert r.get("a") is None

    @skip_if_server_version_lt("4.0.0")
    def test_unlink_with_multiple_keys(self, r):
        r["a"] = "foo"
        r["b"] = "bar"
        assert r.unlink("a", "b") == 2
        assert r.get("a") is None
        assert r.get("b") is None

    @pytest.mark.onlynoncluster
    @skip_if_server_version_lt("7.0.0")
    def test_lcs(self, r):
        r.mset({"foo": "ohmytext", "bar": "mynewtext"})
        assert r.lcs("foo", "bar") == b"mytext"
        assert r.lcs("foo", "bar", len=True) == 6
        assert_resp_response(
            r,
            r.lcs("foo", "bar", idx=True, minmatchlen=3),
            [b"matches", [[[4, 7], [5, 8]]], b"len", 6],
            {b"matches": [[[4, 7], [5, 8]]], b"len": 6},
        )
        with pytest.raises(redis.ResponseError):
            assert r.lcs("foo", "bar", len=True, idx=True)

    @skip_if_server_version_lt("2.6.0")
    def test_dump_and_restore(self, r):
        r["a"] = "foo"
        dumped = r.dump("a")
        del r["a"]
        r.restore("a", 0, dumped)
        assert r["a"] == b"foo"

    @skip_if_server_version_lt("3.0.0")
    def test_dump_and_restore_and_replace(self, r):
        r["a"] = "bar"
        dumped = r.dump("a")
        with pytest.raises(redis.ResponseError):
            r.restore("a", 0, dumped)

        r.restore("a", 0, dumped, replace=True)
        assert r["a"] == b"bar"

    @skip_if_server_version_lt("5.0.0")
    def test_dump_and_restore_absttl(self, r):
        r["a"] = "foo"
        dumped = r.dump("a")
        del r["a"]
        ttl = int(
            (redis_server_time(r) + datetime.timedelta(minutes=1)).timestamp() * 1000
        )
        r.restore("a", ttl, dumped, absttl=True)
        assert r["a"] == b"foo"
        assert 0 < r.ttl("a") <= 61

    def test_exists(self, r):
        assert r.exists("a") == 0
        r["a"] = "foo"
        r["b"] = "bar"
        assert r.exists("a") == 1
        assert r.exists("a", "b") == 2

    def test_exists_contains(self, r):
        assert "a" not in r
        r["a"] = "foo"
        assert "a" in r

    def test_expire(self, r):
        assert r.expire("a", 10) is False
        r["a"] = "foo"
        assert r.expire("a", 10) is True
        assert 0 < r.ttl("a") <= 10
        assert r.persist("a")
        assert r.ttl("a") == -1

    @skip_if_server_version_lt("7.0.0")
    def test_expire_option_nx(self, r):
        r.set("key", "val")
        assert r.expire("key", 100, nx=True) == 1
        assert r.expire("key", 500, nx=True) == 0

    @skip_if_server_version_lt("7.0.0")
    def test_expire_option_xx(self, r):
        r.set("key", "val")
        assert r.expire("key", 100, xx=True) == 0
        assert r.expire("key", 100)
        assert r.expire("key", 500, xx=True) == 1

    @skip_if_server_version_lt("7.0.0")
    def test_expire_option_gt(self, r):
        r.set("key", "val", 100)
        assert r.expire("key", 50, gt=True) == 0
        assert r.expire("key", 500, gt=True) == 1

    @skip_if_server_version_lt("7.0.0")
    def test_expire_option_lt(self, r):
        r.set("key", "val", 100)
        assert r.expire("key", 50, lt=True) == 1
        assert r.expire("key", 150, lt=True) == 0

    def test_expireat_datetime(self, r):
        expire_at = redis_server_time(r) + datetime.timedelta(minutes=1)
        r["a"] = "foo"
        assert r.expireat("a", expire_at) is True
        assert 0 < r.ttl("a") <= 61

    def test_expireat_no_key(self, r):
        expire_at = redis_server_time(r) + datetime.timedelta(minutes=1)
        assert r.expireat("a", expire_at) is False

    def test_expireat_unixtime(self, r):
        expire_at = redis_server_time(r) + datetime.timedelta(minutes=1)
        r["a"] = "foo"
        expire_at_seconds = int(expire_at.timestamp())
        assert r.expireat("a", expire_at_seconds) is True
        assert 0 < r.ttl("a") <= 61

    @skip_if_server_version_lt("7.0.0")
    def test_expiretime(self, r):
        r.set("a", "foo")
        r.expireat("a", 33177117420)
        assert r.expiretime("a") == 33177117420

    @skip_if_server_version_lt("7.0.0")
    def test_expireat_option_nx(self, r):
        assert r.set("key", "val") is True
        expire_at = redis_server_time(r) + datetime.timedelta(minutes=1)
        assert r.expireat("key", expire_at, nx=True) is True
        expire_at = redis_server_time(r) + datetime.timedelta(minutes=2)
        assert r.expireat("key", expire_at, nx=True) is False

    @skip_if_server_version_lt("7.0.0")
    def test_expireat_option_xx(self, r):
        assert r.set("key", "val") is True
        expire_at = redis_server_time(r) + datetime.timedelta(minutes=1)
        assert r.expireat("key", expire_at, xx=True) is False
        assert r.expireat("key", expire_at) is True
        expire_at = redis_server_time(r) + datetime.timedelta(minutes=2)
        assert r.expireat("key", expire_at, xx=True) is True

    @skip_if_server_version_lt("7.0.0")
    def test_expireat_option_gt(self, r):
        expire_at = redis_server_time(r) + datetime.timedelta(minutes=2)
        assert r.set("key", "val") is True
        assert r.expireat("key", expire_at) is True
        expire_at = redis_server_time(r) + datetime.timedelta(minutes=1)
        assert r.expireat("key", expire_at, gt=True) is False
        expire_at = redis_server_time(r) + datetime.timedelta(minutes=3)
        assert r.expireat("key", expire_at, gt=True) is True

    @skip_if_server_version_lt("7.0.0")
    def test_expireat_option_lt(self, r):
        expire_at = redis_server_time(r) + datetime.timedelta(minutes=2)
        assert r.set("key", "val") is True
        assert r.expireat("key", expire_at) is True
        expire_at = redis_server_time(r) + datetime.timedelta(minutes=3)
        assert r.expireat("key", expire_at, lt=True) is False
        expire_at = redis_server_time(r) + datetime.timedelta(minutes=1)
        assert r.expireat("key", expire_at, lt=True) is True

    def test_get_and_set(self, r):
        # get and set can't be tested independently of each other
        assert r.get("a") is None
        byte_string = b"value"
        integer = 5
        unicode_string = chr(3456) + "abcd" + chr(3421)
        assert r.set("byte_string", byte_string)
        assert r.set("integer", 5)
        assert r.set("unicode_string", unicode_string)
        assert r.get("byte_string") == byte_string
        assert r.get("integer") == str(integer).encode()
        assert r.get("unicode_string").decode("utf-8") == unicode_string

    @skip_if_server_version_lt("6.2.0")
    def test_getdel(self, r):
        assert r.getdel("a") is None
        r.set("a", 1)
        assert r.getdel("a") == b"1"
        assert r.getdel("a") is None

    @skip_if_server_version_lt("6.2.0")
    def test_getex(self, r):
        r.set("a", 1)
        assert r.getex("a") == b"1"
        assert r.ttl("a") == -1
        assert r.getex("a", ex=60) == b"1"
        assert r.ttl("a") == 60
        assert r.getex("a", px=6000) == b"1"
        assert r.ttl("a") == 6
        expire_at = redis_server_time(r) + datetime.timedelta(minutes=1)
        assert r.getex("a", pxat=expire_at) == b"1"
        assert r.ttl("a") <= 61
        assert r.getex("a", persist=True) == b"1"
        assert r.ttl("a") == -1

    def test_getitem_and_setitem(self, r):
        r["a"] = "bar"
        assert r["a"] == b"bar"

    def test_getitem_raises_keyerror_for_missing_key(self, r):
        with pytest.raises(KeyError):
            r["a"]

    def test_getitem_does_not_raise_keyerror_for_empty_string(self, r):
        r["a"] = b""
        assert r["a"] == b""

    def test_get_set_bit(self, r):
        # no value
        assert not r.getbit("a", 5)
        # set bit 5
        assert not r.setbit("a", 5, True)
        assert r.getbit("a", 5)
        # unset bit 4
        assert not r.setbit("a", 4, False)
        assert not r.getbit("a", 4)
        # set bit 4
        assert not r.setbit("a", 4, True)
        assert r.getbit("a", 4)
        # set bit 5 again
        assert r.setbit("a", 5, True)
        assert r.getbit("a", 5)

    def test_getrange(self, r):
        r["a"] = "foo"
        assert r.getrange("a", 0, 0) == b"f"
        assert r.getrange("a", 0, 2) == b"foo"
        assert r.getrange("a", 3, 4) == b""

    def test_getset(self, r):
        assert r.getset("a", "foo") is None
        assert r.getset("a", "bar") == b"foo"
        assert r.get("a") == b"bar"

    def test_incr(self, r):
        assert r.incr("a") == 1
        assert r["a"] == b"1"
        assert r.incr("a") == 2
        assert r["a"] == b"2"
        assert r.incr("a", amount=5) == 7
        assert r["a"] == b"7"

    def test_incrby(self, r):
        assert r.incrby("a") == 1
        assert r.incrby("a", 4) == 5
        assert r["a"] == b"5"

    @skip_if_server_version_lt("2.6.0")
    def test_incrbyfloat(self, r):
        assert r.incrbyfloat("a") == 1.0
        assert r["a"] == b"1"
        assert r.incrbyfloat("a", 1.1) == 2.1
        assert float(r["a"]) == float(2.1)

    @pytest.mark.onlynoncluster
    def test_keys(self, r):
        assert r.keys() == []
        keys_with_underscores = {b"test_a", b"test_b"}
        keys = keys_with_underscores.union({b"testc"})
        for key in keys:
            r[key] = 1
        assert set(r.keys(pattern="test_*")) == keys_with_underscores
        assert set(r.keys(pattern="test*")) == keys

    @pytest.mark.onlynoncluster
    def test_mget(self, r):
        assert r.mget([]) == []
        assert r.mget(["a", "b"]) == [None, None]
        r["a"] = "1"
        r["b"] = "2"
        r["c"] = "3"
        assert r.mget("a", "other", "b", "c") == [b"1", None, b"2", b"3"]

    @pytest.mark.onlynoncluster
    @skip_if_server_version_lt("6.2.0")
    def test_lmove(self, r):
        r.rpush("a", "one", "two", "three", "four")
        assert r.lmove("a", "b")
        assert r.lmove("a", "b", "right", "left")

    @pytest.mark.onlynoncluster
    @skip_if_server_version_lt("6.2.0")
    def test_blmove(self, r):
        r.rpush("a", "one", "two", "three", "four")
        assert r.blmove("a", "b", 5)
        assert r.blmove("a", "b", 1, "RIGHT", "LEFT")

    @pytest.mark.onlynoncluster
    def test_mset(self, r):
        d = {"a": b"1", "b": b"2", "c": b"3"}
        assert r.mset(d)
        for k, v in d.items():
            assert r[k] == v

    @pytest.mark.onlynoncluster
    def test_msetnx(self, r):
        d = {"a": b"1", "b": b"2", "c": b"3"}
        assert r.msetnx(d)
        d2 = {"a": b"x", "d": b"4"}
        assert not r.msetnx(d2)
        for k, v in d.items():
            assert r[k] == v
        assert r.get("d") is None

    @skip_if_server_version_lt("2.6.0")
    def test_pexpire(self, r):
        assert r.pexpire("a", 60000) is False
        r["a"] = "foo"
        assert r.pexpire("a", 60000) is True
        assert 0 < r.pttl("a") <= 60000
        assert r.persist("a")
        assert r.pttl("a") == -1

    @skip_if_server_version_lt("7.0.0")
    def test_pexpire_option_nx(self, r):
        assert r.set("key", "val") is True
        assert r.pexpire("key", 60000, nx=True) is True
        assert r.pexpire("key", 60000, nx=True) is False

    @skip_if_server_version_lt("7.0.0")
    def test_pexpire_option_xx(self, r):
        assert r.set("key", "val") is True
        assert r.pexpire("key", 60000, xx=True) is False
        assert r.pexpire("key", 60000) is True
        assert r.pexpire("key", 70000, xx=True) is True

    @skip_if_server_version_lt("7.0.0")
    def test_pexpire_option_gt(self, r):
        assert r.set("key", "val") is True
        assert r.pexpire("key", 60000) is True
        assert r.pexpire("key", 70000, gt=True) is True
        assert r.pexpire("key", 50000, gt=True) is False

    @skip_if_server_version_lt("7.0.0")
    def test_pexpire_option_lt(self, r):
        assert r.set("key", "val") is True
        assert r.pexpire("key", 60000) is True
        assert r.pexpire("key", 50000, lt=True) is True
        assert r.pexpire("key", 70000, lt=True) is False

    @skip_if_server_version_lt("2.6.0")
    def test_pexpireat_datetime(self, r):
        expire_at = redis_server_time(r) + datetime.timedelta(minutes=1)
        r["a"] = "foo"
        assert r.pexpireat("a", expire_at) is True
        assert 0 < r.pttl("a") <= 61000

    @skip_if_server_version_lt("2.6.0")
    def test_pexpireat_no_key(self, r):
        expire_at = redis_server_time(r) + datetime.timedelta(minutes=1)
        assert r.pexpireat("a", expire_at) is False

    @skip_if_server_version_lt("2.6.0")
    def test_pexpireat_unixtime(self, r):
        expire_at = redis_server_time(r) + datetime.timedelta(minutes=1)
        r["a"] = "foo"
        expire_at_milliseconds = int(expire_at.timestamp() * 1000)
        assert r.pexpireat("a", expire_at_milliseconds) is True
        assert 0 < r.pttl("a") <= 61000

    @skip_if_server_version_lt("7.0.0")
    def test_pexpireat_option_nx(self, r):
        assert r.set("key", "val") is True
        expire_at = redis_server_time(r) + datetime.timedelta(minutes=1)
        assert r.pexpireat("key", expire_at, nx=True) is True
        assert r.pexpireat("key", expire_at, nx=True) is False

    @skip_if_server_version_lt("7.0.0")
    def test_pexpireat_option_xx(self, r):
        assert r.set("key", "val") is True
        expire_at = redis_server_time(r) + datetime.timedelta(minutes=1)
        assert r.pexpireat("key", expire_at, xx=True) is False
        assert r.pexpireat("key", expire_at) is True
        assert r.pexpireat("key", expire_at, xx=True) is True

    @skip_if_server_version_lt("7.0.0")
    def test_pexpireat_option_gt(self, r):
        assert r.set("key", "val") is True
        expire_at = redis_server_time(r) + datetime.timedelta(minutes=2)
        assert r.pexpireat("key", expire_at) is True
        expire_at = redis_server_time(r) + datetime.timedelta(minutes=1)
        assert r.pexpireat("key", expire_at, gt=True) is False
        expire_at = redis_server_time(r) + datetime.timedelta(minutes=3)
        assert r.pexpireat("key", expire_at, gt=True) is True

    @skip_if_server_version_lt("7.0.0")
    def test_pexpireat_option_lt(self, r):
        assert r.set("key", "val") is True
        expire_at = redis_server_time(r) + datetime.timedelta(minutes=2)
        assert r.pexpireat("key", expire_at) is True
        expire_at = redis_server_time(r) + datetime.timedelta(minutes=3)
        assert r.pexpireat("key", expire_at, lt=True) is False
        expire_at = redis_server_time(r) + datetime.timedelta(minutes=1)
        assert r.pexpireat("key", expire_at, lt=True) is True

    @skip_if_server_version_lt("7.0.0")
    def test_pexpiretime(self, r):
        r.set("a", "foo")
        r.pexpireat("a", 33177117420000)
        assert r.pexpiretime("a") == 33177117420000

    @skip_if_server_version_lt("2.6.0")
    def test_psetex(self, r):
        assert r.psetex("a", 1000, "value")
        assert r["a"] == b"value"
        assert 0 < r.pttl("a") <= 1000

    @skip_if_server_version_lt("2.6.0")
    def test_psetex_timedelta(self, r):
        expire_at = datetime.timedelta(milliseconds=1000)
        assert r.psetex("a", expire_at, "value")
        assert r["a"] == b"value"
        assert 0 < r.pttl("a") <= 1000

    @skip_if_server_version_lt("2.6.0")
    def test_pttl(self, r):
        assert r.pexpire("a", 10000) is False
        r["a"] = "1"
        assert r.pexpire("a", 10000) is True
        assert 0 < r.pttl("a") <= 10000
        assert r.persist("a")
        assert r.pttl("a") == -1

    @skip_if_server_version_lt("2.8.0")
    def test_pttl_no_key(self, r):
        "PTTL on servers 2.8 and after return -2 when the key doesn't exist"
        assert r.pttl("a") == -2

    @skip_if_server_version_lt("6.2.0")
    def test_hrandfield(self, r):
        assert r.hrandfield("key") is None
        r.hset("key", mapping={"a": 1, "b": 2, "c": 3, "d": 4, "e": 5})
        assert r.hrandfield("key") is not None
        assert len(r.hrandfield("key", 2)) == 2
        # with values
        assert_resp_response(r, len(r.hrandfield("key", 2, withvalues=True)), 4, 2)
        # without duplications
        assert len(r.hrandfield("key", 10)) == 5
        # with duplications
        assert len(r.hrandfield("key", -10)) == 10

    @pytest.mark.onlynoncluster
    def test_randomkey(self, r):
        assert r.randomkey() is None
        for key in ("a", "b", "c"):
            r[key] = 1
        assert r.randomkey() in (b"a", b"b", b"c")

    @pytest.mark.onlynoncluster
    def test_rename(self, r):
        r["a"] = "1"
        assert r.rename("a", "b")
        assert r.get("a") is None
        assert r["b"] == b"1"

    @pytest.mark.onlynoncluster
    def test_renamenx(self, r):
        r["a"] = "1"
        r["b"] = "2"
        assert not r.renamenx("a", "b")
        assert r["a"] == b"1"
        assert r["b"] == b"2"

    @skip_if_server_version_lt("2.6.0")
    def test_set_nx(self, r):
        assert r.set("a", "1", nx=True)
        assert not r.set("a", "2", nx=True)
        assert r["a"] == b"1"

    @skip_if_server_version_lt("2.6.0")
    def test_set_xx(self, r):
        assert not r.set("a", "1", xx=True)
        assert r.get("a") is None
        r["a"] = "bar"
        assert r.set("a", "2", xx=True)
        assert r.get("a") == b"2"

    @skip_if_server_version_lt("2.6.0")
    def test_set_px(self, r):
        assert r.set("a", "1", px=10000)
        assert r["a"] == b"1"
        assert 0 < r.pttl("a") <= 10000
        assert 0 < r.ttl("a") <= 10
        with pytest.raises(exceptions.DataError):
            assert r.set("a", "1", px=10.0)

    @skip_if_server_version_lt("2.6.0")
    def test_set_px_timedelta(self, r):
        expire_at = datetime.timedelta(milliseconds=1000)
        assert r.set("a", "1", px=expire_at)
        assert 0 < r.pttl("a") <= 1000
        assert 0 < r.ttl("a") <= 1

    @skip_if_server_version_lt("2.6.0")
    def test_set_ex(self, r):
        assert r.set("a", "1", ex=10)
        assert 0 < r.ttl("a") <= 10
        with pytest.raises(exceptions.DataError):
            assert r.set("a", "1", ex=10.0)

    @skip_if_server_version_lt("2.6.0")
    def test_set_ex_str(self, r):
        assert r.set("a", "1", ex="10")
        assert 0 < r.ttl("a") <= 10
        with pytest.raises(exceptions.DataError):
            assert r.set("a", "1", ex="10.5")

    @skip_if_server_version_lt("2.6.0")
    def test_set_ex_timedelta(self, r):
        expire_at = datetime.timedelta(seconds=60)
        assert r.set("a", "1", ex=expire_at)
        assert 0 < r.ttl("a") <= 60

    @skip_if_server_version_lt("6.2.0")
    def test_set_exat_timedelta(self, r):
        expire_at = redis_server_time(r) + datetime.timedelta(seconds=10)
        assert r.set("a", "1", exat=expire_at)
        assert 0 < r.ttl("a") <= 10

    @skip_if_server_version_lt("6.2.0")
    def test_set_pxat_timedelta(self, r):
        expire_at = redis_server_time(r) + datetime.timedelta(seconds=50)
        assert r.set("a", "1", pxat=expire_at)
        assert 0 < r.ttl("a") <= 100

    @skip_if_server_version_lt("2.6.0")
    def test_set_multipleoptions(self, r):
        r["a"] = "val"
        assert r.set("a", "1", xx=True, px=10000)
        assert 0 < r.ttl("a") <= 10

    @skip_if_server_version_lt("6.0.0")
    def test_set_keepttl(self, r):
        r["a"] = "val"
        assert r.set("a", "1", xx=True, px=10000)
        assert 0 < r.ttl("a") <= 10
        r.set("a", "2", keepttl=True)
        assert r.get("a") == b"2"
        assert 0 < r.ttl("a") <= 10

    @skip_if_server_version_lt("6.2.0")
    def test_set_get(self, r):
        assert r.set("a", "True", get=True) is None
        assert r.set("a", "True", get=True) == b"True"
        assert r.set("a", "foo") is True
        assert r.set("a", "bar", get=True) == b"foo"
        assert r.get("a") == b"bar"

    def test_setex(self, r):
        assert r.setex("a", 60, "1")
        assert r["a"] == b"1"
        assert 0 < r.ttl("a") <= 60

    def test_setnx(self, r):
        assert r.setnx("a", "1")
        assert r["a"] == b"1"
        assert not r.setnx("a", "2")
        assert r["a"] == b"1"

    def test_setrange(self, r):
        assert r.setrange("a", 5, "foo") == 8
        assert r["a"] == b"\0\0\0\0\0foo"
        r["a"] = "abcdefghijh"
        assert r.setrange("a", 6, "12345") == 11
        assert r["a"] == b"abcdef12345"

    @skip_if_server_version_lt("6.0.0")
    @skip_if_server_version_gte("7.0.0")
    @skip_if_redis_enterprise()
    def test_stralgo_lcs(self, r):
        key1 = "{foo}key1"
        key2 = "{foo}key2"
        value1 = "ohmytext"
        value2 = "mynewtext"
        res = "mytext"

        if skip_if_redis_enterprise().args[0] is True:
            with pytest.raises(redis.exceptions.ResponseError):
                assert r.stralgo("LCS", value1, value2) == res
            return

        # test LCS of strings
        assert r.stralgo("LCS", value1, value2) == res
        # test using keys
        r.mset({key1: value1, key2: value2})
        assert r.stralgo("LCS", key1, key2, specific_argument="keys") == res
        # test other labels
        assert r.stralgo("LCS", value1, value2, len=True) == len(res)
        assert_resp_response(
            r,
            r.stralgo("LCS", value1, value2, idx=True),
            {"len": len(res), "matches": [[(4, 7), (5, 8)], [(2, 3), (0, 1)]]},
            {"len": len(res), "matches": [[[4, 7], [5, 8]], [[2, 3], [0, 1]]]},
        )
        assert_resp_response(
            r,
            r.stralgo("LCS", value1, value2, idx=True, withmatchlen=True),
            {"len": len(res), "matches": [[4, (4, 7), (5, 8)], [2, (2, 3), (0, 1)]]},
            {"len": len(res), "matches": [[[4, 7], [5, 8], 4], [[2, 3], [0, 1], 2]]},
        )
        assert_resp_response(
            r,
            r.stralgo(
                "LCS", value1, value2, idx=True, withmatchlen=True, minmatchlen=4
            ),
            {"len": len(res), "matches": [[4, (4, 7), (5, 8)]]},
            {"len": len(res), "matches": [[[4, 7], [5, 8], 4]]},
        )

    @skip_if_server_version_lt("6.0.0")
    @skip_if_server_version_gte("7.0.0")
    @skip_if_redis_enterprise()
    def test_stralgo_negative(self, r):
        with pytest.raises(exceptions.DataError):
            r.stralgo("ISSUB", "value1", "value2")
        with pytest.raises(exceptions.DataError):
            r.stralgo("LCS", "value1", "value2", len=True, idx=True)
        with pytest.raises(exceptions.DataError):
            r.stralgo("LCS", "value1", "value2", specific_argument="INT")
        with pytest.raises(ValueError):
            r.stralgo("LCS", "value1", "value2", idx=True, minmatchlen="one")

    def test_strlen(self, r):
        r["a"] = "foo"
        assert r.strlen("a") == 3

    def test_substr(self, r):
        r["a"] = "0123456789"

        if skip_if_redis_enterprise().args[0] is True:
            with pytest.raises(redis.exceptions.ResponseError):
                assert r.substr("a", 0) == b"0123456789"
            return

        assert r.substr("a", 0) == b"0123456789"
        assert r.substr("a", 2) == b"23456789"
        assert r.substr("a", 3, 5) == b"345"
        assert r.substr("a", 3, -2) == b"345678"

    def test_ttl(self, r):
        r["a"] = "1"
        assert r.expire("a", 10)
        assert 0 < r.ttl("a") <= 10
        assert r.persist("a")
        assert r.ttl("a") == -1

    @skip_if_server_version_lt("2.8.0")
    def test_ttl_nokey(self, r):
        "TTL on servers 2.8 and after return -2 when the key doesn't exist"
        assert r.ttl("a") == -2

    def test_type(self, r):
        assert r.type("a") == b"none"
        r["a"] = "1"
        assert r.type("a") == b"string"
        del r["a"]
        r.lpush("a", "1")
        assert r.type("a") == b"list"
        del r["a"]
        r.sadd("a", "1")
        assert r.type("a") == b"set"
        del r["a"]
        r.zadd("a", {"1": 1})
        assert r.type("a") == b"zset"

    # LIST COMMANDS
    @pytest.mark.onlynoncluster
    def test_blpop(self, r):
        r.rpush("a", "1", "2")
        r.rpush("b", "3", "4")
        assert r.blpop(["b", "a"], timeout=1) == (b"b", b"3")
        assert r.blpop(["b", "a"], timeout=1) == (b"b", b"4")
        assert r.blpop(["b", "a"], timeout=1) == (b"a", b"1")
        assert r.blpop(["b", "a"], timeout=1) == (b"a", b"2")
        assert r.blpop(["b", "a"], timeout=1) is None
        r.rpush("c", "1")
        assert r.blpop("c", timeout=1) == (b"c", b"1")

    @pytest.mark.onlynoncluster
    def test_brpop(self, r):
        r.rpush("a", "1", "2")
        r.rpush("b", "3", "4")
        assert r.brpop(["b", "a"], timeout=1) == (b"b", b"4")
        assert r.brpop(["b", "a"], timeout=1) == (b"b", b"3")
        assert r.brpop(["b", "a"], timeout=1) == (b"a", b"2")
        assert r.brpop(["b", "a"], timeout=1) == (b"a", b"1")
        assert r.brpop(["b", "a"], timeout=1) is None
        r.rpush("c", "1")
        assert r.brpop("c", timeout=1) == (b"c", b"1")

    @pytest.mark.onlynoncluster
    def test_brpoplpush(self, r):
        r.rpush("a", "1", "2")
        r.rpush("b", "3", "4")
        assert r.brpoplpush("a", "b") == b"2"
        assert r.brpoplpush("a", "b") == b"1"
        assert r.brpoplpush("a", "b", timeout=1) is None
        assert r.lrange("a", 0, -1) == []
        assert r.lrange("b", 0, -1) == [b"1", b"2", b"3", b"4"]

    @pytest.mark.onlynoncluster
    def test_brpoplpush_empty_string(self, r):
        r.rpush("a", "")
        assert r.brpoplpush("a", "b") == b""

    @pytest.mark.onlynoncluster
    @skip_if_server_version_lt("7.0.0")
    def test_blmpop(self, r):
        r.rpush("a", "1", "2", "3", "4", "5")
        res = [b"a", [b"1", b"2"]]
        assert r.blmpop(1, "2", "b", "a", direction="LEFT", count=2) == res
        with pytest.raises(TypeError):
            r.blmpop(1, "2", "b", "a", count=2)
        r.rpush("b", "6", "7", "8", "9")
        assert r.blmpop(0, "2", "b", "a", direction="LEFT") == [b"b", [b"6"]]
        assert r.blmpop(1, "2", "foo", "bar", direction="RIGHT") is None

    @pytest.mark.onlynoncluster
    @skip_if_server_version_lt("7.0.0")
    def test_lmpop(self, r):
        r.rpush("foo", "1", "2", "3", "4", "5")
        result = [b"foo", [b"1", b"2"]]
        assert r.lmpop("2", "bar", "foo", direction="LEFT", count=2) == result
        with pytest.raises(redis.ResponseError):
            r.lmpop("2", "bar", "foo", direction="up", count=2)
        r.rpush("bar", "a", "b", "c", "d")
        assert r.lmpop("2", "bar", "foo", direction="LEFT") == [b"bar", [b"a"]]

    def test_lindex(self, r):
        r.rpush("a", "1", "2", "3")
        assert r.lindex("a", "0") == b"1"
        assert r.lindex("a", "1") == b"2"
        assert r.lindex("a", "2") == b"3"

    def test_linsert(self, r):
        r.rpush("a", "1", "2", "3")
        assert r.linsert("a", "after", "2", "2.5") == 4
        assert r.lrange("a", 0, -1) == [b"1", b"2", b"2.5", b"3"]
        assert r.linsert("a", "before", "2", "1.5") == 5
        assert r.lrange("a", 0, -1) == [b"1", b"1.5", b"2", b"2.5", b"3"]

    def test_llen(self, r):
        r.rpush("a", "1", "2", "3")
        assert r.llen("a") == 3

    def test_lpop(self, r):
        r.rpush("a", "1", "2", "3")
        assert r.lpop("a") == b"1"
        assert r.lpop("a") == b"2"
        assert r.lpop("a") == b"3"
        assert r.lpop("a") is None

    @skip_if_server_version_lt("6.2.0")
    def test_lpop_count(self, r):
        r.rpush("a", "1", "2", "3")
        assert r.lpop("a", 2) == [b"1", b"2"]
        assert r.lpop("a", 1) == [b"3"]
        assert r.lpop("a") is None
        assert r.lpop("a", 3) is None

    def test_lpush(self, r):
        assert r.lpush("a", "1") == 1
        assert r.lpush("a", "2") == 2
        assert r.lpush("a", "3", "4") == 4
        assert r.lrange("a", 0, -1) == [b"4", b"3", b"2", b"1"]

    def test_lpushx(self, r):
        assert r.lpushx("a", "1") == 0
        assert r.lrange("a", 0, -1) == []
        r.rpush("a", "1", "2", "3")
        assert r.lpushx("a", "4") == 4
        assert r.lrange("a", 0, -1) == [b"4", b"1", b"2", b"3"]

    @skip_if_server_version_lt("4.0.0")
    def test_lpushx_with_list(self, r):
        # now with a list
        r.lpush("somekey", "a")
        r.lpush("somekey", "b")
        assert r.lpushx("somekey", "foo", "asdasd", 55, "asdasdas") == 6
        res = r.lrange("somekey", 0, -1)
        assert res == [b"asdasdas", b"55", b"asdasd", b"foo", b"b", b"a"]

    def test_lrange(self, r):
        r.rpush("a", "1", "2", "3", "4", "5")
        assert r.lrange("a", 0, 2) == [b"1", b"2", b"3"]
        assert r.lrange("a", 2, 10) == [b"3", b"4", b"5"]
        assert r.lrange("a", 0, -1) == [b"1", b"2", b"3", b"4", b"5"]

    def test_lrem(self, r):
        r.rpush("a", "Z", "b", "Z", "Z", "c", "Z", "Z")
        # remove the first 'Z'  item
        assert r.lrem("a", 1, "Z") == 1
        assert r.lrange("a", 0, -1) == [b"b", b"Z", b"Z", b"c", b"Z", b"Z"]
        # remove the last 2 'Z' items
        assert r.lrem("a", -2, "Z") == 2
        assert r.lrange("a", 0, -1) == [b"b", b"Z", b"Z", b"c"]
        # remove all 'Z' items
        assert r.lrem("a", 0, "Z") == 2
        assert r.lrange("a", 0, -1) == [b"b", b"c"]

    def test_lset(self, r):
        r.rpush("a", "1", "2", "3")
        assert r.lrange("a", 0, -1) == [b"1", b"2", b"3"]
        assert r.lset("a", 1, "4")
        assert r.lrange("a", 0, 2) == [b"1", b"4", b"3"]

    def test_ltrim(self, r):
        r.rpush("a", "1", "2", "3")
        assert r.ltrim("a", 0, 1)
        assert r.lrange("a", 0, -1) == [b"1", b"2"]

    def test_rpop(self, r):
        r.rpush("a", "1", "2", "3")
        assert r.rpop("a") == b"3"
        assert r.rpop("a") == b"2"
        assert r.rpop("a") == b"1"
        assert r.rpop("a") is None

    @skip_if_server_version_lt("6.2.0")
    def test_rpop_count(self, r):
        r.rpush("a", "1", "2", "3")
        assert r.rpop("a", 2) == [b"3", b"2"]
        assert r.rpop("a", 1) == [b"1"]
        assert r.rpop("a") is None
        assert r.rpop("a", 3) is None

    @pytest.mark.onlynoncluster
    def test_rpoplpush(self, r):
        r.rpush("a", "a1", "a2", "a3")
        r.rpush("b", "b1", "b2", "b3")
        assert r.rpoplpush("a", "b") == b"a3"
        assert r.lrange("a", 0, -1) == [b"a1", b"a2"]
        assert r.lrange("b", 0, -1) == [b"a3", b"b1", b"b2", b"b3"]

    def test_rpush(self, r):
        assert r.rpush("a", "1") == 1
        assert r.rpush("a", "2") == 2
        assert r.rpush("a", "3", "4") == 4
        assert r.lrange("a", 0, -1) == [b"1", b"2", b"3", b"4"]

    @skip_if_server_version_lt("6.0.6")
    def test_lpos(self, r):
        assert r.rpush("a", "a", "b", "c", "1", "2", "3", "c", "c") == 8
        assert r.lpos("a", "a") == 0
        assert r.lpos("a", "c") == 2

        assert r.lpos("a", "c", rank=1) == 2
        assert r.lpos("a", "c", rank=2) == 6
        assert r.lpos("a", "c", rank=4) is None
        assert r.lpos("a", "c", rank=-1) == 7
        assert r.lpos("a", "c", rank=-2) == 6

        assert r.lpos("a", "c", count=0) == [2, 6, 7]
        assert r.lpos("a", "c", count=1) == [2]
        assert r.lpos("a", "c", count=2) == [2, 6]
        assert r.lpos("a", "c", count=100) == [2, 6, 7]

        assert r.lpos("a", "c", count=0, rank=2) == [6, 7]
        assert r.lpos("a", "c", count=2, rank=-1) == [7, 6]

        assert r.lpos("axxx", "c", count=0, rank=2) == []
        assert r.lpos("axxx", "c") is None

        assert r.lpos("a", "x", count=2) == []
        assert r.lpos("a", "x") is None

        assert r.lpos("a", "a", count=0, maxlen=1) == [0]
        assert r.lpos("a", "c", count=0, maxlen=1) == []
        assert r.lpos("a", "c", count=0, maxlen=3) == [2]
        assert r.lpos("a", "c", count=0, maxlen=3, rank=-1) == [7, 6]
        assert r.lpos("a", "c", count=0, maxlen=7, rank=2) == [6]

    def test_rpushx(self, r):
        assert r.rpushx("a", "b") == 0
        assert r.lrange("a", 0, -1) == []
        r.rpush("a", "1", "2", "3")
        assert r.rpushx("a", "4") == 4
        assert r.lrange("a", 0, -1) == [b"1", b"2", b"3", b"4"]

    # SCAN COMMANDS
    @pytest.mark.onlynoncluster
    @skip_if_server_version_lt("2.8.0")
    def test_scan(self, r):
        r.set("a", 1)
        r.set("b", 2)
        r.set("c", 3)
        cursor, keys = r.scan()
        assert cursor == 0
        assert set(keys) == {b"a", b"b", b"c"}
        _, keys = r.scan(match="a")
        assert set(keys) == {b"a"}

    @pytest.mark.onlynoncluster
    @skip_if_server_version_lt("6.0.0")
    def test_scan_type(self, r):
        r.sadd("a-set", 1)
        r.hset("a-hash", "foo", 2)
        r.lpush("a-list", "aux", 3)
        _, keys = r.scan(match="a*", _type="SET")
        assert set(keys) == {b"a-set"}

    @pytest.mark.onlynoncluster
    @skip_if_server_version_lt("2.8.0")
    def test_scan_iter(self, r):
        r.set("a", 1)
        r.set("b", 2)
        r.set("c", 3)
        keys = list(r.scan_iter())
        assert set(keys) == {b"a", b"b", b"c"}
        keys = list(r.scan_iter(match="a"))
        assert set(keys) == {b"a"}

    @skip_if_server_version_lt("2.8.0")
    def test_sscan(self, r):
        r.sadd("a", 1, 2, 3)
        cursor, members = r.sscan("a")
        assert cursor == 0
        assert set(members) == {b"1", b"2", b"3"}
        _, members = r.sscan("a", match=b"1")
        assert set(members) == {b"1"}

    @skip_if_server_version_lt("2.8.0")
    def test_sscan_iter(self, r):
        r.sadd("a", 1, 2, 3)
        members = list(r.sscan_iter("a"))
        assert set(members) == {b"1", b"2", b"3"}
        members = list(r.sscan_iter("a", match=b"1"))
        assert set(members) == {b"1"}

    @skip_if_server_version_lt("2.8.0")
    def test_hscan(self, r):
        r.hset("a", mapping={"a": 1, "b": 2, "c": 3})
        cursor, dic = r.hscan("a")
        assert cursor == 0
        assert dic == {b"a": b"1", b"b": b"2", b"c": b"3"}
        _, dic = r.hscan("a", match="a")
        assert dic == {b"a": b"1"}

    @skip_if_server_version_lt("2.8.0")
    def test_hscan_iter(self, r):
        r.hset("a", mapping={"a": 1, "b": 2, "c": 3})
        dic = dict(r.hscan_iter("a"))
        assert dic == {b"a": b"1", b"b": b"2", b"c": b"3"}
        dic = dict(r.hscan_iter("a", match="a"))
        assert dic == {b"a": b"1"}

    @skip_if_server_version_lt("2.8.0")
    def test_zscan(self, r):
        r.zadd("a", {"a": 1, "b": 2, "c": 3})
        cursor, pairs = r.zscan("a")
        assert cursor == 0
        assert set(pairs) == {(b"a", 1), (b"b", 2), (b"c", 3)}
        _, pairs = r.zscan("a", match="a")
        assert set(pairs) == {(b"a", 1)}

    @skip_if_server_version_lt("2.8.0")
    def test_zscan_iter(self, r):
        r.zadd("a", {"a": 1, "b": 2, "c": 3})
        pairs = list(r.zscan_iter("a"))
        assert set(pairs) == {(b"a", 1), (b"b", 2), (b"c", 3)}
        pairs = list(r.zscan_iter("a", match="a"))
        assert set(pairs) == {(b"a", 1)}

    # SET COMMANDS
    def test_sadd(self, r):
        members = {b"1", b"2", b"3"}
        r.sadd("a", *members)
        assert r.smembers("a") == members

    def test_scard(self, r):
        r.sadd("a", "1", "2", "3")
        assert r.scard("a") == 3

    @pytest.mark.onlynoncluster
    def test_sdiff(self, r):
        r.sadd("a", "1", "2", "3")
        assert r.sdiff("a", "b") == {b"1", b"2", b"3"}
        r.sadd("b", "2", "3")
        assert r.sdiff("a", "b") == {b"1"}

    @pytest.mark.onlynoncluster
    def test_sdiffstore(self, r):
        r.sadd("a", "1", "2", "3")
        assert r.sdiffstore("c", "a", "b") == 3
        assert r.smembers("c") == {b"1", b"2", b"3"}
        r.sadd("b", "2", "3")
        assert r.sdiffstore("c", "a", "b") == 1
        assert r.smembers("c") == {b"1"}

    @pytest.mark.onlynoncluster
    def test_sinter(self, r):
        r.sadd("a", "1", "2", "3")
        assert r.sinter("a", "b") == set()
        r.sadd("b", "2", "3")
        assert r.sinter("a", "b") == {b"2", b"3"}

    @pytest.mark.onlynoncluster
    @skip_if_server_version_lt("7.0.0")
    def test_sintercard(self, r):
        r.sadd("a", 1, 2, 3)
        r.sadd("b", 1, 2, 3)
        r.sadd("c", 1, 3, 4)
        assert r.sintercard(3, ["a", "b", "c"]) == 2
        assert r.sintercard(3, ["a", "b", "c"], limit=1) == 1

    @pytest.mark.onlynoncluster
    def test_sinterstore(self, r):
        r.sadd("a", "1", "2", "3")
        assert r.sinterstore("c", "a", "b") == 0
        assert r.smembers("c") == set()
        r.sadd("b", "2", "3")
        assert r.sinterstore("c", "a", "b") == 2
        assert r.smembers("c") == {b"2", b"3"}

    def test_sismember(self, r):
        r.sadd("a", "1", "2", "3")
        assert r.sismember("a", "1")
        assert r.sismember("a", "2")
        assert r.sismember("a", "3")
        assert not r.sismember("a", "4")

    def test_smembers(self, r):
        r.sadd("a", "1", "2", "3")
        assert r.smembers("a") == {b"1", b"2", b"3"}

    @skip_if_server_version_lt("6.2.0")
    def test_smismember(self, r):
        r.sadd("a", "1", "2", "3")
        result_list = [True, False, True, True]
        assert r.smismember("a", "1", "4", "2", "3") == result_list
        assert r.smismember("a", ["1", "4", "2", "3"]) == result_list

    @pytest.mark.onlynoncluster
    def test_smove(self, r):
        r.sadd("a", "a1", "a2")
        r.sadd("b", "b1", "b2")
        assert r.smove("a", "b", "a1")
        assert r.smembers("a") == {b"a2"}
        assert r.smembers("b") == {b"b1", b"b2", b"a1"}

    def test_spop(self, r):
        s = [b"1", b"2", b"3"]
        r.sadd("a", *s)
        value = r.spop("a")
        assert value in s
        assert r.smembers("a") == set(s) - {value}

    @skip_if_server_version_lt("3.2.0")
    def test_spop_multi_value(self, r):
        s = [b"1", b"2", b"3"]
        r.sadd("a", *s)
        values = r.spop("a", 2)
        assert len(values) == 2

        for value in values:
            assert value in s
        assert_resp_response(
            r,
            r.spop("a", 1),
            list(set(s) - set(values)),
            set(s) - set(values),
        )

    def test_srandmember(self, r):
        s = [b"1", b"2", b"3"]
        r.sadd("a", *s)
        assert r.srandmember("a") in s

    @skip_if_server_version_lt("2.6.0")
    def test_srandmember_multi_value(self, r):
        s = [b"1", b"2", b"3"]
        r.sadd("a", *s)
        randoms = r.srandmember("a", number=2)
        assert len(randoms) == 2
        assert set(randoms).intersection(s) == set(randoms)

    def test_srem(self, r):
        r.sadd("a", "1", "2", "3", "4")
        assert r.srem("a", "5") == 0
        assert r.srem("a", "2", "4") == 2
        assert r.smembers("a") == {b"1", b"3"}

    @pytest.mark.onlynoncluster
    def test_sunion(self, r):
        r.sadd("a", "1", "2")
        r.sadd("b", "2", "3")
        assert r.sunion("a", "b") == {b"1", b"2", b"3"}

    @pytest.mark.onlynoncluster
    def test_sunionstore(self, r):
        r.sadd("a", "1", "2")
        r.sadd("b", "2", "3")
        assert r.sunionstore("c", "a", "b") == 3
        assert r.smembers("c") == {b"1", b"2", b"3"}

    @skip_if_server_version_lt("1.0.0")
    @skip_if_redis_enterprise()
    def test_debug_segfault(self, r):
        with pytest.raises(NotImplementedError):
            r.debug_segfault()

    @pytest.mark.onlynoncluster
    @skip_if_server_version_lt("3.2.0")
    @skip_if_redis_enterprise()
    def test_script_debug(self, r):
        with pytest.raises(NotImplementedError):
            r.script_debug()

    # SORTED SET COMMANDS
    def test_zadd(self, r):
        mapping = {"a1": 1.0, "a2": 2.0, "a3": 3.0}
        r.zadd("a", mapping)
        assert_resp_response(
            r,
            r.zrange("a", 0, -1, withscores=True),
            [(b"a1", 1.0), (b"a2", 2.0), (b"a3", 3.0)],
            [[b"a1", 1.0], [b"a2", 2.0], [b"a3", 3.0]],
        )

        # error cases
        with pytest.raises(exceptions.DataError):
            r.zadd("a", {})

        # cannot use both nx and xx options
        with pytest.raises(exceptions.DataError):
            r.zadd("a", mapping, nx=True, xx=True)

        # cannot use the incr options with more than one value
        with pytest.raises(exceptions.DataError):
            r.zadd("a", mapping, incr=True)

    def test_zadd_nx(self, r):
        assert r.zadd("a", {"a1": 1}) == 1
        assert r.zadd("a", {"a1": 99, "a2": 2}, nx=True) == 1
        assert_resp_response(
            r,
            r.zrange("a", 0, -1, withscores=True),
            [(b"a1", 1.0), (b"a2", 2.0)],
            [[b"a1", 1.0], [b"a2", 2.0]],
        )

    def test_zadd_xx(self, r):
        assert r.zadd("a", {"a1": 1}) == 1
        assert r.zadd("a", {"a1": 99, "a2": 2}, xx=True) == 0
        assert_resp_response(
            r,
            r.zrange("a", 0, -1, withscores=True),
            [(b"a1", 99.0)],
            [[b"a1", 99.0]],
        )

    def test_zadd_ch(self, r):
        assert r.zadd("a", {"a1": 1}) == 1
        assert r.zadd("a", {"a1": 99, "a2": 2}, ch=True) == 2
        assert_resp_response(
            r,
            r.zrange("a", 0, -1, withscores=True),
            [(b"a2", 2.0), (b"a1", 99.0)],
            [[b"a2", 2.0], [b"a1", 99.0]],
        )

    def test_zadd_incr(self, r):
        assert r.zadd("a", {"a1": 1}) == 1
        assert r.zadd("a", {"a1": 4.5}, incr=True) == 5.5

    def test_zadd_incr_with_xx(self, r):
        # this asks zadd to incr 'a1' only if it exists, but it clearly
        # doesn't. Redis returns a null value in this case and so should
        # redis-py
        assert r.zadd("a", {"a1": 1}, xx=True, incr=True) is None

    @skip_if_server_version_lt("6.2.0")
    def test_zadd_gt_lt(self, r):
        r.zadd("a", {"a": 2})
        assert r.zadd("a", {"a": 5}, gt=True, ch=True) == 1
        assert r.zadd("a", {"a": 1}, gt=True, ch=True) == 0
        assert r.zadd("a", {"a": 5}, lt=True, ch=True) == 0
        assert r.zadd("a", {"a": 1}, lt=True, ch=True) == 1

        # cannot combine both nx and xx options and gt and lt options
        with pytest.raises(exceptions.DataError):
            r.zadd("a", {"a15": 15}, nx=True, lt=True)
        with pytest.raises(exceptions.DataError):
            r.zadd("a", {"a15": 15}, nx=True, gt=True)
        with pytest.raises(exceptions.DataError):
            r.zadd("a", {"a15": 15}, lt=True, gt=True)
        with pytest.raises(exceptions.DataError):
            r.zadd("a", {"a15": 15}, nx=True, xx=True)

    def test_zcard(self, r):
        r.zadd("a", {"a1": 1, "a2": 2, "a3": 3})
        assert r.zcard("a") == 3

    def test_zcount(self, r):
        r.zadd("a", {"a1": 1, "a2": 2, "a3": 3})
        assert r.zcount("a", "-inf", "+inf") == 3
        assert r.zcount("a", 1, 2) == 2
        assert r.zcount("a", "(" + str(1), 2) == 1
        assert r.zcount("a", 1, "(" + str(2)) == 1
        assert r.zcount("a", 10, 20) == 0

    @pytest.mark.onlynoncluster
    @skip_if_server_version_lt("6.2.0")
    def test_zdiff(self, r):
        r.zadd("a", {"a1": 1, "a2": 2, "a3": 3})
        r.zadd("b", {"a1": 1, "a2": 2})
        assert r.zdiff(["a", "b"]) == [b"a3"]
        assert_resp_response(
            r,
            r.zdiff(["a", "b"], withscores=True),
            [b"a3", b"3"],
            [[b"a3", 3.0]],
        )

    @pytest.mark.onlynoncluster
    @skip_if_server_version_lt("6.2.0")
    def test_zdiffstore(self, r):
        r.zadd("a", {"a1": 1, "a2": 2, "a3": 3})
        r.zadd("b", {"a1": 1, "a2": 2})
        assert r.zdiffstore("out", ["a", "b"])
        assert r.zrange("out", 0, -1) == [b"a3"]
        assert_resp_response(
            r,
            r.zrange("out", 0, -1, withscores=True),
            [(b"a3", 3.0)],
            [[b"a3", 3.0]],
        )

    def test_zincrby(self, r):
        r.zadd("a", {"a1": 1, "a2": 2, "a3": 3})
        assert r.zincrby("a", 1, "a2") == 3.0
        assert r.zincrby("a", 5, "a3") == 8.0
        assert r.zscore("a", "a2") == 3.0
        assert r.zscore("a", "a3") == 8.0

    @skip_if_server_version_lt("2.8.9")
    def test_zlexcount(self, r):
        r.zadd("a", {"a": 0, "b": 0, "c": 0, "d": 0, "e": 0, "f": 0, "g": 0})
        assert r.zlexcount("a", "-", "+") == 7
        assert r.zlexcount("a", "[b", "[f") == 5

    @pytest.mark.onlynoncluster
    @skip_if_server_version_lt("6.2.0")
    def test_zinter(self, r):
        r.zadd("a", {"a1": 1, "a2": 2, "a3": 1})
        r.zadd("b", {"a1": 2, "a2": 2, "a3": 2})
        r.zadd("c", {"a1": 6, "a3": 5, "a4": 4})
        assert r.zinter(["a", "b", "c"]) == [b"a3", b"a1"]
        # invalid aggregation
        with pytest.raises(exceptions.DataError):
            r.zinter(["a", "b", "c"], aggregate="foo", withscores=True)
        # aggregate with SUM
        assert_resp_response(
            r,
            r.zinter(["a", "b", "c"], withscores=True),
            [(b"a3", 8), (b"a1", 9)],
            [[b"a3", 8], [b"a1", 9]],
        )
        # aggregate with MAX
        assert_resp_response(
            r,
            r.zinter(["a", "b", "c"], aggregate="MAX", withscores=True),
            [(b"a3", 5), (b"a1", 6)],
            [[b"a3", 5], [b"a1", 6]],
        )
        # aggregate with MIN
        assert_resp_response(
            r,
            r.zinter(["a", "b", "c"], aggregate="MIN", withscores=True),
            [(b"a1", 1), (b"a3", 1)],
            [[b"a1", 1], [b"a3", 1]],
        )
        # with weights
        assert_resp_response(
            r,
            r.zinter({"a": 1, "b": 2, "c": 3}, withscores=True),
            [(b"a3", 20), (b"a1", 23)],
            [[b"a3", 20], [b"a1", 23]],
        )

    @pytest.mark.onlynoncluster
    @skip_if_server_version_lt("7.0.0")
    def test_zintercard(self, r):
        r.zadd("a", {"a1": 1, "a2": 2, "a3": 1})
        r.zadd("b", {"a1": 2, "a2": 2, "a3": 2})
        r.zadd("c", {"a1": 6, "a3": 5, "a4": 4})
        assert r.zintercard(3, ["a", "b", "c"]) == 2
        assert r.zintercard(3, ["a", "b", "c"], limit=1) == 1

    @pytest.mark.onlynoncluster
    def test_zinterstore_sum(self, r):
        r.zadd("a", {"a1": 1, "a2": 1, "a3": 1})
        r.zadd("b", {"a1": 2, "a2": 2, "a3": 2})
        r.zadd("c", {"a1": 6, "a3": 5, "a4": 4})
        assert r.zinterstore("d", ["a", "b", "c"]) == 2
        assert_resp_response(
            r,
            r.zrange("d", 0, -1, withscores=True),
            [(b"a3", 8), (b"a1", 9)],
            [[b"a3", 8], [b"a1", 9]],
        )

    @pytest.mark.onlynoncluster
    def test_zinterstore_max(self, r):
        r.zadd("a", {"a1": 1, "a2": 1, "a3": 1})
        r.zadd("b", {"a1": 2, "a2": 2, "a3": 2})
        r.zadd("c", {"a1": 6, "a3": 5, "a4": 4})
        assert r.zinterstore("d", ["a", "b", "c"], aggregate="MAX") == 2
        assert_resp_response(
            r,
            r.zrange("d", 0, -1, withscores=True),
            [(b"a3", 5), (b"a1", 6)],
            [[b"a3", 5], [b"a1", 6]],
        )

    @pytest.mark.onlynoncluster
    def test_zinterstore_min(self, r):
        r.zadd("a", {"a1": 1, "a2": 2, "a3": 3})
        r.zadd("b", {"a1": 2, "a2": 3, "a3": 5})
        r.zadd("c", {"a1": 6, "a3": 5, "a4": 4})
        assert r.zinterstore("d", ["a", "b", "c"], aggregate="MIN") == 2
        assert_resp_response(
            r,
            r.zrange("d", 0, -1, withscores=True),
            [(b"a1", 1), (b"a3", 3)],
            [[b"a1", 1], [b"a3", 3]],
        )

    @pytest.mark.onlynoncluster
    def test_zinterstore_with_weight(self, r):
        r.zadd("a", {"a1": 1, "a2": 1, "a3": 1})
        r.zadd("b", {"a1": 2, "a2": 2, "a3": 2})
        r.zadd("c", {"a1": 6, "a3": 5, "a4": 4})
        assert r.zinterstore("d", {"a": 1, "b": 2, "c": 3}) == 2
        assert_resp_response(
            r,
            r.zrange("d", 0, -1, withscores=True),
            [(b"a3", 20), (b"a1", 23)],
            [[b"a3", 20], [b"a1", 23]],
        )

    @skip_if_server_version_lt("4.9.0")
    def test_zpopmax(self, r):
        r.zadd("a", {"a1": 1, "a2": 2, "a3": 3})
        assert_resp_response(r, r.zpopmax("a"), [(b"a3", 3)], [b"a3", 3.0])
        # with count
        assert_resp_response(
            r,
            r.zpopmax("a", count=2),
            [(b"a2", 2), (b"a1", 1)],
            [[b"a2", 2], [b"a1", 1]],
        )

    @skip_if_server_version_lt("4.9.0")
    def test_zpopmin(self, r):
        r.zadd("a", {"a1": 1, "a2": 2, "a3": 3})
        assert_resp_response(r, r.zpopmin("a"), [(b"a1", 1)], [b"a1", 1.0])
        # with count
        assert_resp_response(
            r,
            r.zpopmin("a", count=2),
            [(b"a2", 2), (b"a3", 3)],
            [[b"a2", 2], [b"a3", 3]],
        )

    @skip_if_server_version_lt("6.2.0")
    def test_zrandemember(self, r):
        r.zadd("a", {"a1": 1, "a2": 2, "a3": 3, "a4": 4, "a5": 5})
        assert r.zrandmember("a") is not None
        assert len(r.zrandmember("a", 2)) == 2
        # with scores
        assert_resp_response(
            r,
            len(r.zrandmember("a", 2, withscores=True)),
            4,
            2,
        )
        # without duplications
        assert len(r.zrandmember("a", 10)) == 5
        # with duplications
        assert len(r.zrandmember("a", -10)) == 10

    @pytest.mark.onlynoncluster
    @skip_if_server_version_lt("4.9.0")
    def test_bzpopmax(self, r):
        r.zadd("a", {"a1": 1, "a2": 2})
        r.zadd("b", {"b1": 10, "b2": 20})
        assert r.bzpopmax(["b", "a"], timeout=1) == (b"b", b"b2", 20)
        assert r.bzpopmax(["b", "a"], timeout=1) == (b"b", b"b1", 10)
        assert r.bzpopmax(["b", "a"], timeout=1) == (b"a", b"a2", 2)
        assert r.bzpopmax(["b", "a"], timeout=1) == (b"a", b"a1", 1)
        assert r.bzpopmax(["b", "a"], timeout=1) is None
        r.zadd("c", {"c1": 100})
        assert r.bzpopmax("c", timeout=1) == (b"c", b"c1", 100)

    @pytest.mark.onlynoncluster
    @skip_if_server_version_lt("4.9.0")
    def test_bzpopmin(self, r):
        r.zadd("a", {"a1": 1, "a2": 2})
        r.zadd("b", {"b1": 10, "b2": 20})
        assert r.bzpopmin(["b", "a"], timeout=1) == (b"b", b"b1", 10)
        assert r.bzpopmin(["b", "a"], timeout=1) == (b"b", b"b2", 20)
        assert r.bzpopmin(["b", "a"], timeout=1) == (b"a", b"a1", 1)
        assert r.bzpopmin(["b", "a"], timeout=1) == (b"a", b"a2", 2)
        assert r.bzpopmin(["b", "a"], timeout=1) is None
        r.zadd("c", {"c1": 100})
        assert r.bzpopmin("c", timeout=1) == (b"c", b"c1", 100)

    @pytest.mark.onlynoncluster
    @skip_if_server_version_lt("7.0.0")
    def test_zmpop(self, r):
        r.zadd("a", {"a1": 1, "a2": 2, "a3": 3})
        assert_resp_response(
            r,
            r.zmpop("2", ["b", "a"], min=True, count=2),
            [b"a", [[b"a1", b"1"], [b"a2", b"2"]]],
            [b"a", [[b"a1", 1.0], [b"a2", 2.0]]],
        )
        with pytest.raises(redis.DataError):
            r.zmpop("2", ["b", "a"], count=2)
        r.zadd("b", {"b1": 10, "ab": 9, "b3": 8})
        assert_resp_response(
            r,
            r.zmpop("2", ["b", "a"], max=True),
            [b"b", [[b"b1", b"10"]]],
            [b"b", [[b"b1", 10.0]]],
        )

    @pytest.mark.onlynoncluster
    @skip_if_server_version_lt("7.0.0")
    def test_bzmpop(self, r):
        r.zadd("a", {"a1": 1, "a2": 2, "a3": 3})
        assert_resp_response(
            r,
            r.bzmpop(1, "2", ["b", "a"], min=True, count=2),
            [b"a", [[b"a1", b"1"], [b"a2", b"2"]]],
            [b"a", [[b"a1", 1.0], [b"a2", 2.0]]],
        )
        with pytest.raises(redis.DataError):
            r.bzmpop(1, "2", ["b", "a"], count=2)
        r.zadd("b", {"b1": 10, "ab": 9, "b3": 8})
        assert_resp_response(
            r,
            r.bzmpop(0, "2", ["b", "a"], max=True),
            [b"b", [[b"b1", b"10"]]],
            [b"b", [[b"b1", 10.0]]],
        )
        assert r.bzmpop(1, "2", ["foo", "bar"], max=True) is None

    def test_zrange(self, r):
        r.zadd("a", {"a1": 1, "a2": 2, "a3": 3})
        assert r.zrange("a", 0, 1) == [b"a1", b"a2"]
        assert r.zrange("a", 1, 2) == [b"a2", b"a3"]
        assert r.zrange("a", 0, 2) == [b"a1", b"a2", b"a3"]
        assert r.zrange("a", 0, 2, desc=True) == [b"a3", b"a2", b"a1"]

        # withscores
        assert_resp_response(
            r,
            r.zrange("a", 0, 1, withscores=True),
            [(b"a1", 1.0), (b"a2", 2.0)],
            [[b"a1", 1.0], [b"a2", 2.0]],
        )
        assert_resp_response(
            r,
            r.zrange("a", 1, 2, withscores=True),
            [(b"a2", 2.0), (b"a3", 3.0)],
            [[b"a2", 2.0], [b"a3", 3.0]],
        )

        # # custom score function
        # assert r.zrange("a", 0, 1, withscores=True, score_cast_func=int) == [
        #     (b"a1", 1),
        #     (b"a2", 2),
        # ]

    def test_zrange_errors(self, r):
        with pytest.raises(exceptions.DataError):
            r.zrange("a", 0, 1, byscore=True, bylex=True)
        with pytest.raises(exceptions.DataError):
            r.zrange("a", 0, 1, bylex=True, withscores=True)
        with pytest.raises(exceptions.DataError):
            r.zrange("a", 0, 1, byscore=True, withscores=True, offset=4)
        with pytest.raises(exceptions.DataError):
            r.zrange("a", 0, 1, byscore=True, withscores=True, num=2)

    @skip_if_server_version_lt("6.2.0")
    def test_zrange_params(self, r):
        # bylex
        r.zadd("a", {"a": 0, "b": 0, "c": 0, "d": 0, "e": 0, "f": 0, "g": 0})
        assert r.zrange("a", "[aaa", "(g", bylex=True) == [b"b", b"c", b"d", b"e", b"f"]
        assert r.zrange("a", "[f", "+", bylex=True) == [b"f", b"g"]
        assert r.zrange("a", "+", "[f", desc=True, bylex=True) == [b"g", b"f"]
        assert r.zrange("a", "-", "+", bylex=True, offset=3, num=2) == [b"d", b"e"]
        assert r.zrange("a", "+", "-", desc=True, bylex=True, offset=3, num=2) == [
            b"d",
            b"c",
        ]

        # byscore
        r.zadd("a", {"a1": 1, "a2": 2, "a3": 3, "a4": 4, "a5": 5})
        assert r.zrange("a", 2, 4, byscore=True, offset=1, num=2) == [b"a3", b"a4"]
        assert r.zrange("a", 4, 2, desc=True, byscore=True, offset=1, num=2) == [
            b"a3",
            b"a2",
        ]
        assert_resp_response(
            r,
            r.zrange("a", 2, 4, byscore=True, withscores=True),
            [(b"a2", 2.0), (b"a3", 3.0), (b"a4", 4.0)],
            [[b"a2", 2.0], [b"a3", 3.0], [b"a4", 4.0]],
        )
        assert_resp_response(
            r,
            r.zrange(
                "a", 4, 2, desc=True, byscore=True, withscores=True, score_cast_func=int
            ),
            [(b"a4", 4), (b"a3", 3), (b"a2", 2)],
            [[b"a4", 4], [b"a3", 3], [b"a2", 2]],
        )

        # rev
        assert r.zrange("a", 0, 1, desc=True) == [b"a5", b"a4"]

    @pytest.mark.onlynoncluster
    @skip_if_server_version_lt("6.2.0")
    def test_zrangestore(self, r):
        r.zadd("a", {"a1": 1, "a2": 2, "a3": 3})
        assert r.zrangestore("b", "a", 0, 1)
        assert r.zrange("b", 0, -1) == [b"a1", b"a2"]
        assert r.zrangestore("b", "a", 1, 2)
        assert r.zrange("b", 0, -1) == [b"a2", b"a3"]
        assert_resp_response(
            r,
            r.zrange("b", 0, -1, withscores=True),
            [(b"a2", 2), (b"a3", 3)],
            [[b"a2", 2], [b"a3", 3]],
        )
        # reversed order
        assert r.zrangestore("b", "a", 1, 2, desc=True)
        assert r.zrange("b", 0, -1) == [b"a1", b"a2"]
        # by score
        assert r.zrangestore("b", "a", 2, 1, byscore=True, offset=0, num=1, desc=True)
        assert r.zrange("b", 0, -1) == [b"a2"]
        # by lex
        assert r.zrangestore("b", "a", "[a2", "(a3", bylex=True, offset=0, num=1)
        assert r.zrange("b", 0, -1) == [b"a2"]

    @skip_if_server_version_lt("2.8.9")
    def test_zrangebylex(self, r):
        r.zadd("a", {"a": 0, "b": 0, "c": 0, "d": 0, "e": 0, "f": 0, "g": 0})
        assert r.zrangebylex("a", "-", "[c") == [b"a", b"b", b"c"]
        assert r.zrangebylex("a", "-", "(c") == [b"a", b"b"]
        assert r.zrangebylex("a", "[aaa", "(g") == [b"b", b"c", b"d", b"e", b"f"]
        assert r.zrangebylex("a", "[f", "+") == [b"f", b"g"]
        assert r.zrangebylex("a", "-", "+", start=3, num=2) == [b"d", b"e"]

    @skip_if_server_version_lt("2.9.9")
    def test_zrevrangebylex(self, r):
        r.zadd("a", {"a": 0, "b": 0, "c": 0, "d": 0, "e": 0, "f": 0, "g": 0})
        assert r.zrevrangebylex("a", "[c", "-") == [b"c", b"b", b"a"]
        assert r.zrevrangebylex("a", "(c", "-") == [b"b", b"a"]
        assert r.zrevrangebylex("a", "(g", "[aaa") == [b"f", b"e", b"d", b"c", b"b"]
        assert r.zrevrangebylex("a", "+", "[f") == [b"g", b"f"]
        assert r.zrevrangebylex("a", "+", "-", start=3, num=2) == [b"d", b"c"]

    def test_zrangebyscore(self, r):
        r.zadd("a", {"a1": 1, "a2": 2, "a3": 3, "a4": 4, "a5": 5})
        assert r.zrangebyscore("a", 2, 4) == [b"a2", b"a3", b"a4"]
        # slicing with start/num
        assert r.zrangebyscore("a", 2, 4, start=1, num=2) == [b"a3", b"a4"]
        # withscores
        assert_resp_response(
            r,
            r.zrangebyscore("a", 2, 4, withscores=True),
            [(b"a2", 2.0), (b"a3", 3.0), (b"a4", 4.0)],
            [[b"a2", 2.0], [b"a3", 3.0], [b"a4", 4.0]],
        )
        assert_resp_response(
            r,
            r.zrangebyscore("a", 2, 4, withscores=True, score_cast_func=int),
            [(b"a2", 2), (b"a3", 3), (b"a4", 4)],
            [[b"a2", 2], [b"a3", 3], [b"a4", 4]],
        )

    def test_zrank(self, r):
        r.zadd("a", {"a1": 1, "a2": 2, "a3": 3, "a4": 4, "a5": 5})
        assert r.zrank("a", "a1") == 0
        assert r.zrank("a", "a2") == 1
        assert r.zrank("a", "a6") is None

    def test_zrem(self, r):
        r.zadd("a", {"a1": 1, "a2": 2, "a3": 3})
        assert r.zrem("a", "a2") == 1
        assert r.zrange("a", 0, -1) == [b"a1", b"a3"]
        assert r.zrem("a", "b") == 0
        assert r.zrange("a", 0, -1) == [b"a1", b"a3"]

    def test_zrem_multiple_keys(self, r):
        r.zadd("a", {"a1": 1, "a2": 2, "a3": 3})
        assert r.zrem("a", "a1", "a2") == 2
        assert r.zrange("a", 0, 5) == [b"a3"]

    @skip_if_server_version_lt("2.8.9")
    def test_zremrangebylex(self, r):
        r.zadd("a", {"a": 0, "b": 0, "c": 0, "d": 0, "e": 0, "f": 0, "g": 0})
        assert r.zremrangebylex("a", "-", "[c") == 3
        assert r.zrange("a", 0, -1) == [b"d", b"e", b"f", b"g"]
        assert r.zremrangebylex("a", "[f", "+") == 2
        assert r.zrange("a", 0, -1) == [b"d", b"e"]
        assert r.zremrangebylex("a", "[h", "+") == 0
        assert r.zrange("a", 0, -1) == [b"d", b"e"]

    def test_zremrangebyrank(self, r):
        r.zadd("a", {"a1": 1, "a2": 2, "a3": 3, "a4": 4, "a5": 5})
        assert r.zremrangebyrank("a", 1, 3) == 3
        assert r.zrange("a", 0, 5) == [b"a1", b"a5"]

    def test_zremrangebyscore(self, r):
        r.zadd("a", {"a1": 1, "a2": 2, "a3": 3, "a4": 4, "a5": 5})
        assert r.zremrangebyscore("a", 2, 4) == 3
        assert r.zrange("a", 0, -1) == [b"a1", b"a5"]
        assert r.zremrangebyscore("a", 2, 4) == 0
        assert r.zrange("a", 0, -1) == [b"a1", b"a5"]

    def test_zrevrange(self, r):
        r.zadd("a", {"a1": 1, "a2": 2, "a3": 3})
        assert r.zrevrange("a", 0, 1) == [b"a3", b"a2"]
        assert r.zrevrange("a", 1, 2) == [b"a2", b"a1"]

        # withscores
        assert_resp_response(
            r,
            r.zrevrange("a", 0, 1, withscores=True),
            [(b"a3", 3.0), (b"a2", 2.0)],
            [[b"a3", 3.0], [b"a2", 2.0]],
        )
        assert_resp_response(
            r,
            r.zrevrange("a", 1, 2, withscores=True),
            [(b"a2", 2.0), (b"a1", 1.0)],
            [[b"a2", 2.0], [b"a1", 1.0]],
        )

        # # custom score function
        # assert r.zrevrange("a", 0, 1, withscores=True, score_cast_func=int) == [
        #     (b"a3", 3.0),
        #     (b"a2", 2.0),
        # ]

    def test_zrevrangebyscore(self, r):
        r.zadd("a", {"a1": 1, "a2": 2, "a3": 3, "a4": 4, "a5": 5})
        assert r.zrevrangebyscore("a", 4, 2) == [b"a4", b"a3", b"a2"]
        # slicing with start/num
        assert r.zrevrangebyscore("a", 4, 2, start=1, num=2) == [b"a3", b"a2"]

        # withscores
        assert_resp_response(
            r,
            r.zrevrangebyscore("a", 4, 2, withscores=True),
            [(b"a4", 4.0), (b"a3", 3.0), (b"a2", 2.0)],
            [[b"a4", 4.0], [b"a3", 3.0], [b"a2", 2.0]],
        )
        # custom score function
        assert_resp_response(
            r,
            r.zrevrangebyscore("a", 4, 2, withscores=True, score_cast_func=int),
            [(b"a4", 4.0), (b"a3", 3.0), (b"a2", 2.0)],
            [[b"a4", 4.0], [b"a3", 3.0], [b"a2", 2.0]],
        )

    def test_zrevrank(self, r):
        r.zadd("a", {"a1": 1, "a2": 2, "a3": 3, "a4": 4, "a5": 5})
        assert r.zrevrank("a", "a1") == 4
        assert r.zrevrank("a", "a2") == 3
        assert r.zrevrank("a", "a6") is None

    def test_zscore(self, r):
        r.zadd("a", {"a1": 1, "a2": 2, "a3": 3})
        assert r.zscore("a", "a1") == 1.0
        assert r.zscore("a", "a2") == 2.0
        assert r.zscore("a", "a4") is None

    @pytest.mark.onlynoncluster
    @skip_if_server_version_lt("6.2.0")
    def test_zunion(self, r):
        r.zadd("a", {"a1": 1, "a2": 1, "a3": 1})
        r.zadd("b", {"a1": 2, "a2": 2, "a3": 2})
        r.zadd("c", {"a1": 6, "a3": 5, "a4": 4})
        # sum
        assert r.zunion(["a", "b", "c"]) == [b"a2", b"a4", b"a3", b"a1"]
        assert_resp_response(
            r,
            r.zunion(["a", "b", "c"], withscores=True),
            [(b"a2", 3), (b"a4", 4), (b"a3", 8), (b"a1", 9)],
            [[b"a2", 3], [b"a4", 4], [b"a3", 8], [b"a1", 9]],
        )
        # max
        assert_resp_response(
            r,
            r.zunion(["a", "b", "c"], aggregate="MAX", withscores=True),
            [(b"a2", 2), (b"a4", 4), (b"a3", 5), (b"a1", 6)],
            [[b"a2", 2], [b"a4", 4], [b"a3", 5], [b"a1", 6]],
        )
        # min
        assert_resp_response(
            r,
            r.zunion(["a", "b", "c"], aggregate="MIN", withscores=True),
            [(b"a1", 1), (b"a2", 1), (b"a3", 1), (b"a4", 4)],
            [[b"a1", 1], [b"a2", 1], [b"a3", 1], [b"a4", 4]],
        )
        # with weight
        assert_resp_response(
            r,
            r.zunion({"a": 1, "b": 2, "c": 3}, withscores=True),
            [(b"a2", 5), (b"a4", 12), (b"a3", 20), (b"a1", 23)],
            [[b"a2", 5], [b"a4", 12], [b"a3", 20], [b"a1", 23]],
        )

    @pytest.mark.onlynoncluster
    def test_zunionstore_sum(self, r):
        r.zadd("a", {"a1": 1, "a2": 1, "a3": 1})
        r.zadd("b", {"a1": 2, "a2": 2, "a3": 2})
        r.zadd("c", {"a1": 6, "a3": 5, "a4": 4})
        assert r.zunionstore("d", ["a", "b", "c"]) == 4
        assert_resp_response(
            r,
            r.zrange("d", 0, -1, withscores=True),
            [(b"a2", 3), (b"a4", 4), (b"a3", 8), (b"a1", 9)],
            [[b"a2", 3], [b"a4", 4], [b"a3", 8], [b"a1", 9]],
        )

    @pytest.mark.onlynoncluster
    def test_zunionstore_max(self, r):
        r.zadd("a", {"a1": 1, "a2": 1, "a3": 1})
        r.zadd("b", {"a1": 2, "a2": 2, "a3": 2})
        r.zadd("c", {"a1": 6, "a3": 5, "a4": 4})
        assert r.zunionstore("d", ["a", "b", "c"], aggregate="MAX") == 4
        assert_resp_response(
            r,
            r.zrange("d", 0, -1, withscores=True),
            [(b"a2", 2), (b"a4", 4), (b"a3", 5), (b"a1", 6)],
            [[b"a2", 2], [b"a4", 4], [b"a3", 5], [b"a1", 6]],
        )

    @pytest.mark.onlynoncluster
    def test_zunionstore_min(self, r):
        r.zadd("a", {"a1": 1, "a2": 2, "a3": 3})
        r.zadd("b", {"a1": 2, "a2": 2, "a3": 4})
        r.zadd("c", {"a1": 6, "a3": 5, "a4": 4})
        assert r.zunionstore("d", ["a", "b", "c"], aggregate="MIN") == 4
        assert_resp_response(
            r,
            r.zrange("d", 0, -1, withscores=True),
            [(b"a1", 1), (b"a2", 2), (b"a3", 3), (b"a4", 4)],
            [[b"a1", 1], [b"a2", 2], [b"a3", 3], [b"a4", 4]],
        )

    @pytest.mark.onlynoncluster
    def test_zunionstore_with_weight(self, r):
        r.zadd("a", {"a1": 1, "a2": 1, "a3": 1})
        r.zadd("b", {"a1": 2, "a2": 2, "a3": 2})
        r.zadd("c", {"a1": 6, "a3": 5, "a4": 4})
        assert r.zunionstore("d", {"a": 1, "b": 2, "c": 3}) == 4
        assert_resp_response(
            r,
            r.zrange("d", 0, -1, withscores=True),
            [(b"a2", 5), (b"a4", 12), (b"a3", 20), (b"a1", 23)],
            [[b"a2", 5], [b"a4", 12], [b"a3", 20], [b"a1", 23]],
        )

    @skip_if_server_version_lt("6.1.240")
    def test_zmscore(self, r):
        with pytest.raises(exceptions.DataError):
            r.zmscore("invalid_key", [])

        assert r.zmscore("invalid_key", ["invalid_member"]) == [None]

        r.zadd("a", {"a1": 1, "a2": 2, "a3": 3.5})
        assert r.zmscore("a", ["a1", "a2", "a3", "a4"]) == [1.0, 2.0, 3.5, None]

    # HYPERLOGLOG TESTS
    @skip_if_server_version_lt("2.8.9")
    def test_pfadd(self, r):
        members = {b"1", b"2", b"3"}
        assert r.pfadd("a", *members) == 1
        assert r.pfadd("a", *members) == 0
        assert r.pfcount("a") == len(members)

    @pytest.mark.onlynoncluster
    @skip_if_server_version_lt("2.8.9")
    def test_pfcount(self, r):
        members = {b"1", b"2", b"3"}
        r.pfadd("a", *members)
        assert r.pfcount("a") == len(members)
        members_b = {b"2", b"3", b"4"}
        r.pfadd("b", *members_b)
        assert r.pfcount("b") == len(members_b)
        assert r.pfcount("a", "b") == len(members_b.union(members))

    @pytest.mark.onlynoncluster
    @skip_if_server_version_lt("2.8.9")
    def test_pfmerge(self, r):
        mema = {b"1", b"2", b"3"}
        memb = {b"2", b"3", b"4"}
        memc = {b"5", b"6", b"7"}
        r.pfadd("a", *mema)
        r.pfadd("b", *memb)
        r.pfadd("c", *memc)
        r.pfmerge("d", "c", "a")
        assert r.pfcount("d") == 6
        r.pfmerge("d", "b")
        assert r.pfcount("d") == 7

    # HASH COMMANDS
    def test_hget_and_hset(self, r):
        r.hset("a", mapping={"1": 1, "2": 2, "3": 3})
        assert r.hget("a", "1") == b"1"
        assert r.hget("a", "2") == b"2"
        assert r.hget("a", "3") == b"3"

        # field was updated, redis returns 0
        assert r.hset("a", "2", 5) == 0
        assert r.hget("a", "2") == b"5"

        # field is new, redis returns 1
        assert r.hset("a", "4", 4) == 1
        assert r.hget("a", "4") == b"4"

        # key inside of hash that doesn't exist returns null value
        assert r.hget("a", "b") is None

        # keys with bool(key) == False
        assert r.hset("a", 0, 10) == 1
        assert r.hset("a", "", 10) == 1

    def test_hset_with_multi_key_values(self, r):
        r.hset("a", mapping={"1": 1, "2": 2, "3": 3})
        assert r.hget("a", "1") == b"1"
        assert r.hget("a", "2") == b"2"
        assert r.hget("a", "3") == b"3"

        r.hset("b", "foo", "bar", mapping={"1": 1, "2": 2})
        assert r.hget("b", "1") == b"1"
        assert r.hget("b", "2") == b"2"
        assert r.hget("b", "foo") == b"bar"

    def test_hset_with_key_values_passed_as_list(self, r):
        r.hset("a", items=["1", 1, "2", 2, "3", 3])
        assert r.hget("a", "1") == b"1"
        assert r.hget("a", "2") == b"2"
        assert r.hget("a", "3") == b"3"

        r.hset("b", "foo", "bar", items=["1", 1, "2", 2])
        assert r.hget("b", "1") == b"1"
        assert r.hget("b", "2") == b"2"
        assert r.hget("b", "foo") == b"bar"

    def test_hset_without_data(self, r):
        with pytest.raises(exceptions.DataError):
            r.hset("x")

    def test_hdel(self, r):
        r.hset("a", mapping={"1": 1, "2": 2, "3": 3})
        assert r.hdel("a", "2") == 1
        assert r.hget("a", "2") is None
        assert r.hdel("a", "1", "3") == 2
        assert r.hlen("a") == 0

    def test_hexists(self, r):
        r.hset("a", mapping={"1": 1, "2": 2, "3": 3})
        assert r.hexists("a", "1")
        assert not r.hexists("a", "4")

    def test_hgetall(self, r):
        h = {b"a1": b"1", b"a2": b"2", b"a3": b"3"}
        r.hset("a", mapping=h)
        assert r.hgetall("a") == h

    def test_hincrby(self, r):
        assert r.hincrby("a", "1") == 1
        assert r.hincrby("a", "1", amount=2) == 3
        assert r.hincrby("a", "1", amount=-2) == 1

    @skip_if_server_version_lt("2.6.0")
    def test_hincrbyfloat(self, r):
        assert r.hincrbyfloat("a", "1") == 1.0
        assert r.hincrbyfloat("a", "1") == 2.0
        assert r.hincrbyfloat("a", "1", 1.2) == 3.2

    def test_hkeys(self, r):
        h = {b"a1": b"1", b"a2": b"2", b"a3": b"3"}
        r.hset("a", mapping=h)
        local_keys = list(h.keys())
        remote_keys = r.hkeys("a")
        assert sorted(local_keys) == sorted(remote_keys)

    def test_hlen(self, r):
        r.hset("a", mapping={"1": 1, "2": 2, "3": 3})
        assert r.hlen("a") == 3

    def test_hmget(self, r):
        assert r.hset("a", mapping={"a": 1, "b": 2, "c": 3})
        assert r.hmget("a", "a", "b", "c") == [b"1", b"2", b"3"]

    def test_hmset(self, r):
        redis_class = type(r).__name__
        warning_message = (
            r"^{0}\.hmset\(\) is deprecated\. "
            r"Use {0}\.hset\(\) instead\.$".format(redis_class)
        )
        h = {b"a": b"1", b"b": b"2", b"c": b"3"}
        with pytest.warns(DeprecationWarning, match=warning_message):
            assert r.hmset("a", h)
        assert r.hgetall("a") == h

    def test_hsetnx(self, r):
        # Initially set the hash field
        assert r.hsetnx("a", "1", 1)
        assert r.hget("a", "1") == b"1"
        assert not r.hsetnx("a", "1", 2)
        assert r.hget("a", "1") == b"1"

    def test_hvals(self, r):
        h = {b"a1": b"1", b"a2": b"2", b"a3": b"3"}
        r.hset("a", mapping=h)
        local_vals = list(h.values())
        remote_vals = r.hvals("a")
        assert sorted(local_vals) == sorted(remote_vals)

    @skip_if_server_version_lt("3.2.0")
    def test_hstrlen(self, r):
        r.hset("a", mapping={"1": "22", "2": "333"})
        assert r.hstrlen("a", "1") == 2
        assert r.hstrlen("a", "2") == 3

    # SORT
    def test_sort_basic(self, r):
        r.rpush("a", "3", "2", "1", "4")
        assert r.sort("a") == [b"1", b"2", b"3", b"4"]

    def test_sort_limited(self, r):
        r.rpush("a", "3", "2", "1", "4")
        assert r.sort("a", start=1, num=2) == [b"2", b"3"]

    @pytest.mark.onlynoncluster
    def test_sort_by(self, r):
        r["score:1"] = 8
        r["score:2"] = 3
        r["score:3"] = 5
        r.rpush("a", "3", "2", "1")
        assert r.sort("a", by="score:*") == [b"2", b"3", b"1"]

    @pytest.mark.onlynoncluster
    def test_sort_get(self, r):
        r["user:1"] = "u1"
        r["user:2"] = "u2"
        r["user:3"] = "u3"
        r.rpush("a", "2", "3", "1")
        assert r.sort("a", get="user:*") == [b"u1", b"u2", b"u3"]

    @pytest.mark.onlynoncluster
    def test_sort_get_multi(self, r):
        r["user:1"] = "u1"
        r["user:2"] = "u2"
        r["user:3"] = "u3"
        r.rpush("a", "2", "3", "1")
        assert r.sort("a", get=("user:*", "#")) == [
            b"u1",
            b"1",
            b"u2",
            b"2",
            b"u3",
            b"3",
        ]

    @pytest.mark.onlynoncluster
    def test_sort_get_groups_two(self, r):
        r["user:1"] = "u1"
        r["user:2"] = "u2"
        r["user:3"] = "u3"
        r.rpush("a", "2", "3", "1")
        assert r.sort("a", get=("user:*", "#"), groups=True) == [
            (b"u1", b"1"),
            (b"u2", b"2"),
            (b"u3", b"3"),
        ]

    @pytest.mark.onlynoncluster
    def test_sort_groups_string_get(self, r):
        r["user:1"] = "u1"
        r["user:2"] = "u2"
        r["user:3"] = "u3"
        r.rpush("a", "2", "3", "1")
        with pytest.raises(exceptions.DataError):
            r.sort("a", get="user:*", groups=True)

    @pytest.mark.onlynoncluster
    def test_sort_groups_just_one_get(self, r):
        r["user:1"] = "u1"
        r["user:2"] = "u2"
        r["user:3"] = "u3"
        r.rpush("a", "2", "3", "1")
        with pytest.raises(exceptions.DataError):
            r.sort("a", get=["user:*"], groups=True)

    def test_sort_groups_no_get(self, r):
        r["user:1"] = "u1"
        r["user:2"] = "u2"
        r["user:3"] = "u3"
        r.rpush("a", "2", "3", "1")
        with pytest.raises(exceptions.DataError):
            r.sort("a", groups=True)

    @pytest.mark.onlynoncluster
    def test_sort_groups_three_gets(self, r):
        r["user:1"] = "u1"
        r["user:2"] = "u2"
        r["user:3"] = "u3"
        r["door:1"] = "d1"
        r["door:2"] = "d2"
        r["door:3"] = "d3"
        r.rpush("a", "2", "3", "1")
        assert r.sort("a", get=("user:*", "door:*", "#"), groups=True) == [
            (b"u1", b"d1", b"1"),
            (b"u2", b"d2", b"2"),
            (b"u3", b"d3", b"3"),
        ]

    def test_sort_desc(self, r):
        r.rpush("a", "2", "3", "1")
        assert r.sort("a", desc=True) == [b"3", b"2", b"1"]

    def test_sort_alpha(self, r):
        r.rpush("a", "e", "c", "b", "d", "a")
        assert r.sort("a", alpha=True) == [b"a", b"b", b"c", b"d", b"e"]

    @pytest.mark.onlynoncluster
    def test_sort_store(self, r):
        r.rpush("a", "2", "3", "1")
        assert r.sort("a", store="sorted_values") == 3
        assert r.lrange("sorted_values", 0, -1) == [b"1", b"2", b"3"]

    @pytest.mark.onlynoncluster
    def test_sort_all_options(self, r):
        r["user:1:username"] = "zeus"
        r["user:2:username"] = "titan"
        r["user:3:username"] = "hermes"
        r["user:4:username"] = "hercules"
        r["user:5:username"] = "apollo"
        r["user:6:username"] = "athena"
        r["user:7:username"] = "hades"
        r["user:8:username"] = "dionysus"

        r["user:1:favorite_drink"] = "yuengling"
        r["user:2:favorite_drink"] = "rum"
        r["user:3:favorite_drink"] = "vodka"
        r["user:4:favorite_drink"] = "milk"
        r["user:5:favorite_drink"] = "pinot noir"
        r["user:6:favorite_drink"] = "water"
        r["user:7:favorite_drink"] = "gin"
        r["user:8:favorite_drink"] = "apple juice"

        r.rpush("gods", "5", "8", "3", "1", "2", "7", "6", "4")
        num = r.sort(
            "gods",
            start=2,
            num=4,
            by="user:*:username",
            get="user:*:favorite_drink",
            desc=True,
            alpha=True,
            store="sorted",
        )
        assert num == 4
        assert r.lrange("sorted", 0, 10) == [b"vodka", b"milk", b"gin", b"apple juice"]

    @skip_if_server_version_lt("7.0.0")
    @pytest.mark.onlynoncluster
    def test_sort_ro(self, r):
        r["score:1"] = 8
        r["score:2"] = 3
        r["score:3"] = 5
        r.rpush("a", "3", "2", "1")
        assert r.sort_ro("a", by="score:*") == [b"2", b"3", b"1"]
        r.rpush("b", "2", "3", "1")
        assert r.sort_ro("b", desc=True) == [b"3", b"2", b"1"]

    def test_sort_issue_924(self, r):
        # Tests for issue https://github.com/andymccurdy/redis-py/issues/924
        r.execute_command("SADD", "issue#924", 1)
        r.execute_command("SORT", "issue#924")

    @pytest.mark.onlynoncluster
    @skip_if_redis_enterprise()
    def test_cluster_addslots(self, mock_cluster_resp_ok):
        assert mock_cluster_resp_ok.cluster("ADDSLOTS", 1) is True

    @pytest.mark.onlynoncluster
    @skip_if_redis_enterprise()
    def test_cluster_count_failure_reports(self, mock_cluster_resp_int):
        assert isinstance(
            mock_cluster_resp_int.cluster("COUNT-FAILURE-REPORTS", "node"), int
        )

    @pytest.mark.onlynoncluster
    @skip_if_redis_enterprise()
    def test_cluster_countkeysinslot(self, mock_cluster_resp_int):
        assert isinstance(mock_cluster_resp_int.cluster("COUNTKEYSINSLOT", 2), int)

    @pytest.mark.onlynoncluster
    @skip_if_redis_enterprise()
    def test_cluster_delslots(self, mock_cluster_resp_ok):
        assert mock_cluster_resp_ok.cluster("DELSLOTS", 1) is True

    @pytest.mark.onlynoncluster
    @skip_if_redis_enterprise()
    def test_cluster_failover(self, mock_cluster_resp_ok):
        assert mock_cluster_resp_ok.cluster("FAILOVER", 1) is True

    @pytest.mark.onlynoncluster
    @skip_if_redis_enterprise()
    def test_cluster_forget(self, mock_cluster_resp_ok):
        assert mock_cluster_resp_ok.cluster("FORGET", 1) is True

    @pytest.mark.onlynoncluster
    @skip_if_redis_enterprise()
    def test_cluster_info(self, mock_cluster_resp_info):
        assert isinstance(mock_cluster_resp_info.cluster("info"), dict)

    @pytest.mark.onlynoncluster
    @skip_if_redis_enterprise()
    def test_cluster_keyslot(self, mock_cluster_resp_int):
        assert isinstance(mock_cluster_resp_int.cluster("keyslot", "asdf"), int)

    @pytest.mark.onlynoncluster
    @skip_if_redis_enterprise()
    def test_cluster_meet(self, mock_cluster_resp_ok):
        assert mock_cluster_resp_ok.cluster("meet", "ip", "port", 1) is True

    @pytest.mark.onlynoncluster
    @skip_if_redis_enterprise()
    def test_cluster_nodes(self, mock_cluster_resp_nodes):
        assert isinstance(mock_cluster_resp_nodes.cluster("nodes"), dict)

    @pytest.mark.onlynoncluster
    @skip_if_redis_enterprise()
    def test_cluster_replicate(self, mock_cluster_resp_ok):
        assert mock_cluster_resp_ok.cluster("replicate", "nodeid") is True

    @pytest.mark.onlynoncluster
    @skip_if_redis_enterprise()
    def test_cluster_reset(self, mock_cluster_resp_ok):
        assert mock_cluster_resp_ok.cluster("reset", "hard") is True

    @pytest.mark.onlynoncluster
    @skip_if_redis_enterprise()
    def test_cluster_saveconfig(self, mock_cluster_resp_ok):
        assert mock_cluster_resp_ok.cluster("saveconfig") is True

    @pytest.mark.onlynoncluster
    @skip_if_redis_enterprise()
    def test_cluster_setslot(self, mock_cluster_resp_ok):
        assert mock_cluster_resp_ok.cluster("setslot", 1, "IMPORTING", "nodeid") is True

    @pytest.mark.onlynoncluster
    @skip_if_redis_enterprise()
    def test_cluster_slaves(self, mock_cluster_resp_slaves):
        assert isinstance(mock_cluster_resp_slaves.cluster("slaves", "nodeid"), dict)

    @pytest.mark.onlynoncluster
    @skip_if_server_version_lt("3.0.0")
    @skip_if_server_version_gte("7.0.0")
    @skip_if_redis_enterprise()
    def test_readwrite(self, r):
        assert r.readwrite()

    @pytest.mark.onlynoncluster
    @skip_if_server_version_lt("3.0.0")
    def test_readonly_invalid_cluster_state(self, r):
        with pytest.raises(exceptions.RedisError):
            r.readonly()

    @pytest.mark.onlynoncluster
    @skip_if_server_version_lt("3.0.0")
    @skip_if_redis_enterprise()
    def test_readonly(self, mock_cluster_resp_ok):
        assert mock_cluster_resp_ok.readonly() is True

    # GEO COMMANDS
    @skip_if_server_version_lt("3.2.0")
    def test_geoadd(self, r):
        values = (2.1909389952632, 41.433791470673, "place1") + (
            2.1873744593677,
            41.406342043777,
            "place2",
        )
        assert r.geoadd("barcelona", values) == 2
        assert r.zcard("barcelona") == 2

    @skip_if_server_version_lt("6.2.0")
    def test_geoadd_nx(self, r):
        values = (2.1909389952632, 41.433791470673, "place1") + (
            2.1873744593677,
            41.406342043777,
            "place2",
        )
        assert r.geoadd("a", values) == 2
        values = (
            (2.1909389952632, 41.433791470673, "place1")
            + (2.1873744593677, 41.406342043777, "place2")
            + (2.1804738294738, 41.405647879212, "place3")
        )
        assert r.geoadd("a", values, nx=True) == 1
        assert r.zrange("a", 0, -1) == [b"place3", b"place2", b"place1"]

    @skip_if_server_version_lt("6.2.0")
    def test_geoadd_xx(self, r):
        values = (2.1909389952632, 41.433791470673, "place1")
        assert r.geoadd("a", values) == 1
        values = (2.1909389952632, 41.433791470673, "place1") + (
            2.1873744593677,
            41.406342043777,
            "place2",
        )
        assert r.geoadd("a", values, xx=True) == 0
        assert r.zrange("a", 0, -1) == [b"place1"]

    @skip_if_server_version_lt("6.2.0")
    def test_geoadd_ch(self, r):
        values = (2.1909389952632, 41.433791470673, "place1")
        assert r.geoadd("a", values) == 1
        values = (2.1909389952632, 31.433791470673, "place1") + (
            2.1873744593677,
            41.406342043777,
            "place2",
        )
        assert r.geoadd("a", values, ch=True) == 2
        assert r.zrange("a", 0, -1) == [b"place1", b"place2"]

    @skip_if_server_version_lt("3.2.0")
    def test_geoadd_invalid_params(self, r):
        with pytest.raises(exceptions.RedisError):
            r.geoadd("barcelona", (1, 2))

    @skip_if_server_version_lt("3.2.0")
    def test_geodist(self, r):
        values = (2.1909389952632, 41.433791470673, "place1") + (
            2.1873744593677,
            41.406342043777,
            "place2",
        )
        assert r.geoadd("barcelona", values) == 2
        assert r.geodist("barcelona", "place1", "place2") == 3067.4157

    @skip_if_server_version_lt("3.2.0")
    def test_geodist_units(self, r):
        values = (2.1909389952632, 41.433791470673, "place1") + (
            2.1873744593677,
            41.406342043777,
            "place2",
        )
        r.geoadd("barcelona", values)
        assert r.geodist("barcelona", "place1", "place2", "km") == 3.0674

    @skip_if_server_version_lt("3.2.0")
    def test_geodist_missing_one_member(self, r):
        values = (2.1909389952632, 41.433791470673, "place1")
        r.geoadd("barcelona", values)
        assert r.geodist("barcelona", "place1", "missing_member", "km") is None

    @skip_if_server_version_lt("3.2.0")
    def test_geodist_invalid_units(self, r):
        with pytest.raises(exceptions.RedisError):
            assert r.geodist("x", "y", "z", "inches")

    @skip_if_server_version_lt("3.2.0")
    def test_geohash(self, r):
        values = (2.1909389952632, 41.433791470673, "place1") + (
            2.1873744593677,
            41.406342043777,
            "place2",
        )
        r.geoadd("barcelona", values)
        assert r.geohash("barcelona", "place1", "place2", "place3") == [
            "sp3e9yg3kd0",
            "sp3e9cbc3t0",
            None,
        ]

    @skip_unless_arch_bits(64)
    @skip_if_server_version_lt("3.2.0")
    def test_geopos(self, r):
        values = (2.1909389952632, 41.433791470673, "place1") + (
            2.1873744593677,
            41.406342043777,
            "place2",
        )
        r.geoadd("barcelona", values)
        # redis uses 52 bits precision, hereby small errors may be introduced.
        assert r.geopos("barcelona", "place1", "place2") == [
            (2.19093829393386841, 41.43379028184083523),
            (2.18737632036209106, 41.40634178640635099),
        ]

    @skip_if_server_version_lt("4.0.0")
    def test_geopos_no_value(self, r):
        assert r.geopos("barcelona", "place1", "place2") == [None, None]

    @skip_if_server_version_lt("3.2.0")
    @skip_if_server_version_gte("4.0.0")
    def test_old_geopos_no_value(self, r):
        assert r.geopos("barcelona", "place1", "place2") == []

    @skip_if_server_version_lt("6.2.0")
    def test_geosearch(self, r):
        values = (
            (2.1909389952632, 41.433791470673, "place1")
            + (2.1873744593677, 41.406342043777, b"\x80place2")
            + (2.583333, 41.316667, "place3")
        )
        r.geoadd("barcelona", values)
        assert r.geosearch(
            "barcelona", longitude=2.191, latitude=41.433, radius=1000
        ) == [b"place1"]
        assert r.geosearch(
            "barcelona", longitude=2.187, latitude=41.406, radius=1000
        ) == [b"\x80place2"]
        assert r.geosearch(
            "barcelona", longitude=2.191, latitude=41.433, height=1000, width=1000
        ) == [b"place1"]
        assert r.geosearch("barcelona", member="place3", radius=100, unit="km") == [
            b"\x80place2",
            b"place1",
            b"place3",
        ]
        # test count
        assert r.geosearch(
            "barcelona", member="place3", radius=100, unit="km", count=2
        ) == [b"place3", b"\x80place2"]
        assert r.geosearch(
            "barcelona", member="place3", radius=100, unit="km", count=1, any=1
        )[0] in [b"place1", b"place3", b"\x80place2"]

    @skip_unless_arch_bits(64)
    @skip_if_server_version_lt("6.2.0")
    def test_geosearch_member(self, r):
        values = (2.1909389952632, 41.433791470673, "place1") + (
            2.1873744593677,
            41.406342043777,
            b"\x80place2",
        )

        r.geoadd("barcelona", values)
        assert r.geosearch("barcelona", member="place1", radius=4000) == [
            b"\x80place2",
            b"place1",
        ]
        assert r.geosearch("barcelona", member="place1", radius=10) == [b"place1"]

        assert r.geosearch(
            "barcelona",
            member="place1",
            radius=4000,
            withdist=True,
            withcoord=True,
            withhash=True,
        ) == [
            [
                b"\x80place2",
                3067.4157,
                3471609625421029,
                (2.187376320362091, 41.40634178640635),
            ],
            [
                b"place1",
                0.0,
                3471609698139488,
                (2.1909382939338684, 41.433790281840835),
            ],
        ]

    @skip_if_server_version_lt("6.2.0")
    def test_geosearch_sort(self, r):
        values = (2.1909389952632, 41.433791470673, "place1") + (
            2.1873744593677,
            41.406342043777,
            "place2",
        )
        r.geoadd("barcelona", values)
        assert r.geosearch(
            "barcelona", longitude=2.191, latitude=41.433, radius=3000, sort="ASC"
        ) == [b"place1", b"place2"]
        assert r.geosearch(
            "barcelona", longitude=2.191, latitude=41.433, radius=3000, sort="DESC"
        ) == [b"place2", b"place1"]

    @skip_unless_arch_bits(64)
    @skip_if_server_version_lt("6.2.0")
    def test_geosearch_with(self, r):
        values = (2.1909389952632, 41.433791470673, "place1") + (
            2.1873744593677,
            41.406342043777,
            "place2",
        )
        r.geoadd("barcelona", values)

        # test a bunch of combinations to test the parse response
        # function.
        assert r.geosearch(
            "barcelona",
            longitude=2.191,
            latitude=41.433,
            radius=1,
            unit="km",
            withdist=True,
            withcoord=True,
            withhash=True,
        ) == [
            [
                b"place1",
                0.0881,
                3471609698139488,
                (2.19093829393386841, 41.43379028184083523),
            ]
        ]
        assert r.geosearch(
            "barcelona",
            longitude=2.191,
            latitude=41.433,
            radius=1,
            unit="km",
            withdist=True,
            withcoord=True,
        ) == [[b"place1", 0.0881, (2.19093829393386841, 41.43379028184083523)]]
        assert r.geosearch(
            "barcelona",
            longitude=2.191,
            latitude=41.433,
            radius=1,
            unit="km",
            withhash=True,
            withcoord=True,
        ) == [
            [b"place1", 3471609698139488, (2.19093829393386841, 41.43379028184083523)]
        ]
        # test no values.
        assert (
            r.geosearch(
                "barcelona",
                longitude=2,
                latitude=1,
                radius=1,
                unit="km",
                withdist=True,
                withcoord=True,
                withhash=True,
            )
            == []
        )

    @skip_if_server_version_lt("6.2.0")
    def test_geosearch_negative(self, r):
        # not specifying member nor longitude and latitude
        with pytest.raises(exceptions.DataError):
            assert r.geosearch("barcelona")
        # specifying member and longitude and latitude
        with pytest.raises(exceptions.DataError):
            assert r.geosearch("barcelona", member="Paris", longitude=2, latitude=1)
        # specifying one of longitude and latitude
        with pytest.raises(exceptions.DataError):
            assert r.geosearch("barcelona", longitude=2)
        with pytest.raises(exceptions.DataError):
            assert r.geosearch("barcelona", latitude=2)

        # not specifying radius nor width and height
        with pytest.raises(exceptions.DataError):
            assert r.geosearch("barcelona", member="Paris")
        # specifying radius and width and height
        with pytest.raises(exceptions.DataError):
            assert r.geosearch("barcelona", member="Paris", radius=3, width=2, height=1)
        # specifying one of width and height
        with pytest.raises(exceptions.DataError):
            assert r.geosearch("barcelona", member="Paris", width=2)
        with pytest.raises(exceptions.DataError):
            assert r.geosearch("barcelona", member="Paris", height=2)

        # invalid sort
        with pytest.raises(exceptions.DataError):
            assert r.geosearch(
                "barcelona", member="Paris", width=2, height=2, sort="wrong"
            )

        # invalid unit
        with pytest.raises(exceptions.DataError):
            assert r.geosearch(
                "barcelona", member="Paris", width=2, height=2, unit="miles"
            )

        # use any without count
        with pytest.raises(exceptions.DataError):
            assert r.geosearch("barcelona", member="place3", radius=100, any=1)

    @pytest.mark.onlynoncluster
    @skip_if_server_version_lt("6.2.0")
    def test_geosearchstore(self, r):
        values = (2.1909389952632, 41.433791470673, "place1") + (
            2.1873744593677,
            41.406342043777,
            "place2",
        )

        r.geoadd("barcelona", values)
        r.geosearchstore(
            "places_barcelona",
            "barcelona",
            longitude=2.191,
            latitude=41.433,
            radius=1000,
        )
        assert r.zrange("places_barcelona", 0, -1) == [b"place1"]

    @pytest.mark.onlynoncluster
    @skip_unless_arch_bits(64)
    @skip_if_server_version_lt("6.2.0")
    def test_geosearchstore_dist(self, r):
        values = (2.1909389952632, 41.433791470673, "place1") + (
            2.1873744593677,
            41.406342043777,
            "place2",
        )

        r.geoadd("barcelona", values)
        r.geosearchstore(
            "places_barcelona",
            "barcelona",
            longitude=2.191,
            latitude=41.433,
            radius=1000,
            storedist=True,
        )
        # instead of save the geo score, the distance is saved.
        assert r.zscore("places_barcelona", "place1") == 88.05060698409301

    @skip_if_server_version_lt("3.2.0")
    def test_georadius(self, r):
        values = (2.1909389952632, 41.433791470673, "place1") + (
            2.1873744593677,
            41.406342043777,
            b"\x80place2",
        )

        r.geoadd("barcelona", values)
        assert r.georadius("barcelona", 2.191, 41.433, 1000) == [b"place1"]
        assert r.georadius("barcelona", 2.187, 41.406, 1000) == [b"\x80place2"]

    @skip_if_server_version_lt("3.2.0")
    def test_georadius_no_values(self, r):
        values = (2.1909389952632, 41.433791470673, "place1") + (
            2.1873744593677,
            41.406342043777,
            "place2",
        )

        r.geoadd("barcelona", values)
        assert r.georadius("barcelona", 1, 2, 1000) == []

    @skip_if_server_version_lt("3.2.0")
    def test_georadius_units(self, r):
        values = (2.1909389952632, 41.433791470673, "place1") + (
            2.1873744593677,
            41.406342043777,
            "place2",
        )

        r.geoadd("barcelona", values)
        assert r.georadius("barcelona", 2.191, 41.433, 1, unit="km") == [b"place1"]

    @skip_unless_arch_bits(64)
    @skip_if_server_version_lt("3.2.0")
    def test_georadius_with(self, r):
        values = (2.1909389952632, 41.433791470673, "place1") + (
            2.1873744593677,
            41.406342043777,
            "place2",
        )

        r.geoadd("barcelona", values)

        # test a bunch of combinations to test the parse response
        # function.
        assert r.georadius(
            "barcelona",
            2.191,
            41.433,
            1,
            unit="km",
            withdist=True,
            withcoord=True,
            withhash=True,
        ) == [
            [
                b"place1",
                0.0881,
                3471609698139488,
                (2.19093829393386841, 41.43379028184083523),
            ]
        ]

        assert r.georadius(
            "barcelona", 2.191, 41.433, 1, unit="km", withdist=True, withcoord=True
        ) == [[b"place1", 0.0881, (2.19093829393386841, 41.43379028184083523)]]

        assert r.georadius(
            "barcelona", 2.191, 41.433, 1, unit="km", withhash=True, withcoord=True
        ) == [
            [b"place1", 3471609698139488, (2.19093829393386841, 41.43379028184083523)]
        ]

        # test no values.
        assert (
            r.georadius(
                "barcelona",
                2,
                1,
                1,
                unit="km",
                withdist=True,
                withcoord=True,
                withhash=True,
            )
            == []
        )

    @skip_if_server_version_lt("6.2.0")
    def test_georadius_count(self, r):
        values = (2.1909389952632, 41.433791470673, "place1") + (
            2.1873744593677,
            41.406342043777,
            "place2",
        )

        r.geoadd("barcelona", values)
        assert r.georadius("barcelona", 2.191, 41.433, 3000, count=1) == [b"place1"]
        assert r.georadius("barcelona", 2.191, 41.433, 3000, count=1, any=True) == [
            b"place2"
        ]

    @skip_if_server_version_lt("3.2.0")
    def test_georadius_sort(self, r):
        values = (2.1909389952632, 41.433791470673, "place1") + (
            2.1873744593677,
            41.406342043777,
            "place2",
        )

        r.geoadd("barcelona", values)
        assert r.georadius("barcelona", 2.191, 41.433, 3000, sort="ASC") == [
            b"place1",
            b"place2",
        ]
        assert r.georadius("barcelona", 2.191, 41.433, 3000, sort="DESC") == [
            b"place2",
            b"place1",
        ]

    @pytest.mark.onlynoncluster
    @skip_if_server_version_lt("3.2.0")
    def test_georadius_store(self, r):
        values = (2.1909389952632, 41.433791470673, "place1") + (
            2.1873744593677,
            41.406342043777,
            "place2",
        )

        r.geoadd("barcelona", values)
        r.georadius("barcelona", 2.191, 41.433, 1000, store="places_barcelona")
        assert r.zrange("places_barcelona", 0, -1) == [b"place1"]

    @pytest.mark.onlynoncluster
    @skip_unless_arch_bits(64)
    @skip_if_server_version_lt("3.2.0")
    def test_georadius_store_dist(self, r):
        values = (2.1909389952632, 41.433791470673, "place1") + (
            2.1873744593677,
            41.406342043777,
            "place2",
        )

        r.geoadd("barcelona", values)
        r.georadius("barcelona", 2.191, 41.433, 1000, store_dist="places_barcelona")
        # instead of save the geo score, the distance is saved.
        assert r.zscore("places_barcelona", "place1") == 88.05060698409301

    @skip_unless_arch_bits(64)
    @skip_if_server_version_lt("3.2.0")
    def test_georadiusmember(self, r):
        values = (2.1909389952632, 41.433791470673, "place1") + (
            2.1873744593677,
            41.406342043777,
            b"\x80place2",
        )

        r.geoadd("barcelona", values)
        assert r.georadiusbymember("barcelona", "place1", 4000) == [
            b"\x80place2",
            b"place1",
        ]
        assert r.georadiusbymember("barcelona", "place1", 10) == [b"place1"]

        assert r.georadiusbymember(
            "barcelona", "place1", 4000, withdist=True, withcoord=True, withhash=True
        ) == [
            [
                b"\x80place2",
                3067.4157,
                3471609625421029,
                (2.187376320362091, 41.40634178640635),
            ],
            [
                b"place1",
                0.0,
                3471609698139488,
                (2.1909382939338684, 41.433790281840835),
            ],
        ]

    @skip_if_server_version_lt("6.2.0")
    def test_georadiusmember_count(self, r):
        values = (2.1909389952632, 41.433791470673, "place1") + (
            2.1873744593677,
            41.406342043777,
            b"\x80place2",
        )
        r.geoadd("barcelona", values)
        assert r.georadiusbymember("barcelona", "place1", 4000, count=1, any=True) == [
            b"\x80place2"
        ]

    @skip_if_server_version_lt("5.0.0")
    def test_xack(self, r):
        stream = "stream"
        group = "group"
        consumer = "consumer"
        # xack on a stream that doesn't exist
        assert r.xack(stream, group, "0-0") == 0

        m1 = r.xadd(stream, {"one": "one"})
        m2 = r.xadd(stream, {"two": "two"})
        m3 = r.xadd(stream, {"three": "three"})

        # xack on a group that doesn't exist
        assert r.xack(stream, group, m1) == 0

        r.xgroup_create(stream, group, 0)
        r.xreadgroup(group, consumer, streams={stream: ">"})
        # xack returns the number of ack'd elements
        assert r.xack(stream, group, m1) == 1
        assert r.xack(stream, group, m2, m3) == 2

    @skip_if_server_version_lt("5.0.0")
    def test_xadd(self, r):
        stream = "stream"
        message_id = r.xadd(stream, {"foo": "bar"})
        assert re.match(rb"[0-9]+\-[0-9]+", message_id)

        # explicit message id
        message_id = b"9999999999999999999-0"
        assert message_id == r.xadd(stream, {"foo": "bar"}, id=message_id)

        # with maxlen, the list evicts the first message
        r.xadd(stream, {"foo": "bar"}, maxlen=2, approximate=False)
        assert r.xlen(stream) == 2

    @skip_if_server_version_lt("6.2.0")
    def test_xadd_nomkstream(self, r):
        # nomkstream option
        stream = "stream"
        r.xadd(stream, {"foo": "bar"})
        r.xadd(stream, {"some": "other"}, nomkstream=False)
        assert r.xlen(stream) == 2
        r.xadd(stream, {"some": "other"}, nomkstream=True)
        assert r.xlen(stream) == 3

    @skip_if_server_version_lt("6.2.0")
    def test_xadd_minlen_and_limit(self, r):
        stream = "stream"

        r.xadd(stream, {"foo": "bar"})
        r.xadd(stream, {"foo": "bar"})
        r.xadd(stream, {"foo": "bar"})
        r.xadd(stream, {"foo": "bar"})

        # Future self: No limits without approximate, according to the api
        with pytest.raises(redis.ResponseError):
            assert r.xadd(stream, {"foo": "bar"}, maxlen=3, approximate=False, limit=2)

        # limit can not be provided without maxlen or minid
        with pytest.raises(redis.ResponseError):
            assert r.xadd(stream, {"foo": "bar"}, limit=2)

        # maxlen with a limit
        assert r.xadd(stream, {"foo": "bar"}, maxlen=3, approximate=True, limit=2)
        r.delete(stream)

        # maxlen and minid can not be provided together
        with pytest.raises(redis.DataError):
            assert r.xadd(stream, {"foo": "bar"}, maxlen=3, minid="sometestvalue")

        # minid with a limit
        m1 = r.xadd(stream, {"foo": "bar"})
        r.xadd(stream, {"foo": "bar"})
        r.xadd(stream, {"foo": "bar"})
        r.xadd(stream, {"foo": "bar"})
        assert r.xadd(stream, {"foo": "bar"}, approximate=True, minid=m1, limit=3)

        # pure minid
        r.xadd(stream, {"foo": "bar"})
        r.xadd(stream, {"foo": "bar"})
        r.xadd(stream, {"foo": "bar"})
        m4 = r.xadd(stream, {"foo": "bar"})
        assert r.xadd(stream, {"foo": "bar"}, approximate=False, minid=m4)

        # minid approximate
        r.xadd(stream, {"foo": "bar"})
        r.xadd(stream, {"foo": "bar"})
        m3 = r.xadd(stream, {"foo": "bar"})
        r.xadd(stream, {"foo": "bar"})
        assert r.xadd(stream, {"foo": "bar"}, approximate=True, minid=m3)

    @skip_if_server_version_lt("7.0.0")
    def test_xadd_explicit_ms(self, r: redis.Redis):
        stream = "stream"
        message_id = r.xadd(stream, {"foo": "bar"}, "9999999999999999999-*")
        ms = message_id[: message_id.index(b"-")]
        assert ms == b"9999999999999999999"

    @skip_if_server_version_lt("7.0.0")
    def test_xautoclaim(self, r):
        stream = "stream"
        group = "group"
        consumer1 = "consumer1"
        consumer2 = "consumer2"

        message_id1 = r.xadd(stream, {"john": "wick"})
        message_id2 = r.xadd(stream, {"johny": "deff"})
        message = get_stream_message(r, stream, message_id1)
        r.xgroup_create(stream, group, 0)

        # trying to claim a message that isn't already pending doesn't
        # do anything
        response = r.xautoclaim(stream, group, consumer2, min_idle_time=0)
        assert response == [b"0-0", [], []]

        # read the group as consumer1 to initially claim the messages
        r.xreadgroup(group, consumer1, streams={stream: ">"})

        # claim one message as consumer2
        response = r.xautoclaim(stream, group, consumer2, min_idle_time=0, count=1)
        assert response[1] == [message]

        # reclaim the messages as consumer1, but use the justid argument
        # which only returns message ids
        assert r.xautoclaim(
            stream, group, consumer1, min_idle_time=0, start_id=0, justid=True
        ) == [message_id1, message_id2]
        assert r.xautoclaim(
            stream, group, consumer1, min_idle_time=0, start_id=message_id2, justid=True
        ) == [message_id2]

    @skip_if_server_version_lt("6.2.0")
    def test_xautoclaim_negative(self, r):
        stream = "stream"
        group = "group"
        consumer = "consumer"
        with pytest.raises(redis.DataError):
            r.xautoclaim(stream, group, consumer, min_idle_time=-1)
        with pytest.raises(ValueError):
            r.xautoclaim(stream, group, consumer, min_idle_time="wrong")
        with pytest.raises(redis.DataError):
            r.xautoclaim(stream, group, consumer, min_idle_time=0, count=-1)

    @skip_if_server_version_lt("5.0.0")
    def test_xclaim(self, r):
        stream = "stream"
        group = "group"
        consumer1 = "consumer1"
        consumer2 = "consumer2"
        message_id = r.xadd(stream, {"john": "wick"})
        message = get_stream_message(r, stream, message_id)
        r.xgroup_create(stream, group, 0)

        # trying to claim a message that isn't already pending doesn't
        # do anything
        response = r.xclaim(
            stream, group, consumer2, min_idle_time=0, message_ids=(message_id,)
        )
        assert response == []

        # read the group as consumer1 to initially claim the messages
        r.xreadgroup(group, consumer1, streams={stream: ">"})

        # claim the message as consumer2
        response = r.xclaim(
            stream, group, consumer2, min_idle_time=0, message_ids=(message_id,)
        )
        assert response[0] == message

        # reclaim the message as consumer1, but use the justid argument
        # which only returns message ids
        assert r.xclaim(
            stream,
            group,
            consumer1,
            min_idle_time=0,
            message_ids=(message_id,),
            justid=True,
        ) == [message_id]

    @skip_if_server_version_lt("7.0.0")
    def test_xclaim_trimmed(self, r):
        # xclaim should not raise an exception if the item is not there
        stream = "stream"
        group = "group"

        r.xgroup_create(stream, group, id="$", mkstream=True)

        # add a couple of new items
        sid1 = r.xadd(stream, {"item": 0})
        sid2 = r.xadd(stream, {"item": 0})

        # read them from consumer1
        r.xreadgroup(group, "consumer1", {stream: ">"})

        # add a 3rd and trim the stream down to 2 items
        r.xadd(stream, {"item": 3}, maxlen=2, approximate=False)

        # xclaim them from consumer2
        # the item that is still in the stream should be returned
        item = r.xclaim(stream, group, "consumer2", 0, [sid1, sid2])
        assert len(item) == 1
        assert item[0][0] == sid2

    @skip_if_server_version_lt("5.0.0")
    def test_xdel(self, r):
        stream = "stream"

        # deleting from an empty stream doesn't do anything
        assert r.xdel(stream, 1) == 0

        m1 = r.xadd(stream, {"foo": "bar"})
        m2 = r.xadd(stream, {"foo": "bar"})
        m3 = r.xadd(stream, {"foo": "bar"})

        # xdel returns the number of deleted elements
        assert r.xdel(stream, m1) == 1
        assert r.xdel(stream, m2, m3) == 2

    @skip_if_server_version_lt("7.0.0")
    def test_xgroup_create(self, r):
        # tests xgroup_create and xinfo_groups
        stream = "stream"
        group = "group"
        r.xadd(stream, {"foo": "bar"})

        # no group is setup yet, no info to obtain
        assert r.xinfo_groups(stream) == []

        assert r.xgroup_create(stream, group, 0)
        expected = [
            {
                "name": group.encode(),
                "consumers": 0,
                "pending": 0,
                "last-delivered-id": b"0-0",
                "entries-read": None,
                "lag": 1,
            }
        ]
        assert r.xinfo_groups(stream) == expected

    @skip_if_server_version_lt("7.0.0")
    def test_xgroup_create_mkstream(self, r):
        # tests xgroup_create and xinfo_groups
        stream = "stream"
        group = "group"

        # an error is raised if a group is created on a stream that
        # doesn't already exist
        with pytest.raises(exceptions.ResponseError):
            r.xgroup_create(stream, group, 0)

        # however, with mkstream=True, the underlying stream is created
        # automatically
        assert r.xgroup_create(stream, group, 0, mkstream=True)
        expected = [
            {
                "name": group.encode(),
                "consumers": 0,
                "pending": 0,
                "last-delivered-id": b"0-0",
                "entries-read": None,
                "lag": 0,
            }
        ]
        assert r.xinfo_groups(stream) == expected

    @skip_if_server_version_lt("7.0.0")
    def test_xgroup_create_entriesread(self, r: redis.Redis):
        stream = "stream"
        group = "group"
        r.xadd(stream, {"foo": "bar"})

        # no group is setup yet, no info to obtain
        assert r.xinfo_groups(stream) == []

        assert r.xgroup_create(stream, group, 0, entries_read=7)
        expected = [
            {
                "name": group.encode(),
                "consumers": 0,
                "pending": 0,
                "last-delivered-id": b"0-0",
                "entries-read": 7,
                "lag": -6,
            }
        ]
        assert r.xinfo_groups(stream) == expected

    @skip_if_server_version_lt("5.0.0")
    def test_xgroup_delconsumer(self, r):
        stream = "stream"
        group = "group"
        consumer = "consumer"
        r.xadd(stream, {"foo": "bar"})
        r.xadd(stream, {"foo": "bar"})
        r.xgroup_create(stream, group, 0)

        # a consumer that hasn't yet read any messages doesn't do anything
        assert r.xgroup_delconsumer(stream, group, consumer) == 0

        # read all messages from the group
        r.xreadgroup(group, consumer, streams={stream: ">"})

        # deleting the consumer should return 2 pending messages
        assert r.xgroup_delconsumer(stream, group, consumer) == 2

    @skip_if_server_version_lt("6.2.0")
    def test_xgroup_createconsumer(self, r):
        stream = "stream"
        group = "group"
        consumer = "consumer"
        r.xadd(stream, {"foo": "bar"})
        r.xadd(stream, {"foo": "bar"})
        r.xgroup_create(stream, group, 0)
        assert r.xgroup_createconsumer(stream, group, consumer) == 1

        # read all messages from the group
        r.xreadgroup(group, consumer, streams={stream: ">"})

        # deleting the consumer should return 2 pending messages
        assert r.xgroup_delconsumer(stream, group, consumer) == 2

    @skip_if_server_version_lt("5.0.0")
    def test_xgroup_destroy(self, r):
        stream = "stream"
        group = "group"
        r.xadd(stream, {"foo": "bar"})

        # destroying a nonexistent group returns False
        assert not r.xgroup_destroy(stream, group)

        r.xgroup_create(stream, group, 0)
        assert r.xgroup_destroy(stream, group)

    @skip_if_server_version_lt("7.0.0")
    def test_xgroup_setid(self, r):
        stream = "stream"
        group = "group"
        message_id = r.xadd(stream, {"foo": "bar"})

        r.xgroup_create(stream, group, 0)
        # advance the last_delivered_id to the message_id
        r.xgroup_setid(stream, group, message_id, entries_read=2)
        expected = [
            {
                "name": group.encode(),
                "consumers": 0,
                "pending": 0,
                "last-delivered-id": message_id,
                "entries-read": 2,
                "lag": -1,
            }
        ]
        assert r.xinfo_groups(stream) == expected

    @skip_if_server_version_lt("5.0.0")
    def test_xinfo_consumers(self, r):
        stream = "stream"
        group = "group"
        consumer1 = "consumer1"
        consumer2 = "consumer2"
        r.xadd(stream, {"foo": "bar"})
        r.xadd(stream, {"foo": "bar"})
        r.xadd(stream, {"foo": "bar"})

        r.xgroup_create(stream, group, 0)
        r.xreadgroup(group, consumer1, streams={stream: ">"}, count=1)
        r.xreadgroup(group, consumer2, streams={stream: ">"})
        info = r.xinfo_consumers(stream, group)
        assert len(info) == 2
        expected = [
            {"name": consumer1.encode(), "pending": 1},
            {"name": consumer2.encode(), "pending": 2},
        ]

        # we can't determine the idle time, so just make sure it's an int
        assert isinstance(info[0].pop("idle"), int)
        assert isinstance(info[1].pop("idle"), int)
        assert info == expected

    @skip_if_server_version_lt("7.0.0")
    def test_xinfo_stream(self, r):
        stream = "stream"
        m1 = r.xadd(stream, {"foo": "bar"})
        m2 = r.xadd(stream, {"foo": "bar"})
        info = r.xinfo_stream(stream)

        assert info["length"] == 2
        assert info["first-entry"] == get_stream_message(r, stream, m1)
        assert info["last-entry"] == get_stream_message(r, stream, m2)
        assert info["max-deleted-entry-id"] == b"0-0"
        assert info["entries-added"] == 2
        assert info["recorded-first-entry-id"] == m1

    @skip_if_server_version_lt("6.0.0")
    def test_xinfo_stream_full(self, r):
        stream = "stream"
        group = "group"
        m1 = r.xadd(stream, {"foo": "bar"})
        r.xgroup_create(stream, group, 0)
        info = r.xinfo_stream(stream, full=True)

        assert info["length"] == 1
        assert_resp_response_in(
            r,
            m1,
            info["entries"],
            info["entries"].keys(),
        )
        assert len(info["groups"]) == 1

    @skip_if_server_version_lt("5.0.0")
    def test_xlen(self, r):
        stream = "stream"
        assert r.xlen(stream) == 0
        r.xadd(stream, {"foo": "bar"})
        r.xadd(stream, {"foo": "bar"})
        assert r.xlen(stream) == 2

    @skip_if_server_version_lt("5.0.0")
    def test_xpending(self, r):
        stream = "stream"
        group = "group"
        consumer1 = "consumer1"
        consumer2 = "consumer2"
        m1 = r.xadd(stream, {"foo": "bar"})
        m2 = r.xadd(stream, {"foo": "bar"})
        r.xgroup_create(stream, group, 0)

        # xpending on a group that has no consumers yet
        expected = {"pending": 0, "min": None, "max": None, "consumers": []}
        assert r.xpending(stream, group) == expected

        # read 1 message from the group with each consumer
        r.xreadgroup(group, consumer1, streams={stream: ">"}, count=1)
        r.xreadgroup(group, consumer2, streams={stream: ">"}, count=1)

        expected = {
            "pending": 2,
            "min": m1,
            "max": m2,
            "consumers": [
                {"name": consumer1.encode(), "pending": 1},
                {"name": consumer2.encode(), "pending": 1},
            ],
        }
        assert r.xpending(stream, group) == expected

    @skip_if_server_version_lt("5.0.0")
    def test_xpending_range(self, r):
        stream = "stream"
        group = "group"
        consumer1 = "consumer1"
        consumer2 = "consumer2"
        m1 = r.xadd(stream, {"foo": "bar"})
        m2 = r.xadd(stream, {"foo": "bar"})
        r.xgroup_create(stream, group, 0)

        # xpending range on a group that has no consumers yet
        assert r.xpending_range(stream, group, min="-", max="+", count=5) == []

        # read 1 message from the group with each consumer
        r.xreadgroup(group, consumer1, streams={stream: ">"}, count=1)
        r.xreadgroup(group, consumer2, streams={stream: ">"}, count=1)

        response = r.xpending_range(stream, group, min="-", max="+", count=5)
        assert len(response) == 2
        assert response[0]["message_id"] == m1
        assert response[0]["consumer"] == consumer1.encode()
        assert response[1]["message_id"] == m2
        assert response[1]["consumer"] == consumer2.encode()

        # test with consumer name
        response = r.xpending_range(
            stream, group, min="-", max="+", count=5, consumername=consumer1
        )
        assert response[0]["message_id"] == m1
        assert response[0]["consumer"] == consumer1.encode()

    @skip_if_server_version_lt("6.2.0")
    def test_xpending_range_idle(self, r):
        stream = "stream"
        group = "group"
        consumer1 = "consumer1"
        consumer2 = "consumer2"
        r.xadd(stream, {"foo": "bar"})
        r.xadd(stream, {"foo": "bar"})
        r.xgroup_create(stream, group, 0)

        # read 1 message from the group with each consumer
        r.xreadgroup(group, consumer1, streams={stream: ">"}, count=1)
        r.xreadgroup(group, consumer2, streams={stream: ">"}, count=1)

        response = r.xpending_range(stream, group, min="-", max="+", count=5)
        assert len(response) == 2
        response = r.xpending_range(stream, group, min="-", max="+", count=5, idle=1000)
        assert len(response) == 0

    def test_xpending_range_negative(self, r):
        stream = "stream"
        group = "group"
        with pytest.raises(redis.DataError):
            r.xpending_range(stream, group, min="-", max="+", count=None)
        with pytest.raises(ValueError):
            r.xpending_range(stream, group, min="-", max="+", count="one")
        with pytest.raises(redis.DataError):
            r.xpending_range(stream, group, min="-", max="+", count=-1)
        with pytest.raises(ValueError):
            r.xpending_range(stream, group, min="-", max="+", count=5, idle="one")
        with pytest.raises(redis.exceptions.ResponseError):
            r.xpending_range(stream, group, min="-", max="+", count=5, idle=1.5)
        with pytest.raises(redis.DataError):
            r.xpending_range(stream, group, min="-", max="+", count=5, idle=-1)
        with pytest.raises(redis.DataError):
            r.xpending_range(stream, group, min=None, max=None, count=None, idle=0)
        with pytest.raises(redis.DataError):
            r.xpending_range(
                stream, group, min=None, max=None, count=None, consumername=0
            )

    @skip_if_server_version_lt("5.0.0")
    def test_xrange(self, r):
        stream = "stream"
        m1 = r.xadd(stream, {"foo": "bar"})
        m2 = r.xadd(stream, {"foo": "bar"})
        m3 = r.xadd(stream, {"foo": "bar"})
        m4 = r.xadd(stream, {"foo": "bar"})

        def get_ids(results):
            return [result[0] for result in results]

        results = r.xrange(stream, min=m1)
        assert get_ids(results) == [m1, m2, m3, m4]

        results = r.xrange(stream, min=m2, max=m3)
        assert get_ids(results) == [m2, m3]

        results = r.xrange(stream, max=m3)
        assert get_ids(results) == [m1, m2, m3]

        results = r.xrange(stream, max=m2, count=1)
        assert get_ids(results) == [m1]

    @skip_if_server_version_lt("5.0.0")
    def test_xread(self, r):
        stream = "stream"
        m1 = r.xadd(stream, {"foo": "bar"})
        m2 = r.xadd(stream, {"bing": "baz"})

        stream_name = stream.encode()
        expected_entries = [
            get_stream_message(r, stream, m1),
            get_stream_message(r, stream, m2),
        ]
        # xread starting at 0 returns both messages
        assert_resp_response(
            r,
            r.xread(streams={stream: 0}),
            [[stream_name, expected_entries]],
            {stream_name: [expected_entries]},
        )

        expected_entries = [get_stream_message(r, stream, m1)]
        # xread starting at 0 and count=1 returns only the first message
        assert_resp_response(
            r,
            r.xread(streams={stream: 0}, count=1),
            [[stream_name, expected_entries]],
            {stream_name: [expected_entries]},
        )

        expected_entries = [get_stream_message(r, stream, m2)]
        # xread starting at m1 returns only the second message
        assert_resp_response(
            r,
            r.xread(streams={stream: m1}),
            [[stream_name, expected_entries]],
            {stream_name: [expected_entries]},
        )

        # xread starting at the last message returns an empty list
        assert_resp_response(r, r.xread(streams={stream: m2}), [], {})

    @skip_if_server_version_lt("5.0.0")
    def test_xreadgroup(self, r):
        stream = "stream"
        group = "group"
        consumer = "consumer"
        m1 = r.xadd(stream, {"foo": "bar"})
        m2 = r.xadd(stream, {"bing": "baz"})
        r.xgroup_create(stream, group, 0)

        stream_name = stream.encode()
        expected_entries = [
            get_stream_message(r, stream, m1),
            get_stream_message(r, stream, m2),
        ]

        # xread starting at 0 returns both messages
<<<<<<< HEAD
        breakpoint()
        res = r.xreadgroup(group, consumer, streams={stream: ">"})
        if is_resp2_connection(r):
            assert res == [[strem_name, expected_entries]]
        else:
            assert res == {strem_name: [expected_entries]}
=======
        assert_resp_response(
            r,
            r.xreadgroup(group, consumer, streams={stream: ">"}),
            [[stream_name, expected_entries]],
            {stream_name: [expected_entries]},
        )
>>>>>>> 326f3517

        r.xgroup_destroy(stream, group)
        r.xgroup_create(stream, group, 0)

        expected_entries = [get_stream_message(r, stream, m1)]

        # xread with count=1 returns only the first message
        assert_resp_response(
            r,
            r.xreadgroup(group, consumer, streams={stream: ">"}, count=1),
            [[stream_name, expected_entries]],
            {stream_name: [expected_entries]},
        )

        r.xgroup_destroy(stream, group)

        # create the group using $ as the last id meaning subsequent reads
        # will only find messages added after this
        r.xgroup_create(stream, group, "$")

        # xread starting after the last message returns an empty message list
        assert_resp_response(
            r, r.xreadgroup(group, consumer, streams={stream: ">"}), [], {}
        )

        # xreadgroup with noack does not have any items in the PEL
        r.xgroup_destroy(stream, group)
        r.xgroup_create(stream, group, "0")
        res = r.xreadgroup(group, consumer, streams={stream: ">"}, noack=True)
        empty_res = r.xreadgroup(group, consumer, streams={stream: "0"})
        if is_resp2_connection(r):
            assert len(res[0][1]) == 2
            # now there should be nothing pending
            assert len(empty_res[0][1]) == 0
        else:
            assert len(res[stream_name][0]) == 2
            # now there should be nothing pending
            assert len(empty_res[stream_name][0]) == 0

        r.xgroup_destroy(stream, group)
        r.xgroup_create(stream, group, "0")
        # delete all the messages in the stream
        expected_entries = [(m1, {}), (m2, {})]
        r.xreadgroup(group, consumer, streams={stream: ">"})
        r.xtrim(stream, 0)
        assert_resp_response(
            r,
            r.xreadgroup(group, consumer, streams={stream: "0"}),
            [[stream_name, expected_entries]],
            {stream_name: [expected_entries]},
        )

    @skip_if_server_version_lt("5.0.0")
    def test_xrevrange(self, r):
        stream = "stream"
        m1 = r.xadd(stream, {"foo": "bar"})
        m2 = r.xadd(stream, {"foo": "bar"})
        m3 = r.xadd(stream, {"foo": "bar"})
        m4 = r.xadd(stream, {"foo": "bar"})

        def get_ids(results):
            return [result[0] for result in results]

        results = r.xrevrange(stream, max=m4)
        assert get_ids(results) == [m4, m3, m2, m1]

        results = r.xrevrange(stream, max=m3, min=m2)
        assert get_ids(results) == [m3, m2]

        results = r.xrevrange(stream, min=m3)
        assert get_ids(results) == [m4, m3]

        results = r.xrevrange(stream, min=m2, count=1)
        assert get_ids(results) == [m4]

    @skip_if_server_version_lt("5.0.0")
    def test_xtrim(self, r):
        stream = "stream"

        # trimming an empty key doesn't do anything
        assert r.xtrim(stream, 1000) == 0

        r.xadd(stream, {"foo": "bar"})
        r.xadd(stream, {"foo": "bar"})
        r.xadd(stream, {"foo": "bar"})
        r.xadd(stream, {"foo": "bar"})

        # trimming an amount large than the number of messages
        # doesn't do anything
        assert r.xtrim(stream, 5, approximate=False) == 0

        # 1 message is trimmed
        assert r.xtrim(stream, 3, approximate=False) == 1

    @skip_if_server_version_lt("6.2.4")
    def test_xtrim_minlen_and_length_args(self, r):
        stream = "stream"

        r.xadd(stream, {"foo": "bar"})
        r.xadd(stream, {"foo": "bar"})
        r.xadd(stream, {"foo": "bar"})
        r.xadd(stream, {"foo": "bar"})

        # Future self: No limits without approximate, according to the api
        with pytest.raises(redis.ResponseError):
            assert r.xtrim(stream, 3, approximate=False, limit=2)

        # maxlen with a limit
        assert r.xtrim(stream, 3, approximate=True, limit=2) == 0
        r.delete(stream)

        with pytest.raises(redis.DataError):
            assert r.xtrim(stream, maxlen=3, minid="sometestvalue")

        # minid with a limit
        m1 = r.xadd(stream, {"foo": "bar"})
        r.xadd(stream, {"foo": "bar"})
        r.xadd(stream, {"foo": "bar"})
        r.xadd(stream, {"foo": "bar"})
        assert r.xtrim(stream, None, approximate=True, minid=m1, limit=3) == 0

        # pure minid
        r.xadd(stream, {"foo": "bar"})
        r.xadd(stream, {"foo": "bar"})
        r.xadd(stream, {"foo": "bar"})
        m4 = r.xadd(stream, {"foo": "bar"})
        assert r.xtrim(stream, None, approximate=False, minid=m4) == 7

        # minid approximate
        r.xadd(stream, {"foo": "bar"})
        r.xadd(stream, {"foo": "bar"})
        m3 = r.xadd(stream, {"foo": "bar"})
        r.xadd(stream, {"foo": "bar"})
        assert r.xtrim(stream, None, approximate=True, minid=m3) == 0

    def test_bitfield_operations(self, r):
        # comments show affected bits
        bf = r.bitfield("a")
        resp = (
            bf.set("u8", 8, 255)  # 00000000 11111111
            .get("u8", 0)  # 00000000
            .get("u4", 8)  # 1111
            .get("u4", 12)  # 1111
            .get("u4", 13)  # 111 0
            .execute()
        )
        assert resp == [0, 0, 15, 15, 14]

        # .set() returns the previous value...
        resp = (
            bf.set("u8", 4, 1)  # 0000 0001
            .get("u16", 0)  # 00000000 00011111
            .set("u16", 0, 0)  # 00000000 00000000
            .execute()
        )
        assert resp == [15, 31, 31]

        # incrby adds to the value
        resp = (
            bf.incrby("u8", 8, 254)  # 00000000 11111110
            .incrby("u8", 8, 1)  # 00000000 11111111
            .get("u16", 0)  # 00000000 11111111
            .execute()
        )
        assert resp == [254, 255, 255]

        # Verify overflow protection works as a method:
        r.delete("a")
        resp = (
            bf.set("u8", 8, 254)  # 00000000 11111110
            .overflow("fail")
            .incrby("u8", 8, 2)  # incrby 2 would overflow, None returned
            .incrby("u8", 8, 1)  # 00000000 11111111
            .incrby("u8", 8, 1)  # incrby 1 would overflow, None returned
            .get("u16", 0)  # 00000000 11111111
            .execute()
        )
        assert resp == [0, None, 255, None, 255]

        # Verify overflow protection works as arg to incrby:
        r.delete("a")
        resp = (
            bf.set("u8", 8, 255)  # 00000000 11111111
            .incrby("u8", 8, 1)  # 00000000 00000000  wrap default
            .set("u8", 8, 255)  # 00000000 11111111
            .incrby("u8", 8, 1, "FAIL")  # 00000000 11111111  fail
            .incrby("u8", 8, 1)  # 00000000 11111111  still fail
            .get("u16", 0)  # 00000000 11111111
            .execute()
        )
        assert resp == [0, 0, 0, None, None, 255]

        # test default default_overflow
        r.delete("a")
        bf = r.bitfield("a", default_overflow="FAIL")
        resp = (
            bf.set("u8", 8, 255)  # 00000000 11111111
            .incrby("u8", 8, 1)  # 00000000 11111111  fail default
            .get("u16", 0)  # 00000000 11111111
            .execute()
        )
        assert resp == [0, None, 255]

    @skip_if_server_version_lt("6.0.0")
    def test_bitfield_ro(self, r: redis.Redis):
        bf = r.bitfield("a")
        resp = bf.set("u8", 8, 255).execute()
        assert resp == [0]

        resp = r.bitfield_ro("a", "u8", 0)
        assert resp == [0]

        items = [("u4", 8), ("u4", 12), ("u4", 13)]
        resp = r.bitfield_ro("a", "u8", 0, items)
        assert resp == [0, 15, 15, 14]

    @skip_if_server_version_lt("4.0.0")
    def test_memory_help(self, r):
        with pytest.raises(NotImplementedError):
            r.memory_help()

    @skip_if_server_version_lt("4.0.0")
    def test_memory_doctor(self, r):
        with pytest.raises(NotImplementedError):
            r.memory_doctor()

    @skip_if_server_version_lt("4.0.0")
    @skip_if_redis_enterprise()
    def test_memory_malloc_stats(self, r):
        if skip_if_redis_enterprise().args[0] is True:
            with pytest.raises(redis.exceptions.ResponseError):
                assert r.memory_malloc_stats()
            return

        assert r.memory_malloc_stats()

    @skip_if_server_version_lt("4.0.0")
    @skip_if_redis_enterprise()
    def test_memory_stats(self, r):
        # put a key into the current db to make sure that "db.<current-db>"
        # has data
        r.set("foo", "bar")

        if skip_if_redis_enterprise().args[0] is True:
            with pytest.raises(redis.exceptions.ResponseError):
                stats = r.memory_stats()
            return

        stats = r.memory_stats()
        assert isinstance(stats, dict)
        for key, value in stats.items():
            if key.startswith("db."):
                assert isinstance(value, dict)

    @skip_if_server_version_lt("4.0.0")
    def test_memory_usage(self, r):
        r.set("foo", "bar")
        assert isinstance(r.memory_usage("foo"), int)

    @skip_if_server_version_lt("7.0.0")
    def test_latency_histogram_not_implemented(self, r: redis.Redis):
        with pytest.raises(NotImplementedError):
            r.latency_histogram()

    def test_latency_graph_not_implemented(self, r: redis.Redis):
        with pytest.raises(NotImplementedError):
            r.latency_graph()

    def test_latency_doctor_not_implemented(self, r: redis.Redis):
        with pytest.raises(NotImplementedError):
            r.latency_doctor()

    def test_latency_history(self, r: redis.Redis):
        assert r.latency_history("command") == []

    def test_latency_latest(self, r: redis.Redis):
        assert r.latency_latest() == []

    def test_latency_reset(self, r: redis.Redis):
        assert r.latency_reset() == 0

    @pytest.mark.onlynoncluster
    @skip_if_server_version_lt("4.0.0")
    @skip_if_redis_enterprise()
    def test_module_list(self, r):
        assert isinstance(r.module_list(), list)
        for x in r.module_list():
            assert isinstance(x, dict)

    @skip_if_server_version_lt("2.8.13")
    @skip_if_redis_enterprise()
    def test_command_count(self, r):
        res = r.command_count()
        assert isinstance(res, int)
        assert res >= 100

    @skip_if_server_version_lt("7.0.0")
    def test_command_docs(self, r):
        with pytest.raises(NotImplementedError):
            r.command_docs("set")

    @skip_if_server_version_lt("7.0.0")
    @skip_if_redis_enterprise()
    def test_command_list(self, r: redis.Redis):
        assert len(r.command_list()) > 300
        assert len(r.command_list(module="fakemod")) == 0
        assert len(r.command_list(category="list")) > 15
        assert b"lpop" in r.command_list(pattern="l*")
        with pytest.raises(redis.ResponseError):
            r.command_list(category="list", pattern="l*")

    @pytest.mark.onlynoncluster
    @skip_if_server_version_lt("2.8.13")
    @skip_if_redis_enterprise()
    def test_command_getkeys(self, r):
        res = r.command_getkeys("MSET", "a", "b", "c", "d", "e", "f")
        assert res == ["a", "c", "e"]
        res = r.command_getkeys(
            "EVAL",
            '"not consulted"',
            "3",
            "key1",
            "key2",
            "key3",
            "arg1",
            "arg2",
            "arg3",
            "argN",
        )
        assert res == ["key1", "key2", "key3"]

    @skip_if_server_version_lt("2.8.13")
    def test_command(self, r):
        res = r.command()
        assert len(res) >= 100
        cmds = list(res.keys())
        assert "set" in cmds
        assert "get" in cmds

    @pytest.mark.onlynoncluster
    @skip_if_server_version_lt("7.0.0")
    @skip_if_redis_enterprise()
    def test_command_getkeysandflags(self, r: redis.Redis):
        assert_resp_response(
            r,
            r.command_getkeysandflags("LMOVE", "mylist1", "mylist2", "left", "left"),
            [
                [b"mylist1", [b"RW", b"access", b"delete"]],
                [b"mylist2", [b"RW", b"insert"]],
            ],
            [
                [b"mylist1", {b"RW", b"access", b"delete"}],
                [b"mylist2", {b"RW", b"insert"}],
            ],
        )

    @pytest.mark.onlynoncluster
    @skip_if_server_version_lt("4.0.0")
    @skip_if_redis_enterprise()
    def test_module(self, r):
        with pytest.raises(redis.exceptions.ModuleError) as excinfo:
            r.module_load("/some/fake/path")
            assert "Error loading the extension." in str(excinfo.value)

        with pytest.raises(redis.exceptions.ModuleError) as excinfo:
            r.module_load("/some/fake/path", "arg1", "arg2", "arg3", "arg4")
            assert "Error loading the extension." in str(excinfo.value)

    @pytest.mark.onlynoncluster
    @skip_if_server_version_lt("7.0.0")
    @skip_if_redis_enterprise()
    def test_module_loadex(self, r: redis.Redis):
        with pytest.raises(redis.exceptions.ModuleError) as excinfo:
            r.module_loadex("/some/fake/path")
            assert "Error loading the extension." in str(excinfo.value)

        with pytest.raises(redis.exceptions.ModuleError) as excinfo:
            r.module_loadex("/some/fake/path", ["name", "value"], ["arg1", "arg2"])
            assert "Error loading the extension." in str(excinfo.value)

    @skip_if_server_version_lt("2.6.0")
    def test_restore(self, r):

        # standard restore
        key = "foo"
        r.set(key, "bar")
        dumpdata = r.dump(key)
        r.delete(key)
        assert r.restore(key, 0, dumpdata)
        assert r.get(key) == b"bar"

        # overwrite restore
        with pytest.raises(redis.exceptions.ResponseError):
            assert r.restore(key, 0, dumpdata)
        r.set(key, "a new value!")
        assert r.restore(key, 0, dumpdata, replace=True)
        assert r.get(key) == b"bar"

        # ttl check
        key2 = "another"
        r.set(key2, "blee!")
        dumpdata = r.dump(key2)
        r.delete(key2)
        assert r.restore(key2, 0, dumpdata)
        assert r.ttl(key2) == -1

    @skip_if_server_version_lt("5.0.0")
    def test_restore_idletime(self, r):
        key = "yayakey"
        r.set(key, "blee!")
        dumpdata = r.dump(key)
        r.delete(key)
        assert r.restore(key, 0, dumpdata, idletime=5)
        assert r.get(key) == b"blee!"

    @skip_if_server_version_lt("5.0.0")
    def test_restore_frequency(self, r):
        key = "yayakey"
        r.set(key, "blee!")
        dumpdata = r.dump(key)
        r.delete(key)
        assert r.restore(key, 0, dumpdata, frequency=5)
        assert r.get(key) == b"blee!"

    @pytest.mark.onlynoncluster
    @skip_if_server_version_lt("5.0.0")
    @skip_if_redis_enterprise()
    def test_replicaof(self, r):
        with pytest.raises(redis.ResponseError):
            assert r.replicaof("NO ONE")
        assert r.replicaof("NO", "ONE")

    def test_shutdown(self, r: redis.Redis):
        r.execute_command = mock.MagicMock()
        r.execute_command("SHUTDOWN", "NOSAVE")
        r.execute_command.assert_called_once_with("SHUTDOWN", "NOSAVE")

    @skip_if_server_version_lt("7.0.0")
    def test_shutdown_with_params(self, r: redis.Redis):
        r.execute_command = mock.MagicMock()
        r.execute_command("SHUTDOWN", "SAVE", "NOW", "FORCE")
        r.execute_command.assert_called_once_with("SHUTDOWN", "SAVE", "NOW", "FORCE")
        r.execute_command("SHUTDOWN", "ABORT")
        r.execute_command.assert_called_with("SHUTDOWN", "ABORT")

    @pytest.mark.replica
    @skip_if_server_version_lt("2.8.0")
    @skip_if_redis_enterprise()
    def test_sync(self, r):
        r2 = redis.Redis(port=6380, decode_responses=False)
        res = r2.sync()
        assert b"REDIS" in res

    @pytest.mark.replica
    @skip_if_server_version_lt("2.8.0")
    @skip_if_redis_enterprise()
    def test_psync(self, r):
        r2 = redis.Redis(port=6380, decode_responses=False)
        res = r2.psync(r2.client_id(), 1)
        assert b"FULLRESYNC" in res


@pytest.mark.onlynoncluster
class TestBinarySave:
    def test_binary_get_set(self, r):
        assert r.set(" foo bar ", "123")
        assert r.get(" foo bar ") == b"123"

        assert r.set(" foo\r\nbar\r\n ", "456")
        assert r.get(" foo\r\nbar\r\n ") == b"456"

        assert r.set(" \r\n\t\x07\x13 ", "789")
        assert r.get(" \r\n\t\x07\x13 ") == b"789"

        assert sorted(r.keys("*")) == [
            b" \r\n\t\x07\x13 ",
            b" foo\r\nbar\r\n ",
            b" foo bar ",
        ]

        assert r.delete(" foo bar ")
        assert r.delete(" foo\r\nbar\r\n ")
        assert r.delete(" \r\n\t\x07\x13 ")

    def test_binary_lists(self, r):
        mapping = {
            b"foo bar": [b"1", b"2", b"3"],
            b"foo\r\nbar\r\n": [b"4", b"5", b"6"],
            b"foo\tbar\x07": [b"7", b"8", b"9"],
        }
        # fill in lists
        for key, value in mapping.items():
            r.rpush(key, *value)

        # check that KEYS returns all the keys as they are
        assert sorted(r.keys("*")) == sorted(mapping.keys())

        # check that it is possible to get list content by key name
        for key, value in mapping.items():
            assert r.lrange(key, 0, -1) == value

    def test_22_info(self, r):
        """
        Older Redis versions contained 'allocation_stats' in INFO that
        was the cause of a number of bugs when parsing.
        """
        info = (
            "allocation_stats:6=1,7=1,8=7141,9=180,10=92,11=116,12=5330,"
            "13=123,14=3091,15=11048,16=225842,17=1784,18=814,19=12020,"
            "20=2530,21=645,22=15113,23=8695,24=142860,25=318,26=3303,"
            "27=20561,28=54042,29=37390,30=1884,31=18071,32=31367,33=160,"
            "34=169,35=201,36=10155,37=1045,38=15078,39=22985,40=12523,"
            "41=15588,42=265,43=1287,44=142,45=382,46=945,47=426,48=171,"
            "49=56,50=516,51=43,52=41,53=46,54=54,55=75,56=647,57=332,"
            "58=32,59=39,60=48,61=35,62=62,63=32,64=221,65=26,66=30,"
            "67=36,68=41,69=44,70=26,71=144,72=169,73=24,74=37,75=25,"
            "76=42,77=21,78=126,79=374,80=27,81=40,82=43,83=47,84=46,"
            "85=114,86=34,87=37,88=7240,89=34,90=38,91=18,92=99,93=20,"
            "94=18,95=17,96=15,97=22,98=18,99=69,100=17,101=22,102=15,"
            "103=29,104=39,105=30,106=70,107=22,108=21,109=26,110=52,"
            "111=45,112=33,113=67,114=41,115=44,116=48,117=53,118=54,"
            "119=51,120=75,121=44,122=57,123=44,124=66,125=56,126=52,"
            "127=81,128=108,129=70,130=50,131=51,132=53,133=45,134=62,"
            "135=12,136=13,137=7,138=15,139=21,140=11,141=20,142=6,143=7,"
            "144=11,145=6,146=16,147=19,148=1112,149=1,151=83,154=1,"
            "155=1,156=1,157=1,160=1,161=1,162=2,166=1,169=1,170=1,171=2,"
            "172=1,174=1,176=2,177=9,178=34,179=73,180=30,181=1,185=3,"
            "187=1,188=1,189=1,192=1,196=1,198=1,200=1,201=1,204=1,205=1,"
            "207=1,208=1,209=1,214=2,215=31,216=78,217=28,218=5,219=2,"
            "220=1,222=1,225=1,227=1,234=1,242=1,250=1,252=1,253=1,"
            ">=256=203"
        )
        parsed = parse_info(info)
        assert "allocation_stats" in parsed
        assert "6" in parsed["allocation_stats"]
        assert ">=256" in parsed["allocation_stats"]

    @skip_if_redis_enterprise()
    def test_large_responses(self, r):
        "The PythonParser has some special cases for return values > 1MB"
        # load up 5MB of data into a key
        data = "".join([ascii_letters] * (5000000 // len(ascii_letters)))
        r["a"] = data
        assert r["a"] == data.encode()

    def test_floating_point_encoding(self, r):
        """
        High precision floating point values sent to the server should keep
        precision.
        """
        timestamp = 1349673917.939762
        r.zadd("a", {"a1": timestamp})
        assert r.zscore("a", "a1") == timestamp<|MERGE_RESOLUTION|>--- conflicted
+++ resolved
@@ -74,56 +74,6 @@
 class TestRedisCommands:
     @pytest.mark.onlynoncluster
     @skip_if_redis_enterprise()
-<<<<<<< HEAD
-    # def test_auth(self, r, request):
-    #     # sending an AUTH command before setting a user/password on the
-    #     # server should return an AuthenticationError
-    #     with pytest.raises(exceptions.AuthenticationError):
-    #         r.auth("some_password")
-
-    #     with pytest.raises(exceptions.AuthenticationError):
-    #         r.auth("some_password", "some_user")
-
-    #     # first, test for default user (`username` is supposed to be optional)
-    #     default_username = "default"
-    #     temp_pass = "temp_pass"
-    #     r.config_set("requirepass", temp_pass)
-
-    #     assert r.auth(temp_pass, default_username) is True
-    #     assert r.auth(temp_pass) is True
-
-    #     # test for other users
-    #     username = "redis-py-auth"
-
-    #     def teardown():
-    #         try:
-    #             # this is needed because after an AuthenticationError the connection
-    #             # is closed, and if we send an AUTH command a new connection is
-    #             # created, but in this case we'd get an "Authentication required"
-    #             # error when switching to the db 9 because we're not authenticated yet
-    #             # setting the password on the connection itself triggers the
-    #             # authentication in the connection's `on_connect` method
-    #             r.connection.password = temp_pass
-    #         except AttributeError:
-    #             # connection field is not set in Redis Cluster, but that's ok
-    #             # because the problem discussed above does not apply to Redis Cluster
-    #             pass
-
-    #         r.auth(temp_pass)
-    #         r.config_set("requirepass", "")
-    #         r.acl_deluser(username)
-
-    #     request.addfinalizer(teardown)
-
-    #     assert r.acl_setuser(
-    #         username, enabled=True, passwords=["+strong_password"], commands=["+acl"]
-    #     )
-
-    #     assert r.auth(username=username, password="strong_password") is True
-
-    #     with pytest.raises(exceptions.AuthenticationError):
-    #         r.auth(username=username, password="wrong_password")
-=======
     def test_auth(self, r, request):
         # sending an AUTH command before setting a user/password on the
         # server should return an AuthenticationError
@@ -171,7 +121,6 @@
 
         with pytest.raises(exceptions.AuthenticationError):
             r.auth(username=username, password="wrong_password")
->>>>>>> 326f3517
 
     def test_command_on_invalid_key_type(self, r):
         r.lpush("a", "1")
@@ -4509,21 +4458,12 @@
         ]
 
         # xread starting at 0 returns both messages
-<<<<<<< HEAD
-        breakpoint()
-        res = r.xreadgroup(group, consumer, streams={stream: ">"})
-        if is_resp2_connection(r):
-            assert res == [[strem_name, expected_entries]]
-        else:
-            assert res == {strem_name: [expected_entries]}
-=======
         assert_resp_response(
             r,
             r.xreadgroup(group, consumer, streams={stream: ">"}),
             [[stream_name, expected_entries]],
             {stream_name: [expected_entries]},
         )
->>>>>>> 326f3517
 
         r.xgroup_destroy(stream, group)
         r.xgroup_create(stream, group, 0)
