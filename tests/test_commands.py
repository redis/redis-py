--- conflicted
+++ resolved
@@ -4,23 +4,15 @@
 import time
 from string import ascii_letters
 
-<<<<<<< HEAD
-from redis.client import parse_info
-=======
 import pytest
 
 import redis
->>>>>>> a7fb8442
 from redis import exceptions
 from redis.client import parse_info
 
 from .conftest import (
     _get_client,
-<<<<<<< HEAD
-    REDIS_6_VERSION,
-=======
     skip_if_redis_enterprise,
->>>>>>> a7fb8442
     skip_if_server_version_gte,
     skip_if_server_version_lt,
     skip_unless_arch_bits,
@@ -57,10 +49,7 @@
 
 
 # RESPONSE CALLBACKS
-<<<<<<< HEAD
-=======
 @pytest.mark.onlynoncluster
->>>>>>> a7fb8442
 class TestResponseCallbacks:
     "Tests for the response callback system"
 
@@ -111,10 +100,6 @@
         with pytest.raises(exceptions.ResponseError):
             r.auth(username=username, password="wrong_password")
 
-<<<<<<< HEAD
-class TestRedisCommands:
-=======
->>>>>>> a7fb8442
     def test_command_on_invalid_key_type(self, r):
         r.lpush("a", "1")
         with pytest.raises(redis.ResponseError):
@@ -183,14 +168,11 @@
     def test_acl_genpass(self, r):
         password = r.acl_genpass()
         assert isinstance(password, str)
-<<<<<<< HEAD
-=======
 
         with pytest.raises(exceptions.DataError):
             r.acl_genpass("value")
             r.acl_genpass(-5)
             r.acl_genpass(5555)
->>>>>>> a7fb8442
 
         r.acl_genpass(555)
         assert isinstance(password, str)
@@ -355,35 +337,6 @@
         def teardown():
             r.acl_deluser(username)
 
-<<<<<<< HEAD
-    @skip_if_server_version_lt(REDIS_6_VERSION)
-    def test_acl_log(self, r, request):
-        username = 'redis-py-user'
-
-        def teardown():
-            r.acl_deluser(username)
-
-        request.addfinalizer(teardown)
-        r.acl_setuser(username, enabled=True, reset=True,
-                      commands=['+get', '+set', '+select'],
-                      keys=['cache:*'], nopass=True)
-        r.acl_log_reset()
-
-        user_client = _get_client(redis.Redis, request, flushdb=False,
-                                  username=username)
-
-        # Valid operation and key
-        assert user_client.set('cache:0', 1)
-        assert user_client.get('cache:0') == b'1'
-
-        # Invalid key
-        with pytest.raises(exceptions.NoPermissionError):
-            user_client.get('violated_cache:0')
-
-        # Invalid operation
-        with pytest.raises(exceptions.NoPermissionError):
-            user_client.hset('cache:0', 'hkey', 'hval')
-=======
         request.addfinalizer(teardown)
         r.acl_setuser(
             username,
@@ -410,24 +363,16 @@
         # Invalid operation
         with pytest.raises(exceptions.NoPermissionError):
             user_client.hset("cache:0", "hkey", "hval")
->>>>>>> a7fb8442
 
         assert isinstance(r.acl_log(), list)
         assert len(r.acl_log()) == 2
         assert len(r.acl_log(count=1)) == 1
         assert isinstance(r.acl_log()[0], dict)
-<<<<<<< HEAD
-        assert 'client-info' in r.acl_log(count=1)[0]
-        assert r.acl_log_reset()
-
-    @skip_if_server_version_lt(REDIS_6_VERSION)
-=======
         assert "client-info" in r.acl_log(count=1)[0]
         assert r.acl_log_reset()
 
     @skip_if_server_version_lt("6.0.0")
     @skip_if_redis_enterprise()
->>>>>>> a7fb8442
     def test_acl_setuser_categories_without_prefix_fails(self, r, request):
         username = "redis-py-user"
 
@@ -886,11 +831,7 @@
     @pytest.mark.onlynoncluster
     def test_slowlog_get(self, r, slowlog):
         assert r.slowlog_reset()
-<<<<<<< HEAD
-        unicode_string = chr(3456) + 'abcd' + chr(3421)
-=======
         unicode_string = chr(3456) + "abcd" + chr(3421)
->>>>>>> a7fb8442
         r.get(unicode_string)
         slowlog = r.slowlog_get()
         assert isinstance(slowlog, list)
@@ -940,11 +881,7 @@
     @pytest.mark.onlynoncluster
     def test_slowlog_get_limit(self, r, slowlog):
         assert r.slowlog_reset()
-<<<<<<< HEAD
-        r.get('foo')
-=======
         r.get("foo")
->>>>>>> a7fb8442
         slowlog = r.slowlog_get(1)
         assert isinstance(slowlog, list)
         # only one command, based on the number we passed to slowlog_get()
@@ -1196,19 +1133,6 @@
         assert r["a"] == b"foo"
         assert 0 < r.ttl("a") <= 61
 
-    @skip_if_server_version_lt('5.0.0')
-    def test_dump_and_restore_absttl(self, r):
-        r['a'] = 'foo'
-        dumped = r.dump('a')
-        del r['a']
-        ttl = int(
-            (redis_server_time(r) + datetime.timedelta(minutes=1)).timestamp()
-            * 1000
-        )
-        r.restore('a', ttl, dumped, absttl=True)
-        assert r['a'] == b'foo'
-        assert 0 < r.ttl('a') <= 61
-
     def test_exists(self, r):
         assert r.exists("a") == 0
         r["a"] = "foo"
@@ -1319,15 +1243,6 @@
         assert r.get("a") is None
         byte_string = b"value"
         integer = 5
-<<<<<<< HEAD
-        unicode_string = chr(3456) + 'abcd' + chr(3421)
-        assert r.set('byte_string', byte_string)
-        assert r.set('integer', 5)
-        assert r.set('unicode_string', unicode_string)
-        assert r.get('byte_string') == byte_string
-        assert r.get('integer') == str(integer).encode()
-        assert r.get('unicode_string').decode('utf-8') == unicode_string
-=======
         unicode_string = chr(3456) + "abcd" + chr(3421)
         assert r.set("byte_string", byte_string)
         assert r.set("integer", 5)
@@ -1357,7 +1272,6 @@
         assert r.ttl("a") <= 61
         assert r.getex("a", persist=True) == b"1"
         assert r.ttl("a") == -1
->>>>>>> a7fb8442
 
     def test_getitem_and_setitem(self, r):
         r["a"] = "bar"
@@ -2020,38 +1934,6 @@
         assert r.lpos("a", "c", count=0, maxlen=3, rank=-1) == [7, 6]
         assert r.lpos("a", "c", count=0, maxlen=7, rank=2) == [6]
 
-    @skip_if_server_version_lt('6.0.6')
-    def test_lpos(self, r):
-        assert r.rpush('a', 'a', 'b', 'c', '1', '2', '3', 'c', 'c') == 8
-        assert r.lpos('a', 'a') == 0
-        assert r.lpos('a', 'c') == 2
-
-        assert r.lpos('a', 'c', rank=1) == 2
-        assert r.lpos('a', 'c', rank=2) == 6
-        assert r.lpos('a', 'c', rank=4) is None
-        assert r.lpos('a', 'c', rank=-1) == 7
-        assert r.lpos('a', 'c', rank=-2) == 6
-
-        assert r.lpos('a', 'c', count=0) == [2, 6, 7]
-        assert r.lpos('a', 'c', count=1) == [2]
-        assert r.lpos('a', 'c', count=2) == [2, 6]
-        assert r.lpos('a', 'c', count=100) == [2, 6, 7]
-
-        assert r.lpos('a', 'c', count=0, rank=2) == [6, 7]
-        assert r.lpos('a', 'c', count=2, rank=-1) == [7, 6]
-
-        assert r.lpos('axxx', 'c', count=0, rank=2) == []
-        assert r.lpos('axxx', 'c') is None
-
-        assert r.lpos('a', 'x', count=2) == []
-        assert r.lpos('a', 'x') is None
-
-        assert r.lpos('a', 'a', count=0, maxlen=1) == [0]
-        assert r.lpos('a', 'c', count=0, maxlen=1) == []
-        assert r.lpos('a', 'c', count=0, maxlen=3) == [2]
-        assert r.lpos('a', 'c', count=0, maxlen=3, rank=-1) == [7, 6]
-        assert r.lpos('a', 'c', count=0, maxlen=7, rank=2) == [6]
-
     def test_rpushx(self, r):
         assert r.rpushx("a", "b") == 0
         assert r.lrange("a", 0, -1) == []
@@ -2944,19 +2826,11 @@
         assert r.hincrbyfloat("a", "1", 1.2) == 3.2
 
     def test_hkeys(self, r):
-<<<<<<< HEAD
-        h = {b'a1': b'1', b'a2': b'2', b'a3': b'3'}
-        r.hset('a', mapping=h)
-        local_keys = list(h.keys())
-        remote_keys = r.hkeys('a')
-        assert (sorted(local_keys) == sorted(remote_keys))
-=======
         h = {b"a1": b"1", b"a2": b"2", b"a3": b"3"}
         r.hset("a", mapping=h)
         local_keys = list(h.keys())
         remote_keys = r.hkeys("a")
         assert sorted(local_keys) == sorted(remote_keys)
->>>>>>> a7fb8442
 
     def test_hlen(self, r):
         r.hset("a", mapping={"1": 1, "2": 2, "3": 3})
@@ -2985,17 +2859,10 @@
         assert r.hget("a", "1") == b"1"
 
     def test_hvals(self, r):
-<<<<<<< HEAD
-        h = {b'a1': b'1', b'a2': b'2', b'a3': b'3'}
-        r.hset('a', mapping=h)
-        local_vals = list(h.values())
-        remote_vals = r.hvals('a')
-=======
         h = {b"a1": b"1", b"a2": b"2", b"a3": b"3"}
         r.hset("a", mapping=h)
         local_vals = list(h.values())
         remote_vals = r.hvals("a")
->>>>>>> a7fb8442
         assert sorted(local_vals) == sorted(remote_vals)
 
     @skip_if_server_version_lt("3.2.0")
@@ -4190,13 +4057,8 @@
         ]
 
         # we can't determine the idle time, so just make sure it's an int
-<<<<<<< HEAD
-        assert isinstance(info[0].pop('idle'), int)
-        assert isinstance(info[1].pop('idle'), int)
-=======
         assert isinstance(info[0].pop("idle"), int)
         assert isinstance(info[1].pop("idle"), int)
->>>>>>> a7fb8442
         assert info == expected
 
     @skip_if_server_version_lt("7.0.0")
@@ -4657,28 +4519,11 @@
         stats = r.memory_stats()
         assert isinstance(stats, dict)
         for key, value in stats.items():
-<<<<<<< HEAD
-            if key.startswith('db.'):
-=======
             if key.startswith("db."):
->>>>>>> a7fb8442
                 assert isinstance(value, dict)
 
     @skip_if_server_version_lt("4.0.0")
     def test_memory_usage(self, r):
-<<<<<<< HEAD
-        r.set('foo', 'bar')
-        assert isinstance(r.memory_usage('foo'), int)
-
-    @skip_if_server_version_lt('4.0.0')
-    def test_module_list(self, r):
-        assert isinstance(r.module_list(), list)
-        assert not r.module_list()
-
-
-class TestBinarySave:
-
-=======
         r.set("foo", "bar")
         assert isinstance(r.memory_usage("foo"), int)
 
@@ -4849,7 +4694,6 @@
 
 @pytest.mark.onlynoncluster
 class TestBinarySave:
->>>>>>> a7fb8442
     def test_binary_get_set(self, r):
         assert r.set(" foo bar ", "123")
         assert r.get(" foo bar ") == b"123"
@@ -4881,11 +4725,7 @@
             r.rpush(key, *value)
 
         # check that KEYS returns all the keys as they are
-<<<<<<< HEAD
-        assert sorted(r.keys('*')) == sorted(mapping.keys())
-=======
         assert sorted(r.keys("*")) == sorted(mapping.keys())
->>>>>>> a7fb8442
 
         # check that it is possible to get list content by key name
         for key, value in mapping.items():
