import binascii
import datetime
import re
import time
from string import ascii_letters

import pytest

import redis
from redis import exceptions
from redis.client import parse_info

from .conftest import (
    _get_client,
    skip_if_redis_enterprise,
    skip_if_server_version_gte,
    skip_if_server_version_lt,
    skip_unless_arch_bits,
)


@pytest.fixture()
def slowlog(request, r):
    current_config = r.config_get()
    old_slower_than_value = current_config["slowlog-log-slower-than"]
    old_max_legnth_value = current_config["slowlog-max-len"]

    def cleanup():
        r.config_set("slowlog-log-slower-than", old_slower_than_value)
        r.config_set("slowlog-max-len", old_max_legnth_value)

    request.addfinalizer(cleanup)

    r.config_set("slowlog-log-slower-than", 0)
    r.config_set("slowlog-max-len", 128)


def redis_server_time(client):
    seconds, milliseconds = client.time()
    timestamp = float(f"{seconds}.{milliseconds}")
    return datetime.datetime.fromtimestamp(timestamp)


def get_stream_message(client, stream, message_id):
    "Fetch a stream message and format it as a (message_id, fields) pair"
    response = client.xrange(stream, min=message_id, max=message_id)
    assert len(response) == 1
    return response[0]


# RESPONSE CALLBACKS
@pytest.mark.onlynoncluster
class TestResponseCallbacks:
    "Tests for the response callback system"

    def test_response_callbacks(self, r):
        assert r.response_callbacks == redis.Redis.RESPONSE_CALLBACKS
        assert id(r.response_callbacks) != id(redis.Redis.RESPONSE_CALLBACKS)
        r.set_response_callback("GET", lambda x: "static")
        r["a"] = "foo"
        assert r["a"] == "static"

    def test_case_insensitive_command_names(self, r):
        assert r.response_callbacks["del"] == r.response_callbacks["DEL"]


class TestRedisCommands:
    def test_auth(self, r, request):
        username = "redis-py-auth"

        def teardown():
            r.acl_deluser(username)

        request.addfinalizer(teardown)

        assert r.acl_setuser(
            username,
            enabled=True,
            passwords=["+strong_password"],
            commands=["+acl"],
        )

        assert r.auth(username=username, password="strong_password") is True

        with pytest.raises(exceptions.ResponseError):
            r.auth(username=username, password="wrong_password")

    def test_command_on_invalid_key_type(self, r):
        r.lpush("a", "1")
        with pytest.raises(redis.ResponseError):
            r["a"]

    # SERVER INFORMATION
    @skip_if_server_version_lt("6.0.0")
    def test_acl_cat_no_category(self, r):
        categories = r.acl_cat()
        assert isinstance(categories, list)
        assert "read" in categories

    @skip_if_server_version_lt("6.0.0")
    def test_acl_cat_with_category(self, r):
        commands = r.acl_cat("read")
        assert isinstance(commands, list)
        assert "get" in commands

    @skip_if_server_version_lt("7.0.0")
    def test_acl_dryrun(self, r):
        username = "redis-py-user"
        r.acl_setuser(
            username,
            keys=["*"],
            commands=["+set"],
        )
        assert r.acl_dryrun(username, "set", "key", "value") == b"OK"
        assert r.acl_dryrun(username, "get", "key").startswith(
            b"This user has no permissions to run the"
        )

    @skip_if_server_version_lt("6.0.0")
    @skip_if_redis_enterprise()
    def test_acl_deluser(self, r, request):
        username = "redis-py-user"

        def teardown():
            r.acl_deluser(username)

        request.addfinalizer(teardown)

        assert r.acl_deluser(username) == 0
        assert r.acl_setuser(username, enabled=False, reset=True)
        assert r.acl_deluser(username) == 1

        # now, a group of users
        users = [f"bogususer_{r}" for r in range(0, 5)]
        for u in users:
            r.acl_setuser(u, enabled=False, reset=True)
        assert r.acl_deluser(*users) > 1
        assert r.acl_getuser(users[0]) is None
        assert r.acl_getuser(users[1]) is None
        assert r.acl_getuser(users[2]) is None
        assert r.acl_getuser(users[3]) is None
        assert r.acl_getuser(users[4]) is None

    @skip_if_server_version_lt("6.0.0")
    @skip_if_redis_enterprise()
    def test_acl_genpass(self, r):
        password = r.acl_genpass()
        assert isinstance(password, str)

        with pytest.raises(exceptions.DataError):
            r.acl_genpass("value")
            r.acl_genpass(-5)
            r.acl_genpass(5555)

        r.acl_genpass(555)
        assert isinstance(password, str)

    @skip_if_server_version_lt("6.0.0")
    @skip_if_redis_enterprise()
    def test_acl_getuser_setuser(self, r, request):
        username = "redis-py-user"

        def teardown():
            r.acl_deluser(username)

        request.addfinalizer(teardown)

        # test enabled=False
        assert r.acl_setuser(username, enabled=False, reset=True)
        acl = r.acl_getuser(username)
        assert acl["categories"] == ["-@all"]
        assert acl["commands"] == []
        assert acl["keys"] == []
        assert acl["passwords"] == []
        assert "off" in acl["flags"]
        assert acl["enabled"] is False

        # test nopass=True
        assert r.acl_setuser(username, enabled=True, reset=True, nopass=True)
        acl = r.acl_getuser(username)
        assert acl["categories"] == ["-@all"]
        assert acl["commands"] == []
        assert acl["keys"] == []
        assert acl["passwords"] == []
        assert "on" in acl["flags"]
        assert "nopass" in acl["flags"]
        assert acl["enabled"] is True

        # test all args
        assert r.acl_setuser(
            username,
            enabled=True,
            reset=True,
            passwords=["+pass1", "+pass2"],
            categories=["+set", "+@hash", "-geo"],
            commands=["+get", "+mget", "-hset"],
            keys=["cache:*", "objects:*"],
        )
        acl = r.acl_getuser(username)
        assert set(acl["categories"]) == {"-@all", "+@set", "+@hash"}
        assert set(acl["commands"]) == {"+get", "+mget", "-hset"}
        assert acl["enabled"] is True
        assert "on" in acl["flags"]
        assert set(acl["keys"]) == {b"cache:*", b"objects:*"}
        assert len(acl["passwords"]) == 2

        # test reset=False keeps existing ACL and applies new ACL on top
        assert r.acl_setuser(
            username,
            enabled=True,
            reset=True,
            passwords=["+pass1"],
            categories=["+@set"],
            commands=["+get"],
            keys=["cache:*"],
        )
        assert r.acl_setuser(
            username,
            enabled=True,
            passwords=["+pass2"],
            categories=["+@hash"],
            commands=["+mget"],
            keys=["objects:*"],
        )
        acl = r.acl_getuser(username)
        assert set(acl["categories"]) == {"-@all", "+@set", "+@hash"}
        assert set(acl["commands"]) == {"+get", "+mget"}
        assert acl["enabled"] is True
        assert "on" in acl["flags"]
        assert set(acl["keys"]) == {b"cache:*", b"objects:*"}
        assert len(acl["passwords"]) == 2

        # test removal of passwords
        assert r.acl_setuser(
            username, enabled=True, reset=True, passwords=["+pass1", "+pass2"]
        )
        assert len(r.acl_getuser(username)["passwords"]) == 2
        assert r.acl_setuser(username, enabled=True, passwords=["-pass2"])
        assert len(r.acl_getuser(username)["passwords"]) == 1

        # Resets and tests that hashed passwords are set properly.
        hashed_password = (
            "5e884898da28047151d0e56f8dc629" "2773603d0d6aabbdd62a11ef721d1542d8"
        )
        assert r.acl_setuser(
            username, enabled=True, reset=True, hashed_passwords=["+" + hashed_password]
        )
        acl = r.acl_getuser(username)
        assert acl["passwords"] == [hashed_password]

        # test removal of hashed passwords
        assert r.acl_setuser(
            username,
            enabled=True,
            reset=True,
            hashed_passwords=["+" + hashed_password],
            passwords=["+pass1"],
        )
        assert len(r.acl_getuser(username)["passwords"]) == 2
        assert r.acl_setuser(
            username, enabled=True, hashed_passwords=["-" + hashed_password]
        )
        assert len(r.acl_getuser(username)["passwords"]) == 1

    @skip_if_server_version_lt("6.0.0")
    def test_acl_help(self, r):
        res = r.acl_help()
        assert isinstance(res, list)
        assert len(res) != 0

    @skip_if_server_version_lt("6.0.0")
    @skip_if_redis_enterprise()
    def test_acl_list(self, r, request):
        username = "redis-py-user"

        def teardown():
            r.acl_deluser(username)

        request.addfinalizer(teardown)

        assert r.acl_setuser(username, enabled=False, reset=True)
        users = r.acl_list()
        assert len(users) == 2

    @skip_if_server_version_lt("6.0.0")
    @skip_if_redis_enterprise()
    @pytest.mark.onlynoncluster
    def test_acl_log(self, r, request):
        username = "redis-py-user"

        def teardown():
            r.acl_deluser(username)

        request.addfinalizer(teardown)
        r.acl_setuser(
            username,
            enabled=True,
            reset=True,
            commands=["+get", "+set", "+select"],
            keys=["cache:*"],
            nopass=True,
        )
        r.acl_log_reset()

        user_client = _get_client(
            redis.Redis, request, flushdb=False, username=username
        )

        # Valid operation and key
        assert user_client.set("cache:0", 1)
        assert user_client.get("cache:0") == b"1"

        # Invalid key
        with pytest.raises(exceptions.NoPermissionError):
            user_client.get("violated_cache:0")

        # Invalid operation
        with pytest.raises(exceptions.NoPermissionError):
            user_client.hset("cache:0", "hkey", "hval")

        assert isinstance(r.acl_log(), list)
        assert len(r.acl_log()) == 2
        assert len(r.acl_log(count=1)) == 1
        assert isinstance(r.acl_log()[0], dict)
        assert "client-info" in r.acl_log(count=1)[0]
        assert r.acl_log_reset()

    @skip_if_server_version_lt("6.0.0")
    @skip_if_redis_enterprise()
    def test_acl_setuser_categories_without_prefix_fails(self, r, request):
        username = "redis-py-user"

        def teardown():
            r.acl_deluser(username)

        request.addfinalizer(teardown)

        with pytest.raises(exceptions.DataError):
            r.acl_setuser(username, categories=["list"])

    @skip_if_server_version_lt("6.0.0")
    @skip_if_redis_enterprise()
    def test_acl_setuser_commands_without_prefix_fails(self, r, request):
        username = "redis-py-user"

        def teardown():
            r.acl_deluser(username)

        request.addfinalizer(teardown)

        with pytest.raises(exceptions.DataError):
            r.acl_setuser(username, commands=["get"])

    @skip_if_server_version_lt("6.0.0")
    @skip_if_redis_enterprise()
    def test_acl_setuser_add_passwords_and_nopass_fails(self, r, request):
        username = "redis-py-user"

        def teardown():
            r.acl_deluser(username)

        request.addfinalizer(teardown)

        with pytest.raises(exceptions.DataError):
            r.acl_setuser(username, passwords="+mypass", nopass=True)

    @skip_if_server_version_lt("6.0.0")
    def test_acl_users(self, r):
        users = r.acl_users()
        assert isinstance(users, list)
        assert len(users) > 0

    @skip_if_server_version_lt("6.0.0")
    def test_acl_whoami(self, r):
        username = r.acl_whoami()
        assert isinstance(username, str)

    @pytest.mark.onlynoncluster
    def test_client_list(self, r):
        clients = r.client_list()
        assert isinstance(clients[0], dict)
        assert "addr" in clients[0]

    @pytest.mark.onlynoncluster
    @skip_if_server_version_lt("6.2.0")
    def test_client_info(self, r):
        info = r.client_info()
        assert isinstance(info, dict)
        assert "addr" in info

    @pytest.mark.onlynoncluster
    @skip_if_server_version_lt("5.0.0")
    def test_client_list_types_not_replica(self, r):
        with pytest.raises(exceptions.RedisError):
            r.client_list(_type="not a client type")
        for client_type in ["normal", "master", "pubsub"]:
            clients = r.client_list(_type=client_type)
            assert isinstance(clients, list)

    @skip_if_redis_enterprise()
    def test_client_list_replica(self, r):
        clients = r.client_list(_type="replica")
        assert isinstance(clients, list)

    @pytest.mark.onlynoncluster
    @skip_if_server_version_lt("6.2.0")
    def test_client_list_client_id(self, r, request):
        clients = r.client_list()
        clients = r.client_list(client_id=[clients[0]["id"]])
        assert len(clients) == 1
        assert "addr" in clients[0]

        # testing multiple client ids
        _get_client(redis.Redis, request, flushdb=False)
        _get_client(redis.Redis, request, flushdb=False)
        _get_client(redis.Redis, request, flushdb=False)
        clients_listed = r.client_list(client_id=clients[:-1])
        assert len(clients_listed) > 1

    @pytest.mark.onlynoncluster
    @skip_if_server_version_lt("5.0.0")
    def test_client_id(self, r):
        assert r.client_id() > 0

    @pytest.mark.onlynoncluster
    @skip_if_server_version_lt("6.2.0")
    def test_client_trackinginfo(self, r):
        res = r.client_trackinginfo()
        assert len(res) > 2
        assert "prefixes" in res

    @pytest.mark.onlynoncluster
    @skip_if_server_version_lt("6.0.0")
    def test_client_tracking(self, r, r2):

        # simple case
        assert r.client_tracking_on()
        assert r.client_tracking_off()

        # id based
        client_id = r.client_id()
        assert r.client_tracking_on(client_id)
        assert r.client_tracking_off(client_id)

        # id exists
        client_id = r2.client_id()
        assert r.client_tracking_on(client_id)
        assert r2.client_tracking_off(client_id)

        # now with some prefixes
        with pytest.raises(exceptions.DataError):
            assert r.client_tracking_on(prefix=["foo", "bar", "blee"])

    @pytest.mark.onlynoncluster
    @skip_if_server_version_lt("5.0.0")
    def test_client_unblock(self, r):
        myid = r.client_id()
        assert not r.client_unblock(myid)
        assert not r.client_unblock(myid, error=True)
        assert not r.client_unblock(myid, error=False)

    @pytest.mark.onlynoncluster
    @skip_if_server_version_lt("2.6.9")
    def test_client_getname(self, r):
        assert r.client_getname() is None

    @pytest.mark.onlynoncluster
    @skip_if_server_version_lt("2.6.9")
    def test_client_setname(self, r):
        assert r.client_setname("redis_py_test")
        assert r.client_getname() == "redis_py_test"

    @pytest.mark.onlynoncluster
    @skip_if_server_version_lt("2.6.9")
    def test_client_kill(self, r, r2):
        r.client_setname("redis-py-c1")
        r2.client_setname("redis-py-c2")
        clients = [
            client
            for client in r.client_list()
            if client.get("name") in ["redis-py-c1", "redis-py-c2"]
        ]
        assert len(clients) == 2

        clients_by_name = {client.get("name"): client for client in clients}

        client_addr = clients_by_name["redis-py-c2"].get("addr")
        assert r.client_kill(client_addr) is True

        clients = [
            client
            for client in r.client_list()
            if client.get("name") in ["redis-py-c1", "redis-py-c2"]
        ]
        assert len(clients) == 1
        assert clients[0].get("name") == "redis-py-c1"

    @skip_if_server_version_lt("2.8.12")
    def test_client_kill_filter_invalid_params(self, r):
        # empty
        with pytest.raises(exceptions.DataError):
            r.client_kill_filter()

        # invalid skipme
        with pytest.raises(exceptions.DataError):
            r.client_kill_filter(skipme="yeah")

        # invalid type
        with pytest.raises(exceptions.DataError):
            r.client_kill_filter(_type="caster")

    @pytest.mark.onlynoncluster
    @skip_if_server_version_lt("2.8.12")
    def test_client_kill_filter_by_id(self, r, r2):
        r.client_setname("redis-py-c1")
        r2.client_setname("redis-py-c2")
        clients = [
            client
            for client in r.client_list()
            if client.get("name") in ["redis-py-c1", "redis-py-c2"]
        ]
        assert len(clients) == 2

        clients_by_name = {client.get("name"): client for client in clients}

        client_2_id = clients_by_name["redis-py-c2"].get("id")
        resp = r.client_kill_filter(_id=client_2_id)
        assert resp == 1

        clients = [
            client
            for client in r.client_list()
            if client.get("name") in ["redis-py-c1", "redis-py-c2"]
        ]
        assert len(clients) == 1
        assert clients[0].get("name") == "redis-py-c1"

    @pytest.mark.onlynoncluster
    @skip_if_server_version_lt("2.8.12")
    def test_client_kill_filter_by_addr(self, r, r2):
        r.client_setname("redis-py-c1")
        r2.client_setname("redis-py-c2")
        clients = [
            client
            for client in r.client_list()
            if client.get("name") in ["redis-py-c1", "redis-py-c2"]
        ]
        assert len(clients) == 2

        clients_by_name = {client.get("name"): client for client in clients}

        client_2_addr = clients_by_name["redis-py-c2"].get("addr")
        resp = r.client_kill_filter(addr=client_2_addr)
        assert resp == 1

        clients = [
            client
            for client in r.client_list()
            if client.get("name") in ["redis-py-c1", "redis-py-c2"]
        ]
        assert len(clients) == 1
        assert clients[0].get("name") == "redis-py-c1"

    @skip_if_server_version_lt("2.6.9")
    def test_client_list_after_client_setname(self, r):
        r.client_setname("redis_py_test")
        clients = r.client_list()
        # we don't know which client ours will be
        assert "redis_py_test" in [c["name"] for c in clients]

    @skip_if_server_version_lt("6.2.0")
    def test_client_kill_filter_by_laddr(self, r, r2):
        r.client_setname("redis-py-c1")
        r2.client_setname("redis-py-c2")
        clients = [
            client
            for client in r.client_list()
            if client.get("name") in ["redis-py-c1", "redis-py-c2"]
        ]
        assert len(clients) == 2

        clients_by_name = {client.get("name"): client for client in clients}

        client_2_addr = clients_by_name["redis-py-c2"].get("laddr")
        assert r.client_kill_filter(laddr=client_2_addr)

    @skip_if_server_version_lt("6.0.0")
    @skip_if_redis_enterprise()
    def test_client_kill_filter_by_user(self, r, request):
        killuser = "user_to_kill"
        r.acl_setuser(
            killuser,
            enabled=True,
            reset=True,
            commands=["+get", "+set", "+select", "+cluster", "+command", "+info"],
            keys=["cache:*"],
            nopass=True,
        )
        _get_client(redis.Redis, request, flushdb=False, username=killuser)
        r.client_kill_filter(user=killuser)
        clients = r.client_list()
        for c in clients:
            assert c["user"] != killuser
        r.acl_deluser(killuser)

    @pytest.mark.onlynoncluster
    @skip_if_server_version_lt("2.9.50")
    @skip_if_redis_enterprise()
    def test_client_pause(self, r):
        assert r.client_pause(1)
        assert r.client_pause(timeout=1)
        with pytest.raises(exceptions.RedisError):
            r.client_pause(timeout="not an integer")

    @skip_if_server_version_lt("6.2.0")
    def test_client_pause_all(self, r, r2):
        assert r.client_pause(1, all=False)
        assert r2.set("foo", "bar")
        assert r2.get("foo") == b"bar"
        assert r.get("foo") == b"bar"

    @pytest.mark.onlynoncluster
    @skip_if_server_version_lt("6.2.0")
    @skip_if_redis_enterprise()
    def test_client_unpause(self, r):
        assert r.client_unpause() == b"OK"

    @pytest.mark.onlynoncluster
    # @skip_if_server_version_lt("7.0.0") turn on after redis 7 release
    def test_client_no_evict(self, unstable_r):
        assert unstable_r.client_no_evict("ON") == "OK"
        with pytest.raises(TypeError):
            unstable_r.client_no_evict()

    @pytest.mark.onlynoncluster
    @skip_if_server_version_lt("3.2.0")
    def test_client_reply(self, r, r_timeout):
        assert r_timeout.client_reply("ON") == b"OK"
        with pytest.raises(exceptions.TimeoutError):
            r_timeout.client_reply("OFF")

            r_timeout.client_reply("SKIP")

        assert r_timeout.set("foo", "bar")

        # validate it was set
        assert r.get("foo") == b"bar"

    @pytest.mark.onlynoncluster
    @skip_if_server_version_lt("6.0.0")
    @skip_if_redis_enterprise()
    def test_client_getredir(self, r):
        assert isinstance(r.client_getredir(), int)
        assert r.client_getredir() == -1

    @skip_if_server_version_lt("6.0.0")
    def test_hello_notI_implemented(self, r):
        with pytest.raises(NotImplementedError):
            r.hello()

    def test_config_get(self, r):
        data = r.config_get()
        assert len(data.keys()) > 10
        # # assert 'maxmemory' in data
        # assert data['maxmemory'].isdigit()

    @pytest.mark.onlynoncluster
    @skip_if_redis_enterprise()
    def test_config_resetstat(self, r):
        r.ping()
        prior_commands_processed = int(r.info()["total_commands_processed"])
        assert prior_commands_processed >= 1
        r.config_resetstat()
        reset_commands_processed = int(r.info()["total_commands_processed"])
        assert reset_commands_processed < prior_commands_processed

    @skip_if_redis_enterprise()
    def test_config_set(self, r):
        r.config_set("timeout", 70)
        assert r.config_get()["timeout"] == "70"
        assert r.config_set("timeout", 0)
        assert r.config_get()["timeout"] == "0"

    @skip_if_server_version_lt("6.0.0")
    def test_failover(self, r):
        with pytest.raises(NotImplementedError):
            r.failover()

    @pytest.mark.onlynoncluster
    def test_dbsize(self, r):
        r["a"] = "foo"
        r["b"] = "bar"
        assert r.dbsize() == 2

    @pytest.mark.onlynoncluster
    def test_echo(self, r):
        assert r.echo("foo bar") == b"foo bar"

    @pytest.mark.onlynoncluster
    def test_info(self, r):
        r["a"] = "foo"
        r["b"] = "bar"
        info = r.info()
        assert isinstance(info, dict)
        assert "arch_bits" in info.keys()
        assert "redis_version" in info.keys()

    @pytest.mark.onlynoncluster
    @skip_if_redis_enterprise()
    def test_lastsave(self, r):
        assert isinstance(r.lastsave(), datetime.datetime)

    @pytest.mark.onlynoncluster
    @skip_if_server_version_lt("5.0.0")
    def test_lolwut(self, r):
        lolwut = r.lolwut().decode("utf-8")
        assert "Redis ver." in lolwut

        lolwut = r.lolwut(5, 6, 7, 8).decode("utf-8")
        assert "Redis ver." in lolwut

    @pytest.mark.onlynoncluster
    @skip_if_server_version_lt("6.2.0")
    def test_reset(self, r):
        assert r.reset() == "RESET"

    def test_object(self, r):
        r["a"] = "foo"
        assert isinstance(r.object("refcount", "a"), int)
        assert isinstance(r.object("idletime", "a"), int)
        assert r.object("encoding", "a") in (b"raw", b"embstr")
        assert r.object("idletime", "invalid-key") is None

    def test_ping(self, r):
        assert r.ping()

    @pytest.mark.onlynoncluster
    def test_quit(self, r):
        assert r.quit()

    @skip_if_server_version_lt("2.8.12")
    @pytest.mark.onlynoncluster
    def test_role(self, r):
        assert r.role()[0] == b"master"
        assert isinstance(r.role()[1], int)
        assert isinstance(r.role()[2], list)

    @pytest.mark.onlynoncluster
    def test_select(self, r):
        assert r.select(5)
        assert r.select(2)
        assert r.select(9)

    @pytest.mark.onlynoncluster
    def test_slowlog_get(self, r, slowlog):
        assert r.slowlog_reset()
        unicode_string = chr(3456) + "abcd" + chr(3421)
        r.get(unicode_string)
        slowlog = r.slowlog_get()
        assert isinstance(slowlog, list)
        commands = [log["command"] for log in slowlog]

        get_command = b" ".join((b"GET", unicode_string.encode("utf-8")))
        assert get_command in commands
        assert b"SLOWLOG RESET" in commands
        # the order should be ['GET <uni string>', 'SLOWLOG RESET'],
        # but if other clients are executing commands at the same time, there
        # could be commands, before, between, or after, so just check that
        # the two we care about are in the appropriate order.
        assert commands.index(get_command) < commands.index(b"SLOWLOG RESET")

        # make sure other attributes are typed correctly
        assert isinstance(slowlog[0]["start_time"], int)
        assert isinstance(slowlog[0]["duration"], int)

        # Mock result if we didn't get slowlog complexity info.
        if "complexity" not in slowlog[0]:
            # monkey patch parse_response()
            COMPLEXITY_STATEMENT = "Complexity info: N:4712,M:3788"
            old_parse_response = r.parse_response

            def parse_response(connection, command_name, **options):
                if command_name != "SLOWLOG GET":
                    return old_parse_response(connection, command_name, **options)
                responses = connection.read_response()
                for response in responses:
                    # Complexity info stored as fourth item in list
                    response.insert(3, COMPLEXITY_STATEMENT)
                return r.response_callbacks[command_name](responses, **options)

            r.parse_response = parse_response

            # test
            slowlog = r.slowlog_get()
            assert isinstance(slowlog, list)
            commands = [log["command"] for log in slowlog]
            assert get_command in commands
            idx = commands.index(get_command)
            assert slowlog[idx]["complexity"] == COMPLEXITY_STATEMENT

            # tear down monkeypatch
            r.parse_response = old_parse_response

    @pytest.mark.onlynoncluster
    def test_slowlog_get_limit(self, r, slowlog):
        assert r.slowlog_reset()
        r.get("foo")
        slowlog = r.slowlog_get(1)
        assert isinstance(slowlog, list)
        # only one command, based on the number we passed to slowlog_get()
        assert len(slowlog) == 1

    @pytest.mark.onlynoncluster
    def test_slowlog_length(self, r, slowlog):
        r.get("foo")
        assert isinstance(r.slowlog_len(), int)

    @skip_if_server_version_lt("2.6.0")
    def test_time(self, r):
        t = r.time()
        assert len(t) == 2
        assert isinstance(t[0], int)
        assert isinstance(t[1], int)

    @skip_if_redis_enterprise()
    def test_bgsave(self, r):
        assert r.bgsave()
        time.sleep(0.3)
        assert r.bgsave(True)

    # BASIC KEY COMMANDS
    def test_append(self, r):
        assert r.append("a", "a1") == 2
        assert r["a"] == b"a1"
        assert r.append("a", "a2") == 4
        assert r["a"] == b"a1a2"

    @skip_if_server_version_lt("2.6.0")
    def test_bitcount(self, r):
        r.setbit("a", 5, True)
        assert r.bitcount("a") == 1
        r.setbit("a", 6, True)
        assert r.bitcount("a") == 2
        r.setbit("a", 5, False)
        assert r.bitcount("a") == 1
        r.setbit("a", 9, True)
        r.setbit("a", 17, True)
        r.setbit("a", 25, True)
        r.setbit("a", 33, True)
        assert r.bitcount("a") == 5
        assert r.bitcount("a", 0, -1) == 5
        assert r.bitcount("a", 2, 3) == 2
        assert r.bitcount("a", 2, -1) == 3
        assert r.bitcount("a", -2, -1) == 2
        assert r.bitcount("a", 1, 1) == 1

    @pytest.mark.onlynoncluster
    @skip_if_server_version_lt("2.6.0")
    def test_bitop_not_empty_string(self, r):
        r["a"] = ""
        r.bitop("not", "r", "a")
        assert r.get("r") is None

    @pytest.mark.onlynoncluster
    @skip_if_server_version_lt("2.6.0")
    def test_bitop_not(self, r):
        test_str = b"\xAA\x00\xFF\x55"
        correct = ~0xAA00FF55 & 0xFFFFFFFF
        r["a"] = test_str
        r.bitop("not", "r", "a")
        assert int(binascii.hexlify(r["r"]), 16) == correct

    @pytest.mark.onlynoncluster
    @skip_if_server_version_lt("2.6.0")
    def test_bitop_not_in_place(self, r):
        test_str = b"\xAA\x00\xFF\x55"
        correct = ~0xAA00FF55 & 0xFFFFFFFF
        r["a"] = test_str
        r.bitop("not", "a", "a")
        assert int(binascii.hexlify(r["a"]), 16) == correct

    @pytest.mark.onlynoncluster
    @skip_if_server_version_lt("2.6.0")
    def test_bitop_single_string(self, r):
        test_str = b"\x01\x02\xFF"
        r["a"] = test_str
        r.bitop("and", "res1", "a")
        r.bitop("or", "res2", "a")
        r.bitop("xor", "res3", "a")
        assert r["res1"] == test_str
        assert r["res2"] == test_str
        assert r["res3"] == test_str

    @pytest.mark.onlynoncluster
    @skip_if_server_version_lt("2.6.0")
    def test_bitop_string_operands(self, r):
        r["a"] = b"\x01\x02\xFF\xFF"
        r["b"] = b"\x01\x02\xFF"
        r.bitop("and", "res1", "a", "b")
        r.bitop("or", "res2", "a", "b")
        r.bitop("xor", "res3", "a", "b")
        assert int(binascii.hexlify(r["res1"]), 16) == 0x0102FF00
        assert int(binascii.hexlify(r["res2"]), 16) == 0x0102FFFF
        assert int(binascii.hexlify(r["res3"]), 16) == 0x000000FF

    @pytest.mark.onlynoncluster
    @skip_if_server_version_lt("2.8.7")
    def test_bitpos(self, r):
        key = "key:bitpos"
        r.set(key, b"\xff\xf0\x00")
        assert r.bitpos(key, 0) == 12
        assert r.bitpos(key, 0, 2, -1) == 16
        assert r.bitpos(key, 0, -2, -1) == 12
        r.set(key, b"\x00\xff\xf0")
        assert r.bitpos(key, 1, 0) == 8
        assert r.bitpos(key, 1, 1) == 8
        r.set(key, b"\x00\x00\x00")
        assert r.bitpos(key, 1) == -1

    @skip_if_server_version_lt("2.8.7")
    def test_bitpos_wrong_arguments(self, r):
        key = "key:bitpos:wrong:args"
        r.set(key, b"\xff\xf0\x00")
        with pytest.raises(exceptions.RedisError):
            r.bitpos(key, 0, end=1) == 12
        with pytest.raises(exceptions.RedisError):
            r.bitpos(key, 7) == 12

    @pytest.mark.onlynoncluster
    @skip_if_server_version_lt("6.2.0")
    def test_copy(self, r):
        assert r.copy("a", "b") == 0
        r.set("a", "foo")
        assert r.copy("a", "b") == 1
        assert r.get("a") == b"foo"
        assert r.get("b") == b"foo"

    @pytest.mark.onlynoncluster
    @skip_if_server_version_lt("6.2.0")
    def test_copy_and_replace(self, r):
        r.set("a", "foo1")
        r.set("b", "foo2")
        assert r.copy("a", "b") == 0
        assert r.copy("a", "b", replace=True) == 1

    @pytest.mark.onlynoncluster
    @skip_if_server_version_lt("6.2.0")
    def test_copy_to_another_database(self, request):
        r0 = _get_client(redis.Redis, request, db=0)
        r1 = _get_client(redis.Redis, request, db=1)
        r0.set("a", "foo")
        assert r0.copy("a", "b", destination_db=1) == 1
        assert r1.get("b") == b"foo"

    def test_decr(self, r):
        assert r.decr("a") == -1
        assert r["a"] == b"-1"
        assert r.decr("a") == -2
        assert r["a"] == b"-2"
        assert r.decr("a", amount=5) == -7
        assert r["a"] == b"-7"

    def test_decrby(self, r):
        assert r.decrby("a", amount=2) == -2
        assert r.decrby("a", amount=3) == -5
        assert r["a"] == b"-5"

    def test_delete(self, r):
        assert r.delete("a") == 0
        r["a"] = "foo"
        assert r.delete("a") == 1

    def test_delete_with_multiple_keys(self, r):
        r["a"] = "foo"
        r["b"] = "bar"
        assert r.delete("a", "b") == 2
        assert r.get("a") is None
        assert r.get("b") is None

    def test_delitem(self, r):
        r["a"] = "foo"
        del r["a"]
        assert r.get("a") is None

    @skip_if_server_version_lt("4.0.0")
    def test_unlink(self, r):
        assert r.unlink("a") == 0
        r["a"] = "foo"
        assert r.unlink("a") == 1
        assert r.get("a") is None

    @skip_if_server_version_lt("4.0.0")
    def test_unlink_with_multiple_keys(self, r):
        r["a"] = "foo"
        r["b"] = "bar"
        assert r.unlink("a", "b") == 2
        assert r.get("a") is None
        assert r.get("b") is None

    @pytest.mark.onlynoncluster
    # @skip_if_server_version_lt("7.0.0") turn on after redis 7 release
    def test_lcs(self, unstable_r):
        unstable_r.mset({"foo": "ohmytext", "bar": "mynewtext"})
        assert unstable_r.lcs("foo", "bar") == "mytext"
        assert unstable_r.lcs("foo", "bar", len=True) == 6
        result = ["matches", [[[4, 7], [5, 8]]], "len", 6]
        assert unstable_r.lcs("foo", "bar", idx=True, minmatchlen=3) == result
        with pytest.raises(redis.ResponseError):
            assert unstable_r.lcs("foo", "bar", len=True, idx=True)

    @skip_if_server_version_lt("2.6.0")
    def test_dump_and_restore(self, r):
        r["a"] = "foo"
        dumped = r.dump("a")
        del r["a"]
        r.restore("a", 0, dumped)
        assert r["a"] == b"foo"

    @skip_if_server_version_lt("3.0.0")
    def test_dump_and_restore_and_replace(self, r):
        r["a"] = "bar"
        dumped = r.dump("a")
        with pytest.raises(redis.ResponseError):
            r.restore("a", 0, dumped)

        r.restore("a", 0, dumped, replace=True)
        assert r["a"] == b"bar"

    @skip_if_server_version_lt("5.0.0")
    def test_dump_and_restore_absttl(self, r):
        r["a"] = "foo"
        dumped = r.dump("a")
        del r["a"]
        ttl = int(
            (redis_server_time(r) + datetime.timedelta(minutes=1)).timestamp() * 1000
        )
        r.restore("a", ttl, dumped, absttl=True)
        assert r["a"] == b"foo"
        assert 0 < r.ttl("a") <= 61

    def test_exists(self, r):
        assert r.exists("a") == 0
        r["a"] = "foo"
        r["b"] = "bar"
        assert r.exists("a") == 1
        assert r.exists("a", "b") == 2

    def test_exists_contains(self, r):
        assert "a" not in r
        r["a"] = "foo"
        assert "a" in r

    def test_expire(self, r):
        assert r.expire("a", 10) is False
        r["a"] = "foo"
        assert r.expire("a", 10) is True
        assert 0 < r.ttl("a") <= 10
        assert r.persist("a")
        assert r.ttl("a") == -1

    def test_expireat_datetime(self, r):
        expire_at = redis_server_time(r) + datetime.timedelta(minutes=1)
        r["a"] = "foo"
        assert r.expireat("a", expire_at) is True
        assert 0 < r.ttl("a") <= 61

    def test_expireat_no_key(self, r):
        expire_at = redis_server_time(r) + datetime.timedelta(minutes=1)
        assert r.expireat("a", expire_at) is False

    def test_expireat_unixtime(self, r):
        expire_at = redis_server_time(r) + datetime.timedelta(minutes=1)
        r["a"] = "foo"
        expire_at_seconds = int(time.mktime(expire_at.timetuple()))
        assert r.expireat("a", expire_at_seconds) is True
        assert 0 < r.ttl("a") <= 61

    @skip_if_server_version_lt("7.0.0")
<<<<<<< HEAD
    def test_expireat_option_nx(self, r):
        assert r.set("key", "val") is True
        expire_at = redis_server_time(r) + datetime.timedelta(minutes=1)
        assert r.expireat("key", expire_at, "NX") is True
        expire_at = redis_server_time(r) + datetime.timedelta(minutes=2)
        assert r.expireat("key", expire_at, "NX") is False

    @skip_if_server_version_lt("7.0.0")
    def test_expireat_option_xx(self, r):
        assert r.set("key", "val") is True
        expire_at = redis_server_time(r) + datetime.timedelta(minutes=1)
        assert r.expireat("key", expire_at, "XX") is False
        assert r.expireat("key", expire_at) is True
        expire_at = redis_server_time(r) + datetime.timedelta(minutes=2)
        assert r.expireat("key", expire_at, "XX") is True

    @skip_if_server_version_lt("7.0.0")
    def test_expireat_option_gt(self, r):
        expire_at = redis_server_time(r) + datetime.timedelta(minutes=2)
        assert r.set("key", "val") is True
        assert r.expireat("key", expire_at) is True
        expire_at = redis_server_time(r) + datetime.timedelta(minutes=1)
        assert r.expireat("key", expire_at, "GT") is False
        expire_at = redis_server_time(r) + datetime.timedelta(minutes=3)
        assert r.expireat("key", expire_at, "GT") is True

    @skip_if_server_version_lt("7.0.0")
    def test_expireat_option_lt(self, r):
        expire_at = redis_server_time(r) + datetime.timedelta(minutes=2)
        assert r.set("key", "val") is True
        assert r.expireat("key", expire_at) is True
        expire_at = redis_server_time(r) + datetime.timedelta(minutes=3)
        assert r.expireat("key", expire_at, "LT") is False
        expire_at = redis_server_time(r) + datetime.timedelta(minutes=1)
        assert r.expireat("key", expire_at, "LT") is True
=======
    def test_expiretime(self, r):
        r.set("a", "foo")
        r.expireat("a", 33177117420)
        assert r.expiretime("a") == 33177117420
>>>>>>> 6df00190

    def test_get_and_set(self, r):
        # get and set can't be tested independently of each other
        assert r.get("a") is None
        byte_string = b"value"
        integer = 5
        unicode_string = chr(3456) + "abcd" + chr(3421)
        assert r.set("byte_string", byte_string)
        assert r.set("integer", 5)
        assert r.set("unicode_string", unicode_string)
        assert r.get("byte_string") == byte_string
        assert r.get("integer") == str(integer).encode()
        assert r.get("unicode_string").decode("utf-8") == unicode_string

    @skip_if_server_version_lt("6.2.0")
    def test_getdel(self, r):
        assert r.getdel("a") is None
        r.set("a", 1)
        assert r.getdel("a") == b"1"
        assert r.getdel("a") is None

    @skip_if_server_version_lt("6.2.0")
    def test_getex(self, r):
        r.set("a", 1)
        assert r.getex("a") == b"1"
        assert r.ttl("a") == -1
        assert r.getex("a", ex=60) == b"1"
        assert r.ttl("a") == 60
        assert r.getex("a", px=6000) == b"1"
        assert r.ttl("a") == 6
        expire_at = redis_server_time(r) + datetime.timedelta(minutes=1)
        assert r.getex("a", pxat=expire_at) == b"1"
        assert r.ttl("a") <= 61
        assert r.getex("a", persist=True) == b"1"
        assert r.ttl("a") == -1

    def test_getitem_and_setitem(self, r):
        r["a"] = "bar"
        assert r["a"] == b"bar"

    def test_getitem_raises_keyerror_for_missing_key(self, r):
        with pytest.raises(KeyError):
            r["a"]

    def test_getitem_does_not_raise_keyerror_for_empty_string(self, r):
        r["a"] = b""
        assert r["a"] == b""

    def test_get_set_bit(self, r):
        # no value
        assert not r.getbit("a", 5)
        # set bit 5
        assert not r.setbit("a", 5, True)
        assert r.getbit("a", 5)
        # unset bit 4
        assert not r.setbit("a", 4, False)
        assert not r.getbit("a", 4)
        # set bit 4
        assert not r.setbit("a", 4, True)
        assert r.getbit("a", 4)
        # set bit 5 again
        assert r.setbit("a", 5, True)
        assert r.getbit("a", 5)

    def test_getrange(self, r):
        r["a"] = "foo"
        assert r.getrange("a", 0, 0) == b"f"
        assert r.getrange("a", 0, 2) == b"foo"
        assert r.getrange("a", 3, 4) == b""

    def test_getset(self, r):
        assert r.getset("a", "foo") is None
        assert r.getset("a", "bar") == b"foo"
        assert r.get("a") == b"bar"

    def test_incr(self, r):
        assert r.incr("a") == 1
        assert r["a"] == b"1"
        assert r.incr("a") == 2
        assert r["a"] == b"2"
        assert r.incr("a", amount=5) == 7
        assert r["a"] == b"7"

    def test_incrby(self, r):
        assert r.incrby("a") == 1
        assert r.incrby("a", 4) == 5
        assert r["a"] == b"5"

    @skip_if_server_version_lt("2.6.0")
    def test_incrbyfloat(self, r):
        assert r.incrbyfloat("a") == 1.0
        assert r["a"] == b"1"
        assert r.incrbyfloat("a", 1.1) == 2.1
        assert float(r["a"]) == float(2.1)

    @pytest.mark.onlynoncluster
    def test_keys(self, r):
        assert r.keys() == []
        keys_with_underscores = {b"test_a", b"test_b"}
        keys = keys_with_underscores.union({b"testc"})
        for key in keys:
            r[key] = 1
        assert set(r.keys(pattern="test_*")) == keys_with_underscores
        assert set(r.keys(pattern="test*")) == keys

    @pytest.mark.onlynoncluster
    def test_mget(self, r):
        assert r.mget([]) == []
        assert r.mget(["a", "b"]) == [None, None]
        r["a"] = "1"
        r["b"] = "2"
        r["c"] = "3"
        assert r.mget("a", "other", "b", "c") == [b"1", None, b"2", b"3"]

    @pytest.mark.onlynoncluster
    @skip_if_server_version_lt("6.2.0")
    def test_lmove(self, r):
        r.rpush("a", "one", "two", "three", "four")
        assert r.lmove("a", "b")
        assert r.lmove("a", "b", "right", "left")

    @pytest.mark.onlynoncluster
    @skip_if_server_version_lt("6.2.0")
    def test_blmove(self, r):
        r.rpush("a", "one", "two", "three", "four")
        assert r.blmove("a", "b", 5)
        assert r.blmove("a", "b", 1, "RIGHT", "LEFT")

    @pytest.mark.onlynoncluster
    def test_mset(self, r):
        d = {"a": b"1", "b": b"2", "c": b"3"}
        assert r.mset(d)
        for k, v in d.items():
            assert r[k] == v

    @pytest.mark.onlynoncluster
    def test_msetnx(self, r):
        d = {"a": b"1", "b": b"2", "c": b"3"}
        assert r.msetnx(d)
        d2 = {"a": b"x", "d": b"4"}
        assert not r.msetnx(d2)
        for k, v in d.items():
            assert r[k] == v
        assert r.get("d") is None

    @skip_if_server_version_lt("2.6.0")
    def test_pexpire(self, r):
        assert r.pexpire("a", 60000) is False
        r["a"] = "foo"
        assert r.pexpire("a", 60000) is True
        assert 0 < r.pttl("a") <= 60000
        assert r.persist("a")
        assert r.pttl("a") == -1

    @skip_if_server_version_lt("2.6.0")
    def test_pexpireat_datetime(self, r):
        expire_at = redis_server_time(r) + datetime.timedelta(minutes=1)
        r["a"] = "foo"
        assert r.pexpireat("a", expire_at) is True
        assert 0 < r.pttl("a") <= 61000

    @skip_if_server_version_lt("2.6.0")
    def test_pexpireat_no_key(self, r):
        expire_at = redis_server_time(r) + datetime.timedelta(minutes=1)
        assert r.pexpireat("a", expire_at) is False

    @skip_if_server_version_lt("2.6.0")
    def test_pexpireat_unixtime(self, r):
        expire_at = redis_server_time(r) + datetime.timedelta(minutes=1)
        r["a"] = "foo"
        expire_at_seconds = int(time.mktime(expire_at.timetuple())) * 1000
        assert r.pexpireat("a", expire_at_seconds) is True
        assert 0 < r.pttl("a") <= 61000

    @skip_if_server_version_lt("7.0.0")
    def test_pexpiretime(self, r):
        r.set("a", "foo")
        r.pexpireat("a", 33177117420000)
        assert r.pexpiretime("a") == 33177117420000

    @skip_if_server_version_lt("2.6.0")
    def test_psetex(self, r):
        assert r.psetex("a", 1000, "value")
        assert r["a"] == b"value"
        assert 0 < r.pttl("a") <= 1000

    @skip_if_server_version_lt("2.6.0")
    def test_psetex_timedelta(self, r):
        expire_at = datetime.timedelta(milliseconds=1000)
        assert r.psetex("a", expire_at, "value")
        assert r["a"] == b"value"
        assert 0 < r.pttl("a") <= 1000

    @skip_if_server_version_lt("2.6.0")
    def test_pttl(self, r):
        assert r.pexpire("a", 10000) is False
        r["a"] = "1"
        assert r.pexpire("a", 10000) is True
        assert 0 < r.pttl("a") <= 10000
        assert r.persist("a")
        assert r.pttl("a") == -1

    @skip_if_server_version_lt("2.8.0")
    def test_pttl_no_key(self, r):
        "PTTL on servers 2.8 and after return -2 when the key doesn't exist"
        assert r.pttl("a") == -2

    @skip_if_server_version_lt("6.2.0")
    def test_hrandfield(self, r):
        assert r.hrandfield("key") is None
        r.hset("key", mapping={"a": 1, "b": 2, "c": 3, "d": 4, "e": 5})
        assert r.hrandfield("key") is not None
        assert len(r.hrandfield("key", 2)) == 2
        # with values
        assert len(r.hrandfield("key", 2, True)) == 4
        # without duplications
        assert len(r.hrandfield("key", 10)) == 5
        # with duplications
        assert len(r.hrandfield("key", -10)) == 10

    @pytest.mark.onlynoncluster
    def test_randomkey(self, r):
        assert r.randomkey() is None
        for key in ("a", "b", "c"):
            r[key] = 1
        assert r.randomkey() in (b"a", b"b", b"c")

    @pytest.mark.onlynoncluster
    def test_rename(self, r):
        r["a"] = "1"
        assert r.rename("a", "b")
        assert r.get("a") is None
        assert r["b"] == b"1"

    @pytest.mark.onlynoncluster
    def test_renamenx(self, r):
        r["a"] = "1"
        r["b"] = "2"
        assert not r.renamenx("a", "b")
        assert r["a"] == b"1"
        assert r["b"] == b"2"

    @skip_if_server_version_lt("2.6.0")
    def test_set_nx(self, r):
        assert r.set("a", "1", nx=True)
        assert not r.set("a", "2", nx=True)
        assert r["a"] == b"1"

    @skip_if_server_version_lt("2.6.0")
    def test_set_xx(self, r):
        assert not r.set("a", "1", xx=True)
        assert r.get("a") is None
        r["a"] = "bar"
        assert r.set("a", "2", xx=True)
        assert r.get("a") == b"2"

    @skip_if_server_version_lt("2.6.0")
    def test_set_px(self, r):
        assert r.set("a", "1", px=10000)
        assert r["a"] == b"1"
        assert 0 < r.pttl("a") <= 10000
        assert 0 < r.ttl("a") <= 10
        with pytest.raises(exceptions.DataError):
            assert r.set("a", "1", px=10.0)

    @skip_if_server_version_lt("2.6.0")
    def test_set_px_timedelta(self, r):
        expire_at = datetime.timedelta(milliseconds=1000)
        assert r.set("a", "1", px=expire_at)
        assert 0 < r.pttl("a") <= 1000
        assert 0 < r.ttl("a") <= 1

    @skip_if_server_version_lt("2.6.0")
    def test_set_ex(self, r):
        assert r.set("a", "1", ex=10)
        assert 0 < r.ttl("a") <= 10
        with pytest.raises(exceptions.DataError):
            assert r.set("a", "1", ex=10.0)

    @skip_if_server_version_lt("2.6.0")
    def test_set_ex_timedelta(self, r):
        expire_at = datetime.timedelta(seconds=60)
        assert r.set("a", "1", ex=expire_at)
        assert 0 < r.ttl("a") <= 60

    @skip_if_server_version_lt("6.2.0")
    def test_set_exat_timedelta(self, r):
        expire_at = redis_server_time(r) + datetime.timedelta(seconds=10)
        assert r.set("a", "1", exat=expire_at)
        assert 0 < r.ttl("a") <= 10

    @skip_if_server_version_lt("6.2.0")
    def test_set_pxat_timedelta(self, r):
        expire_at = redis_server_time(r) + datetime.timedelta(seconds=50)
        assert r.set("a", "1", pxat=expire_at)
        assert 0 < r.ttl("a") <= 100

    @skip_if_server_version_lt("2.6.0")
    def test_set_multipleoptions(self, r):
        r["a"] = "val"
        assert r.set("a", "1", xx=True, px=10000)
        assert 0 < r.ttl("a") <= 10

    @skip_if_server_version_lt("6.0.0")
    def test_set_keepttl(self, r):
        r["a"] = "val"
        assert r.set("a", "1", xx=True, px=10000)
        assert 0 < r.ttl("a") <= 10
        r.set("a", "2", keepttl=True)
        assert r.get("a") == b"2"
        assert 0 < r.ttl("a") <= 10

    @skip_if_server_version_lt("6.2.0")
    def test_set_get(self, r):
        assert r.set("a", "True", get=True) is None
        assert r.set("a", "True", get=True) == b"True"
        assert r.set("a", "foo") is True
        assert r.set("a", "bar", get=True) == b"foo"
        assert r.get("a") == b"bar"

    def test_setex(self, r):
        assert r.setex("a", 60, "1")
        assert r["a"] == b"1"
        assert 0 < r.ttl("a") <= 60

    def test_setnx(self, r):
        assert r.setnx("a", "1")
        assert r["a"] == b"1"
        assert not r.setnx("a", "2")
        assert r["a"] == b"1"

    def test_setrange(self, r):
        assert r.setrange("a", 5, "foo") == 8
        assert r["a"] == b"\0\0\0\0\0foo"
        r["a"] = "abcdefghijh"
        assert r.setrange("a", 6, "12345") == 11
        assert r["a"] == b"abcdef12345"

    @skip_if_server_version_lt("6.0.0")
    @skip_if_server_version_gte("7.0.0")
    def test_stralgo_lcs(self, r):
        key1 = "{foo}key1"
        key2 = "{foo}key2"
        value1 = "ohmytext"
        value2 = "mynewtext"
        res = "mytext"

        if skip_if_redis_enterprise().args[0] is True:
            with pytest.raises(redis.exceptions.ResponseError):
                assert r.stralgo("LCS", value1, value2) == res
            return

        # test LCS of strings
        assert r.stralgo("LCS", value1, value2) == res
        # test using keys
        r.mset({key1: value1, key2: value2})
        assert r.stralgo("LCS", key1, key2, specific_argument="keys") == res
        # test other labels
        assert r.stralgo("LCS", value1, value2, len=True) == len(res)
        assert r.stralgo("LCS", value1, value2, idx=True) == {
            "len": len(res),
            "matches": [[(4, 7), (5, 8)], [(2, 3), (0, 1)]],
        }
        assert r.stralgo("LCS", value1, value2, idx=True, withmatchlen=True) == {
            "len": len(res),
            "matches": [[4, (4, 7), (5, 8)], [2, (2, 3), (0, 1)]],
        }
        assert r.stralgo(
            "LCS", value1, value2, idx=True, minmatchlen=4, withmatchlen=True
        ) == {"len": len(res), "matches": [[4, (4, 7), (5, 8)]]}

    @skip_if_server_version_lt("6.0.0")
    @skip_if_server_version_gte("7.0.0")
    def test_stralgo_negative(self, r):
        with pytest.raises(exceptions.DataError):
            r.stralgo("ISSUB", "value1", "value2")
        with pytest.raises(exceptions.DataError):
            r.stralgo("LCS", "value1", "value2", len=True, idx=True)
        with pytest.raises(exceptions.DataError):
            r.stralgo("LCS", "value1", "value2", specific_argument="INT")
        with pytest.raises(ValueError):
            r.stralgo("LCS", "value1", "value2", idx=True, minmatchlen="one")

    def test_strlen(self, r):
        r["a"] = "foo"
        assert r.strlen("a") == 3

    def test_substr(self, r):
        r["a"] = "0123456789"

        if skip_if_redis_enterprise().args[0] is True:
            with pytest.raises(redis.exceptions.ResponseError):
                assert r.substr("a", 0) == b"0123456789"
            return

        assert r.substr("a", 0) == b"0123456789"
        assert r.substr("a", 2) == b"23456789"
        assert r.substr("a", 3, 5) == b"345"
        assert r.substr("a", 3, -2) == b"345678"

    def test_ttl(self, r):
        r["a"] = "1"
        assert r.expire("a", 10)
        assert 0 < r.ttl("a") <= 10
        assert r.persist("a")
        assert r.ttl("a") == -1

    @skip_if_server_version_lt("2.8.0")
    def test_ttl_nokey(self, r):
        "TTL on servers 2.8 and after return -2 when the key doesn't exist"
        assert r.ttl("a") == -2

    def test_type(self, r):
        assert r.type("a") == b"none"
        r["a"] = "1"
        assert r.type("a") == b"string"
        del r["a"]
        r.lpush("a", "1")
        assert r.type("a") == b"list"
        del r["a"]
        r.sadd("a", "1")
        assert r.type("a") == b"set"
        del r["a"]
        r.zadd("a", {"1": 1})
        assert r.type("a") == b"zset"

    # LIST COMMANDS
    @pytest.mark.onlynoncluster
    def test_blpop(self, r):
        r.rpush("a", "1", "2")
        r.rpush("b", "3", "4")
        assert r.blpop(["b", "a"], timeout=1) == (b"b", b"3")
        assert r.blpop(["b", "a"], timeout=1) == (b"b", b"4")
        assert r.blpop(["b", "a"], timeout=1) == (b"a", b"1")
        assert r.blpop(["b", "a"], timeout=1) == (b"a", b"2")
        assert r.blpop(["b", "a"], timeout=1) is None
        r.rpush("c", "1")
        assert r.blpop("c", timeout=1) == (b"c", b"1")

    @pytest.mark.onlynoncluster
    def test_brpop(self, r):
        r.rpush("a", "1", "2")
        r.rpush("b", "3", "4")
        assert r.brpop(["b", "a"], timeout=1) == (b"b", b"4")
        assert r.brpop(["b", "a"], timeout=1) == (b"b", b"3")
        assert r.brpop(["b", "a"], timeout=1) == (b"a", b"2")
        assert r.brpop(["b", "a"], timeout=1) == (b"a", b"1")
        assert r.brpop(["b", "a"], timeout=1) is None
        r.rpush("c", "1")
        assert r.brpop("c", timeout=1) == (b"c", b"1")

    @pytest.mark.onlynoncluster
    def test_brpoplpush(self, r):
        r.rpush("a", "1", "2")
        r.rpush("b", "3", "4")
        assert r.brpoplpush("a", "b") == b"2"
        assert r.brpoplpush("a", "b") == b"1"
        assert r.brpoplpush("a", "b", timeout=1) is None
        assert r.lrange("a", 0, -1) == []
        assert r.lrange("b", 0, -1) == [b"1", b"2", b"3", b"4"]

    @pytest.mark.onlynoncluster
    def test_brpoplpush_empty_string(self, r):
        r.rpush("a", "")
        assert r.brpoplpush("a", "b") == b""

    @pytest.mark.onlynoncluster
    # @skip_if_server_version_lt("7.0.0") turn on after redis 7 release
    def test_blmpop(self, unstable_r):
        unstable_r.rpush("a", "1", "2", "3", "4", "5")
        res = ["a", ["1", "2"]]
        assert unstable_r.blmpop(1, "2", "b", "a", direction="LEFT", count=2) == res
        with pytest.raises(TypeError):
            unstable_r.blmpop(1, "2", "b", "a", count=2)
        unstable_r.rpush("b", "6", "7", "8", "9")
        assert unstable_r.blmpop(0, "2", "b", "a", direction="LEFT") == ["b", ["6"]]
        assert unstable_r.blmpop(1, "2", "foo", "bar", direction="RIGHT") is None

    @pytest.mark.onlynoncluster
    # @skip_if_server_version_lt("7.0.0") turn on after redis 7 release
    def test_lmpop(self, unstable_r):
        unstable_r.rpush("foo", "1", "2", "3", "4", "5")
        result = ["foo", ["1", "2"]]
        assert unstable_r.lmpop("2", "bar", "foo", direction="LEFT", count=2) == result
        with pytest.raises(redis.ResponseError):
            unstable_r.lmpop("2", "bar", "foo", direction="up", count=2)
        unstable_r.rpush("bar", "a", "b", "c", "d")
        assert unstable_r.lmpop("2", "bar", "foo", direction="LEFT") == ["bar", ["a"]]

    def test_lindex(self, r):
        r.rpush("a", "1", "2", "3")
        assert r.lindex("a", "0") == b"1"
        assert r.lindex("a", "1") == b"2"
        assert r.lindex("a", "2") == b"3"

    def test_linsert(self, r):
        r.rpush("a", "1", "2", "3")
        assert r.linsert("a", "after", "2", "2.5") == 4
        assert r.lrange("a", 0, -1) == [b"1", b"2", b"2.5", b"3"]
        assert r.linsert("a", "before", "2", "1.5") == 5
        assert r.lrange("a", 0, -1) == [b"1", b"1.5", b"2", b"2.5", b"3"]

    def test_llen(self, r):
        r.rpush("a", "1", "2", "3")
        assert r.llen("a") == 3

    def test_lpop(self, r):
        r.rpush("a", "1", "2", "3")
        assert r.lpop("a") == b"1"
        assert r.lpop("a") == b"2"
        assert r.lpop("a") == b"3"
        assert r.lpop("a") is None

    @skip_if_server_version_lt("6.2.0")
    def test_lpop_count(self, r):
        r.rpush("a", "1", "2", "3")
        assert r.lpop("a", 2) == [b"1", b"2"]
        assert r.lpop("a", 1) == [b"3"]
        assert r.lpop("a") is None
        assert r.lpop("a", 3) is None

    def test_lpush(self, r):
        assert r.lpush("a", "1") == 1
        assert r.lpush("a", "2") == 2
        assert r.lpush("a", "3", "4") == 4
        assert r.lrange("a", 0, -1) == [b"4", b"3", b"2", b"1"]

    def test_lpushx(self, r):
        assert r.lpushx("a", "1") == 0
        assert r.lrange("a", 0, -1) == []
        r.rpush("a", "1", "2", "3")
        assert r.lpushx("a", "4") == 4
        assert r.lrange("a", 0, -1) == [b"4", b"1", b"2", b"3"]

    @skip_if_server_version_lt("4.0.0")
    def test_lpushx_with_list(self, r):
        # now with a list
        r.lpush("somekey", "a")
        r.lpush("somekey", "b")
        assert r.lpushx("somekey", "foo", "asdasd", 55, "asdasdas") == 6
        res = r.lrange("somekey", 0, -1)
        assert res == [b"asdasdas", b"55", b"asdasd", b"foo", b"b", b"a"]

    def test_lrange(self, r):
        r.rpush("a", "1", "2", "3", "4", "5")
        assert r.lrange("a", 0, 2) == [b"1", b"2", b"3"]
        assert r.lrange("a", 2, 10) == [b"3", b"4", b"5"]
        assert r.lrange("a", 0, -1) == [b"1", b"2", b"3", b"4", b"5"]

    def test_lrem(self, r):
        r.rpush("a", "Z", "b", "Z", "Z", "c", "Z", "Z")
        # remove the first 'Z'  item
        assert r.lrem("a", 1, "Z") == 1
        assert r.lrange("a", 0, -1) == [b"b", b"Z", b"Z", b"c", b"Z", b"Z"]
        # remove the last 2 'Z' items
        assert r.lrem("a", -2, "Z") == 2
        assert r.lrange("a", 0, -1) == [b"b", b"Z", b"Z", b"c"]
        # remove all 'Z' items
        assert r.lrem("a", 0, "Z") == 2
        assert r.lrange("a", 0, -1) == [b"b", b"c"]

    def test_lset(self, r):
        r.rpush("a", "1", "2", "3")
        assert r.lrange("a", 0, -1) == [b"1", b"2", b"3"]
        assert r.lset("a", 1, "4")
        assert r.lrange("a", 0, 2) == [b"1", b"4", b"3"]

    def test_ltrim(self, r):
        r.rpush("a", "1", "2", "3")
        assert r.ltrim("a", 0, 1)
        assert r.lrange("a", 0, -1) == [b"1", b"2"]

    def test_rpop(self, r):
        r.rpush("a", "1", "2", "3")
        assert r.rpop("a") == b"3"
        assert r.rpop("a") == b"2"
        assert r.rpop("a") == b"1"
        assert r.rpop("a") is None

    @skip_if_server_version_lt("6.2.0")
    def test_rpop_count(self, r):
        r.rpush("a", "1", "2", "3")
        assert r.rpop("a", 2) == [b"3", b"2"]
        assert r.rpop("a", 1) == [b"1"]
        assert r.rpop("a") is None
        assert r.rpop("a", 3) is None

    @pytest.mark.onlynoncluster
    def test_rpoplpush(self, r):
        r.rpush("a", "a1", "a2", "a3")
        r.rpush("b", "b1", "b2", "b3")
        assert r.rpoplpush("a", "b") == b"a3"
        assert r.lrange("a", 0, -1) == [b"a1", b"a2"]
        assert r.lrange("b", 0, -1) == [b"a3", b"b1", b"b2", b"b3"]

    def test_rpush(self, r):
        assert r.rpush("a", "1") == 1
        assert r.rpush("a", "2") == 2
        assert r.rpush("a", "3", "4") == 4
        assert r.lrange("a", 0, -1) == [b"1", b"2", b"3", b"4"]

    @skip_if_server_version_lt("6.0.6")
    def test_lpos(self, r):
        assert r.rpush("a", "a", "b", "c", "1", "2", "3", "c", "c") == 8
        assert r.lpos("a", "a") == 0
        assert r.lpos("a", "c") == 2

        assert r.lpos("a", "c", rank=1) == 2
        assert r.lpos("a", "c", rank=2) == 6
        assert r.lpos("a", "c", rank=4) is None
        assert r.lpos("a", "c", rank=-1) == 7
        assert r.lpos("a", "c", rank=-2) == 6

        assert r.lpos("a", "c", count=0) == [2, 6, 7]
        assert r.lpos("a", "c", count=1) == [2]
        assert r.lpos("a", "c", count=2) == [2, 6]
        assert r.lpos("a", "c", count=100) == [2, 6, 7]

        assert r.lpos("a", "c", count=0, rank=2) == [6, 7]
        assert r.lpos("a", "c", count=2, rank=-1) == [7, 6]

        assert r.lpos("axxx", "c", count=0, rank=2) == []
        assert r.lpos("axxx", "c") is None

        assert r.lpos("a", "x", count=2) == []
        assert r.lpos("a", "x") is None

        assert r.lpos("a", "a", count=0, maxlen=1) == [0]
        assert r.lpos("a", "c", count=0, maxlen=1) == []
        assert r.lpos("a", "c", count=0, maxlen=3) == [2]
        assert r.lpos("a", "c", count=0, maxlen=3, rank=-1) == [7, 6]
        assert r.lpos("a", "c", count=0, maxlen=7, rank=2) == [6]

    def test_rpushx(self, r):
        assert r.rpushx("a", "b") == 0
        assert r.lrange("a", 0, -1) == []
        r.rpush("a", "1", "2", "3")
        assert r.rpushx("a", "4") == 4
        assert r.lrange("a", 0, -1) == [b"1", b"2", b"3", b"4"]

    # SCAN COMMANDS
    @pytest.mark.onlynoncluster
    @skip_if_server_version_lt("2.8.0")
    def test_scan(self, r):
        r.set("a", 1)
        r.set("b", 2)
        r.set("c", 3)
        cursor, keys = r.scan()
        assert cursor == 0
        assert set(keys) == {b"a", b"b", b"c"}
        _, keys = r.scan(match="a")
        assert set(keys) == {b"a"}

    @pytest.mark.onlynoncluster
    @skip_if_server_version_lt("6.0.0")
    def test_scan_type(self, r):
        r.sadd("a-set", 1)
        r.hset("a-hash", "foo", 2)
        r.lpush("a-list", "aux", 3)
        _, keys = r.scan(match="a*", _type="SET")
        assert set(keys) == {b"a-set"}

    @pytest.mark.onlynoncluster
    @skip_if_server_version_lt("2.8.0")
    def test_scan_iter(self, r):
        r.set("a", 1)
        r.set("b", 2)
        r.set("c", 3)
        keys = list(r.scan_iter())
        assert set(keys) == {b"a", b"b", b"c"}
        keys = list(r.scan_iter(match="a"))
        assert set(keys) == {b"a"}

    @skip_if_server_version_lt("2.8.0")
    def test_sscan(self, r):
        r.sadd("a", 1, 2, 3)
        cursor, members = r.sscan("a")
        assert cursor == 0
        assert set(members) == {b"1", b"2", b"3"}
        _, members = r.sscan("a", match=b"1")
        assert set(members) == {b"1"}

    @skip_if_server_version_lt("2.8.0")
    def test_sscan_iter(self, r):
        r.sadd("a", 1, 2, 3)
        members = list(r.sscan_iter("a"))
        assert set(members) == {b"1", b"2", b"3"}
        members = list(r.sscan_iter("a", match=b"1"))
        assert set(members) == {b"1"}

    @skip_if_server_version_lt("2.8.0")
    def test_hscan(self, r):
        r.hset("a", mapping={"a": 1, "b": 2, "c": 3})
        cursor, dic = r.hscan("a")
        assert cursor == 0
        assert dic == {b"a": b"1", b"b": b"2", b"c": b"3"}
        _, dic = r.hscan("a", match="a")
        assert dic == {b"a": b"1"}

    @skip_if_server_version_lt("2.8.0")
    def test_hscan_iter(self, r):
        r.hset("a", mapping={"a": 1, "b": 2, "c": 3})
        dic = dict(r.hscan_iter("a"))
        assert dic == {b"a": b"1", b"b": b"2", b"c": b"3"}
        dic = dict(r.hscan_iter("a", match="a"))
        assert dic == {b"a": b"1"}

    @skip_if_server_version_lt("2.8.0")
    def test_zscan(self, r):
        r.zadd("a", {"a": 1, "b": 2, "c": 3})
        cursor, pairs = r.zscan("a")
        assert cursor == 0
        assert set(pairs) == {(b"a", 1), (b"b", 2), (b"c", 3)}
        _, pairs = r.zscan("a", match="a")
        assert set(pairs) == {(b"a", 1)}

    @skip_if_server_version_lt("2.8.0")
    def test_zscan_iter(self, r):
        r.zadd("a", {"a": 1, "b": 2, "c": 3})
        pairs = list(r.zscan_iter("a"))
        assert set(pairs) == {(b"a", 1), (b"b", 2), (b"c", 3)}
        pairs = list(r.zscan_iter("a", match="a"))
        assert set(pairs) == {(b"a", 1)}

    # SET COMMANDS
    def test_sadd(self, r):
        members = {b"1", b"2", b"3"}
        r.sadd("a", *members)
        assert r.smembers("a") == members

    def test_scard(self, r):
        r.sadd("a", "1", "2", "3")
        assert r.scard("a") == 3

    @pytest.mark.onlynoncluster
    def test_sdiff(self, r):
        r.sadd("a", "1", "2", "3")
        assert r.sdiff("a", "b") == {b"1", b"2", b"3"}
        r.sadd("b", "2", "3")
        assert r.sdiff("a", "b") == {b"1"}

    @pytest.mark.onlynoncluster
    def test_sdiffstore(self, r):
        r.sadd("a", "1", "2", "3")
        assert r.sdiffstore("c", "a", "b") == 3
        assert r.smembers("c") == {b"1", b"2", b"3"}
        r.sadd("b", "2", "3")
        assert r.sdiffstore("c", "a", "b") == 1
        assert r.smembers("c") == {b"1"}

    @pytest.mark.onlynoncluster
    def test_sinter(self, r):
        r.sadd("a", "1", "2", "3")
        assert r.sinter("a", "b") == set()
        r.sadd("b", "2", "3")
        assert r.sinter("a", "b") == {b"2", b"3"}

    @pytest.mark.onlynoncluster
    # @skip_if_server_version_lt("7.0.0") turn on after redis 7 release
    def test_sintercard(self, unstable_r):
        unstable_r.sadd("a", 1, 2, 3)
        unstable_r.sadd("b", 1, 2, 3)
        unstable_r.sadd("c", 1, 3, 4)
        assert unstable_r.sintercard(3, ["a", "b", "c"]) == 2
        assert unstable_r.sintercard(3, ["a", "b", "c"], limit=1) == 1

    @pytest.mark.onlynoncluster
    def test_sinterstore(self, r):
        r.sadd("a", "1", "2", "3")
        assert r.sinterstore("c", "a", "b") == 0
        assert r.smembers("c") == set()
        r.sadd("b", "2", "3")
        assert r.sinterstore("c", "a", "b") == 2
        assert r.smembers("c") == {b"2", b"3"}

    def test_sismember(self, r):
        r.sadd("a", "1", "2", "3")
        assert r.sismember("a", "1")
        assert r.sismember("a", "2")
        assert r.sismember("a", "3")
        assert not r.sismember("a", "4")

    def test_smembers(self, r):
        r.sadd("a", "1", "2", "3")
        assert r.smembers("a") == {b"1", b"2", b"3"}

    @skip_if_server_version_lt("6.2.0")
    def test_smismember(self, r):
        r.sadd("a", "1", "2", "3")
        result_list = [True, False, True, True]
        assert r.smismember("a", "1", "4", "2", "3") == result_list
        assert r.smismember("a", ["1", "4", "2", "3"]) == result_list

    @pytest.mark.onlynoncluster
    def test_smove(self, r):
        r.sadd("a", "a1", "a2")
        r.sadd("b", "b1", "b2")
        assert r.smove("a", "b", "a1")
        assert r.smembers("a") == {b"a2"}
        assert r.smembers("b") == {b"b1", b"b2", b"a1"}

    def test_spop(self, r):
        s = [b"1", b"2", b"3"]
        r.sadd("a", *s)
        value = r.spop("a")
        assert value in s
        assert r.smembers("a") == set(s) - {value}

    @skip_if_server_version_lt("3.2.0")
    def test_spop_multi_value(self, r):
        s = [b"1", b"2", b"3"]
        r.sadd("a", *s)
        values = r.spop("a", 2)
        assert len(values) == 2

        for value in values:
            assert value in s

        assert r.spop("a", 1) == list(set(s) - set(values))

    def test_srandmember(self, r):
        s = [b"1", b"2", b"3"]
        r.sadd("a", *s)
        assert r.srandmember("a") in s

    @skip_if_server_version_lt("2.6.0")
    def test_srandmember_multi_value(self, r):
        s = [b"1", b"2", b"3"]
        r.sadd("a", *s)
        randoms = r.srandmember("a", number=2)
        assert len(randoms) == 2
        assert set(randoms).intersection(s) == set(randoms)

    def test_srem(self, r):
        r.sadd("a", "1", "2", "3", "4")
        assert r.srem("a", "5") == 0
        assert r.srem("a", "2", "4") == 2
        assert r.smembers("a") == {b"1", b"3"}

    @pytest.mark.onlynoncluster
    def test_sunion(self, r):
        r.sadd("a", "1", "2")
        r.sadd("b", "2", "3")
        assert r.sunion("a", "b") == {b"1", b"2", b"3"}

    @pytest.mark.onlynoncluster
    def test_sunionstore(self, r):
        r.sadd("a", "1", "2")
        r.sadd("b", "2", "3")
        assert r.sunionstore("c", "a", "b") == 3
        assert r.smembers("c") == {b"1", b"2", b"3"}

    @skip_if_server_version_lt("1.0.0")
    def test_debug_segfault(self, r):
        with pytest.raises(NotImplementedError):
            r.debug_segfault()

    @pytest.mark.onlynoncluster
    @skip_if_server_version_lt("3.2.0")
    def test_script_debug(self, r):
        with pytest.raises(NotImplementedError):
            r.script_debug()

    # SORTED SET COMMANDS
    def test_zadd(self, r):
        mapping = {"a1": 1.0, "a2": 2.0, "a3": 3.0}
        r.zadd("a", mapping)
        assert r.zrange("a", 0, -1, withscores=True) == [
            (b"a1", 1.0),
            (b"a2", 2.0),
            (b"a3", 3.0),
        ]

        # error cases
        with pytest.raises(exceptions.DataError):
            r.zadd("a", {})

        # cannot use both nx and xx options
        with pytest.raises(exceptions.DataError):
            r.zadd("a", mapping, nx=True, xx=True)

        # cannot use the incr options with more than one value
        with pytest.raises(exceptions.DataError):
            r.zadd("a", mapping, incr=True)

    def test_zadd_nx(self, r):
        assert r.zadd("a", {"a1": 1}) == 1
        assert r.zadd("a", {"a1": 99, "a2": 2}, nx=True) == 1
        assert r.zrange("a", 0, -1, withscores=True) == [(b"a1", 1.0), (b"a2", 2.0)]

    def test_zadd_xx(self, r):
        assert r.zadd("a", {"a1": 1}) == 1
        assert r.zadd("a", {"a1": 99, "a2": 2}, xx=True) == 0
        assert r.zrange("a", 0, -1, withscores=True) == [(b"a1", 99.0)]

    def test_zadd_ch(self, r):
        assert r.zadd("a", {"a1": 1}) == 1
        assert r.zadd("a", {"a1": 99, "a2": 2}, ch=True) == 2
        assert r.zrange("a", 0, -1, withscores=True) == [(b"a2", 2.0), (b"a1", 99.0)]

    def test_zadd_incr(self, r):
        assert r.zadd("a", {"a1": 1}) == 1
        assert r.zadd("a", {"a1": 4.5}, incr=True) == 5.5

    def test_zadd_incr_with_xx(self, r):
        # this asks zadd to incr 'a1' only if it exists, but it clearly
        # doesn't. Redis returns a null value in this case and so should
        # redis-py
        assert r.zadd("a", {"a1": 1}, xx=True, incr=True) is None

    @skip_if_server_version_lt("6.2.0")
    def test_zadd_gt_lt(self, r):

        for i in range(1, 20):
            r.zadd("a", {f"a{i}": i})
        assert r.zadd("a", {"a20": 5}, gt=3) == 1

        for i in range(1, 20):
            r.zadd("a", {f"a{i}": i})
        assert r.zadd("a", {"a2": 5}, lt=1) == 0

        # cannot use both nx and xx options
        with pytest.raises(exceptions.DataError):
            r.zadd("a", {"a15": 155}, nx=True, lt=True)
            r.zadd("a", {"a15": 155}, nx=True, gt=True)
            r.zadd("a", {"a15": 155}, lt=True, gt=True)

    def test_zcard(self, r):
        r.zadd("a", {"a1": 1, "a2": 2, "a3": 3})
        assert r.zcard("a") == 3

    def test_zcount(self, r):
        r.zadd("a", {"a1": 1, "a2": 2, "a3": 3})
        assert r.zcount("a", "-inf", "+inf") == 3
        assert r.zcount("a", 1, 2) == 2
        assert r.zcount("a", "(" + str(1), 2) == 1
        assert r.zcount("a", 1, "(" + str(2)) == 1
        assert r.zcount("a", 10, 20) == 0

    @pytest.mark.onlynoncluster
    @skip_if_server_version_lt("6.2.0")
    def test_zdiff(self, r):
        r.zadd("a", {"a1": 1, "a2": 2, "a3": 3})
        r.zadd("b", {"a1": 1, "a2": 2})
        assert r.zdiff(["a", "b"]) == [b"a3"]
        assert r.zdiff(["a", "b"], withscores=True) == [b"a3", b"3"]

    @pytest.mark.onlynoncluster
    @skip_if_server_version_lt("6.2.0")
    def test_zdiffstore(self, r):
        r.zadd("a", {"a1": 1, "a2": 2, "a3": 3})
        r.zadd("b", {"a1": 1, "a2": 2})
        assert r.zdiffstore("out", ["a", "b"])
        assert r.zrange("out", 0, -1) == [b"a3"]
        assert r.zrange("out", 0, -1, withscores=True) == [(b"a3", 3.0)]

    def test_zincrby(self, r):
        r.zadd("a", {"a1": 1, "a2": 2, "a3": 3})
        assert r.zincrby("a", 1, "a2") == 3.0
        assert r.zincrby("a", 5, "a3") == 8.0
        assert r.zscore("a", "a2") == 3.0
        assert r.zscore("a", "a3") == 8.0

    @skip_if_server_version_lt("2.8.9")
    def test_zlexcount(self, r):
        r.zadd("a", {"a": 0, "b": 0, "c": 0, "d": 0, "e": 0, "f": 0, "g": 0})
        assert r.zlexcount("a", "-", "+") == 7
        assert r.zlexcount("a", "[b", "[f") == 5

    @pytest.mark.onlynoncluster
    @skip_if_server_version_lt("6.2.0")
    def test_zinter(self, r):
        r.zadd("a", {"a1": 1, "a2": 2, "a3": 1})
        r.zadd("b", {"a1": 2, "a2": 2, "a3": 2})
        r.zadd("c", {"a1": 6, "a3": 5, "a4": 4})
        assert r.zinter(["a", "b", "c"]) == [b"a3", b"a1"]
        # invalid aggregation
        with pytest.raises(exceptions.DataError):
            r.zinter(["a", "b", "c"], aggregate="foo", withscores=True)
        # aggregate with SUM
        assert r.zinter(["a", "b", "c"], withscores=True) == [(b"a3", 8), (b"a1", 9)]
        # aggregate with MAX
        assert r.zinter(["a", "b", "c"], aggregate="MAX", withscores=True) == [
            (b"a3", 5),
            (b"a1", 6),
        ]
        # aggregate with MIN
        assert r.zinter(["a", "b", "c"], aggregate="MIN", withscores=True) == [
            (b"a1", 1),
            (b"a3", 1),
        ]
        # with weights
        assert r.zinter({"a": 1, "b": 2, "c": 3}, withscores=True) == [
            (b"a3", 20),
            (b"a1", 23),
        ]

    @pytest.mark.onlynoncluster
    # @skip_if_server_version_lt("7.0.0") turn on after redis 7 release
    def test_zintercard(self, unstable_r):
        unstable_r.zadd("a", {"a1": 1, "a2": 2, "a3": 1})
        unstable_r.zadd("b", {"a1": 2, "a2": 2, "a3": 2})
        unstable_r.zadd("c", {"a1": 6, "a3": 5, "a4": 4})
        assert unstable_r.zintercard(3, ["a", "b", "c"]) == 2
        assert unstable_r.zintercard(3, ["a", "b", "c"], limit=1) == 1

    @pytest.mark.onlynoncluster
    def test_zinterstore_sum(self, r):
        r.zadd("a", {"a1": 1, "a2": 1, "a3": 1})
        r.zadd("b", {"a1": 2, "a2": 2, "a3": 2})
        r.zadd("c", {"a1": 6, "a3": 5, "a4": 4})
        assert r.zinterstore("d", ["a", "b", "c"]) == 2
        assert r.zrange("d", 0, -1, withscores=True) == [(b"a3", 8), (b"a1", 9)]

    @pytest.mark.onlynoncluster
    def test_zinterstore_max(self, r):
        r.zadd("a", {"a1": 1, "a2": 1, "a3": 1})
        r.zadd("b", {"a1": 2, "a2": 2, "a3": 2})
        r.zadd("c", {"a1": 6, "a3": 5, "a4": 4})
        assert r.zinterstore("d", ["a", "b", "c"], aggregate="MAX") == 2
        assert r.zrange("d", 0, -1, withscores=True) == [(b"a3", 5), (b"a1", 6)]

    @pytest.mark.onlynoncluster
    def test_zinterstore_min(self, r):
        r.zadd("a", {"a1": 1, "a2": 2, "a3": 3})
        r.zadd("b", {"a1": 2, "a2": 3, "a3": 5})
        r.zadd("c", {"a1": 6, "a3": 5, "a4": 4})
        assert r.zinterstore("d", ["a", "b", "c"], aggregate="MIN") == 2
        assert r.zrange("d", 0, -1, withscores=True) == [(b"a1", 1), (b"a3", 3)]

    @pytest.mark.onlynoncluster
    def test_zinterstore_with_weight(self, r):
        r.zadd("a", {"a1": 1, "a2": 1, "a3": 1})
        r.zadd("b", {"a1": 2, "a2": 2, "a3": 2})
        r.zadd("c", {"a1": 6, "a3": 5, "a4": 4})
        assert r.zinterstore("d", {"a": 1, "b": 2, "c": 3}) == 2
        assert r.zrange("d", 0, -1, withscores=True) == [(b"a3", 20), (b"a1", 23)]

    @skip_if_server_version_lt("4.9.0")
    def test_zpopmax(self, r):
        r.zadd("a", {"a1": 1, "a2": 2, "a3": 3})
        assert r.zpopmax("a") == [(b"a3", 3)]

        # with count
        assert r.zpopmax("a", count=2) == [(b"a2", 2), (b"a1", 1)]

    @skip_if_server_version_lt("4.9.0")
    def test_zpopmin(self, r):
        r.zadd("a", {"a1": 1, "a2": 2, "a3": 3})
        assert r.zpopmin("a") == [(b"a1", 1)]

        # with count
        assert r.zpopmin("a", count=2) == [(b"a2", 2), (b"a3", 3)]

    @skip_if_server_version_lt("6.2.0")
    def test_zrandemember(self, r):
        r.zadd("a", {"a1": 1, "a2": 2, "a3": 3, "a4": 4, "a5": 5})
        assert r.zrandmember("a") is not None
        assert len(r.zrandmember("a", 2)) == 2
        # with scores
        assert len(r.zrandmember("a", 2, True)) == 4
        # without duplications
        assert len(r.zrandmember("a", 10)) == 5
        # with duplications
        assert len(r.zrandmember("a", -10)) == 10

    @pytest.mark.onlynoncluster
    @skip_if_server_version_lt("4.9.0")
    def test_bzpopmax(self, r):
        r.zadd("a", {"a1": 1, "a2": 2})
        r.zadd("b", {"b1": 10, "b2": 20})
        assert r.bzpopmax(["b", "a"], timeout=1) == (b"b", b"b2", 20)
        assert r.bzpopmax(["b", "a"], timeout=1) == (b"b", b"b1", 10)
        assert r.bzpopmax(["b", "a"], timeout=1) == (b"a", b"a2", 2)
        assert r.bzpopmax(["b", "a"], timeout=1) == (b"a", b"a1", 1)
        assert r.bzpopmax(["b", "a"], timeout=1) is None
        r.zadd("c", {"c1": 100})
        assert r.bzpopmax("c", timeout=1) == (b"c", b"c1", 100)

    @pytest.mark.onlynoncluster
    @skip_if_server_version_lt("4.9.0")
    def test_bzpopmin(self, r):
        r.zadd("a", {"a1": 1, "a2": 2})
        r.zadd("b", {"b1": 10, "b2": 20})
        assert r.bzpopmin(["b", "a"], timeout=1) == (b"b", b"b1", 10)
        assert r.bzpopmin(["b", "a"], timeout=1) == (b"b", b"b2", 20)
        assert r.bzpopmin(["b", "a"], timeout=1) == (b"a", b"a1", 1)
        assert r.bzpopmin(["b", "a"], timeout=1) == (b"a", b"a2", 2)
        assert r.bzpopmin(["b", "a"], timeout=1) is None
        r.zadd("c", {"c1": 100})
        assert r.bzpopmin("c", timeout=1) == (b"c", b"c1", 100)

    @pytest.mark.onlynoncluster
    # @skip_if_server_version_lt("7.0.0") turn on after redis 7 release
    def test_zmpop(self, unstable_r):
        unstable_r.zadd("a", {"a1": 1, "a2": 2, "a3": 3})
        res = ["a", [["a1", "1"], ["a2", "2"]]]
        assert unstable_r.zmpop("2", ["b", "a"], min=True, count=2) == res
        with pytest.raises(redis.DataError):
            unstable_r.zmpop("2", ["b", "a"], count=2)
        unstable_r.zadd("b", {"b1": 10, "ab": 9, "b3": 8})
        assert unstable_r.zmpop("2", ["b", "a"], max=True) == ["b", [["b1", "10"]]]

    @pytest.mark.onlynoncluster
    # @skip_if_server_version_lt("7.0.0") turn on after redis 7 release
    def test_bzmpop(self, unstable_r):
        unstable_r.zadd("a", {"a1": 1, "a2": 2, "a3": 3})
        res = ["a", [["a1", "1"], ["a2", "2"]]]
        assert unstable_r.bzmpop(1, "2", ["b", "a"], min=True, count=2) == res
        with pytest.raises(redis.DataError):
            unstable_r.bzmpop(1, "2", ["b", "a"], count=2)
        unstable_r.zadd("b", {"b1": 10, "ab": 9, "b3": 8})
        res = ["b", [["b1", "10"]]]
        assert unstable_r.bzmpop(0, "2", ["b", "a"], max=True) == res
        assert unstable_r.bzmpop(1, "2", ["foo", "bar"], max=True) is None

    def test_zrange(self, r):
        r.zadd("a", {"a1": 1, "a2": 2, "a3": 3})
        assert r.zrange("a", 0, 1) == [b"a1", b"a2"]
        assert r.zrange("a", 1, 2) == [b"a2", b"a3"]
        assert r.zrange("a", 0, 2) == [b"a1", b"a2", b"a3"]
        assert r.zrange("a", 0, 2, desc=True) == [b"a3", b"a2", b"a1"]

        # withscores
        assert r.zrange("a", 0, 1, withscores=True) == [(b"a1", 1.0), (b"a2", 2.0)]
        assert r.zrange("a", 1, 2, withscores=True) == [(b"a2", 2.0), (b"a3", 3.0)]

        # custom score function
        assert r.zrange("a", 0, 1, withscores=True, score_cast_func=int) == [
            (b"a1", 1),
            (b"a2", 2),
        ]

    def test_zrange_errors(self, r):
        with pytest.raises(exceptions.DataError):
            r.zrange("a", 0, 1, byscore=True, bylex=True)
        with pytest.raises(exceptions.DataError):
            r.zrange("a", 0, 1, bylex=True, withscores=True)
        with pytest.raises(exceptions.DataError):
            r.zrange("a", 0, 1, byscore=True, withscores=True, offset=4)
        with pytest.raises(exceptions.DataError):
            r.zrange("a", 0, 1, byscore=True, withscores=True, num=2)

    @skip_if_server_version_lt("6.2.0")
    def test_zrange_params(self, r):
        # bylex
        r.zadd("a", {"a": 0, "b": 0, "c": 0, "d": 0, "e": 0, "f": 0, "g": 0})
        assert r.zrange("a", "[aaa", "(g", bylex=True) == [b"b", b"c", b"d", b"e", b"f"]
        assert r.zrange("a", "[f", "+", bylex=True) == [b"f", b"g"]
        assert r.zrange("a", "+", "[f", desc=True, bylex=True) == [b"g", b"f"]
        assert r.zrange("a", "-", "+", bylex=True, offset=3, num=2) == [b"d", b"e"]
        assert r.zrange("a", "+", "-", desc=True, bylex=True, offset=3, num=2) == [
            b"d",
            b"c",
        ]

        # byscore
        r.zadd("a", {"a1": 1, "a2": 2, "a3": 3, "a4": 4, "a5": 5})
        assert r.zrange("a", 2, 4, byscore=True, offset=1, num=2) == [b"a3", b"a4"]
        assert r.zrange("a", 4, 2, desc=True, byscore=True, offset=1, num=2) == [
            b"a3",
            b"a2",
        ]
        assert r.zrange("a", 2, 4, byscore=True, withscores=True) == [
            (b"a2", 2.0),
            (b"a3", 3.0),
            (b"a4", 4.0),
        ]
        assert r.zrange(
            "a", 4, 2, desc=True, byscore=True, withscores=True, score_cast_func=int
        ) == [(b"a4", 4), (b"a3", 3), (b"a2", 2)]

        # rev
        assert r.zrange("a", 0, 1, desc=True) == [b"a5", b"a4"]

    @pytest.mark.onlynoncluster
    @skip_if_server_version_lt("6.2.0")
    def test_zrangestore(self, r):
        r.zadd("a", {"a1": 1, "a2": 2, "a3": 3})
        assert r.zrangestore("b", "a", 0, 1)
        assert r.zrange("b", 0, -1) == [b"a1", b"a2"]
        assert r.zrangestore("b", "a", 1, 2)
        assert r.zrange("b", 0, -1) == [b"a2", b"a3"]
        assert r.zrange("b", 0, -1, withscores=True) == [(b"a2", 2), (b"a3", 3)]
        # reversed order
        assert r.zrangestore("b", "a", 1, 2, desc=True)
        assert r.zrange("b", 0, -1) == [b"a1", b"a2"]
        # by score
        assert r.zrangestore("b", "a", 2, 1, byscore=True, offset=0, num=1, desc=True)
        assert r.zrange("b", 0, -1) == [b"a2"]
        # by lex
        assert r.zrangestore("b", "a", "[a2", "(a3", bylex=True, offset=0, num=1)
        assert r.zrange("b", 0, -1) == [b"a2"]

    @skip_if_server_version_lt("2.8.9")
    def test_zrangebylex(self, r):
        r.zadd("a", {"a": 0, "b": 0, "c": 0, "d": 0, "e": 0, "f": 0, "g": 0})
        assert r.zrangebylex("a", "-", "[c") == [b"a", b"b", b"c"]
        assert r.zrangebylex("a", "-", "(c") == [b"a", b"b"]
        assert r.zrangebylex("a", "[aaa", "(g") == [b"b", b"c", b"d", b"e", b"f"]
        assert r.zrangebylex("a", "[f", "+") == [b"f", b"g"]
        assert r.zrangebylex("a", "-", "+", start=3, num=2) == [b"d", b"e"]

    @skip_if_server_version_lt("2.9.9")
    def test_zrevrangebylex(self, r):
        r.zadd("a", {"a": 0, "b": 0, "c": 0, "d": 0, "e": 0, "f": 0, "g": 0})
        assert r.zrevrangebylex("a", "[c", "-") == [b"c", b"b", b"a"]
        assert r.zrevrangebylex("a", "(c", "-") == [b"b", b"a"]
        assert r.zrevrangebylex("a", "(g", "[aaa") == [b"f", b"e", b"d", b"c", b"b"]
        assert r.zrevrangebylex("a", "+", "[f") == [b"g", b"f"]
        assert r.zrevrangebylex("a", "+", "-", start=3, num=2) == [b"d", b"c"]

    def test_zrangebyscore(self, r):
        r.zadd("a", {"a1": 1, "a2": 2, "a3": 3, "a4": 4, "a5": 5})
        assert r.zrangebyscore("a", 2, 4) == [b"a2", b"a3", b"a4"]
        # slicing with start/num
        assert r.zrangebyscore("a", 2, 4, start=1, num=2) == [b"a3", b"a4"]
        # withscores
        assert r.zrangebyscore("a", 2, 4, withscores=True) == [
            (b"a2", 2.0),
            (b"a3", 3.0),
            (b"a4", 4.0),
        ]
        assert r.zrangebyscore("a", 2, 4, withscores=True, score_cast_func=int) == [
            (b"a2", 2),
            (b"a3", 3),
            (b"a4", 4),
        ]

    def test_zrank(self, r):
        r.zadd("a", {"a1": 1, "a2": 2, "a3": 3, "a4": 4, "a5": 5})
        assert r.zrank("a", "a1") == 0
        assert r.zrank("a", "a2") == 1
        assert r.zrank("a", "a6") is None

    def test_zrem(self, r):
        r.zadd("a", {"a1": 1, "a2": 2, "a3": 3})
        assert r.zrem("a", "a2") == 1
        assert r.zrange("a", 0, -1) == [b"a1", b"a3"]
        assert r.zrem("a", "b") == 0
        assert r.zrange("a", 0, -1) == [b"a1", b"a3"]

    def test_zrem_multiple_keys(self, r):
        r.zadd("a", {"a1": 1, "a2": 2, "a3": 3})
        assert r.zrem("a", "a1", "a2") == 2
        assert r.zrange("a", 0, 5) == [b"a3"]

    @skip_if_server_version_lt("2.8.9")
    def test_zremrangebylex(self, r):
        r.zadd("a", {"a": 0, "b": 0, "c": 0, "d": 0, "e": 0, "f": 0, "g": 0})
        assert r.zremrangebylex("a", "-", "[c") == 3
        assert r.zrange("a", 0, -1) == [b"d", b"e", b"f", b"g"]
        assert r.zremrangebylex("a", "[f", "+") == 2
        assert r.zrange("a", 0, -1) == [b"d", b"e"]
        assert r.zremrangebylex("a", "[h", "+") == 0
        assert r.zrange("a", 0, -1) == [b"d", b"e"]

    def test_zremrangebyrank(self, r):
        r.zadd("a", {"a1": 1, "a2": 2, "a3": 3, "a4": 4, "a5": 5})
        assert r.zremrangebyrank("a", 1, 3) == 3
        assert r.zrange("a", 0, 5) == [b"a1", b"a5"]

    def test_zremrangebyscore(self, r):
        r.zadd("a", {"a1": 1, "a2": 2, "a3": 3, "a4": 4, "a5": 5})
        assert r.zremrangebyscore("a", 2, 4) == 3
        assert r.zrange("a", 0, -1) == [b"a1", b"a5"]
        assert r.zremrangebyscore("a", 2, 4) == 0
        assert r.zrange("a", 0, -1) == [b"a1", b"a5"]

    def test_zrevrange(self, r):
        r.zadd("a", {"a1": 1, "a2": 2, "a3": 3})
        assert r.zrevrange("a", 0, 1) == [b"a3", b"a2"]
        assert r.zrevrange("a", 1, 2) == [b"a2", b"a1"]

        # withscores
        assert r.zrevrange("a", 0, 1, withscores=True) == [(b"a3", 3.0), (b"a2", 2.0)]
        assert r.zrevrange("a", 1, 2, withscores=True) == [(b"a2", 2.0), (b"a1", 1.0)]

        # custom score function
        assert r.zrevrange("a", 0, 1, withscores=True, score_cast_func=int) == [
            (b"a3", 3.0),
            (b"a2", 2.0),
        ]

    def test_zrevrangebyscore(self, r):
        r.zadd("a", {"a1": 1, "a2": 2, "a3": 3, "a4": 4, "a5": 5})
        assert r.zrevrangebyscore("a", 4, 2) == [b"a4", b"a3", b"a2"]
        # slicing with start/num
        assert r.zrevrangebyscore("a", 4, 2, start=1, num=2) == [b"a3", b"a2"]
        # withscores
        assert r.zrevrangebyscore("a", 4, 2, withscores=True) == [
            (b"a4", 4.0),
            (b"a3", 3.0),
            (b"a2", 2.0),
        ]
        # custom score function
        assert r.zrevrangebyscore("a", 4, 2, withscores=True, score_cast_func=int) == [
            (b"a4", 4),
            (b"a3", 3),
            (b"a2", 2),
        ]

    def test_zrevrank(self, r):
        r.zadd("a", {"a1": 1, "a2": 2, "a3": 3, "a4": 4, "a5": 5})
        assert r.zrevrank("a", "a1") == 4
        assert r.zrevrank("a", "a2") == 3
        assert r.zrevrank("a", "a6") is None

    def test_zscore(self, r):
        r.zadd("a", {"a1": 1, "a2": 2, "a3": 3})
        assert r.zscore("a", "a1") == 1.0
        assert r.zscore("a", "a2") == 2.0
        assert r.zscore("a", "a4") is None

    @pytest.mark.onlynoncluster
    @skip_if_server_version_lt("6.2.0")
    def test_zunion(self, r):
        r.zadd("a", {"a1": 1, "a2": 1, "a3": 1})
        r.zadd("b", {"a1": 2, "a2": 2, "a3": 2})
        r.zadd("c", {"a1": 6, "a3": 5, "a4": 4})
        # sum
        assert r.zunion(["a", "b", "c"]) == [b"a2", b"a4", b"a3", b"a1"]
        assert r.zunion(["a", "b", "c"], withscores=True) == [
            (b"a2", 3),
            (b"a4", 4),
            (b"a3", 8),
            (b"a1", 9),
        ]
        # max
        assert r.zunion(["a", "b", "c"], aggregate="MAX", withscores=True) == [
            (b"a2", 2),
            (b"a4", 4),
            (b"a3", 5),
            (b"a1", 6),
        ]
        # min
        assert r.zunion(["a", "b", "c"], aggregate="MIN", withscores=True) == [
            (b"a1", 1),
            (b"a2", 1),
            (b"a3", 1),
            (b"a4", 4),
        ]
        # with weight
        assert r.zunion({"a": 1, "b": 2, "c": 3}, withscores=True) == [
            (b"a2", 5),
            (b"a4", 12),
            (b"a3", 20),
            (b"a1", 23),
        ]

    @pytest.mark.onlynoncluster
    def test_zunionstore_sum(self, r):
        r.zadd("a", {"a1": 1, "a2": 1, "a3": 1})
        r.zadd("b", {"a1": 2, "a2": 2, "a3": 2})
        r.zadd("c", {"a1": 6, "a3": 5, "a4": 4})
        assert r.zunionstore("d", ["a", "b", "c"]) == 4
        assert r.zrange("d", 0, -1, withscores=True) == [
            (b"a2", 3),
            (b"a4", 4),
            (b"a3", 8),
            (b"a1", 9),
        ]

    @pytest.mark.onlynoncluster
    def test_zunionstore_max(self, r):
        r.zadd("a", {"a1": 1, "a2": 1, "a3": 1})
        r.zadd("b", {"a1": 2, "a2": 2, "a3": 2})
        r.zadd("c", {"a1": 6, "a3": 5, "a4": 4})
        assert r.zunionstore("d", ["a", "b", "c"], aggregate="MAX") == 4
        assert r.zrange("d", 0, -1, withscores=True) == [
            (b"a2", 2),
            (b"a4", 4),
            (b"a3", 5),
            (b"a1", 6),
        ]

    @pytest.mark.onlynoncluster
    def test_zunionstore_min(self, r):
        r.zadd("a", {"a1": 1, "a2": 2, "a3": 3})
        r.zadd("b", {"a1": 2, "a2": 2, "a3": 4})
        r.zadd("c", {"a1": 6, "a3": 5, "a4": 4})
        assert r.zunionstore("d", ["a", "b", "c"], aggregate="MIN") == 4
        assert r.zrange("d", 0, -1, withscores=True) == [
            (b"a1", 1),
            (b"a2", 2),
            (b"a3", 3),
            (b"a4", 4),
        ]

    @pytest.mark.onlynoncluster
    def test_zunionstore_with_weight(self, r):
        r.zadd("a", {"a1": 1, "a2": 1, "a3": 1})
        r.zadd("b", {"a1": 2, "a2": 2, "a3": 2})
        r.zadd("c", {"a1": 6, "a3": 5, "a4": 4})
        assert r.zunionstore("d", {"a": 1, "b": 2, "c": 3}) == 4
        assert r.zrange("d", 0, -1, withscores=True) == [
            (b"a2", 5),
            (b"a4", 12),
            (b"a3", 20),
            (b"a1", 23),
        ]

    @skip_if_server_version_lt("6.1.240")
    def test_zmscore(self, r):
        with pytest.raises(exceptions.DataError):
            r.zmscore("invalid_key", [])

        assert r.zmscore("invalid_key", ["invalid_member"]) == [None]

        r.zadd("a", {"a1": 1, "a2": 2, "a3": 3.5})
        assert r.zmscore("a", ["a1", "a2", "a3", "a4"]) == [1.0, 2.0, 3.5, None]

    # HYPERLOGLOG TESTS
    @skip_if_server_version_lt("2.8.9")
    def test_pfadd(self, r):
        members = {b"1", b"2", b"3"}
        assert r.pfadd("a", *members) == 1
        assert r.pfadd("a", *members) == 0
        assert r.pfcount("a") == len(members)

    @pytest.mark.onlynoncluster
    @skip_if_server_version_lt("2.8.9")
    def test_pfcount(self, r):
        members = {b"1", b"2", b"3"}
        r.pfadd("a", *members)
        assert r.pfcount("a") == len(members)
        members_b = {b"2", b"3", b"4"}
        r.pfadd("b", *members_b)
        assert r.pfcount("b") == len(members_b)
        assert r.pfcount("a", "b") == len(members_b.union(members))

    @pytest.mark.onlynoncluster
    @skip_if_server_version_lt("2.8.9")
    def test_pfmerge(self, r):
        mema = {b"1", b"2", b"3"}
        memb = {b"2", b"3", b"4"}
        memc = {b"5", b"6", b"7"}
        r.pfadd("a", *mema)
        r.pfadd("b", *memb)
        r.pfadd("c", *memc)
        r.pfmerge("d", "c", "a")
        assert r.pfcount("d") == 6
        r.pfmerge("d", "b")
        assert r.pfcount("d") == 7

    # HASH COMMANDS
    def test_hget_and_hset(self, r):
        r.hset("a", mapping={"1": 1, "2": 2, "3": 3})
        assert r.hget("a", "1") == b"1"
        assert r.hget("a", "2") == b"2"
        assert r.hget("a", "3") == b"3"

        # field was updated, redis returns 0
        assert r.hset("a", "2", 5) == 0
        assert r.hget("a", "2") == b"5"

        # field is new, redis returns 1
        assert r.hset("a", "4", 4) == 1
        assert r.hget("a", "4") == b"4"

        # key inside of hash that doesn't exist returns null value
        assert r.hget("a", "b") is None

        # keys with bool(key) == False
        assert r.hset("a", 0, 10) == 1
        assert r.hset("a", "", 10) == 1

    def test_hset_with_multi_key_values(self, r):
        r.hset("a", mapping={"1": 1, "2": 2, "3": 3})
        assert r.hget("a", "1") == b"1"
        assert r.hget("a", "2") == b"2"
        assert r.hget("a", "3") == b"3"

        r.hset("b", "foo", "bar", mapping={"1": 1, "2": 2})
        assert r.hget("b", "1") == b"1"
        assert r.hget("b", "2") == b"2"
        assert r.hget("b", "foo") == b"bar"

    def test_hset_with_key_values_passed_as_list(self, r):
        r.hset("a", items=["1", 1, "2", 2, "3", 3])
        assert r.hget("a", "1") == b"1"
        assert r.hget("a", "2") == b"2"
        assert r.hget("a", "3") == b"3"

        r.hset("b", "foo", "bar", items=["1", 1, "2", 2])
        assert r.hget("b", "1") == b"1"
        assert r.hget("b", "2") == b"2"
        assert r.hget("b", "foo") == b"bar"

    def test_hset_without_data(self, r):
        with pytest.raises(exceptions.DataError):
            r.hset("x")

    def test_hdel(self, r):
        r.hset("a", mapping={"1": 1, "2": 2, "3": 3})
        assert r.hdel("a", "2") == 1
        assert r.hget("a", "2") is None
        assert r.hdel("a", "1", "3") == 2
        assert r.hlen("a") == 0

    def test_hexists(self, r):
        r.hset("a", mapping={"1": 1, "2": 2, "3": 3})
        assert r.hexists("a", "1")
        assert not r.hexists("a", "4")

    def test_hgetall(self, r):
        h = {b"a1": b"1", b"a2": b"2", b"a3": b"3"}
        r.hset("a", mapping=h)
        assert r.hgetall("a") == h

    def test_hincrby(self, r):
        assert r.hincrby("a", "1") == 1
        assert r.hincrby("a", "1", amount=2) == 3
        assert r.hincrby("a", "1", amount=-2) == 1

    @skip_if_server_version_lt("2.6.0")
    def test_hincrbyfloat(self, r):
        assert r.hincrbyfloat("a", "1") == 1.0
        assert r.hincrbyfloat("a", "1") == 2.0
        assert r.hincrbyfloat("a", "1", 1.2) == 3.2

    def test_hkeys(self, r):
        h = {b"a1": b"1", b"a2": b"2", b"a3": b"3"}
        r.hset("a", mapping=h)
        local_keys = list(h.keys())
        remote_keys = r.hkeys("a")
        assert sorted(local_keys) == sorted(remote_keys)

    def test_hlen(self, r):
        r.hset("a", mapping={"1": 1, "2": 2, "3": 3})
        assert r.hlen("a") == 3

    def test_hmget(self, r):
        assert r.hset("a", mapping={"a": 1, "b": 2, "c": 3})
        assert r.hmget("a", "a", "b", "c") == [b"1", b"2", b"3"]

    def test_hmset(self, r):
        redis_class = type(r).__name__
        warning_message = (
            r"^{0}\.hmset\(\) is deprecated\. "
            r"Use {0}\.hset\(\) instead\.$".format(redis_class)
        )
        h = {b"a": b"1", b"b": b"2", b"c": b"3"}
        with pytest.warns(DeprecationWarning, match=warning_message):
            assert r.hmset("a", h)
        assert r.hgetall("a") == h

    def test_hsetnx(self, r):
        # Initially set the hash field
        assert r.hsetnx("a", "1", 1)
        assert r.hget("a", "1") == b"1"
        assert not r.hsetnx("a", "1", 2)
        assert r.hget("a", "1") == b"1"

    def test_hvals(self, r):
        h = {b"a1": b"1", b"a2": b"2", b"a3": b"3"}
        r.hset("a", mapping=h)
        local_vals = list(h.values())
        remote_vals = r.hvals("a")
        assert sorted(local_vals) == sorted(remote_vals)

    @skip_if_server_version_lt("3.2.0")
    def test_hstrlen(self, r):
        r.hset("a", mapping={"1": "22", "2": "333"})
        assert r.hstrlen("a", "1") == 2
        assert r.hstrlen("a", "2") == 3

    # SORT
    def test_sort_basic(self, r):
        r.rpush("a", "3", "2", "1", "4")
        assert r.sort("a") == [b"1", b"2", b"3", b"4"]

    def test_sort_limited(self, r):
        r.rpush("a", "3", "2", "1", "4")
        assert r.sort("a", start=1, num=2) == [b"2", b"3"]

    @pytest.mark.onlynoncluster
    def test_sort_by(self, r):
        r["score:1"] = 8
        r["score:2"] = 3
        r["score:3"] = 5
        r.rpush("a", "3", "2", "1")
        assert r.sort("a", by="score:*") == [b"2", b"3", b"1"]

    @pytest.mark.onlynoncluster
    def test_sort_get(self, r):
        r["user:1"] = "u1"
        r["user:2"] = "u2"
        r["user:3"] = "u3"
        r.rpush("a", "2", "3", "1")
        assert r.sort("a", get="user:*") == [b"u1", b"u2", b"u3"]

    @pytest.mark.onlynoncluster
    def test_sort_get_multi(self, r):
        r["user:1"] = "u1"
        r["user:2"] = "u2"
        r["user:3"] = "u3"
        r.rpush("a", "2", "3", "1")
        assert r.sort("a", get=("user:*", "#")) == [
            b"u1",
            b"1",
            b"u2",
            b"2",
            b"u3",
            b"3",
        ]

    @pytest.mark.onlynoncluster
    def test_sort_get_groups_two(self, r):
        r["user:1"] = "u1"
        r["user:2"] = "u2"
        r["user:3"] = "u3"
        r.rpush("a", "2", "3", "1")
        assert r.sort("a", get=("user:*", "#"), groups=True) == [
            (b"u1", b"1"),
            (b"u2", b"2"),
            (b"u3", b"3"),
        ]

    @pytest.mark.onlynoncluster
    def test_sort_groups_string_get(self, r):
        r["user:1"] = "u1"
        r["user:2"] = "u2"
        r["user:3"] = "u3"
        r.rpush("a", "2", "3", "1")
        with pytest.raises(exceptions.DataError):
            r.sort("a", get="user:*", groups=True)

    @pytest.mark.onlynoncluster
    def test_sort_groups_just_one_get(self, r):
        r["user:1"] = "u1"
        r["user:2"] = "u2"
        r["user:3"] = "u3"
        r.rpush("a", "2", "3", "1")
        with pytest.raises(exceptions.DataError):
            r.sort("a", get=["user:*"], groups=True)

    def test_sort_groups_no_get(self, r):
        r["user:1"] = "u1"
        r["user:2"] = "u2"
        r["user:3"] = "u3"
        r.rpush("a", "2", "3", "1")
        with pytest.raises(exceptions.DataError):
            r.sort("a", groups=True)

    @pytest.mark.onlynoncluster
    def test_sort_groups_three_gets(self, r):
        r["user:1"] = "u1"
        r["user:2"] = "u2"
        r["user:3"] = "u3"
        r["door:1"] = "d1"
        r["door:2"] = "d2"
        r["door:3"] = "d3"
        r.rpush("a", "2", "3", "1")
        assert r.sort("a", get=("user:*", "door:*", "#"), groups=True) == [
            (b"u1", b"d1", b"1"),
            (b"u2", b"d2", b"2"),
            (b"u3", b"d3", b"3"),
        ]

    def test_sort_desc(self, r):
        r.rpush("a", "2", "3", "1")
        assert r.sort("a", desc=True) == [b"3", b"2", b"1"]

    def test_sort_alpha(self, r):
        r.rpush("a", "e", "c", "b", "d", "a")
        assert r.sort("a", alpha=True) == [b"a", b"b", b"c", b"d", b"e"]

    @pytest.mark.onlynoncluster
    def test_sort_store(self, r):
        r.rpush("a", "2", "3", "1")
        assert r.sort("a", store="sorted_values") == 3
        assert r.lrange("sorted_values", 0, -1) == [b"1", b"2", b"3"]

    @pytest.mark.onlynoncluster
    def test_sort_all_options(self, r):
        r["user:1:username"] = "zeus"
        r["user:2:username"] = "titan"
        r["user:3:username"] = "hermes"
        r["user:4:username"] = "hercules"
        r["user:5:username"] = "apollo"
        r["user:6:username"] = "athena"
        r["user:7:username"] = "hades"
        r["user:8:username"] = "dionysus"

        r["user:1:favorite_drink"] = "yuengling"
        r["user:2:favorite_drink"] = "rum"
        r["user:3:favorite_drink"] = "vodka"
        r["user:4:favorite_drink"] = "milk"
        r["user:5:favorite_drink"] = "pinot noir"
        r["user:6:favorite_drink"] = "water"
        r["user:7:favorite_drink"] = "gin"
        r["user:8:favorite_drink"] = "apple juice"

        r.rpush("gods", "5", "8", "3", "1", "2", "7", "6", "4")
        num = r.sort(
            "gods",
            start=2,
            num=4,
            by="user:*:username",
            get="user:*:favorite_drink",
            desc=True,
            alpha=True,
            store="sorted",
        )
        assert num == 4
        assert r.lrange("sorted", 0, 10) == [b"vodka", b"milk", b"gin", b"apple juice"]

    def test_sort_issue_924(self, r):
        # Tests for issue https://github.com/andymccurdy/redis-py/issues/924
        r.execute_command("SADD", "issue#924", 1)
        r.execute_command("SORT", "issue#924")

    @pytest.mark.onlynoncluster
    def test_cluster_addslots(self, mock_cluster_resp_ok):
        assert mock_cluster_resp_ok.cluster("ADDSLOTS", 1) is True

    @pytest.mark.onlynoncluster
    def test_cluster_count_failure_reports(self, mock_cluster_resp_int):
        assert isinstance(
            mock_cluster_resp_int.cluster("COUNT-FAILURE-REPORTS", "node"), int
        )

    @pytest.mark.onlynoncluster
    def test_cluster_countkeysinslot(self, mock_cluster_resp_int):
        assert isinstance(mock_cluster_resp_int.cluster("COUNTKEYSINSLOT", 2), int)

    @pytest.mark.onlynoncluster
    def test_cluster_delslots(self, mock_cluster_resp_ok):
        assert mock_cluster_resp_ok.cluster("DELSLOTS", 1) is True

    @pytest.mark.onlynoncluster
    def test_cluster_failover(self, mock_cluster_resp_ok):
        assert mock_cluster_resp_ok.cluster("FAILOVER", 1) is True

    @pytest.mark.onlynoncluster
    def test_cluster_forget(self, mock_cluster_resp_ok):
        assert mock_cluster_resp_ok.cluster("FORGET", 1) is True

    @pytest.mark.onlynoncluster
    def test_cluster_info(self, mock_cluster_resp_info):
        assert isinstance(mock_cluster_resp_info.cluster("info"), dict)

    @pytest.mark.onlynoncluster
    def test_cluster_keyslot(self, mock_cluster_resp_int):
        assert isinstance(mock_cluster_resp_int.cluster("keyslot", "asdf"), int)

    @pytest.mark.onlynoncluster
    def test_cluster_meet(self, mock_cluster_resp_ok):
        assert mock_cluster_resp_ok.cluster("meet", "ip", "port", 1) is True

    @pytest.mark.onlynoncluster
    def test_cluster_nodes(self, mock_cluster_resp_nodes):
        assert isinstance(mock_cluster_resp_nodes.cluster("nodes"), dict)

    @pytest.mark.onlynoncluster
    def test_cluster_replicate(self, mock_cluster_resp_ok):
        assert mock_cluster_resp_ok.cluster("replicate", "nodeid") is True

    @pytest.mark.onlynoncluster
    def test_cluster_reset(self, mock_cluster_resp_ok):
        assert mock_cluster_resp_ok.cluster("reset", "hard") is True

    @pytest.mark.onlynoncluster
    def test_cluster_saveconfig(self, mock_cluster_resp_ok):
        assert mock_cluster_resp_ok.cluster("saveconfig") is True

    @pytest.mark.onlynoncluster
    def test_cluster_setslot(self, mock_cluster_resp_ok):
        assert mock_cluster_resp_ok.cluster("setslot", 1, "IMPORTING", "nodeid") is True

    @pytest.mark.onlynoncluster
    def test_cluster_slaves(self, mock_cluster_resp_slaves):
        assert isinstance(mock_cluster_resp_slaves.cluster("slaves", "nodeid"), dict)

    @pytest.mark.onlynoncluster
    @skip_if_server_version_lt("3.0.0")
    @skip_if_redis_enterprise()
    def test_readwrite(self, r):
        assert r.readwrite()

    @pytest.mark.onlynoncluster
    @skip_if_server_version_lt("3.0.0")
    def test_readonly_invalid_cluster_state(self, r):
        with pytest.raises(exceptions.RedisError):
            r.readonly()

    @pytest.mark.onlynoncluster
    @skip_if_server_version_lt("3.0.0")
    def test_readonly(self, mock_cluster_resp_ok):
        assert mock_cluster_resp_ok.readonly() is True

    # GEO COMMANDS
    @skip_if_server_version_lt("3.2.0")
    def test_geoadd(self, r):
        values = (2.1909389952632, 41.433791470673, "place1") + (
            2.1873744593677,
            41.406342043777,
            "place2",
        )
        assert r.geoadd("barcelona", values) == 2
        assert r.zcard("barcelona") == 2

    @skip_if_server_version_lt("6.2.0")
    def test_geoadd_nx(self, r):
        values = (2.1909389952632, 41.433791470673, "place1") + (
            2.1873744593677,
            41.406342043777,
            "place2",
        )
        assert r.geoadd("a", values) == 2
        values = (
            (2.1909389952632, 41.433791470673, "place1")
            + (2.1873744593677, 41.406342043777, "place2")
            + (2.1804738294738, 41.405647879212, "place3")
        )
        assert r.geoadd("a", values, nx=True) == 1
        assert r.zrange("a", 0, -1) == [b"place3", b"place2", b"place1"]

    @skip_if_server_version_lt("6.2.0")
    def test_geoadd_xx(self, r):
        values = (2.1909389952632, 41.433791470673, "place1")
        assert r.geoadd("a", values) == 1
        values = (2.1909389952632, 41.433791470673, "place1") + (
            2.1873744593677,
            41.406342043777,
            "place2",
        )
        assert r.geoadd("a", values, xx=True) == 0
        assert r.zrange("a", 0, -1) == [b"place1"]

    @skip_if_server_version_lt("6.2.0")
    def test_geoadd_ch(self, r):
        values = (2.1909389952632, 41.433791470673, "place1")
        assert r.geoadd("a", values) == 1
        values = (2.1909389952632, 31.433791470673, "place1") + (
            2.1873744593677,
            41.406342043777,
            "place2",
        )
        assert r.geoadd("a", values, ch=True) == 2
        assert r.zrange("a", 0, -1) == [b"place1", b"place2"]

    @skip_if_server_version_lt("3.2.0")
    def test_geoadd_invalid_params(self, r):
        with pytest.raises(exceptions.RedisError):
            r.geoadd("barcelona", (1, 2))

    @skip_if_server_version_lt("3.2.0")
    def test_geodist(self, r):
        values = (2.1909389952632, 41.433791470673, "place1") + (
            2.1873744593677,
            41.406342043777,
            "place2",
        )
        assert r.geoadd("barcelona", values) == 2
        assert r.geodist("barcelona", "place1", "place2") == 3067.4157

    @skip_if_server_version_lt("3.2.0")
    def test_geodist_units(self, r):
        values = (2.1909389952632, 41.433791470673, "place1") + (
            2.1873744593677,
            41.406342043777,
            "place2",
        )
        r.geoadd("barcelona", values)
        assert r.geodist("barcelona", "place1", "place2", "km") == 3.0674

    @skip_if_server_version_lt("3.2.0")
    def test_geodist_missing_one_member(self, r):
        values = (2.1909389952632, 41.433791470673, "place1")
        r.geoadd("barcelona", values)
        assert r.geodist("barcelona", "place1", "missing_member", "km") is None

    @skip_if_server_version_lt("3.2.0")
    def test_geodist_invalid_units(self, r):
        with pytest.raises(exceptions.RedisError):
            assert r.geodist("x", "y", "z", "inches")

    @skip_if_server_version_lt("3.2.0")
    def test_geohash(self, r):
        values = (2.1909389952632, 41.433791470673, "place1") + (
            2.1873744593677,
            41.406342043777,
            "place2",
        )
        r.geoadd("barcelona", values)
        assert r.geohash("barcelona", "place1", "place2", "place3") == [
            "sp3e9yg3kd0",
            "sp3e9cbc3t0",
            None,
        ]

    @skip_unless_arch_bits(64)
    @skip_if_server_version_lt("3.2.0")
    def test_geopos(self, r):
        values = (2.1909389952632, 41.433791470673, "place1") + (
            2.1873744593677,
            41.406342043777,
            "place2",
        )
        r.geoadd("barcelona", values)
        # redis uses 52 bits precision, hereby small errors may be introduced.
        assert r.geopos("barcelona", "place1", "place2") == [
            (2.19093829393386841, 41.43379028184083523),
            (2.18737632036209106, 41.40634178640635099),
        ]

    @skip_if_server_version_lt("4.0.0")
    def test_geopos_no_value(self, r):
        assert r.geopos("barcelona", "place1", "place2") == [None, None]

    @skip_if_server_version_lt("3.2.0")
    @skip_if_server_version_gte("4.0.0")
    def test_old_geopos_no_value(self, r):
        assert r.geopos("barcelona", "place1", "place2") == []

    @skip_if_server_version_lt("6.2.0")
    def test_geosearch(self, r):
        values = (
            (2.1909389952632, 41.433791470673, "place1")
            + (2.1873744593677, 41.406342043777, b"\x80place2")
            + (2.583333, 41.316667, "place3")
        )
        r.geoadd("barcelona", values)
        assert r.geosearch(
            "barcelona", longitude=2.191, latitude=41.433, radius=1000
        ) == [b"place1"]
        assert r.geosearch(
            "barcelona", longitude=2.187, latitude=41.406, radius=1000
        ) == [b"\x80place2"]
        assert r.geosearch(
            "barcelona", longitude=2.191, latitude=41.433, height=1000, width=1000
        ) == [b"place1"]
        assert r.geosearch("barcelona", member="place3", radius=100, unit="km") == [
            b"\x80place2",
            b"place1",
            b"place3",
        ]
        # test count
        assert r.geosearch(
            "barcelona", member="place3", radius=100, unit="km", count=2
        ) == [b"place3", b"\x80place2"]
        assert r.geosearch(
            "barcelona", member="place3", radius=100, unit="km", count=1, any=1
        )[0] in [b"place1", b"place3", b"\x80place2"]

    @skip_unless_arch_bits(64)
    @skip_if_server_version_lt("6.2.0")
    def test_geosearch_member(self, r):
        values = (2.1909389952632, 41.433791470673, "place1") + (
            2.1873744593677,
            41.406342043777,
            b"\x80place2",
        )

        r.geoadd("barcelona", values)
        assert r.geosearch("barcelona", member="place1", radius=4000) == [
            b"\x80place2",
            b"place1",
        ]
        assert r.geosearch("barcelona", member="place1", radius=10) == [b"place1"]

        assert r.geosearch(
            "barcelona",
            member="place1",
            radius=4000,
            withdist=True,
            withcoord=True,
            withhash=True,
        ) == [
            [
                b"\x80place2",
                3067.4157,
                3471609625421029,
                (2.187376320362091, 41.40634178640635),
            ],
            [
                b"place1",
                0.0,
                3471609698139488,
                (2.1909382939338684, 41.433790281840835),
            ],
        ]

    @skip_if_server_version_lt("6.2.0")
    def test_geosearch_sort(self, r):
        values = (2.1909389952632, 41.433791470673, "place1") + (
            2.1873744593677,
            41.406342043777,
            "place2",
        )
        r.geoadd("barcelona", values)
        assert r.geosearch(
            "barcelona", longitude=2.191, latitude=41.433, radius=3000, sort="ASC"
        ) == [b"place1", b"place2"]
        assert r.geosearch(
            "barcelona", longitude=2.191, latitude=41.433, radius=3000, sort="DESC"
        ) == [b"place2", b"place1"]

    @skip_unless_arch_bits(64)
    @skip_if_server_version_lt("6.2.0")
    def test_geosearch_with(self, r):
        values = (2.1909389952632, 41.433791470673, "place1") + (
            2.1873744593677,
            41.406342043777,
            "place2",
        )
        r.geoadd("barcelona", values)

        # test a bunch of combinations to test the parse response
        # function.
        assert r.geosearch(
            "barcelona",
            longitude=2.191,
            latitude=41.433,
            radius=1,
            unit="km",
            withdist=True,
            withcoord=True,
            withhash=True,
        ) == [
            [
                b"place1",
                0.0881,
                3471609698139488,
                (2.19093829393386841, 41.43379028184083523),
            ]
        ]
        assert (
            r.geosearch(
                "barcelona",
                longitude=2.191,
                latitude=41.433,
                radius=1,
                unit="km",
                withdist=True,
                withcoord=True,
            )
            == [[b"place1", 0.0881, (2.19093829393386841, 41.43379028184083523)]]
        )
        assert r.geosearch(
            "barcelona",
            longitude=2.191,
            latitude=41.433,
            radius=1,
            unit="km",
            withhash=True,
            withcoord=True,
        ) == [
            [b"place1", 3471609698139488, (2.19093829393386841, 41.43379028184083523)]
        ]
        # test no values.
        assert (
            r.geosearch(
                "barcelona",
                longitude=2,
                latitude=1,
                radius=1,
                unit="km",
                withdist=True,
                withcoord=True,
                withhash=True,
            )
            == []
        )

    @skip_if_server_version_lt("6.2.0")
    def test_geosearch_negative(self, r):
        # not specifying member nor longitude and latitude
        with pytest.raises(exceptions.DataError):
            assert r.geosearch("barcelona")
        # specifying member and longitude and latitude
        with pytest.raises(exceptions.DataError):
            assert r.geosearch("barcelona", member="Paris", longitude=2, latitude=1)
        # specifying one of longitude and latitude
        with pytest.raises(exceptions.DataError):
            assert r.geosearch("barcelona", longitude=2)
        with pytest.raises(exceptions.DataError):
            assert r.geosearch("barcelona", latitude=2)

        # not specifying radius nor width and height
        with pytest.raises(exceptions.DataError):
            assert r.geosearch("barcelona", member="Paris")
        # specifying radius and width and height
        with pytest.raises(exceptions.DataError):
            assert r.geosearch("barcelona", member="Paris", radius=3, width=2, height=1)
        # specifying one of width and height
        with pytest.raises(exceptions.DataError):
            assert r.geosearch("barcelona", member="Paris", width=2)
        with pytest.raises(exceptions.DataError):
            assert r.geosearch("barcelona", member="Paris", height=2)

        # invalid sort
        with pytest.raises(exceptions.DataError):
            assert r.geosearch(
                "barcelona", member="Paris", width=2, height=2, sort="wrong"
            )

        # invalid unit
        with pytest.raises(exceptions.DataError):
            assert r.geosearch(
                "barcelona", member="Paris", width=2, height=2, unit="miles"
            )

        # use any without count
        with pytest.raises(exceptions.DataError):
            assert r.geosearch("barcelona", member="place3", radius=100, any=1)

    @pytest.mark.onlynoncluster
    @skip_if_server_version_lt("6.2.0")
    def test_geosearchstore(self, r):
        values = (2.1909389952632, 41.433791470673, "place1") + (
            2.1873744593677,
            41.406342043777,
            "place2",
        )

        r.geoadd("barcelona", values)
        r.geosearchstore(
            "places_barcelona",
            "barcelona",
            longitude=2.191,
            latitude=41.433,
            radius=1000,
        )
        assert r.zrange("places_barcelona", 0, -1) == [b"place1"]

    @pytest.mark.onlynoncluster
    @skip_unless_arch_bits(64)
    @skip_if_server_version_lt("6.2.0")
    def test_geosearchstore_dist(self, r):
        values = (2.1909389952632, 41.433791470673, "place1") + (
            2.1873744593677,
            41.406342043777,
            "place2",
        )

        r.geoadd("barcelona", values)
        r.geosearchstore(
            "places_barcelona",
            "barcelona",
            longitude=2.191,
            latitude=41.433,
            radius=1000,
            storedist=True,
        )
        # instead of save the geo score, the distance is saved.
        assert r.zscore("places_barcelona", "place1") == 88.05060698409301

    @skip_if_server_version_lt("3.2.0")
    def test_georadius(self, r):
        values = (2.1909389952632, 41.433791470673, "place1") + (
            2.1873744593677,
            41.406342043777,
            b"\x80place2",
        )

        r.geoadd("barcelona", values)
        assert r.georadius("barcelona", 2.191, 41.433, 1000) == [b"place1"]
        assert r.georadius("barcelona", 2.187, 41.406, 1000) == [b"\x80place2"]

    @skip_if_server_version_lt("3.2.0")
    def test_georadius_no_values(self, r):
        values = (2.1909389952632, 41.433791470673, "place1") + (
            2.1873744593677,
            41.406342043777,
            "place2",
        )

        r.geoadd("barcelona", values)
        assert r.georadius("barcelona", 1, 2, 1000) == []

    @skip_if_server_version_lt("3.2.0")
    def test_georadius_units(self, r):
        values = (2.1909389952632, 41.433791470673, "place1") + (
            2.1873744593677,
            41.406342043777,
            "place2",
        )

        r.geoadd("barcelona", values)
        assert r.georadius("barcelona", 2.191, 41.433, 1, unit="km") == [b"place1"]

    @skip_unless_arch_bits(64)
    @skip_if_server_version_lt("3.2.0")
    def test_georadius_with(self, r):
        values = (2.1909389952632, 41.433791470673, "place1") + (
            2.1873744593677,
            41.406342043777,
            "place2",
        )

        r.geoadd("barcelona", values)

        # test a bunch of combinations to test the parse response
        # function.
        assert r.georadius(
            "barcelona",
            2.191,
            41.433,
            1,
            unit="km",
            withdist=True,
            withcoord=True,
            withhash=True,
        ) == [
            [
                b"place1",
                0.0881,
                3471609698139488,
                (2.19093829393386841, 41.43379028184083523),
            ]
        ]

        assert r.georadius(
            "barcelona", 2.191, 41.433, 1, unit="km", withdist=True, withcoord=True
        ) == [[b"place1", 0.0881, (2.19093829393386841, 41.43379028184083523)]]

        assert r.georadius(
            "barcelona", 2.191, 41.433, 1, unit="km", withhash=True, withcoord=True
        ) == [
            [b"place1", 3471609698139488, (2.19093829393386841, 41.43379028184083523)]
        ]

        # test no values.
        assert (
            r.georadius(
                "barcelona",
                2,
                1,
                1,
                unit="km",
                withdist=True,
                withcoord=True,
                withhash=True,
            )
            == []
        )

    @skip_if_server_version_lt("6.2.0")
    def test_georadius_count(self, r):
        values = (2.1909389952632, 41.433791470673, "place1") + (
            2.1873744593677,
            41.406342043777,
            "place2",
        )

        r.geoadd("barcelona", values)
        assert r.georadius("barcelona", 2.191, 41.433, 3000, count=1) == [b"place1"]
        assert r.georadius("barcelona", 2.191, 41.433, 3000, count=1, any=True) == [
            b"place2"
        ]

    @skip_if_server_version_lt("3.2.0")
    def test_georadius_sort(self, r):
        values = (2.1909389952632, 41.433791470673, "place1") + (
            2.1873744593677,
            41.406342043777,
            "place2",
        )

        r.geoadd("barcelona", values)
        assert r.georadius("barcelona", 2.191, 41.433, 3000, sort="ASC") == [
            b"place1",
            b"place2",
        ]
        assert r.georadius("barcelona", 2.191, 41.433, 3000, sort="DESC") == [
            b"place2",
            b"place1",
        ]

    @pytest.mark.onlynoncluster
    @skip_if_server_version_lt("3.2.0")
    def test_georadius_store(self, r):
        values = (2.1909389952632, 41.433791470673, "place1") + (
            2.1873744593677,
            41.406342043777,
            "place2",
        )

        r.geoadd("barcelona", values)
        r.georadius("barcelona", 2.191, 41.433, 1000, store="places_barcelona")
        assert r.zrange("places_barcelona", 0, -1) == [b"place1"]

    @pytest.mark.onlynoncluster
    @skip_unless_arch_bits(64)
    @skip_if_server_version_lt("3.2.0")
    def test_georadius_store_dist(self, r):
        values = (2.1909389952632, 41.433791470673, "place1") + (
            2.1873744593677,
            41.406342043777,
            "place2",
        )

        r.geoadd("barcelona", values)
        r.georadius("barcelona", 2.191, 41.433, 1000, store_dist="places_barcelona")
        # instead of save the geo score, the distance is saved.
        assert r.zscore("places_barcelona", "place1") == 88.05060698409301

    @skip_unless_arch_bits(64)
    @skip_if_server_version_lt("3.2.0")
    def test_georadiusmember(self, r):
        values = (2.1909389952632, 41.433791470673, "place1") + (
            2.1873744593677,
            41.406342043777,
            b"\x80place2",
        )

        r.geoadd("barcelona", values)
        assert r.georadiusbymember("barcelona", "place1", 4000) == [
            b"\x80place2",
            b"place1",
        ]
        assert r.georadiusbymember("barcelona", "place1", 10) == [b"place1"]

        assert r.georadiusbymember(
            "barcelona", "place1", 4000, withdist=True, withcoord=True, withhash=True
        ) == [
            [
                b"\x80place2",
                3067.4157,
                3471609625421029,
                (2.187376320362091, 41.40634178640635),
            ],
            [
                b"place1",
                0.0,
                3471609698139488,
                (2.1909382939338684, 41.433790281840835),
            ],
        ]

    @skip_if_server_version_lt("6.2.0")
    def test_georadiusmember_count(self, r):
        values = (2.1909389952632, 41.433791470673, "place1") + (
            2.1873744593677,
            41.406342043777,
            b"\x80place2",
        )
        r.geoadd("barcelona", values)
        assert r.georadiusbymember("barcelona", "place1", 4000, count=1, any=True) == [
            b"\x80place2"
        ]

    @skip_if_server_version_lt("5.0.0")
    def test_xack(self, r):
        stream = "stream"
        group = "group"
        consumer = "consumer"
        # xack on a stream that doesn't exist
        assert r.xack(stream, group, "0-0") == 0

        m1 = r.xadd(stream, {"one": "one"})
        m2 = r.xadd(stream, {"two": "two"})
        m3 = r.xadd(stream, {"three": "three"})

        # xack on a group that doesn't exist
        assert r.xack(stream, group, m1) == 0

        r.xgroup_create(stream, group, 0)
        r.xreadgroup(group, consumer, streams={stream: ">"})
        # xack returns the number of ack'd elements
        assert r.xack(stream, group, m1) == 1
        assert r.xack(stream, group, m2, m3) == 2

    @skip_if_server_version_lt("5.0.0")
    def test_xadd(self, r):
        stream = "stream"
        message_id = r.xadd(stream, {"foo": "bar"})
        assert re.match(br"[0-9]+\-[0-9]+", message_id)

        # explicit message id
        message_id = b"9999999999999999999-0"
        assert message_id == r.xadd(stream, {"foo": "bar"}, id=message_id)

        # with maxlen, the list evicts the first message
        r.xadd(stream, {"foo": "bar"}, maxlen=2, approximate=False)
        assert r.xlen(stream) == 2

    @skip_if_server_version_lt("6.2.0")
    def test_xadd_nomkstream(self, r):
        # nomkstream option
        stream = "stream"
        r.xadd(stream, {"foo": "bar"})
        r.xadd(stream, {"some": "other"}, nomkstream=False)
        assert r.xlen(stream) == 2
        r.xadd(stream, {"some": "other"}, nomkstream=True)
        assert r.xlen(stream) == 3

    @skip_if_server_version_lt("6.2.0")
    def test_xadd_minlen_and_limit(self, r):
        stream = "stream"

        r.xadd(stream, {"foo": "bar"})
        r.xadd(stream, {"foo": "bar"})
        r.xadd(stream, {"foo": "bar"})
        r.xadd(stream, {"foo": "bar"})

        # Future self: No limits without approximate, according to the api
        with pytest.raises(redis.ResponseError):
            assert r.xadd(stream, {"foo": "bar"}, maxlen=3, approximate=False, limit=2)

        # limit can not be provided without maxlen or minid
        with pytest.raises(redis.ResponseError):
            assert r.xadd(stream, {"foo": "bar"}, limit=2)

        # maxlen with a limit
        assert r.xadd(stream, {"foo": "bar"}, maxlen=3, approximate=True, limit=2)
        r.delete(stream)

        # maxlen and minid can not be provided together
        with pytest.raises(redis.DataError):
            assert r.xadd(stream, {"foo": "bar"}, maxlen=3, minid="sometestvalue")

        # minid with a limit
        m1 = r.xadd(stream, {"foo": "bar"})
        r.xadd(stream, {"foo": "bar"})
        r.xadd(stream, {"foo": "bar"})
        r.xadd(stream, {"foo": "bar"})
        assert r.xadd(stream, {"foo": "bar"}, approximate=True, minid=m1, limit=3)

        # pure minid
        r.xadd(stream, {"foo": "bar"})
        r.xadd(stream, {"foo": "bar"})
        r.xadd(stream, {"foo": "bar"})
        m4 = r.xadd(stream, {"foo": "bar"})
        assert r.xadd(stream, {"foo": "bar"}, approximate=False, minid=m4)

        # minid approximate
        r.xadd(stream, {"foo": "bar"})
        r.xadd(stream, {"foo": "bar"})
        m3 = r.xadd(stream, {"foo": "bar"})
        r.xadd(stream, {"foo": "bar"})
        assert r.xadd(stream, {"foo": "bar"}, approximate=True, minid=m3)

    @skip_if_server_version_lt("6.2.0")
    def test_xautoclaim(self, r):
        stream = "stream"
        group = "group"
        consumer1 = "consumer1"
        consumer2 = "consumer2"

        message_id1 = r.xadd(stream, {"john": "wick"})
        message_id2 = r.xadd(stream, {"johny": "deff"})
        message = get_stream_message(r, stream, message_id1)
        r.xgroup_create(stream, group, 0)

        # trying to claim a message that isn't already pending doesn't
        # do anything
        response = r.xautoclaim(stream, group, consumer2, min_idle_time=0)
        assert response == []

        # read the group as consumer1 to initially claim the messages
        r.xreadgroup(group, consumer1, streams={stream: ">"})

        # claim one message as consumer2
        response = r.xautoclaim(stream, group, consumer2, min_idle_time=0, count=1)
        assert response == [message]

        # reclaim the messages as consumer1, but use the justid argument
        # which only returns message ids
        assert r.xautoclaim(
            stream, group, consumer1, min_idle_time=0, start_id=0, justid=True
        ) == [message_id1, message_id2]
        assert r.xautoclaim(
            stream, group, consumer1, min_idle_time=0, start_id=message_id2, justid=True
        ) == [message_id2]

    @skip_if_server_version_lt("6.2.0")
    def test_xautoclaim_negative(self, r):
        stream = "stream"
        group = "group"
        consumer = "consumer"
        with pytest.raises(redis.DataError):
            r.xautoclaim(stream, group, consumer, min_idle_time=-1)
        with pytest.raises(ValueError):
            r.xautoclaim(stream, group, consumer, min_idle_time="wrong")
        with pytest.raises(redis.DataError):
            r.xautoclaim(stream, group, consumer, min_idle_time=0, count=-1)

    @skip_if_server_version_lt("5.0.0")
    def test_xclaim(self, r):
        stream = "stream"
        group = "group"
        consumer1 = "consumer1"
        consumer2 = "consumer2"
        message_id = r.xadd(stream, {"john": "wick"})
        message = get_stream_message(r, stream, message_id)
        r.xgroup_create(stream, group, 0)

        # trying to claim a message that isn't already pending doesn't
        # do anything
        response = r.xclaim(
            stream, group, consumer2, min_idle_time=0, message_ids=(message_id,)
        )
        assert response == []

        # read the group as consumer1 to initially claim the messages
        r.xreadgroup(group, consumer1, streams={stream: ">"})

        # claim the message as consumer2
        response = r.xclaim(
            stream, group, consumer2, min_idle_time=0, message_ids=(message_id,)
        )
        assert response[0] == message

        # reclaim the message as consumer1, but use the justid argument
        # which only returns message ids
        assert (
            r.xclaim(
                stream,
                group,
                consumer1,
                min_idle_time=0,
                message_ids=(message_id,),
                justid=True,
            )
            == [message_id]
        )

    @skip_if_server_version_lt("5.0.0")
    def test_xclaim_trimmed(self, r):
        # xclaim should not raise an exception if the item is not there
        stream = "stream"
        group = "group"

        r.xgroup_create(stream, group, id="$", mkstream=True)

        # add a couple of new items
        sid1 = r.xadd(stream, {"item": 0})
        sid2 = r.xadd(stream, {"item": 0})

        # read them from consumer1
        r.xreadgroup(group, "consumer1", {stream: ">"})

        # add a 3rd and trim the stream down to 2 items
        r.xadd(stream, {"item": 3}, maxlen=2, approximate=False)

        # xclaim them from consumer2
        # the item that is still in the stream should be returned
        item = r.xclaim(stream, group, "consumer2", 0, [sid1, sid2])
        assert len(item) == 2
        assert item[0] == (None, None)
        assert item[1][0] == sid2

    @skip_if_server_version_lt("5.0.0")
    def test_xdel(self, r):
        stream = "stream"

        # deleting from an empty stream doesn't do anything
        assert r.xdel(stream, 1) == 0

        m1 = r.xadd(stream, {"foo": "bar"})
        m2 = r.xadd(stream, {"foo": "bar"})
        m3 = r.xadd(stream, {"foo": "bar"})

        # xdel returns the number of deleted elements
        assert r.xdel(stream, m1) == 1
        assert r.xdel(stream, m2, m3) == 2

    @skip_if_server_version_lt("5.0.0")
    def test_xgroup_create(self, r):
        # tests xgroup_create and xinfo_groups
        stream = "stream"
        group = "group"
        r.xadd(stream, {"foo": "bar"})

        # no group is setup yet, no info to obtain
        assert r.xinfo_groups(stream) == []

        assert r.xgroup_create(stream, group, 0)
        expected = [
            {
                "name": group.encode(),
                "consumers": 0,
                "pending": 0,
                "last-delivered-id": b"0-0",
            }
        ]
        assert r.xinfo_groups(stream) == expected

    @skip_if_server_version_lt("5.0.0")
    def test_xgroup_create_mkstream(self, r):
        # tests xgroup_create and xinfo_groups
        stream = "stream"
        group = "group"

        # an error is raised if a group is created on a stream that
        # doesn't already exist
        with pytest.raises(exceptions.ResponseError):
            r.xgroup_create(stream, group, 0)

        # however, with mkstream=True, the underlying stream is created
        # automatically
        assert r.xgroup_create(stream, group, 0, mkstream=True)
        expected = [
            {
                "name": group.encode(),
                "consumers": 0,
                "pending": 0,
                "last-delivered-id": b"0-0",
            }
        ]
        assert r.xinfo_groups(stream) == expected

    @skip_if_server_version_lt("5.0.0")
    def test_xgroup_delconsumer(self, r):
        stream = "stream"
        group = "group"
        consumer = "consumer"
        r.xadd(stream, {"foo": "bar"})
        r.xadd(stream, {"foo": "bar"})
        r.xgroup_create(stream, group, 0)

        # a consumer that hasn't yet read any messages doesn't do anything
        assert r.xgroup_delconsumer(stream, group, consumer) == 0

        # read all messages from the group
        r.xreadgroup(group, consumer, streams={stream: ">"})

        # deleting the consumer should return 2 pending messages
        assert r.xgroup_delconsumer(stream, group, consumer) == 2

    @skip_if_server_version_lt("6.2.0")
    def test_xgroup_createconsumer(self, r):
        stream = "stream"
        group = "group"
        consumer = "consumer"
        r.xadd(stream, {"foo": "bar"})
        r.xadd(stream, {"foo": "bar"})
        r.xgroup_create(stream, group, 0)
        assert r.xgroup_createconsumer(stream, group, consumer) == 1

        # read all messages from the group
        r.xreadgroup(group, consumer, streams={stream: ">"})

        # deleting the consumer should return 2 pending messages
        assert r.xgroup_delconsumer(stream, group, consumer) == 2

    @skip_if_server_version_lt("5.0.0")
    def test_xgroup_destroy(self, r):
        stream = "stream"
        group = "group"
        r.xadd(stream, {"foo": "bar"})

        # destroying a nonexistent group returns False
        assert not r.xgroup_destroy(stream, group)

        r.xgroup_create(stream, group, 0)
        assert r.xgroup_destroy(stream, group)

    @skip_if_server_version_lt("5.0.0")
    def test_xgroup_setid(self, r):
        stream = "stream"
        group = "group"
        message_id = r.xadd(stream, {"foo": "bar"})

        r.xgroup_create(stream, group, 0)
        # advance the last_delivered_id to the message_id
        r.xgroup_setid(stream, group, message_id)
        expected = [
            {
                "name": group.encode(),
                "consumers": 0,
                "pending": 0,
                "last-delivered-id": message_id,
            }
        ]
        assert r.xinfo_groups(stream) == expected

    @skip_if_server_version_lt("5.0.0")
    def test_xinfo_consumers(self, r):
        stream = "stream"
        group = "group"
        consumer1 = "consumer1"
        consumer2 = "consumer2"
        r.xadd(stream, {"foo": "bar"})
        r.xadd(stream, {"foo": "bar"})
        r.xadd(stream, {"foo": "bar"})

        r.xgroup_create(stream, group, 0)
        r.xreadgroup(group, consumer1, streams={stream: ">"}, count=1)
        r.xreadgroup(group, consumer2, streams={stream: ">"})
        info = r.xinfo_consumers(stream, group)
        assert len(info) == 2
        expected = [
            {"name": consumer1.encode(), "pending": 1},
            {"name": consumer2.encode(), "pending": 2},
        ]

        # we can't determine the idle time, so just make sure it's an int
        assert isinstance(info[0].pop("idle"), int)
        assert isinstance(info[1].pop("idle"), int)
        assert info == expected

    @skip_if_server_version_lt("5.0.0")
    def test_xinfo_stream(self, r):
        stream = "stream"
        m1 = r.xadd(stream, {"foo": "bar"})
        m2 = r.xadd(stream, {"foo": "bar"})
        info = r.xinfo_stream(stream)

        assert info["length"] == 2
        assert info["first-entry"] == get_stream_message(r, stream, m1)
        assert info["last-entry"] == get_stream_message(r, stream, m2)

    @skip_if_server_version_lt("6.0.0")
    def test_xinfo_stream_full(self, r):
        stream = "stream"
        group = "group"
        m1 = r.xadd(stream, {"foo": "bar"})
        r.xgroup_create(stream, group, 0)
        info = r.xinfo_stream(stream, full=True)

        assert info["length"] == 1
        assert m1 in info["entries"]
        assert len(info["groups"]) == 1

    @skip_if_server_version_lt("5.0.0")
    def test_xlen(self, r):
        stream = "stream"
        assert r.xlen(stream) == 0
        r.xadd(stream, {"foo": "bar"})
        r.xadd(stream, {"foo": "bar"})
        assert r.xlen(stream) == 2

    @skip_if_server_version_lt("5.0.0")
    def test_xpending(self, r):
        stream = "stream"
        group = "group"
        consumer1 = "consumer1"
        consumer2 = "consumer2"
        m1 = r.xadd(stream, {"foo": "bar"})
        m2 = r.xadd(stream, {"foo": "bar"})
        r.xgroup_create(stream, group, 0)

        # xpending on a group that has no consumers yet
        expected = {"pending": 0, "min": None, "max": None, "consumers": []}
        assert r.xpending(stream, group) == expected

        # read 1 message from the group with each consumer
        r.xreadgroup(group, consumer1, streams={stream: ">"}, count=1)
        r.xreadgroup(group, consumer2, streams={stream: ">"}, count=1)

        expected = {
            "pending": 2,
            "min": m1,
            "max": m2,
            "consumers": [
                {"name": consumer1.encode(), "pending": 1},
                {"name": consumer2.encode(), "pending": 1},
            ],
        }
        assert r.xpending(stream, group) == expected

    @skip_if_server_version_lt("5.0.0")
    def test_xpending_range(self, r):
        stream = "stream"
        group = "group"
        consumer1 = "consumer1"
        consumer2 = "consumer2"
        m1 = r.xadd(stream, {"foo": "bar"})
        m2 = r.xadd(stream, {"foo": "bar"})
        r.xgroup_create(stream, group, 0)

        # xpending range on a group that has no consumers yet
        assert r.xpending_range(stream, group, min="-", max="+", count=5) == []

        # read 1 message from the group with each consumer
        r.xreadgroup(group, consumer1, streams={stream: ">"}, count=1)
        r.xreadgroup(group, consumer2, streams={stream: ">"}, count=1)

        response = r.xpending_range(stream, group, min="-", max="+", count=5)
        assert len(response) == 2
        assert response[0]["message_id"] == m1
        assert response[0]["consumer"] == consumer1.encode()
        assert response[1]["message_id"] == m2
        assert response[1]["consumer"] == consumer2.encode()

        # test with consumer name
        response = r.xpending_range(
            stream, group, min="-", max="+", count=5, consumername=consumer1
        )
        assert response[0]["message_id"] == m1
        assert response[0]["consumer"] == consumer1.encode()

    @skip_if_server_version_lt("6.2.0")
    def test_xpending_range_idle(self, r):
        stream = "stream"
        group = "group"
        consumer1 = "consumer1"
        consumer2 = "consumer2"
        r.xadd(stream, {"foo": "bar"})
        r.xadd(stream, {"foo": "bar"})
        r.xgroup_create(stream, group, 0)

        # read 1 message from the group with each consumer
        r.xreadgroup(group, consumer1, streams={stream: ">"}, count=1)
        r.xreadgroup(group, consumer2, streams={stream: ">"}, count=1)

        response = r.xpending_range(stream, group, min="-", max="+", count=5)
        assert len(response) == 2
        response = r.xpending_range(stream, group, min="-", max="+", count=5, idle=1000)
        assert len(response) == 0

    def test_xpending_range_negative(self, r):
        stream = "stream"
        group = "group"
        with pytest.raises(redis.DataError):
            r.xpending_range(stream, group, min="-", max="+", count=None)
        with pytest.raises(ValueError):
            r.xpending_range(stream, group, min="-", max="+", count="one")
        with pytest.raises(redis.DataError):
            r.xpending_range(stream, group, min="-", max="+", count=-1)
        with pytest.raises(ValueError):
            r.xpending_range(stream, group, min="-", max="+", count=5, idle="one")
        with pytest.raises(redis.exceptions.ResponseError):
            r.xpending_range(stream, group, min="-", max="+", count=5, idle=1.5)
        with pytest.raises(redis.DataError):
            r.xpending_range(stream, group, min="-", max="+", count=5, idle=-1)
        with pytest.raises(redis.DataError):
            r.xpending_range(stream, group, min=None, max=None, count=None, idle=0)
        with pytest.raises(redis.DataError):
            r.xpending_range(
                stream, group, min=None, max=None, count=None, consumername=0
            )

    @skip_if_server_version_lt("5.0.0")
    def test_xrange(self, r):
        stream = "stream"
        m1 = r.xadd(stream, {"foo": "bar"})
        m2 = r.xadd(stream, {"foo": "bar"})
        m3 = r.xadd(stream, {"foo": "bar"})
        m4 = r.xadd(stream, {"foo": "bar"})

        def get_ids(results):
            return [result[0] for result in results]

        results = r.xrange(stream, min=m1)
        assert get_ids(results) == [m1, m2, m3, m4]

        results = r.xrange(stream, min=m2, max=m3)
        assert get_ids(results) == [m2, m3]

        results = r.xrange(stream, max=m3)
        assert get_ids(results) == [m1, m2, m3]

        results = r.xrange(stream, max=m2, count=1)
        assert get_ids(results) == [m1]

    @skip_if_server_version_lt("5.0.0")
    def test_xread(self, r):
        stream = "stream"
        m1 = r.xadd(stream, {"foo": "bar"})
        m2 = r.xadd(stream, {"bing": "baz"})

        expected = [
            [
                stream.encode(),
                [
                    get_stream_message(r, stream, m1),
                    get_stream_message(r, stream, m2),
                ],
            ]
        ]
        # xread starting at 0 returns both messages
        assert r.xread(streams={stream: 0}) == expected

        expected = [
            [
                stream.encode(),
                [
                    get_stream_message(r, stream, m1),
                ],
            ]
        ]
        # xread starting at 0 and count=1 returns only the first message
        assert r.xread(streams={stream: 0}, count=1) == expected

        expected = [
            [
                stream.encode(),
                [
                    get_stream_message(r, stream, m2),
                ],
            ]
        ]
        # xread starting at m1 returns only the second message
        assert r.xread(streams={stream: m1}) == expected

        # xread starting at the last message returns an empty list
        assert r.xread(streams={stream: m2}) == []

    @skip_if_server_version_lt("5.0.0")
    def test_xreadgroup(self, r):
        stream = "stream"
        group = "group"
        consumer = "consumer"
        m1 = r.xadd(stream, {"foo": "bar"})
        m2 = r.xadd(stream, {"bing": "baz"})
        r.xgroup_create(stream, group, 0)

        expected = [
            [
                stream.encode(),
                [
                    get_stream_message(r, stream, m1),
                    get_stream_message(r, stream, m2),
                ],
            ]
        ]
        # xread starting at 0 returns both messages
        assert r.xreadgroup(group, consumer, streams={stream: ">"}) == expected

        r.xgroup_destroy(stream, group)
        r.xgroup_create(stream, group, 0)

        expected = [
            [
                stream.encode(),
                [
                    get_stream_message(r, stream, m1),
                ],
            ]
        ]
        # xread with count=1 returns only the first message
        assert r.xreadgroup(group, consumer, streams={stream: ">"}, count=1) == expected

        r.xgroup_destroy(stream, group)

        # create the group using $ as the last id meaning subsequent reads
        # will only find messages added after this
        r.xgroup_create(stream, group, "$")

        expected = []
        # xread starting after the last message returns an empty message list
        assert r.xreadgroup(group, consumer, streams={stream: ">"}) == expected

        # xreadgroup with noack does not have any items in the PEL
        r.xgroup_destroy(stream, group)
        r.xgroup_create(stream, group, "0")
        assert (
            len(r.xreadgroup(group, consumer, streams={stream: ">"}, noack=True)[0][1])
            == 2
        )
        # now there should be nothing pending
        assert len(r.xreadgroup(group, consumer, streams={stream: "0"})[0][1]) == 0

        r.xgroup_destroy(stream, group)
        r.xgroup_create(stream, group, "0")
        # delete all the messages in the stream
        expected = [
            [
                stream.encode(),
                [
                    (m1, {}),
                    (m2, {}),
                ],
            ]
        ]
        r.xreadgroup(group, consumer, streams={stream: ">"})
        r.xtrim(stream, 0)
        assert r.xreadgroup(group, consumer, streams={stream: "0"}) == expected

    @skip_if_server_version_lt("5.0.0")
    def test_xrevrange(self, r):
        stream = "stream"
        m1 = r.xadd(stream, {"foo": "bar"})
        m2 = r.xadd(stream, {"foo": "bar"})
        m3 = r.xadd(stream, {"foo": "bar"})
        m4 = r.xadd(stream, {"foo": "bar"})

        def get_ids(results):
            return [result[0] for result in results]

        results = r.xrevrange(stream, max=m4)
        assert get_ids(results) == [m4, m3, m2, m1]

        results = r.xrevrange(stream, max=m3, min=m2)
        assert get_ids(results) == [m3, m2]

        results = r.xrevrange(stream, min=m3)
        assert get_ids(results) == [m4, m3]

        results = r.xrevrange(stream, min=m2, count=1)
        assert get_ids(results) == [m4]

    @skip_if_server_version_lt("5.0.0")
    def test_xtrim(self, r):
        stream = "stream"

        # trimming an empty key doesn't do anything
        assert r.xtrim(stream, 1000) == 0

        r.xadd(stream, {"foo": "bar"})
        r.xadd(stream, {"foo": "bar"})
        r.xadd(stream, {"foo": "bar"})
        r.xadd(stream, {"foo": "bar"})

        # trimming an amount large than the number of messages
        # doesn't do anything
        assert r.xtrim(stream, 5, approximate=False) == 0

        # 1 message is trimmed
        assert r.xtrim(stream, 3, approximate=False) == 1

    @skip_if_server_version_lt("6.2.4")
    def test_xtrim_minlen_and_length_args(self, r):
        stream = "stream"

        r.xadd(stream, {"foo": "bar"})
        r.xadd(stream, {"foo": "bar"})
        r.xadd(stream, {"foo": "bar"})
        r.xadd(stream, {"foo": "bar"})

        # Future self: No limits without approximate, according to the api
        with pytest.raises(redis.ResponseError):
            assert r.xtrim(stream, 3, approximate=False, limit=2)

        # maxlen with a limit
        assert r.xtrim(stream, 3, approximate=True, limit=2) == 0
        r.delete(stream)

        with pytest.raises(redis.DataError):
            assert r.xtrim(stream, maxlen=3, minid="sometestvalue")

        # minid with a limit
        m1 = r.xadd(stream, {"foo": "bar"})
        r.xadd(stream, {"foo": "bar"})
        r.xadd(stream, {"foo": "bar"})
        r.xadd(stream, {"foo": "bar"})
        assert r.xtrim(stream, None, approximate=True, minid=m1, limit=3) == 0

        # pure minid
        r.xadd(stream, {"foo": "bar"})
        r.xadd(stream, {"foo": "bar"})
        r.xadd(stream, {"foo": "bar"})
        m4 = r.xadd(stream, {"foo": "bar"})
        assert r.xtrim(stream, None, approximate=False, minid=m4) == 7

        # minid approximate
        r.xadd(stream, {"foo": "bar"})
        r.xadd(stream, {"foo": "bar"})
        m3 = r.xadd(stream, {"foo": "bar"})
        r.xadd(stream, {"foo": "bar"})
        assert r.xtrim(stream, None, approximate=True, minid=m3) == 0

    def test_bitfield_operations(self, r):
        # comments show affected bits
        bf = r.bitfield("a")
        resp = (
            bf.set("u8", 8, 255)  # 00000000 11111111
            .get("u8", 0)  # 00000000
            .get("u4", 8)  # 1111
            .get("u4", 12)  # 1111
            .get("u4", 13)  # 111 0
            .execute()
        )
        assert resp == [0, 0, 15, 15, 14]

        # .set() returns the previous value...
        resp = (
            bf.set("u8", 4, 1)  # 0000 0001
            .get("u16", 0)  # 00000000 00011111
            .set("u16", 0, 0)  # 00000000 00000000
            .execute()
        )
        assert resp == [15, 31, 31]

        # incrby adds to the value
        resp = (
            bf.incrby("u8", 8, 254)  # 00000000 11111110
            .incrby("u8", 8, 1)  # 00000000 11111111
            .get("u16", 0)  # 00000000 11111111
            .execute()
        )
        assert resp == [254, 255, 255]

        # Verify overflow protection works as a method:
        r.delete("a")
        resp = (
            bf.set("u8", 8, 254)  # 00000000 11111110
            .overflow("fail")
            .incrby("u8", 8, 2)  # incrby 2 would overflow, None returned
            .incrby("u8", 8, 1)  # 00000000 11111111
            .incrby("u8", 8, 1)  # incrby 1 would overflow, None returned
            .get("u16", 0)  # 00000000 11111111
            .execute()
        )
        assert resp == [0, None, 255, None, 255]

        # Verify overflow protection works as arg to incrby:
        r.delete("a")
        resp = (
            bf.set("u8", 8, 255)  # 00000000 11111111
            .incrby("u8", 8, 1)  # 00000000 00000000  wrap default
            .set("u8", 8, 255)  # 00000000 11111111
            .incrby("u8", 8, 1, "FAIL")  # 00000000 11111111  fail
            .incrby("u8", 8, 1)  # 00000000 11111111  still fail
            .get("u16", 0)  # 00000000 11111111
            .execute()
        )
        assert resp == [0, 0, 0, None, None, 255]

        # test default default_overflow
        r.delete("a")
        bf = r.bitfield("a", default_overflow="FAIL")
        resp = (
            bf.set("u8", 8, 255)  # 00000000 11111111
            .incrby("u8", 8, 1)  # 00000000 11111111  fail default
            .get("u16", 0)  # 00000000 11111111
            .execute()
        )
        assert resp == [0, None, 255]

    @skip_if_server_version_lt("4.0.0")
    def test_memory_help(self, r):
        with pytest.raises(NotImplementedError):
            r.memory_help()

    @skip_if_server_version_lt("4.0.0")
    def test_memory_doctor(self, r):
        with pytest.raises(NotImplementedError):
            r.memory_doctor()

    @skip_if_server_version_lt("4.0.0")
    def test_memory_malloc_stats(self, r):
        if skip_if_redis_enterprise().args[0] is True:
            with pytest.raises(redis.exceptions.ResponseError):
                assert r.memory_malloc_stats()
            return

        assert r.memory_malloc_stats()

    @skip_if_server_version_lt("4.0.0")
    def test_memory_stats(self, r):
        # put a key into the current db to make sure that "db.<current-db>"
        # has data
        r.set("foo", "bar")

        if skip_if_redis_enterprise().args[0] is True:
            with pytest.raises(redis.exceptions.ResponseError):
                stats = r.memory_stats()
            return

        stats = r.memory_stats()
        assert isinstance(stats, dict)
        for key, value in stats.items():
            if key.startswith("db."):
                assert isinstance(value, dict)

    @skip_if_server_version_lt("4.0.0")
    def test_memory_usage(self, r):
        r.set("foo", "bar")
        assert isinstance(r.memory_usage("foo"), int)

    @pytest.mark.onlynoncluster
    @skip_if_server_version_lt("4.0.0")
    @skip_if_redis_enterprise()
    def test_module_list(self, r):
        assert isinstance(r.module_list(), list)
        for x in r.module_list():
            assert isinstance(x, dict)

    @skip_if_server_version_lt("2.8.13")
    def test_command_count(self, r):
        res = r.command_count()
        assert isinstance(res, int)
        assert res >= 100

    @skip_if_server_version_lt("7.0.0")
    def test_command_docs(self, r):
        with pytest.raises(NotImplementedError):
            r.command_docs("set")

    @pytest.mark.onlynoncluster
    @skip_if_server_version_lt("2.8.13")
    def test_command_getkeys(self, r):
        res = r.command_getkeys("MSET", "a", "b", "c", "d", "e", "f")
        assert res == ["a", "c", "e"]
        res = r.command_getkeys(
            "EVAL",
            '"not consulted"',
            "3",
            "key1",
            "key2",
            "key3",
            "arg1",
            "arg2",
            "arg3",
            "argN",
        )
        assert res == ["key1", "key2", "key3"]

    @skip_if_server_version_lt("2.8.13")
    def test_command(self, r):
        res = r.command()
        assert len(res) >= 100
        cmds = list(res.keys())
        assert "set" in cmds
        assert "get" in cmds

    @pytest.mark.onlynoncluster
    @skip_if_server_version_lt("4.0.0")
    @skip_if_redis_enterprise()
    def test_module(self, r):
        with pytest.raises(redis.exceptions.ModuleError) as excinfo:
            r.module_load("/some/fake/path")
            assert "Error loading the extension." in str(excinfo.value)

        with pytest.raises(redis.exceptions.ModuleError) as excinfo:
            r.module_load("/some/fake/path", "arg1", "arg2", "arg3", "arg4")
            assert "Error loading the extension." in str(excinfo.value)

    @skip_if_server_version_lt("2.6.0")
    def test_restore(self, r):

        # standard restore
        key = "foo"
        r.set(key, "bar")
        dumpdata = r.dump(key)
        r.delete(key)
        assert r.restore(key, 0, dumpdata)
        assert r.get(key) == b"bar"

        # overwrite restore
        with pytest.raises(redis.exceptions.ResponseError):
            assert r.restore(key, 0, dumpdata)
        r.set(key, "a new value!")
        assert r.restore(key, 0, dumpdata, replace=True)
        assert r.get(key) == b"bar"

        # ttl check
        key2 = "another"
        r.set(key2, "blee!")
        dumpdata = r.dump(key2)
        r.delete(key2)
        assert r.restore(key2, 0, dumpdata)
        assert r.ttl(key2) == -1

    @skip_if_server_version_lt("5.0.0")
    def test_restore_idletime(self, r):
        key = "yayakey"
        r.set(key, "blee!")
        dumpdata = r.dump(key)
        r.delete(key)
        assert r.restore(key, 0, dumpdata, idletime=5)
        assert r.get(key) == b"blee!"

    @skip_if_server_version_lt("5.0.0")
    def test_restore_frequency(self, r):
        key = "yayakey"
        r.set(key, "blee!")
        dumpdata = r.dump(key)
        r.delete(key)
        assert r.restore(key, 0, dumpdata, frequency=5)
        assert r.get(key) == b"blee!"

    @pytest.mark.onlynoncluster
    @skip_if_server_version_lt("5.0.0")
    @skip_if_redis_enterprise()
    def test_replicaof(self, r):
        with pytest.raises(redis.ResponseError):
            assert r.replicaof("NO ONE")
        assert r.replicaof("NO", "ONE")

    @skip_if_server_version_lt("2.8.0")
    def test_sync(self, r):
        r2 = redis.Redis(port=6380, decode_responses=False)
        res = r2.sync()
        assert b"REDIS" in res

    @skip_if_server_version_lt("2.8.0")
    def test_psync(self, r):
        r2 = redis.Redis(port=6380, decode_responses=False)
        res = r2.psync(r2.client_id(), 1)
        assert b"FULLRESYNC" in res


@pytest.mark.onlynoncluster
class TestBinarySave:
    def test_binary_get_set(self, r):
        assert r.set(" foo bar ", "123")
        assert r.get(" foo bar ") == b"123"

        assert r.set(" foo\r\nbar\r\n ", "456")
        assert r.get(" foo\r\nbar\r\n ") == b"456"

        assert r.set(" \r\n\t\x07\x13 ", "789")
        assert r.get(" \r\n\t\x07\x13 ") == b"789"

        assert sorted(r.keys("*")) == [
            b" \r\n\t\x07\x13 ",
            b" foo\r\nbar\r\n ",
            b" foo bar ",
        ]

        assert r.delete(" foo bar ")
        assert r.delete(" foo\r\nbar\r\n ")
        assert r.delete(" \r\n\t\x07\x13 ")

    def test_binary_lists(self, r):
        mapping = {
            b"foo bar": [b"1", b"2", b"3"],
            b"foo\r\nbar\r\n": [b"4", b"5", b"6"],
            b"foo\tbar\x07": [b"7", b"8", b"9"],
        }
        # fill in lists
        for key, value in mapping.items():
            r.rpush(key, *value)

        # check that KEYS returns all the keys as they are
        assert sorted(r.keys("*")) == sorted(mapping.keys())

        # check that it is possible to get list content by key name
        for key, value in mapping.items():
            assert r.lrange(key, 0, -1) == value

    def test_22_info(self, r):
        """
        Older Redis versions contained 'allocation_stats' in INFO that
        was the cause of a number of bugs when parsing.
        """
        info = (
            "allocation_stats:6=1,7=1,8=7141,9=180,10=92,11=116,12=5330,"
            "13=123,14=3091,15=11048,16=225842,17=1784,18=814,19=12020,"
            "20=2530,21=645,22=15113,23=8695,24=142860,25=318,26=3303,"
            "27=20561,28=54042,29=37390,30=1884,31=18071,32=31367,33=160,"
            "34=169,35=201,36=10155,37=1045,38=15078,39=22985,40=12523,"
            "41=15588,42=265,43=1287,44=142,45=382,46=945,47=426,48=171,"
            "49=56,50=516,51=43,52=41,53=46,54=54,55=75,56=647,57=332,"
            "58=32,59=39,60=48,61=35,62=62,63=32,64=221,65=26,66=30,"
            "67=36,68=41,69=44,70=26,71=144,72=169,73=24,74=37,75=25,"
            "76=42,77=21,78=126,79=374,80=27,81=40,82=43,83=47,84=46,"
            "85=114,86=34,87=37,88=7240,89=34,90=38,91=18,92=99,93=20,"
            "94=18,95=17,96=15,97=22,98=18,99=69,100=17,101=22,102=15,"
            "103=29,104=39,105=30,106=70,107=22,108=21,109=26,110=52,"
            "111=45,112=33,113=67,114=41,115=44,116=48,117=53,118=54,"
            "119=51,120=75,121=44,122=57,123=44,124=66,125=56,126=52,"
            "127=81,128=108,129=70,130=50,131=51,132=53,133=45,134=62,"
            "135=12,136=13,137=7,138=15,139=21,140=11,141=20,142=6,143=7,"
            "144=11,145=6,146=16,147=19,148=1112,149=1,151=83,154=1,"
            "155=1,156=1,157=1,160=1,161=1,162=2,166=1,169=1,170=1,171=2,"
            "172=1,174=1,176=2,177=9,178=34,179=73,180=30,181=1,185=3,"
            "187=1,188=1,189=1,192=1,196=1,198=1,200=1,201=1,204=1,205=1,"
            "207=1,208=1,209=1,214=2,215=31,216=78,217=28,218=5,219=2,"
            "220=1,222=1,225=1,227=1,234=1,242=1,250=1,252=1,253=1,"
            ">=256=203"
        )
        parsed = parse_info(info)
        assert "allocation_stats" in parsed
        assert "6" in parsed["allocation_stats"]
        assert ">=256" in parsed["allocation_stats"]

    @skip_if_redis_enterprise()
    def test_large_responses(self, r):
        "The PythonParser has some special cases for return values > 1MB"
        # load up 5MB of data into a key
        data = "".join([ascii_letters] * (5000000 // len(ascii_letters)))
        r["a"] = data
        assert r["a"] == data.encode()

    def test_floating_point_encoding(self, r):
        """
        High precision floating point values sent to the server should keep
        precision.
        """
        timestamp = 1349673917.939762
        r.zadd("a", {"a1": timestamp})
        assert r.zscore("a", "a1") == timestamp<|MERGE_RESOLUTION|>--- conflicted
+++ resolved
@@ -1075,8 +1075,12 @@
         assert r.expireat("a", expire_at_seconds) is True
         assert 0 < r.ttl("a") <= 61
 
+    def test_expiretime(self, r):
+        r.set("a", "foo")
+        r.expireat("a", 33177117420)
+        assert r.expiretime("a") == 33177117420
+        
     @skip_if_server_version_lt("7.0.0")
-<<<<<<< HEAD
     def test_expireat_option_nx(self, r):
         assert r.set("key", "val") is True
         expire_at = redis_server_time(r) + datetime.timedelta(minutes=1)
@@ -1112,12 +1116,6 @@
         assert r.expireat("key", expire_at, "LT") is False
         expire_at = redis_server_time(r) + datetime.timedelta(minutes=1)
         assert r.expireat("key", expire_at, "LT") is True
-=======
-    def test_expiretime(self, r):
-        r.set("a", "foo")
-        r.expireat("a", 33177117420)
-        assert r.expiretime("a") == 33177117420
->>>>>>> 6df00190
 
     def test_get_and_set(self, r):
         # get and set can't be tested independently of each other
