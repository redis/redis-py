--- conflicted
+++ resolved
@@ -9,11 +9,7 @@
 from unittest.mock import patch
 
 import pytest
-<<<<<<< HEAD
-from redis import ResponseError
-=======
-from redis import RedisClusterException
->>>>>>> 489932d9
+from redis import RedisClusterException, ResponseError
 import redis
 from redis import exceptions
 from redis._parsers.helpers import (
