--- conflicted
+++ resolved
@@ -51,30 +51,10 @@
     assert len(response) == 1
     return response[0]
 
-
-<<<<<<< HEAD
-# # RESPONSE CALLBACKS
-# @pytest.mark.onlynoncluster
-# class TestResponseCallbacks:
-#     "Tests for the response callback system"
-
-#     def test_response_callbacks(self, r):
-#         callbacks = redis.Redis.RESPONSE_CALLBACKS
-#         if not is_resp2_connection(r):
-#             callbacks.update(redis.Redis.RESP3_RESPONSE_CALLBACKS)
-#         assert r.response_callbacks == callbacks
-#         assert id(r.response_callbacks) != id(redis.Redis.RESPONSE_CALLBACKS)
-#         r.set_response_callback("GET", lambda x: "static")
-#         r["a"] = "foo"
-#         assert r["a"] == "static"
-
-#     def test_case_insensitive_command_names(self, r):
-#         assert r.response_callbacks["ping"] == r.response_callbacks["PING"]
-=======
-# RESPONSE CALLBACKS
-@pytest.mark.onlynoncluster
-class TestResponseCallbacks:
-    "Tests for the response callback system"
+    # # RESPONSE CALLBACKS
+    # @pytest.mark.onlynoncluster
+    # class TestResponseCallbacks:
+    #     "Tests for the response callback system"
 
     def test_response_callbacks(self, r):
         callbacks = redis.Redis.RESPONSE_CALLBACKS
@@ -90,7 +70,6 @@
 
     def test_case_insensitive_command_names(self, r):
         assert r.response_callbacks["ping"] == r.response_callbacks["PING"]
->>>>>>> adc5116e
 
 
 class TestRedisCommands:
@@ -259,11 +238,7 @@
             keys=["cache:*", "objects:*"],
         )
         acl = r.acl_getuser(username)
-<<<<<<< HEAD
-        assert set(acl["categories"]) == {"+@set", "+@hash", "-@all"}
-=======
-        assert set(acl["categories"]) == {"-@all", "+@set", "+@hash", "-@geo"}
->>>>>>> adc5116e
+        assert set(acl["categories"]) == {"+@hash", "+@set", "-@all"}
         assert set(acl["commands"]) == {"+get", "+mget", "-hset"}
         assert acl["enabled"] is True
         assert "on" in acl["flags"]
@@ -340,10 +315,7 @@
             selectors=[("+set", "%W~app*")],
         )
         acl = r.acl_getuser(username)
-<<<<<<< HEAD
-=======
-        assert set(acl["categories"]) == {"-@all", "+@set", "+@hash", "-@geo"}
->>>>>>> adc5116e
+        assert set(acl["categories"]) == {"+@hash", "+@set", "-@all"}
         assert set(acl["commands"]) == {"+get", "+mget", "-hset"}
         assert acl["enabled"] is True
         assert "on" in acl["flags"]
@@ -4943,6 +4915,7 @@
     @skip_if_redis_enterprise()
     def test_sync(self, r):
         r.flushdb()
+        time.sleep(1)
         r2 = redis.Redis(port=6380, decode_responses=False)
         res = r2.sync()
         assert b"REDIS" in res
