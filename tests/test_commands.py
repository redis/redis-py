import binascii
import datetime
import re
import time
from string import ascii_letters

import pytest

import redis
from redis import exceptions
from redis.client import parse_info

from .conftest import (
    _get_client,
    skip_if_redis_enterprise,
    skip_if_server_version_gte,
    skip_if_server_version_lt,
    skip_unless_arch_bits,
)


@pytest.fixture()
def slowlog(request, r):
    current_config = r.config_get()
    old_slower_than_value = current_config["slowlog-log-slower-than"]
    old_max_legnth_value = current_config["slowlog-max-len"]

    def cleanup():
        r.config_set("slowlog-log-slower-than", old_slower_than_value)
        r.config_set("slowlog-max-len", old_max_legnth_value)

    request.addfinalizer(cleanup)

    r.config_set("slowlog-log-slower-than", 0)
    r.config_set("slowlog-max-len", 128)


def redis_server_time(client):
    seconds, milliseconds = client.time()
    timestamp = float(f"{seconds}.{milliseconds}")
    return datetime.datetime.fromtimestamp(timestamp)


def get_stream_message(client, stream, message_id):
    "Fetch a stream message and format it as a (message_id, fields) pair"
    response = client.xrange(stream, min=message_id, max=message_id)
    assert len(response) == 1
    return response[0]


# RESPONSE CALLBACKS
@pytest.mark.onlynoncluster
class TestResponseCallbacks:
    "Tests for the response callback system"

    def test_response_callbacks(self, r):
        assert r.response_callbacks == redis.Redis.RESPONSE_CALLBACKS
        assert id(r.response_callbacks) != id(redis.Redis.RESPONSE_CALLBACKS)
        r.set_response_callback("GET", lambda x: "static")
        r["a"] = "foo"
        assert r["a"] == "static"

    def test_case_insensitive_command_names(self, r):
        assert r.response_callbacks["del"] == r.response_callbacks["DEL"]


class TestRedisCommands:
    def test_command_on_invalid_key_type(self, r):
        r.lpush("a", "1")
        with pytest.raises(redis.ResponseError):
            r["a"]

    # SERVER INFORMATION
    @skip_if_server_version_lt("6.0.0")
    def test_acl_cat_no_category(self, r):
        categories = r.acl_cat()
        assert isinstance(categories, list)
        assert "read" in categories

    @skip_if_server_version_lt("6.0.0")
    def test_acl_cat_with_category(self, r):
        commands = r.acl_cat("read")
        assert isinstance(commands, list)
        assert "get" in commands

    @skip_if_server_version_lt("6.0.0")
    @skip_if_redis_enterprise()
    def test_acl_deluser(self, r, request):
        username = "redis-py-user"

        def teardown():
            r.acl_deluser(username)

        request.addfinalizer(teardown)

        assert r.acl_deluser(username) == 0
        assert r.acl_setuser(username, enabled=False, reset=True)
        assert r.acl_deluser(username) == 1

        # now, a group of users
        users = [f"bogususer_{r}" for r in range(0, 5)]
        for u in users:
            r.acl_setuser(u, enabled=False, reset=True)
        assert r.acl_deluser(*users) > 1
        assert r.acl_getuser(users[0]) is None
        assert r.acl_getuser(users[1]) is None
        assert r.acl_getuser(users[2]) is None
        assert r.acl_getuser(users[3]) is None
        assert r.acl_getuser(users[4]) is None

    @skip_if_server_version_lt("6.0.0")
    @skip_if_redis_enterprise()
    def test_acl_genpass(self, r):
        password = r.acl_genpass()
        assert isinstance(password, str)

        with pytest.raises(exceptions.DataError):
            r.acl_genpass("value")
            r.acl_genpass(-5)
            r.acl_genpass(5555)

        r.acl_genpass(555)
        assert isinstance(password, str)

    @skip_if_server_version_lt("6.0.0")
    @skip_if_redis_enterprise()
    def test_acl_getuser_setuser(self, r, request):
        username = "redis-py-user"

        def teardown():
            r.acl_deluser(username)

        request.addfinalizer(teardown)

        # test enabled=False
        assert r.acl_setuser(username, enabled=False, reset=True)
        acl = r.acl_getuser(username)
        assert acl["categories"] == ["-@all"]
        assert acl["commands"] == []
        assert acl["keys"] == []
        assert acl["passwords"] == []
        assert "off" in acl["flags"]
        assert acl["enabled"] is False

        # test nopass=True
        assert r.acl_setuser(username, enabled=True, reset=True, nopass=True)
        acl = r.acl_getuser(username)
        assert acl["categories"] == ["-@all"]
        assert acl["commands"] == []
        assert acl["keys"] == []
        assert acl["passwords"] == []
        assert "on" in acl["flags"]
        assert "nopass" in acl["flags"]
        assert acl["enabled"] is True

        # test all args
        assert r.acl_setuser(
            username,
            enabled=True,
            reset=True,
            passwords=["+pass1", "+pass2"],
            categories=["+set", "+@hash", "-geo"],
            commands=["+get", "+mget", "-hset"],
            keys=["cache:*", "objects:*"],
        )
        acl = r.acl_getuser(username)
        assert set(acl["categories"]) == {"-@all", "+@set", "+@hash"}
        assert set(acl["commands"]) == {"+get", "+mget", "-hset"}
        assert acl["enabled"] is True
        assert "on" in acl["flags"]
        assert set(acl["keys"]) == {b"cache:*", b"objects:*"}
        assert len(acl["passwords"]) == 2

        # test reset=False keeps existing ACL and applies new ACL on top
        assert r.acl_setuser(
            username,
            enabled=True,
            reset=True,
            passwords=["+pass1"],
            categories=["+@set"],
            commands=["+get"],
            keys=["cache:*"],
        )
        assert r.acl_setuser(
            username,
            enabled=True,
            passwords=["+pass2"],
            categories=["+@hash"],
            commands=["+mget"],
            keys=["objects:*"],
        )
        acl = r.acl_getuser(username)
        assert set(acl["categories"]) == {"-@all", "+@set", "+@hash"}
        assert set(acl["commands"]) == {"+get", "+mget"}
        assert acl["enabled"] is True
        assert "on" in acl["flags"]
        assert set(acl["keys"]) == {b"cache:*", b"objects:*"}
        assert len(acl["passwords"]) == 2

        # test removal of passwords
        assert r.acl_setuser(
            username, enabled=True, reset=True, passwords=["+pass1", "+pass2"]
        )
        assert len(r.acl_getuser(username)["passwords"]) == 2
        assert r.acl_setuser(username, enabled=True, passwords=["-pass2"])
        assert len(r.acl_getuser(username)["passwords"]) == 1

        # Resets and tests that hashed passwords are set properly.
        hashed_password = (
            "5e884898da28047151d0e56f8dc629" "2773603d0d6aabbdd62a11ef721d1542d8"
        )
        assert r.acl_setuser(
            username, enabled=True, reset=True, hashed_passwords=["+" + hashed_password]
        )
        acl = r.acl_getuser(username)
        assert acl["passwords"] == [hashed_password]

        # test removal of hashed passwords
        assert r.acl_setuser(
            username,
            enabled=True,
            reset=True,
            hashed_passwords=["+" + hashed_password],
            passwords=["+pass1"],
        )
        assert len(r.acl_getuser(username)["passwords"]) == 2
        assert r.acl_setuser(
            username, enabled=True, hashed_passwords=["-" + hashed_password]
        )
        assert len(r.acl_getuser(username)["passwords"]) == 1

    @skip_if_server_version_lt("6.0.0")
    def test_acl_help(self, r):
        res = r.acl_help()
        assert isinstance(res, list)
        assert len(res) != 0

    @skip_if_server_version_lt("6.0.0")
    @skip_if_redis_enterprise()
    def test_acl_list(self, r, request):
        username = "redis-py-user"

        def teardown():
            r.acl_deluser(username)

        request.addfinalizer(teardown)

        assert r.acl_setuser(username, enabled=False, reset=True)
        users = r.acl_list()
        assert len(users) == 2

    @skip_if_server_version_lt("6.0.0")
    @skip_if_redis_enterprise()
    @pytest.mark.onlynoncluster
    def test_acl_log(self, r, request):
        username = "redis-py-user"

        def teardown():
            r.acl_deluser(username)

        request.addfinalizer(teardown)
        r.acl_setuser(
            username,
            enabled=True,
            reset=True,
            commands=["+get", "+set", "+select"],
            keys=["cache:*"],
            nopass=True,
        )
        r.acl_log_reset()

        user_client = _get_client(
            redis.Redis, request, flushdb=False, username=username
        )

        # Valid operation and key
        assert user_client.set("cache:0", 1)
        assert user_client.get("cache:0") == b"1"

        # Invalid key
        with pytest.raises(exceptions.NoPermissionError):
            user_client.get("violated_cache:0")

        # Invalid operation
        with pytest.raises(exceptions.NoPermissionError):
            user_client.hset("cache:0", "hkey", "hval")

        assert isinstance(r.acl_log(), list)
        assert len(r.acl_log()) == 2
        assert len(r.acl_log(count=1)) == 1
        assert isinstance(r.acl_log()[0], dict)
        assert "client-info" in r.acl_log(count=1)[0]
        assert r.acl_log_reset()

    @skip_if_server_version_lt("6.0.0")
    @skip_if_redis_enterprise()
    def test_acl_setuser_categories_without_prefix_fails(self, r, request):
        username = "redis-py-user"

        def teardown():
            r.acl_deluser(username)

        request.addfinalizer(teardown)

        with pytest.raises(exceptions.DataError):
            r.acl_setuser(username, categories=["list"])

    @skip_if_server_version_lt("6.0.0")
    @skip_if_redis_enterprise()
    def test_acl_setuser_commands_without_prefix_fails(self, r, request):
        username = "redis-py-user"

        def teardown():
            r.acl_deluser(username)

        request.addfinalizer(teardown)

        with pytest.raises(exceptions.DataError):
            r.acl_setuser(username, commands=["get"])

    @skip_if_server_version_lt("6.0.0")
    @skip_if_redis_enterprise()
    def test_acl_setuser_add_passwords_and_nopass_fails(self, r, request):
        username = "redis-py-user"

        def teardown():
            r.acl_deluser(username)

        request.addfinalizer(teardown)

        with pytest.raises(exceptions.DataError):
            r.acl_setuser(username, passwords="+mypass", nopass=True)

    @skip_if_server_version_lt("6.0.0")
    def test_acl_users(self, r):
        users = r.acl_users()
        assert isinstance(users, list)
        assert len(users) > 0

    @skip_if_server_version_lt("6.0.0")
    def test_acl_whoami(self, r):
        username = r.acl_whoami()
        assert isinstance(username, str)

    @pytest.mark.onlynoncluster
    def test_client_list(self, r):
        clients = r.client_list()
        assert isinstance(clients[0], dict)
        assert "addr" in clients[0]

    @pytest.mark.onlynoncluster
    @skip_if_server_version_lt("6.2.0")
    def test_client_info(self, r):
        info = r.client_info()
        assert isinstance(info, dict)
        assert "addr" in info

    @pytest.mark.onlynoncluster
    @skip_if_server_version_lt("5.0.0")
    def test_client_list_types_not_replica(self, r):
        with pytest.raises(exceptions.RedisError):
            r.client_list(_type="not a client type")
        for client_type in ["normal", "master", "pubsub"]:
            clients = r.client_list(_type=client_type)
            assert isinstance(clients, list)

    @skip_if_redis_enterprise()
    def test_client_list_replica(self, r):
        clients = r.client_list(_type="replica")
        assert isinstance(clients, list)

    @pytest.mark.onlynoncluster
    @skip_if_server_version_lt("6.2.0")
    def test_client_list_client_id(self, r, request):
        clients = r.client_list()
        clients = r.client_list(client_id=[clients[0]["id"]])
        assert len(clients) == 1
        assert "addr" in clients[0]

        # testing multiple client ids
        _get_client(redis.Redis, request, flushdb=False)
        _get_client(redis.Redis, request, flushdb=False)
        _get_client(redis.Redis, request, flushdb=False)
        clients_listed = r.client_list(client_id=clients[:-1])
        assert len(clients_listed) > 1

    @pytest.mark.onlynoncluster
    @skip_if_server_version_lt("5.0.0")
    def test_client_id(self, r):
        assert r.client_id() > 0

    @pytest.mark.onlynoncluster
    @skip_if_server_version_lt("6.2.0")
    def test_client_trackinginfo(self, r):
        res = r.client_trackinginfo()
        assert len(res) > 2
        assert "prefixes" in res

    @pytest.mark.onlynoncluster
    @skip_if_server_version_lt("6.0.0")
    def test_client_tracking(self, r, r2):

        # simple case
        assert r.client_tracking_on()
        assert r.client_tracking_off()

        # id based
        client_id = r.client_id()
        assert r.client_tracking_on(client_id)
        assert r.client_tracking_off(client_id)

        # id exists
        client_id = r2.client_id()
        assert r.client_tracking_on(client_id)
        assert r2.client_tracking_off(client_id)

        # now with some prefixes
        with pytest.raises(exceptions.DataError):
            assert r.client_tracking_on(prefix=["foo", "bar", "blee"])

    @pytest.mark.onlynoncluster
    @skip_if_server_version_lt("5.0.0")
    def test_client_unblock(self, r):
        myid = r.client_id()
        assert not r.client_unblock(myid)
        assert not r.client_unblock(myid, error=True)
        assert not r.client_unblock(myid, error=False)

    @pytest.mark.onlynoncluster
    @skip_if_server_version_lt("2.6.9")
    def test_client_getname(self, r):
        assert r.client_getname() is None

    @pytest.mark.onlynoncluster
    @skip_if_server_version_lt("2.6.9")
    def test_client_setname(self, r):
        assert r.client_setname("redis_py_test")
        assert r.client_getname() == "redis_py_test"

    @pytest.mark.onlynoncluster
    @skip_if_server_version_lt("2.6.9")
    def test_client_kill(self, r, r2):
        r.client_setname("redis-py-c1")
        r2.client_setname("redis-py-c2")
        clients = [
            client
            for client in r.client_list()
            if client.get("name") in ["redis-py-c1", "redis-py-c2"]
        ]
        assert len(clients) == 2

        clients_by_name = {client.get("name"): client for client in clients}

        client_addr = clients_by_name["redis-py-c2"].get("addr")
        assert r.client_kill(client_addr) is True

        clients = [
            client
            for client in r.client_list()
            if client.get("name") in ["redis-py-c1", "redis-py-c2"]
        ]
        assert len(clients) == 1
        assert clients[0].get("name") == "redis-py-c1"

    @skip_if_server_version_lt("2.8.12")
    def test_client_kill_filter_invalid_params(self, r):
        # empty
        with pytest.raises(exceptions.DataError):
            r.client_kill_filter()

        # invalid skipme
        with pytest.raises(exceptions.DataError):
            r.client_kill_filter(skipme="yeah")

        # invalid type
        with pytest.raises(exceptions.DataError):
            r.client_kill_filter(_type="caster")

    @pytest.mark.onlynoncluster
    @skip_if_server_version_lt("2.8.12")
    def test_client_kill_filter_by_id(self, r, r2):
        r.client_setname("redis-py-c1")
        r2.client_setname("redis-py-c2")
        clients = [
            client
            for client in r.client_list()
            if client.get("name") in ["redis-py-c1", "redis-py-c2"]
        ]
        assert len(clients) == 2

        clients_by_name = {client.get("name"): client for client in clients}

        client_2_id = clients_by_name["redis-py-c2"].get("id")
        resp = r.client_kill_filter(_id=client_2_id)
        assert resp == 1

        clients = [
            client
            for client in r.client_list()
            if client.get("name") in ["redis-py-c1", "redis-py-c2"]
        ]
        assert len(clients) == 1
        assert clients[0].get("name") == "redis-py-c1"

    @pytest.mark.onlynoncluster
    @skip_if_server_version_lt("2.8.12")
    def test_client_kill_filter_by_addr(self, r, r2):
        r.client_setname("redis-py-c1")
        r2.client_setname("redis-py-c2")
        clients = [
            client
            for client in r.client_list()
            if client.get("name") in ["redis-py-c1", "redis-py-c2"]
        ]
        assert len(clients) == 2

        clients_by_name = {client.get("name"): client for client in clients}

        client_2_addr = clients_by_name["redis-py-c2"].get("addr")
        resp = r.client_kill_filter(addr=client_2_addr)
        assert resp == 1

        clients = [
            client
            for client in r.client_list()
            if client.get("name") in ["redis-py-c1", "redis-py-c2"]
        ]
        assert len(clients) == 1
        assert clients[0].get("name") == "redis-py-c1"

    @skip_if_server_version_lt("2.6.9")
    def test_client_list_after_client_setname(self, r):
        r.client_setname("redis_py_test")
        clients = r.client_list()
        # we don't know which client ours will be
        assert "redis_py_test" in [c["name"] for c in clients]

    @skip_if_server_version_lt("6.2.0")
    def test_client_kill_filter_by_laddr(self, r, r2):
        r.client_setname("redis-py-c1")
        r2.client_setname("redis-py-c2")
        clients = [
            client
            for client in r.client_list()
            if client.get("name") in ["redis-py-c1", "redis-py-c2"]
        ]
        assert len(clients) == 2

        clients_by_name = {client.get("name"): client for client in clients}

        client_2_addr = clients_by_name["redis-py-c2"].get("laddr")
        assert r.client_kill_filter(laddr=client_2_addr)

    @skip_if_server_version_lt("6.0.0")
    @skip_if_redis_enterprise()
    def test_client_kill_filter_by_user(self, r, request):
        killuser = "user_to_kill"
        r.acl_setuser(
            killuser,
            enabled=True,
            reset=True,
            commands=["+get", "+set", "+select", "+cluster", "+command", "+info"],
            keys=["cache:*"],
            nopass=True,
        )
        _get_client(redis.Redis, request, flushdb=False, username=killuser)
        r.client_kill_filter(user=killuser)
        clients = r.client_list()
        for c in clients:
            assert c["user"] != killuser
        r.acl_deluser(killuser)

    @pytest.mark.onlynoncluster
    @skip_if_server_version_lt("2.9.50")
    @skip_if_redis_enterprise()
    def test_client_pause(self, r):
        assert r.client_pause(1)
        assert r.client_pause(timeout=1)
        with pytest.raises(exceptions.RedisError):
            r.client_pause(timeout="not an integer")

    @skip_if_server_version_lt("6.2.0")
    def test_client_pause_all(self, r, r2):
        assert r.client_pause(1, all=False)
        assert r2.set("foo", "bar")
        assert r2.get("foo") == b"bar"
        assert r.get("foo") == b"bar"

    @pytest.mark.onlynoncluster
    @skip_if_server_version_lt("6.2.0")
    @skip_if_redis_enterprise()
    def test_client_unpause(self, r):
        assert r.client_unpause() == b"OK"

    @pytest.mark.onlynoncluster
    # @skip_if_server_version_lt("7.0.0") turn on after redis 7 release
    def test_client_no_evict(self, unstable_r):
        assert unstable_r.client_no_evict("ON") == b"OK"
        with pytest.raises(TypeError):
            unstable_r.client_no_evict()

    @pytest.mark.onlynoncluster
    @skip_if_server_version_lt("3.2.0")
    def test_client_reply(self, r, r_timeout):
        assert r_timeout.client_reply("ON") == b"OK"
        with pytest.raises(exceptions.TimeoutError):
            r_timeout.client_reply("OFF")

            r_timeout.client_reply("SKIP")

        assert r_timeout.set("foo", "bar")

        # validate it was set
        assert r.get("foo") == b"bar"

    @pytest.mark.onlynoncluster
    @skip_if_server_version_lt("6.0.0")
    @skip_if_redis_enterprise()
    def test_client_getredir(self, r):
        assert isinstance(r.client_getredir(), int)
        assert r.client_getredir() == -1

    def test_config_get(self, r):
        data = r.config_get()
        assert len(data.keys()) > 10
        # # assert 'maxmemory' in data
        # assert data['maxmemory'].isdigit()

    @pytest.mark.onlynoncluster
    @skip_if_redis_enterprise()
    def test_config_resetstat(self, r):
        r.ping()
        prior_commands_processed = int(r.info()["total_commands_processed"])
        assert prior_commands_processed >= 1
        r.config_resetstat()
        reset_commands_processed = int(r.info()["total_commands_processed"])
        assert reset_commands_processed < prior_commands_processed

    @skip_if_redis_enterprise()
    def test_config_set(self, r):
        r.config_set("timeout", 70)
        assert r.config_get()["timeout"] == "70"
        assert r.config_set("timeout", 0)
        assert r.config_get()["timeout"] == "0"

    @pytest.mark.onlynoncluster
    def test_dbsize(self, r):
        r["a"] = "foo"
        r["b"] = "bar"
        assert r.dbsize() == 2

    @pytest.mark.onlynoncluster
    def test_echo(self, r):
        assert r.echo("foo bar") == b"foo bar"

    @pytest.mark.onlynoncluster
    def test_info(self, r):
        r["a"] = "foo"
        r["b"] = "bar"
        info = r.info()
        assert isinstance(info, dict)
        assert "arch_bits" in info.keys()
        assert "redis_version" in info.keys()

    @pytest.mark.onlynoncluster
    @skip_if_redis_enterprise()
    def test_lastsave(self, r):
        assert isinstance(r.lastsave(), datetime.datetime)

    @pytest.mark.onlynoncluster
    @skip_if_server_version_lt("5.0.0")
    def test_lolwut(self, r):
        lolwut = r.lolwut().decode("utf-8")
        assert "Redis ver." in lolwut

        lolwut = r.lolwut(5, 6, 7, 8).decode("utf-8")
        assert "Redis ver." in lolwut

    @pytest.mark.onlynoncluster
    @skip_if_server_version_lt("6.2.0")
    def test_reset(self, r):
        assert r.reset() == "RESET"

    def test_object(self, r):
        r["a"] = "foo"
        assert isinstance(r.object("refcount", "a"), int)
        assert isinstance(r.object("idletime", "a"), int)
        assert r.object("encoding", "a") in (b"raw", b"embstr")
        assert r.object("idletime", "invalid-key") is None

    def test_ping(self, r):
        assert r.ping()

    @pytest.mark.onlynoncluster
    def test_quit(self, r):
        assert r.quit()

    @skip_if_server_version_lt("2.8.12")
    @pytest.mark.onlynoncluster
    def test_role(self, r):
        assert r.role()[0] == b"master"
        assert isinstance(r.role()[1], int)
        assert isinstance(r.role()[2], list)

    @pytest.mark.onlynoncluster
    def test_select(self, r):
        assert r.select(5)
        assert r.select(2)
        assert r.select(9)

    @pytest.mark.onlynoncluster
    def test_slowlog_get(self, r, slowlog):
        assert r.slowlog_reset()
        unicode_string = chr(3456) + "abcd" + chr(3421)
        r.get(unicode_string)
        slowlog = r.slowlog_get()
        assert isinstance(slowlog, list)
        commands = [log["command"] for log in slowlog]

        get_command = b" ".join((b"GET", unicode_string.encode("utf-8")))
        assert get_command in commands
        assert b"SLOWLOG RESET" in commands
        # the order should be ['GET <uni string>', 'SLOWLOG RESET'],
        # but if other clients are executing commands at the same time, there
        # could be commands, before, between, or after, so just check that
        # the two we care about are in the appropriate order.
        assert commands.index(get_command) < commands.index(b"SLOWLOG RESET")

        # make sure other attributes are typed correctly
        assert isinstance(slowlog[0]["start_time"], int)
        assert isinstance(slowlog[0]["duration"], int)

        # Mock result if we didn't get slowlog complexity info.
        if "complexity" not in slowlog[0]:
            # monkey patch parse_response()
            COMPLEXITY_STATEMENT = "Complexity info: N:4712,M:3788"
            old_parse_response = r.parse_response

            def parse_response(connection, command_name, **options):
                if command_name != "SLOWLOG GET":
                    return old_parse_response(connection, command_name, **options)
                responses = connection.read_response()
                for response in responses:
                    # Complexity info stored as fourth item in list
                    response.insert(3, COMPLEXITY_STATEMENT)
                return r.response_callbacks[command_name](responses, **options)

            r.parse_response = parse_response

            # test
            slowlog = r.slowlog_get()
            assert isinstance(slowlog, list)
            commands = [log["command"] for log in slowlog]
            assert get_command in commands
            idx = commands.index(get_command)
            assert slowlog[idx]["complexity"] == COMPLEXITY_STATEMENT

            # tear down monkeypatch
            r.parse_response = old_parse_response

    @pytest.mark.onlynoncluster
    def test_slowlog_get_limit(self, r, slowlog):
        assert r.slowlog_reset()
        r.get("foo")
        slowlog = r.slowlog_get(1)
        assert isinstance(slowlog, list)
        # only one command, based on the number we passed to slowlog_get()
        assert len(slowlog) == 1

    @pytest.mark.onlynoncluster
    def test_slowlog_length(self, r, slowlog):
        r.get("foo")
        assert isinstance(r.slowlog_len(), int)

    @skip_if_server_version_lt("2.6.0")
    def test_time(self, r):
        t = r.time()
        assert len(t) == 2
        assert isinstance(t[0], int)
        assert isinstance(t[1], int)

    @skip_if_redis_enterprise()
    def test_bgsave(self, r):
        assert r.bgsave()
        time.sleep(0.3)
        assert r.bgsave(True)

    # BASIC KEY COMMANDS
    def test_append(self, r):
        assert r.append("a", "a1") == 2
        assert r["a"] == b"a1"
        assert r.append("a", "a2") == 4
        assert r["a"] == b"a1a2"

    @skip_if_server_version_lt("2.6.0")
    def test_bitcount(self, r):
        r.setbit("a", 5, True)
        assert r.bitcount("a") == 1
        r.setbit("a", 6, True)
        assert r.bitcount("a") == 2
        r.setbit("a", 5, False)
        assert r.bitcount("a") == 1
        r.setbit("a", 9, True)
        r.setbit("a", 17, True)
        r.setbit("a", 25, True)
        r.setbit("a", 33, True)
        assert r.bitcount("a") == 5
        assert r.bitcount("a", 0, -1) == 5
        assert r.bitcount("a", 2, 3) == 2
        assert r.bitcount("a", 2, -1) == 3
        assert r.bitcount("a", -2, -1) == 2
        assert r.bitcount("a", 1, 1) == 1

    @pytest.mark.onlynoncluster
    @skip_if_server_version_lt("2.6.0")
    def test_bitop_not_empty_string(self, r):
        r["a"] = ""
        r.bitop("not", "r", "a")
        assert r.get("r") is None

    @pytest.mark.onlynoncluster
    @skip_if_server_version_lt("2.6.0")
    def test_bitop_not(self, r):
        test_str = b"\xAA\x00\xFF\x55"
        correct = ~0xAA00FF55 & 0xFFFFFFFF
        r["a"] = test_str
        r.bitop("not", "r", "a")
        assert int(binascii.hexlify(r["r"]), 16) == correct

    @pytest.mark.onlynoncluster
    @skip_if_server_version_lt("2.6.0")
    def test_bitop_not_in_place(self, r):
        test_str = b"\xAA\x00\xFF\x55"
        correct = ~0xAA00FF55 & 0xFFFFFFFF
        r["a"] = test_str
        r.bitop("not", "a", "a")
        assert int(binascii.hexlify(r["a"]), 16) == correct

    @pytest.mark.onlynoncluster
    @skip_if_server_version_lt("2.6.0")
    def test_bitop_single_string(self, r):
        test_str = b"\x01\x02\xFF"
        r["a"] = test_str
        r.bitop("and", "res1", "a")
        r.bitop("or", "res2", "a")
        r.bitop("xor", "res3", "a")
        assert r["res1"] == test_str
        assert r["res2"] == test_str
        assert r["res3"] == test_str

    @pytest.mark.onlynoncluster
    @skip_if_server_version_lt("2.6.0")
    def test_bitop_string_operands(self, r):
        r["a"] = b"\x01\x02\xFF\xFF"
        r["b"] = b"\x01\x02\xFF"
        r.bitop("and", "res1", "a", "b")
        r.bitop("or", "res2", "a", "b")
        r.bitop("xor", "res3", "a", "b")
        assert int(binascii.hexlify(r["res1"]), 16) == 0x0102FF00
        assert int(binascii.hexlify(r["res2"]), 16) == 0x0102FFFF
        assert int(binascii.hexlify(r["res3"]), 16) == 0x000000FF

    @pytest.mark.onlynoncluster
    @skip_if_server_version_lt("2.8.7")
    def test_bitpos(self, r):
        key = "key:bitpos"
        r.set(key, b"\xff\xf0\x00")
        assert r.bitpos(key, 0) == 12
        assert r.bitpos(key, 0, 2, -1) == 16
        assert r.bitpos(key, 0, -2, -1) == 12
        r.set(key, b"\x00\xff\xf0")
        assert r.bitpos(key, 1, 0) == 8
        assert r.bitpos(key, 1, 1) == 8
        r.set(key, b"\x00\x00\x00")
        assert r.bitpos(key, 1) == -1

    @skip_if_server_version_lt("2.8.7")
    def test_bitpos_wrong_arguments(self, r):
        key = "key:bitpos:wrong:args"
        r.set(key, b"\xff\xf0\x00")
        with pytest.raises(exceptions.RedisError):
            r.bitpos(key, 0, end=1) == 12
        with pytest.raises(exceptions.RedisError):
            r.bitpos(key, 7) == 12

    @pytest.mark.onlynoncluster
    @skip_if_server_version_lt("6.2.0")
    def test_copy(self, r):
        assert r.copy("a", "b") == 0
        r.set("a", "foo")
        assert r.copy("a", "b") == 1
        assert r.get("a") == b"foo"
        assert r.get("b") == b"foo"

    @pytest.mark.onlynoncluster
    @skip_if_server_version_lt("6.2.0")
    def test_copy_and_replace(self, r):
        r.set("a", "foo1")
        r.set("b", "foo2")
        assert r.copy("a", "b") == 0
        assert r.copy("a", "b", replace=True) == 1

    @pytest.mark.onlynoncluster
    @skip_if_server_version_lt("6.2.0")
    def test_copy_to_another_database(self, request):
        r0 = _get_client(redis.Redis, request, db=0)
        r1 = _get_client(redis.Redis, request, db=1)
        r0.set("a", "foo")
        assert r0.copy("a", "b", destination_db=1) == 1
        assert r1.get("b") == b"foo"

    def test_decr(self, r):
        assert r.decr("a") == -1
        assert r["a"] == b"-1"
        assert r.decr("a") == -2
        assert r["a"] == b"-2"
        assert r.decr("a", amount=5) == -7
        assert r["a"] == b"-7"

    def test_decrby(self, r):
        assert r.decrby("a", amount=2) == -2
        assert r.decrby("a", amount=3) == -5
        assert r["a"] == b"-5"

    def test_delete(self, r):
        assert r.delete("a") == 0
        r["a"] = "foo"
        assert r.delete("a") == 1

    def test_delete_with_multiple_keys(self, r):
        r["a"] = "foo"
        r["b"] = "bar"
        assert r.delete("a", "b") == 2
        assert r.get("a") is None
        assert r.get("b") is None

    def test_delitem(self, r):
        r["a"] = "foo"
        del r["a"]
        assert r.get("a") is None

    @skip_if_server_version_lt("4.0.0")
    def test_unlink(self, r):
        assert r.unlink("a") == 0
        r["a"] = "foo"
        assert r.unlink("a") == 1
        assert r.get("a") is None

    @skip_if_server_version_lt("4.0.0")
    def test_unlink_with_multiple_keys(self, r):
        r["a"] = "foo"
        r["b"] = "bar"
        assert r.unlink("a", "b") == 2
        assert r.get("a") is None
        assert r.get("b") is None

    @skip_if_server_version_lt("2.6.0")
    def test_dump_and_restore(self, r):
        r["a"] = "foo"
        dumped = r.dump("a")
        del r["a"]
        r.restore("a", 0, dumped)
        assert r["a"] == b"foo"

    @skip_if_server_version_lt("3.0.0")
    def test_dump_and_restore_and_replace(self, r):
        r["a"] = "bar"
        dumped = r.dump("a")
        with pytest.raises(redis.ResponseError):
            r.restore("a", 0, dumped)

        r.restore("a", 0, dumped, replace=True)
        assert r["a"] == b"bar"

    @skip_if_server_version_lt("5.0.0")
    def test_dump_and_restore_absttl(self, r):
        r["a"] = "foo"
        dumped = r.dump("a")
        del r["a"]
        ttl = int(
            (redis_server_time(r) + datetime.timedelta(minutes=1)).timestamp() * 1000
        )
        r.restore("a", ttl, dumped, absttl=True)
        assert r["a"] == b"foo"
        assert 0 < r.ttl("a") <= 61

    def test_exists(self, r):
        assert r.exists("a") == 0
        r["a"] = "foo"
        r["b"] = "bar"
        assert r.exists("a") == 1
        assert r.exists("a", "b") == 2

    def test_exists_contains(self, r):
        assert "a" not in r
        r["a"] = "foo"
        assert "a" in r

    def test_expire(self, r):
        assert r.expire("a", 10) is False
        r["a"] = "foo"
        assert r.expire("a", 10) is True
        assert 0 < r.ttl("a") <= 10
        assert r.persist("a")
        assert r.ttl("a") == -1

    def test_expireat_datetime(self, r):
        expire_at = redis_server_time(r) + datetime.timedelta(minutes=1)
        r["a"] = "foo"
        assert r.expireat("a", expire_at) is True
        assert 0 < r.ttl("a") <= 61

    def test_expireat_no_key(self, r):
        expire_at = redis_server_time(r) + datetime.timedelta(minutes=1)
        assert r.expireat("a", expire_at) is False

    def test_expireat_unixtime(self, r):
        expire_at = redis_server_time(r) + datetime.timedelta(minutes=1)
        r["a"] = "foo"
        expire_at_seconds = int(time.mktime(expire_at.timetuple()))
        assert r.expireat("a", expire_at_seconds) is True
        assert 0 < r.ttl("a") <= 61

    def test_get_and_set(self, r):
        # get and set can't be tested independently of each other
        assert r.get("a") is None
        byte_string = b"value"
        integer = 5
        unicode_string = chr(3456) + "abcd" + chr(3421)
        assert r.set("byte_string", byte_string)
        assert r.set("integer", 5)
        assert r.set("unicode_string", unicode_string)
        assert r.get("byte_string") == byte_string
        assert r.get("integer") == str(integer).encode()
        assert r.get("unicode_string").decode("utf-8") == unicode_string

    @skip_if_server_version_lt("6.2.0")
    def test_getdel(self, r):
        assert r.getdel("a") is None
        r.set("a", 1)
        assert r.getdel("a") == b"1"
        assert r.getdel("a") is None

    @skip_if_server_version_lt("6.2.0")
    def test_getex(self, r):
        r.set("a", 1)
        assert r.getex("a") == b"1"
        assert r.ttl("a") == -1
        assert r.getex("a", ex=60) == b"1"
        assert r.ttl("a") == 60
        assert r.getex("a", px=6000) == b"1"
        assert r.ttl("a") == 6
        expire_at = redis_server_time(r) + datetime.timedelta(minutes=1)
        assert r.getex("a", pxat=expire_at) == b"1"
        assert r.ttl("a") <= 61
        assert r.getex("a", persist=True) == b"1"
        assert r.ttl("a") == -1

    def test_getitem_and_setitem(self, r):
        r["a"] = "bar"
        assert r["a"] == b"bar"

    def test_getitem_raises_keyerror_for_missing_key(self, r):
        with pytest.raises(KeyError):
            r["a"]

    def test_getitem_does_not_raise_keyerror_for_empty_string(self, r):
        r["a"] = b""
        assert r["a"] == b""

    def test_get_set_bit(self, r):
        # no value
        assert not r.getbit("a", 5)
        # set bit 5
        assert not r.setbit("a", 5, True)
        assert r.getbit("a", 5)
        # unset bit 4
        assert not r.setbit("a", 4, False)
        assert not r.getbit("a", 4)
        # set bit 4
        assert not r.setbit("a", 4, True)
        assert r.getbit("a", 4)
        # set bit 5 again
        assert r.setbit("a", 5, True)
        assert r.getbit("a", 5)

    def test_getrange(self, r):
        r["a"] = "foo"
        assert r.getrange("a", 0, 0) == b"f"
        assert r.getrange("a", 0, 2) == b"foo"
        assert r.getrange("a", 3, 4) == b""

    def test_getset(self, r):
        assert r.getset("a", "foo") is None
        assert r.getset("a", "bar") == b"foo"
        assert r.get("a") == b"bar"

    def test_incr(self, r):
        assert r.incr("a") == 1
        assert r["a"] == b"1"
        assert r.incr("a") == 2
        assert r["a"] == b"2"
        assert r.incr("a", amount=5) == 7
        assert r["a"] == b"7"

    def test_incrby(self, r):
        assert r.incrby("a") == 1
        assert r.incrby("a", 4) == 5
        assert r["a"] == b"5"

    @skip_if_server_version_lt("2.6.0")
    def test_incrbyfloat(self, r):
        assert r.incrbyfloat("a") == 1.0
        assert r["a"] == b"1"
        assert r.incrbyfloat("a", 1.1) == 2.1
        assert float(r["a"]) == float(2.1)

    @pytest.mark.onlynoncluster
    def test_keys(self, r):
        assert r.keys() == []
        keys_with_underscores = {b"test_a", b"test_b"}
        keys = keys_with_underscores.union({b"testc"})
        for key in keys:
            r[key] = 1
        assert set(r.keys(pattern="test_*")) == keys_with_underscores
        assert set(r.keys(pattern="test*")) == keys

    @pytest.mark.onlynoncluster
    def test_mget(self, r):
        assert r.mget([]) == []
        assert r.mget(["a", "b"]) == [None, None]
        r["a"] = "1"
        r["b"] = "2"
        r["c"] = "3"
        assert r.mget("a", "other", "b", "c") == [b"1", None, b"2", b"3"]

    @pytest.mark.onlynoncluster
    @skip_if_server_version_lt("6.2.0")
    def test_lmove(self, r):
        r.rpush("a", "one", "two", "three", "four")
        assert r.lmove("a", "b")
        assert r.lmove("a", "b", "right", "left")

    @pytest.mark.onlynoncluster
    @skip_if_server_version_lt("6.2.0")
    def test_blmove(self, r):
        r.rpush("a", "one", "two", "three", "four")
        assert r.blmove("a", "b", 5)
        assert r.blmove("a", "b", 1, "RIGHT", "LEFT")

    @pytest.mark.onlynoncluster
    def test_mset(self, r):
        d = {"a": b"1", "b": b"2", "c": b"3"}
        assert r.mset(d)
        for k, v in d.items():
            assert r[k] == v

    @pytest.mark.onlynoncluster
    def test_msetnx(self, r):
        d = {"a": b"1", "b": b"2", "c": b"3"}
        assert r.msetnx(d)
        d2 = {"a": b"x", "d": b"4"}
        assert not r.msetnx(d2)
        for k, v in d.items():
            assert r[k] == v
        assert r.get("d") is None

    @skip_if_server_version_lt("2.6.0")
    def test_pexpire(self, r):
        assert r.pexpire("a", 60000) is False
        r["a"] = "foo"
        assert r.pexpire("a", 60000) is True
        assert 0 < r.pttl("a") <= 60000
        assert r.persist("a")
        assert r.pttl("a") == -1

    @skip_if_server_version_lt("2.6.0")
    def test_pexpireat_datetime(self, r):
        expire_at = redis_server_time(r) + datetime.timedelta(minutes=1)
        r["a"] = "foo"
        assert r.pexpireat("a", expire_at) is True
        assert 0 < r.pttl("a") <= 61000

    @skip_if_server_version_lt("2.6.0")
    def test_pexpireat_no_key(self, r):
        expire_at = redis_server_time(r) + datetime.timedelta(minutes=1)
        assert r.pexpireat("a", expire_at) is False

    @skip_if_server_version_lt("2.6.0")
    def test_pexpireat_unixtime(self, r):
        expire_at = redis_server_time(r) + datetime.timedelta(minutes=1)
        r["a"] = "foo"
        expire_at_seconds = int(time.mktime(expire_at.timetuple())) * 1000
        assert r.pexpireat("a", expire_at_seconds) is True
        assert 0 < r.pttl("a") <= 61000

    @skip_if_server_version_lt("2.6.0")
    def test_psetex(self, r):
        assert r.psetex("a", 1000, "value")
        assert r["a"] == b"value"
        assert 0 < r.pttl("a") <= 1000

    @skip_if_server_version_lt("2.6.0")
    def test_psetex_timedelta(self, r):
        expire_at = datetime.timedelta(milliseconds=1000)
        assert r.psetex("a", expire_at, "value")
        assert r["a"] == b"value"
        assert 0 < r.pttl("a") <= 1000

    @skip_if_server_version_lt("2.6.0")
    def test_pttl(self, r):
        assert r.pexpire("a", 10000) is False
        r["a"] = "1"
        assert r.pexpire("a", 10000) is True
        assert 0 < r.pttl("a") <= 10000
        assert r.persist("a")
        assert r.pttl("a") == -1

    @skip_if_server_version_lt("2.8.0")
    def test_pttl_no_key(self, r):
        "PTTL on servers 2.8 and after return -2 when the key doesn't exist"
        assert r.pttl("a") == -2

    @skip_if_server_version_lt("6.2.0")
    def test_hrandfield(self, r):
        assert r.hrandfield("key") is None
        r.hset("key", mapping={"a": 1, "b": 2, "c": 3, "d": 4, "e": 5})
        assert r.hrandfield("key") is not None
        assert len(r.hrandfield("key", 2)) == 2
        # with values
        assert len(r.hrandfield("key", 2, True)) == 4
        # without duplications
        assert len(r.hrandfield("key", 10)) == 5
        # with duplications
        assert len(r.hrandfield("key", -10)) == 10

    @pytest.mark.onlynoncluster
    def test_randomkey(self, r):
        assert r.randomkey() is None
        for key in ("a", "b", "c"):
            r[key] = 1
        assert r.randomkey() in (b"a", b"b", b"c")

    @pytest.mark.onlynoncluster
    def test_rename(self, r):
        r["a"] = "1"
        assert r.rename("a", "b")
        assert r.get("a") is None
        assert r["b"] == b"1"

    @pytest.mark.onlynoncluster
    def test_renamenx(self, r):
        r["a"] = "1"
        r["b"] = "2"
        assert not r.renamenx("a", "b")
        assert r["a"] == b"1"
        assert r["b"] == b"2"

    @skip_if_server_version_lt("2.6.0")
    def test_set_nx(self, r):
        assert r.set("a", "1", nx=True)
        assert not r.set("a", "2", nx=True)
        assert r["a"] == b"1"

    @skip_if_server_version_lt("2.6.0")
    def test_set_xx(self, r):
        assert not r.set("a", "1", xx=True)
        assert r.get("a") is None
        r["a"] = "bar"
        assert r.set("a", "2", xx=True)
        assert r.get("a") == b"2"

    @skip_if_server_version_lt("2.6.0")
    def test_set_px(self, r):
        assert r.set("a", "1", px=10000)
        assert r["a"] == b"1"
        assert 0 < r.pttl("a") <= 10000
        assert 0 < r.ttl("a") <= 10
        with pytest.raises(exceptions.DataError):
            assert r.set("a", "1", px=10.0)

    @skip_if_server_version_lt("2.6.0")
    def test_set_px_timedelta(self, r):
        expire_at = datetime.timedelta(milliseconds=1000)
        assert r.set("a", "1", px=expire_at)
        assert 0 < r.pttl("a") <= 1000
        assert 0 < r.ttl("a") <= 1

    @skip_if_server_version_lt("2.6.0")
    def test_set_ex(self, r):
        assert r.set("a", "1", ex=10)
        assert 0 < r.ttl("a") <= 10
        with pytest.raises(exceptions.DataError):
            assert r.set("a", "1", ex=10.0)

    @skip_if_server_version_lt("2.6.0")
    def test_set_ex_timedelta(self, r):
        expire_at = datetime.timedelta(seconds=60)
        assert r.set("a", "1", ex=expire_at)
        assert 0 < r.ttl("a") <= 60

    @skip_if_server_version_lt("6.2.0")
    def test_set_exat_timedelta(self, r):
        expire_at = redis_server_time(r) + datetime.timedelta(seconds=10)
        assert r.set("a", "1", exat=expire_at)
        assert 0 < r.ttl("a") <= 10

    @skip_if_server_version_lt("6.2.0")
    def test_set_pxat_timedelta(self, r):
        expire_at = redis_server_time(r) + datetime.timedelta(seconds=50)
        assert r.set("a", "1", pxat=expire_at)
        assert 0 < r.ttl("a") <= 100

    @skip_if_server_version_lt("2.6.0")
    def test_set_multipleoptions(self, r):
        r["a"] = "val"
        assert r.set("a", "1", xx=True, px=10000)
        assert 0 < r.ttl("a") <= 10

    @skip_if_server_version_lt("6.0.0")
    def test_set_keepttl(self, r):
        r["a"] = "val"
        assert r.set("a", "1", xx=True, px=10000)
        assert 0 < r.ttl("a") <= 10
        r.set("a", "2", keepttl=True)
        assert r.get("a") == b"2"
        assert 0 < r.ttl("a") <= 10

    @skip_if_server_version_lt("6.2.0")
    def test_set_get(self, r):
        assert r.set("a", "True", get=True) is None
        assert r.set("a", "True", get=True) == b"True"
        assert r.set("a", "foo") is True
        assert r.set("a", "bar", get=True) == b"foo"
        assert r.get("a") == b"bar"

    def test_setex(self, r):
        assert r.setex("a", 60, "1")
        assert r["a"] == b"1"
        assert 0 < r.ttl("a") <= 60

    def test_setnx(self, r):
        assert r.setnx("a", "1")
        assert r["a"] == b"1"
        assert not r.setnx("a", "2")
        assert r["a"] == b"1"

    def test_setrange(self, r):
        assert r.setrange("a", 5, "foo") == 8
        assert r["a"] == b"\0\0\0\0\0foo"
        r["a"] = "abcdefghijh"
        assert r.setrange("a", 6, "12345") == 11
        assert r["a"] == b"abcdef12345"

    @skip_if_server_version_lt("6.0.0")
    @skip_if_server_version_gte("7.0.0")
    def test_stralgo_lcs(self, r):
        key1 = "{foo}key1"
        key2 = "{foo}key2"
        value1 = "ohmytext"
        value2 = "mynewtext"
        res = "mytext"

        if skip_if_redis_enterprise().args[0] is True:
            with pytest.raises(redis.exceptions.ResponseError):
                assert r.stralgo("LCS", value1, value2) == res
            return

        # test LCS of strings
        assert r.stralgo("LCS", value1, value2) == res
        # test using keys
        r.mset({key1: value1, key2: value2})
        assert r.stralgo("LCS", key1, key2, specific_argument="keys") == res
        # test other labels
        assert r.stralgo("LCS", value1, value2, len=True) == len(res)
        assert r.stralgo("LCS", value1, value2, idx=True) == {
            "len": len(res),
            "matches": [[(4, 7), (5, 8)], [(2, 3), (0, 1)]],
        }
        assert r.stralgo("LCS", value1, value2, idx=True, withmatchlen=True) == {
            "len": len(res),
            "matches": [[4, (4, 7), (5, 8)], [2, (2, 3), (0, 1)]],
        }
        assert r.stralgo(
            "LCS", value1, value2, idx=True, minmatchlen=4, withmatchlen=True
        ) == {"len": len(res), "matches": [[4, (4, 7), (5, 8)]]}

    @skip_if_server_version_lt("6.0.0")
    @skip_if_server_version_gte("7.0.0")
    def test_stralgo_negative(self, r):
        with pytest.raises(exceptions.DataError):
            r.stralgo("ISSUB", "value1", "value2")
        with pytest.raises(exceptions.DataError):
            r.stralgo("LCS", "value1", "value2", len=True, idx=True)
        with pytest.raises(exceptions.DataError):
            r.stralgo("LCS", "value1", "value2", specific_argument="INT")
        with pytest.raises(ValueError):
            r.stralgo("LCS", "value1", "value2", idx=True, minmatchlen="one")

    def test_strlen(self, r):
        r["a"] = "foo"
        assert r.strlen("a") == 3

    def test_substr(self, r):
        r["a"] = "0123456789"

        if skip_if_redis_enterprise().args[0] is True:
            with pytest.raises(redis.exceptions.ResponseError):
                assert r.substr("a", 0) == b"0123456789"
            return

        assert r.substr("a", 0) == b"0123456789"
        assert r.substr("a", 2) == b"23456789"
        assert r.substr("a", 3, 5) == b"345"
        assert r.substr("a", 3, -2) == b"345678"

    def test_ttl(self, r):
        r["a"] = "1"
        assert r.expire("a", 10)
        assert 0 < r.ttl("a") <= 10
        assert r.persist("a")
        assert r.ttl("a") == -1

    @skip_if_server_version_lt("2.8.0")
    def test_ttl_nokey(self, r):
        "TTL on servers 2.8 and after return -2 when the key doesn't exist"
        assert r.ttl("a") == -2

    def test_type(self, r):
        assert r.type("a") == b"none"
        r["a"] = "1"
        assert r.type("a") == b"string"
        del r["a"]
        r.lpush("a", "1")
        assert r.type("a") == b"list"
        del r["a"]
        r.sadd("a", "1")
        assert r.type("a") == b"set"
        del r["a"]
        r.zadd("a", {"1": 1})
        assert r.type("a") == b"zset"

    # LIST COMMANDS
    @pytest.mark.onlynoncluster
    def test_blpop(self, r):
        r.rpush("a", "1", "2")
        r.rpush("b", "3", "4")
        assert r.blpop(["b", "a"], timeout=1) == (b"b", b"3")
        assert r.blpop(["b", "a"], timeout=1) == (b"b", b"4")
        assert r.blpop(["b", "a"], timeout=1) == (b"a", b"1")
        assert r.blpop(["b", "a"], timeout=1) == (b"a", b"2")
        assert r.blpop(["b", "a"], timeout=1) is None
        r.rpush("c", "1")
        assert r.blpop("c", timeout=1) == (b"c", b"1")

    @pytest.mark.onlynoncluster
    def test_brpop(self, r):
        r.rpush("a", "1", "2")
        r.rpush("b", "3", "4")
        assert r.brpop(["b", "a"], timeout=1) == (b"b", b"4")
        assert r.brpop(["b", "a"], timeout=1) == (b"b", b"3")
        assert r.brpop(["b", "a"], timeout=1) == (b"a", b"2")
        assert r.brpop(["b", "a"], timeout=1) == (b"a", b"1")
        assert r.brpop(["b", "a"], timeout=1) is None
        r.rpush("c", "1")
        assert r.brpop("c", timeout=1) == (b"c", b"1")

    @pytest.mark.onlynoncluster
    def test_brpoplpush(self, r):
        r.rpush("a", "1", "2")
        r.rpush("b", "3", "4")
        assert r.brpoplpush("a", "b") == b"2"
        assert r.brpoplpush("a", "b") == b"1"
        assert r.brpoplpush("a", "b", timeout=1) is None
        assert r.lrange("a", 0, -1) == []
        assert r.lrange("b", 0, -1) == [b"1", b"2", b"3", b"4"]

    @pytest.mark.onlynoncluster
    def test_brpoplpush_empty_string(self, r):
        r.rpush("a", "")
        assert r.brpoplpush("a", "b") == b""

    @pytest.mark.onlynoncluster
    # @skip_if_server_version_lt("7.0.0") turn on after redis 7 release
<<<<<<< HEAD
    def test_blmpop(self, unstable_r):
        unstable_r.rpush("a", "1", "2", "3", "4", "5")
        res = [b"a", [b"1", b"2"]]
        assert unstable_r.blmpop(1, "2", "b", "a", direction="LEFT", count=2) == res
        with pytest.raises(TypeError):
            unstable_r.blmpop(1, "2", "b", "a", count=2)
        unstable_r.rpush("b", "6", "7", "8", "9")
        assert unstable_r.blmpop(0, "2", "b", "a", direction="LEFT") == [b"b", [b"6"]]
        assert unstable_r.blmpop(1, "2", "foo", "bar", direction="RIGHT") is None
=======
    def test_lmpop(self, unstable_r):
        unstable_r.rpush("foo", "1", "2", "3", "4", "5")
        result = [b"foo", [b"1", b"2"]]
        assert unstable_r.lmpop("2", "bar", "foo", direction="LEFT", count=2) == result
        with pytest.raises(redis.ResponseError):
            unstable_r.lmpop("2", "bar", "foo", direction="up", count=2)
        unstable_r.rpush("bar", "a", "b", "c", "d")
        assert unstable_r.lmpop("2", "bar", "foo", direction="LEFT") == [b"bar", [b"a"]]
>>>>>>> aaddeb6a

    def test_lindex(self, r):
        r.rpush("a", "1", "2", "3")
        assert r.lindex("a", "0") == b"1"
        assert r.lindex("a", "1") == b"2"
        assert r.lindex("a", "2") == b"3"

    def test_linsert(self, r):
        r.rpush("a", "1", "2", "3")
        assert r.linsert("a", "after", "2", "2.5") == 4
        assert r.lrange("a", 0, -1) == [b"1", b"2", b"2.5", b"3"]
        assert r.linsert("a", "before", "2", "1.5") == 5
        assert r.lrange("a", 0, -1) == [b"1", b"1.5", b"2", b"2.5", b"3"]

    def test_llen(self, r):
        r.rpush("a", "1", "2", "3")
        assert r.llen("a") == 3

    def test_lpop(self, r):
        r.rpush("a", "1", "2", "3")
        assert r.lpop("a") == b"1"
        assert r.lpop("a") == b"2"
        assert r.lpop("a") == b"3"
        assert r.lpop("a") is None

    @skip_if_server_version_lt("6.2.0")
    def test_lpop_count(self, r):
        r.rpush("a", "1", "2", "3")
        assert r.lpop("a", 2) == [b"1", b"2"]
        assert r.lpop("a", 1) == [b"3"]
        assert r.lpop("a") is None
        assert r.lpop("a", 3) is None

    def test_lpush(self, r):
        assert r.lpush("a", "1") == 1
        assert r.lpush("a", "2") == 2
        assert r.lpush("a", "3", "4") == 4
        assert r.lrange("a", 0, -1) == [b"4", b"3", b"2", b"1"]

    def test_lpushx(self, r):
        assert r.lpushx("a", "1") == 0
        assert r.lrange("a", 0, -1) == []
        r.rpush("a", "1", "2", "3")
        assert r.lpushx("a", "4") == 4
        assert r.lrange("a", 0, -1) == [b"4", b"1", b"2", b"3"]

    @skip_if_server_version_lt("4.0.0")
    def test_lpushx_with_list(self, r):
        # now with a list
        r.lpush("somekey", "a")
        r.lpush("somekey", "b")
        assert r.lpushx("somekey", "foo", "asdasd", 55, "asdasdas") == 6
        res = r.lrange("somekey", 0, -1)
        assert res == [b"asdasdas", b"55", b"asdasd", b"foo", b"b", b"a"]

    def test_lrange(self, r):
        r.rpush("a", "1", "2", "3", "4", "5")
        assert r.lrange("a", 0, 2) == [b"1", b"2", b"3"]
        assert r.lrange("a", 2, 10) == [b"3", b"4", b"5"]
        assert r.lrange("a", 0, -1) == [b"1", b"2", b"3", b"4", b"5"]

    def test_lrem(self, r):
        r.rpush("a", "Z", "b", "Z", "Z", "c", "Z", "Z")
        # remove the first 'Z'  item
        assert r.lrem("a", 1, "Z") == 1
        assert r.lrange("a", 0, -1) == [b"b", b"Z", b"Z", b"c", b"Z", b"Z"]
        # remove the last 2 'Z' items
        assert r.lrem("a", -2, "Z") == 2
        assert r.lrange("a", 0, -1) == [b"b", b"Z", b"Z", b"c"]
        # remove all 'Z' items
        assert r.lrem("a", 0, "Z") == 2
        assert r.lrange("a", 0, -1) == [b"b", b"c"]

    def test_lset(self, r):
        r.rpush("a", "1", "2", "3")
        assert r.lrange("a", 0, -1) == [b"1", b"2", b"3"]
        assert r.lset("a", 1, "4")
        assert r.lrange("a", 0, 2) == [b"1", b"4", b"3"]

    def test_ltrim(self, r):
        r.rpush("a", "1", "2", "3")
        assert r.ltrim("a", 0, 1)
        assert r.lrange("a", 0, -1) == [b"1", b"2"]

    def test_rpop(self, r):
        r.rpush("a", "1", "2", "3")
        assert r.rpop("a") == b"3"
        assert r.rpop("a") == b"2"
        assert r.rpop("a") == b"1"
        assert r.rpop("a") is None

    @skip_if_server_version_lt("6.2.0")
    def test_rpop_count(self, r):
        r.rpush("a", "1", "2", "3")
        assert r.rpop("a", 2) == [b"3", b"2"]
        assert r.rpop("a", 1) == [b"1"]
        assert r.rpop("a") is None
        assert r.rpop("a", 3) is None

    @pytest.mark.onlynoncluster
    def test_rpoplpush(self, r):
        r.rpush("a", "a1", "a2", "a3")
        r.rpush("b", "b1", "b2", "b3")
        assert r.rpoplpush("a", "b") == b"a3"
        assert r.lrange("a", 0, -1) == [b"a1", b"a2"]
        assert r.lrange("b", 0, -1) == [b"a3", b"b1", b"b2", b"b3"]

    def test_rpush(self, r):
        assert r.rpush("a", "1") == 1
        assert r.rpush("a", "2") == 2
        assert r.rpush("a", "3", "4") == 4
        assert r.lrange("a", 0, -1) == [b"1", b"2", b"3", b"4"]

    @skip_if_server_version_lt("6.0.6")
    def test_lpos(self, r):
        assert r.rpush("a", "a", "b", "c", "1", "2", "3", "c", "c") == 8
        assert r.lpos("a", "a") == 0
        assert r.lpos("a", "c") == 2

        assert r.lpos("a", "c", rank=1) == 2
        assert r.lpos("a", "c", rank=2) == 6
        assert r.lpos("a", "c", rank=4) is None
        assert r.lpos("a", "c", rank=-1) == 7
        assert r.lpos("a", "c", rank=-2) == 6

        assert r.lpos("a", "c", count=0) == [2, 6, 7]
        assert r.lpos("a", "c", count=1) == [2]
        assert r.lpos("a", "c", count=2) == [2, 6]
        assert r.lpos("a", "c", count=100) == [2, 6, 7]

        assert r.lpos("a", "c", count=0, rank=2) == [6, 7]
        assert r.lpos("a", "c", count=2, rank=-1) == [7, 6]

        assert r.lpos("axxx", "c", count=0, rank=2) == []
        assert r.lpos("axxx", "c") is None

        assert r.lpos("a", "x", count=2) == []
        assert r.lpos("a", "x") is None

        assert r.lpos("a", "a", count=0, maxlen=1) == [0]
        assert r.lpos("a", "c", count=0, maxlen=1) == []
        assert r.lpos("a", "c", count=0, maxlen=3) == [2]
        assert r.lpos("a", "c", count=0, maxlen=3, rank=-1) == [7, 6]
        assert r.lpos("a", "c", count=0, maxlen=7, rank=2) == [6]

    def test_rpushx(self, r):
        assert r.rpushx("a", "b") == 0
        assert r.lrange("a", 0, -1) == []
        r.rpush("a", "1", "2", "3")
        assert r.rpushx("a", "4") == 4
        assert r.lrange("a", 0, -1) == [b"1", b"2", b"3", b"4"]

    # SCAN COMMANDS
    @pytest.mark.onlynoncluster
    @skip_if_server_version_lt("2.8.0")
    def test_scan(self, r):
        r.set("a", 1)
        r.set("b", 2)
        r.set("c", 3)
        cursor, keys = r.scan()
        assert cursor == 0
        assert set(keys) == {b"a", b"b", b"c"}
        _, keys = r.scan(match="a")
        assert set(keys) == {b"a"}

    @pytest.mark.onlynoncluster
    @skip_if_server_version_lt("6.0.0")
    def test_scan_type(self, r):
        r.sadd("a-set", 1)
        r.hset("a-hash", "foo", 2)
        r.lpush("a-list", "aux", 3)
        _, keys = r.scan(match="a*", _type="SET")
        assert set(keys) == {b"a-set"}

    @pytest.mark.onlynoncluster
    @skip_if_server_version_lt("2.8.0")
    def test_scan_iter(self, r):
        r.set("a", 1)
        r.set("b", 2)
        r.set("c", 3)
        keys = list(r.scan_iter())
        assert set(keys) == {b"a", b"b", b"c"}
        keys = list(r.scan_iter(match="a"))
        assert set(keys) == {b"a"}

    @skip_if_server_version_lt("2.8.0")
    def test_sscan(self, r):
        r.sadd("a", 1, 2, 3)
        cursor, members = r.sscan("a")
        assert cursor == 0
        assert set(members) == {b"1", b"2", b"3"}
        _, members = r.sscan("a", match=b"1")
        assert set(members) == {b"1"}

    @skip_if_server_version_lt("2.8.0")
    def test_sscan_iter(self, r):
        r.sadd("a", 1, 2, 3)
        members = list(r.sscan_iter("a"))
        assert set(members) == {b"1", b"2", b"3"}
        members = list(r.sscan_iter("a", match=b"1"))
        assert set(members) == {b"1"}

    @skip_if_server_version_lt("2.8.0")
    def test_hscan(self, r):
        r.hset("a", mapping={"a": 1, "b": 2, "c": 3})
        cursor, dic = r.hscan("a")
        assert cursor == 0
        assert dic == {b"a": b"1", b"b": b"2", b"c": b"3"}
        _, dic = r.hscan("a", match="a")
        assert dic == {b"a": b"1"}

    @skip_if_server_version_lt("2.8.0")
    def test_hscan_iter(self, r):
        r.hset("a", mapping={"a": 1, "b": 2, "c": 3})
        dic = dict(r.hscan_iter("a"))
        assert dic == {b"a": b"1", b"b": b"2", b"c": b"3"}
        dic = dict(r.hscan_iter("a", match="a"))
        assert dic == {b"a": b"1"}

    @skip_if_server_version_lt("2.8.0")
    def test_zscan(self, r):
        r.zadd("a", {"a": 1, "b": 2, "c": 3})
        cursor, pairs = r.zscan("a")
        assert cursor == 0
        assert set(pairs) == {(b"a", 1), (b"b", 2), (b"c", 3)}
        _, pairs = r.zscan("a", match="a")
        assert set(pairs) == {(b"a", 1)}

    @skip_if_server_version_lt("2.8.0")
    def test_zscan_iter(self, r):
        r.zadd("a", {"a": 1, "b": 2, "c": 3})
        pairs = list(r.zscan_iter("a"))
        assert set(pairs) == {(b"a", 1), (b"b", 2), (b"c", 3)}
        pairs = list(r.zscan_iter("a", match="a"))
        assert set(pairs) == {(b"a", 1)}

    # SET COMMANDS
    def test_sadd(self, r):
        members = {b"1", b"2", b"3"}
        r.sadd("a", *members)
        assert r.smembers("a") == members

    def test_scard(self, r):
        r.sadd("a", "1", "2", "3")
        assert r.scard("a") == 3

    @pytest.mark.onlynoncluster
    def test_sdiff(self, r):
        r.sadd("a", "1", "2", "3")
        assert r.sdiff("a", "b") == {b"1", b"2", b"3"}
        r.sadd("b", "2", "3")
        assert r.sdiff("a", "b") == {b"1"}

    @pytest.mark.onlynoncluster
    def test_sdiffstore(self, r):
        r.sadd("a", "1", "2", "3")
        assert r.sdiffstore("c", "a", "b") == 3
        assert r.smembers("c") == {b"1", b"2", b"3"}
        r.sadd("b", "2", "3")
        assert r.sdiffstore("c", "a", "b") == 1
        assert r.smembers("c") == {b"1"}

    @pytest.mark.onlynoncluster
    def test_sinter(self, r):
        r.sadd("a", "1", "2", "3")
        assert r.sinter("a", "b") == set()
        r.sadd("b", "2", "3")
        assert r.sinter("a", "b") == {b"2", b"3"}

    @pytest.mark.onlynoncluster
    # @skip_if_server_version_lt("7.0.0") turn on after redis 7 release
    def test_sintercard(self, unstable_r):
        unstable_r.sadd("a", 1, 2, 3)
        unstable_r.sadd("b", 1, 2, 3)
        unstable_r.sadd("c", 1, 3, 4)
        assert unstable_r.sintercard(3, ["a", "b", "c"]) == 2
        assert unstable_r.sintercard(3, ["a", "b", "c"], limit=1) == 1

    @pytest.mark.onlynoncluster
    def test_sinterstore(self, r):
        r.sadd("a", "1", "2", "3")
        assert r.sinterstore("c", "a", "b") == 0
        assert r.smembers("c") == set()
        r.sadd("b", "2", "3")
        assert r.sinterstore("c", "a", "b") == 2
        assert r.smembers("c") == {b"2", b"3"}

    def test_sismember(self, r):
        r.sadd("a", "1", "2", "3")
        assert r.sismember("a", "1")
        assert r.sismember("a", "2")
        assert r.sismember("a", "3")
        assert not r.sismember("a", "4")

    def test_smembers(self, r):
        r.sadd("a", "1", "2", "3")
        assert r.smembers("a") == {b"1", b"2", b"3"}

    @skip_if_server_version_lt("6.2.0")
    def test_smismember(self, r):
        r.sadd("a", "1", "2", "3")
        result_list = [True, False, True, True]
        assert r.smismember("a", "1", "4", "2", "3") == result_list
        assert r.smismember("a", ["1", "4", "2", "3"]) == result_list

    @pytest.mark.onlynoncluster
    def test_smove(self, r):
        r.sadd("a", "a1", "a2")
        r.sadd("b", "b1", "b2")
        assert r.smove("a", "b", "a1")
        assert r.smembers("a") == {b"a2"}
        assert r.smembers("b") == {b"b1", b"b2", b"a1"}

    def test_spop(self, r):
        s = [b"1", b"2", b"3"]
        r.sadd("a", *s)
        value = r.spop("a")
        assert value in s
        assert r.smembers("a") == set(s) - {value}

    @skip_if_server_version_lt("3.2.0")
    def test_spop_multi_value(self, r):
        s = [b"1", b"2", b"3"]
        r.sadd("a", *s)
        values = r.spop("a", 2)
        assert len(values) == 2

        for value in values:
            assert value in s

        assert r.spop("a", 1) == list(set(s) - set(values))

    def test_srandmember(self, r):
        s = [b"1", b"2", b"3"]
        r.sadd("a", *s)
        assert r.srandmember("a") in s

    @skip_if_server_version_lt("2.6.0")
    def test_srandmember_multi_value(self, r):
        s = [b"1", b"2", b"3"]
        r.sadd("a", *s)
        randoms = r.srandmember("a", number=2)
        assert len(randoms) == 2
        assert set(randoms).intersection(s) == set(randoms)

    def test_srem(self, r):
        r.sadd("a", "1", "2", "3", "4")
        assert r.srem("a", "5") == 0
        assert r.srem("a", "2", "4") == 2
        assert r.smembers("a") == {b"1", b"3"}

    @pytest.mark.onlynoncluster
    def test_sunion(self, r):
        r.sadd("a", "1", "2")
        r.sadd("b", "2", "3")
        assert r.sunion("a", "b") == {b"1", b"2", b"3"}

    @pytest.mark.onlynoncluster
    def test_sunionstore(self, r):
        r.sadd("a", "1", "2")
        r.sadd("b", "2", "3")
        assert r.sunionstore("c", "a", "b") == 3
        assert r.smembers("c") == {b"1", b"2", b"3"}

    @skip_if_server_version_lt("1.0.0")
    def test_debug_segfault(self, r):
        with pytest.raises(NotImplementedError):
            r.debug_segfault()

    @pytest.mark.onlynoncluster
    @skip_if_server_version_lt("3.2.0")
    def test_script_debug(self, r):
        with pytest.raises(NotImplementedError):
            r.script_debug()

    # SORTED SET COMMANDS
    def test_zadd(self, r):
        mapping = {"a1": 1.0, "a2": 2.0, "a3": 3.0}
        r.zadd("a", mapping)
        assert r.zrange("a", 0, -1, withscores=True) == [
            (b"a1", 1.0),
            (b"a2", 2.0),
            (b"a3", 3.0),
        ]

        # error cases
        with pytest.raises(exceptions.DataError):
            r.zadd("a", {})

        # cannot use both nx and xx options
        with pytest.raises(exceptions.DataError):
            r.zadd("a", mapping, nx=True, xx=True)

        # cannot use the incr options with more than one value
        with pytest.raises(exceptions.DataError):
            r.zadd("a", mapping, incr=True)

    def test_zadd_nx(self, r):
        assert r.zadd("a", {"a1": 1}) == 1
        assert r.zadd("a", {"a1": 99, "a2": 2}, nx=True) == 1
        assert r.zrange("a", 0, -1, withscores=True) == [(b"a1", 1.0), (b"a2", 2.0)]

    def test_zadd_xx(self, r):
        assert r.zadd("a", {"a1": 1}) == 1
        assert r.zadd("a", {"a1": 99, "a2": 2}, xx=True) == 0
        assert r.zrange("a", 0, -1, withscores=True) == [(b"a1", 99.0)]

    def test_zadd_ch(self, r):
        assert r.zadd("a", {"a1": 1}) == 1
        assert r.zadd("a", {"a1": 99, "a2": 2}, ch=True) == 2
        assert r.zrange("a", 0, -1, withscores=True) == [(b"a2", 2.0), (b"a1", 99.0)]

    def test_zadd_incr(self, r):
        assert r.zadd("a", {"a1": 1}) == 1
        assert r.zadd("a", {"a1": 4.5}, incr=True) == 5.5

    def test_zadd_incr_with_xx(self, r):
        # this asks zadd to incr 'a1' only if it exists, but it clearly
        # doesn't. Redis returns a null value in this case and so should
        # redis-py
        assert r.zadd("a", {"a1": 1}, xx=True, incr=True) is None

    @skip_if_server_version_lt("6.2.0")
    def test_zadd_gt_lt(self, r):

        for i in range(1, 20):
            r.zadd("a", {f"a{i}": i})
        assert r.zadd("a", {"a20": 5}, gt=3) == 1

        for i in range(1, 20):
            r.zadd("a", {f"a{i}": i})
        assert r.zadd("a", {"a2": 5}, lt=1) == 0

        # cannot use both nx and xx options
        with pytest.raises(exceptions.DataError):
            r.zadd("a", {"a15": 155}, nx=True, lt=True)
            r.zadd("a", {"a15": 155}, nx=True, gt=True)
            r.zadd("a", {"a15": 155}, lt=True, gt=True)

    def test_zcard(self, r):
        r.zadd("a", {"a1": 1, "a2": 2, "a3": 3})
        assert r.zcard("a") == 3

    def test_zcount(self, r):
        r.zadd("a", {"a1": 1, "a2": 2, "a3": 3})
        assert r.zcount("a", "-inf", "+inf") == 3
        assert r.zcount("a", 1, 2) == 2
        assert r.zcount("a", "(" + str(1), 2) == 1
        assert r.zcount("a", 1, "(" + str(2)) == 1
        assert r.zcount("a", 10, 20) == 0

    @pytest.mark.onlynoncluster
    @skip_if_server_version_lt("6.2.0")
    def test_zdiff(self, r):
        r.zadd("a", {"a1": 1, "a2": 2, "a3": 3})
        r.zadd("b", {"a1": 1, "a2": 2})
        assert r.zdiff(["a", "b"]) == [b"a3"]
        assert r.zdiff(["a", "b"], withscores=True) == [b"a3", b"3"]

    @pytest.mark.onlynoncluster
    @skip_if_server_version_lt("6.2.0")
    def test_zdiffstore(self, r):
        r.zadd("a", {"a1": 1, "a2": 2, "a3": 3})
        r.zadd("b", {"a1": 1, "a2": 2})
        assert r.zdiffstore("out", ["a", "b"])
        assert r.zrange("out", 0, -1) == [b"a3"]
        assert r.zrange("out", 0, -1, withscores=True) == [(b"a3", 3.0)]

    def test_zincrby(self, r):
        r.zadd("a", {"a1": 1, "a2": 2, "a3": 3})
        assert r.zincrby("a", 1, "a2") == 3.0
        assert r.zincrby("a", 5, "a3") == 8.0
        assert r.zscore("a", "a2") == 3.0
        assert r.zscore("a", "a3") == 8.0

    @skip_if_server_version_lt("2.8.9")
    def test_zlexcount(self, r):
        r.zadd("a", {"a": 0, "b": 0, "c": 0, "d": 0, "e": 0, "f": 0, "g": 0})
        assert r.zlexcount("a", "-", "+") == 7
        assert r.zlexcount("a", "[b", "[f") == 5

    @pytest.mark.onlynoncluster
    @skip_if_server_version_lt("6.2.0")
    def test_zinter(self, r):
        r.zadd("a", {"a1": 1, "a2": 2, "a3": 1})
        r.zadd("b", {"a1": 2, "a2": 2, "a3": 2})
        r.zadd("c", {"a1": 6, "a3": 5, "a4": 4})
        assert r.zinter(["a", "b", "c"]) == [b"a3", b"a1"]
        # invalid aggregation
        with pytest.raises(exceptions.DataError):
            r.zinter(["a", "b", "c"], aggregate="foo", withscores=True)
        # aggregate with SUM
        assert r.zinter(["a", "b", "c"], withscores=True) == [(b"a3", 8), (b"a1", 9)]
        # aggregate with MAX
        assert r.zinter(["a", "b", "c"], aggregate="MAX", withscores=True) == [
            (b"a3", 5),
            (b"a1", 6),
        ]
        # aggregate with MIN
        assert r.zinter(["a", "b", "c"], aggregate="MIN", withscores=True) == [
            (b"a1", 1),
            (b"a3", 1),
        ]
        # with weights
        assert r.zinter({"a": 1, "b": 2, "c": 3}, withscores=True) == [
            (b"a3", 20),
            (b"a1", 23),
        ]

    @pytest.mark.onlynoncluster
    # @skip_if_server_version_lt("7.0.0") turn on after redis 7 release
    def test_zintercard(self, unstable_r):
        unstable_r.zadd("a", {"a1": 1, "a2": 2, "a3": 1})
        unstable_r.zadd("b", {"a1": 2, "a2": 2, "a3": 2})
        unstable_r.zadd("c", {"a1": 6, "a3": 5, "a4": 4})
        assert unstable_r.zintercard(3, ["a", "b", "c"]) == 2
        assert unstable_r.zintercard(3, ["a", "b", "c"], limit=1) == 1

    @pytest.mark.onlynoncluster
    def test_zinterstore_sum(self, r):
        r.zadd("a", {"a1": 1, "a2": 1, "a3": 1})
        r.zadd("b", {"a1": 2, "a2": 2, "a3": 2})
        r.zadd("c", {"a1": 6, "a3": 5, "a4": 4})
        assert r.zinterstore("d", ["a", "b", "c"]) == 2
        assert r.zrange("d", 0, -1, withscores=True) == [(b"a3", 8), (b"a1", 9)]

    @pytest.mark.onlynoncluster
    def test_zinterstore_max(self, r):
        r.zadd("a", {"a1": 1, "a2": 1, "a3": 1})
        r.zadd("b", {"a1": 2, "a2": 2, "a3": 2})
        r.zadd("c", {"a1": 6, "a3": 5, "a4": 4})
        assert r.zinterstore("d", ["a", "b", "c"], aggregate="MAX") == 2
        assert r.zrange("d", 0, -1, withscores=True) == [(b"a3", 5), (b"a1", 6)]

    @pytest.mark.onlynoncluster
    def test_zinterstore_min(self, r):
        r.zadd("a", {"a1": 1, "a2": 2, "a3": 3})
        r.zadd("b", {"a1": 2, "a2": 3, "a3": 5})
        r.zadd("c", {"a1": 6, "a3": 5, "a4": 4})
        assert r.zinterstore("d", ["a", "b", "c"], aggregate="MIN") == 2
        assert r.zrange("d", 0, -1, withscores=True) == [(b"a1", 1), (b"a3", 3)]

    @pytest.mark.onlynoncluster
    def test_zinterstore_with_weight(self, r):
        r.zadd("a", {"a1": 1, "a2": 1, "a3": 1})
        r.zadd("b", {"a1": 2, "a2": 2, "a3": 2})
        r.zadd("c", {"a1": 6, "a3": 5, "a4": 4})
        assert r.zinterstore("d", {"a": 1, "b": 2, "c": 3}) == 2
        assert r.zrange("d", 0, -1, withscores=True) == [(b"a3", 20), (b"a1", 23)]

    @skip_if_server_version_lt("4.9.0")
    def test_zpopmax(self, r):
        r.zadd("a", {"a1": 1, "a2": 2, "a3": 3})
        assert r.zpopmax("a") == [(b"a3", 3)]

        # with count
        assert r.zpopmax("a", count=2) == [(b"a2", 2), (b"a1", 1)]

    @skip_if_server_version_lt("4.9.0")
    def test_zpopmin(self, r):
        r.zadd("a", {"a1": 1, "a2": 2, "a3": 3})
        assert r.zpopmin("a") == [(b"a1", 1)]

        # with count
        assert r.zpopmin("a", count=2) == [(b"a2", 2), (b"a3", 3)]

    @skip_if_server_version_lt("6.2.0")
    def test_zrandemember(self, r):
        r.zadd("a", {"a1": 1, "a2": 2, "a3": 3, "a4": 4, "a5": 5})
        assert r.zrandmember("a") is not None
        assert len(r.zrandmember("a", 2)) == 2
        # with scores
        assert len(r.zrandmember("a", 2, True)) == 4
        # without duplications
        assert len(r.zrandmember("a", 10)) == 5
        # with duplications
        assert len(r.zrandmember("a", -10)) == 10

    @pytest.mark.onlynoncluster
    @skip_if_server_version_lt("4.9.0")
    def test_bzpopmax(self, r):
        r.zadd("a", {"a1": 1, "a2": 2})
        r.zadd("b", {"b1": 10, "b2": 20})
        assert r.bzpopmax(["b", "a"], timeout=1) == (b"b", b"b2", 20)
        assert r.bzpopmax(["b", "a"], timeout=1) == (b"b", b"b1", 10)
        assert r.bzpopmax(["b", "a"], timeout=1) == (b"a", b"a2", 2)
        assert r.bzpopmax(["b", "a"], timeout=1) == (b"a", b"a1", 1)
        assert r.bzpopmax(["b", "a"], timeout=1) is None
        r.zadd("c", {"c1": 100})
        assert r.bzpopmax("c", timeout=1) == (b"c", b"c1", 100)

    @pytest.mark.onlynoncluster
    @skip_if_server_version_lt("4.9.0")
    def test_bzpopmin(self, r):
        r.zadd("a", {"a1": 1, "a2": 2})
        r.zadd("b", {"b1": 10, "b2": 20})
        assert r.bzpopmin(["b", "a"], timeout=1) == (b"b", b"b1", 10)
        assert r.bzpopmin(["b", "a"], timeout=1) == (b"b", b"b2", 20)
        assert r.bzpopmin(["b", "a"], timeout=1) == (b"a", b"a1", 1)
        assert r.bzpopmin(["b", "a"], timeout=1) == (b"a", b"a2", 2)
        assert r.bzpopmin(["b", "a"], timeout=1) is None
        r.zadd("c", {"c1": 100})
        assert r.bzpopmin("c", timeout=1) == (b"c", b"c1", 100)

    @pytest.mark.onlynoncluster
    # @skip_if_server_version_lt("7.0.0") turn on after redis 7 release
    def test_bzmpop(self, unstable_r):
        unstable_r.zadd("a", {"a1": 1, "a2": 2, "a3": 3})
        res = [b"a", [[b"a1", b"1"], [b"a2", b"2"]]]
        assert unstable_r.bzmpop(1, "2", ["b", "a"], min=True, count=2) == res
        with pytest.raises(redis.DataError):
            unstable_r.bzmpop(1, "2", ["b", "a"], count=2)
        unstable_r.zadd("b", {"b1": 10, "ab": 9, "b3": 8})
        res = [b"b", [[b"b1", b"10"]]]
        assert unstable_r.bzmpop(0, "2", ["b", "a"], max=True) == res
        assert unstable_r.bzmpop(1, "2", ["foo", "bar"], max=True) is None

    def test_zrange(self, r):
        r.zadd("a", {"a1": 1, "a2": 2, "a3": 3})
        assert r.zrange("a", 0, 1) == [b"a1", b"a2"]
        assert r.zrange("a", 1, 2) == [b"a2", b"a3"]
        assert r.zrange("a", 0, 2) == [b"a1", b"a2", b"a3"]
        assert r.zrange("a", 0, 2, desc=True) == [b"a3", b"a2", b"a1"]

        # withscores
        assert r.zrange("a", 0, 1, withscores=True) == [(b"a1", 1.0), (b"a2", 2.0)]
        assert r.zrange("a", 1, 2, withscores=True) == [(b"a2", 2.0), (b"a3", 3.0)]

        # custom score function
        assert r.zrange("a", 0, 1, withscores=True, score_cast_func=int) == [
            (b"a1", 1),
            (b"a2", 2),
        ]

    def test_zrange_errors(self, r):
        with pytest.raises(exceptions.DataError):
            r.zrange("a", 0, 1, byscore=True, bylex=True)
        with pytest.raises(exceptions.DataError):
            r.zrange("a", 0, 1, bylex=True, withscores=True)
        with pytest.raises(exceptions.DataError):
            r.zrange("a", 0, 1, byscore=True, withscores=True, offset=4)
        with pytest.raises(exceptions.DataError):
            r.zrange("a", 0, 1, byscore=True, withscores=True, num=2)

    @skip_if_server_version_lt("6.2.0")
    def test_zrange_params(self, r):
        # bylex
        r.zadd("a", {"a": 0, "b": 0, "c": 0, "d": 0, "e": 0, "f": 0, "g": 0})
        assert r.zrange("a", "[aaa", "(g", bylex=True) == [b"b", b"c", b"d", b"e", b"f"]
        assert r.zrange("a", "[f", "+", bylex=True) == [b"f", b"g"]
        assert r.zrange("a", "+", "[f", desc=True, bylex=True) == [b"g", b"f"]
        assert r.zrange("a", "-", "+", bylex=True, offset=3, num=2) == [b"d", b"e"]
        assert r.zrange("a", "+", "-", desc=True, bylex=True, offset=3, num=2) == [
            b"d",
            b"c",
        ]

        # byscore
        r.zadd("a", {"a1": 1, "a2": 2, "a3": 3, "a4": 4, "a5": 5})
        assert r.zrange("a", 2, 4, byscore=True, offset=1, num=2) == [b"a3", b"a4"]
        assert r.zrange("a", 4, 2, desc=True, byscore=True, offset=1, num=2) == [
            b"a3",
            b"a2",
        ]
        assert r.zrange("a", 2, 4, byscore=True, withscores=True) == [
            (b"a2", 2.0),
            (b"a3", 3.0),
            (b"a4", 4.0),
        ]
        assert r.zrange(
            "a", 4, 2, desc=True, byscore=True, withscores=True, score_cast_func=int
        ) == [(b"a4", 4), (b"a3", 3), (b"a2", 2)]

        # rev
        assert r.zrange("a", 0, 1, desc=True) == [b"a5", b"a4"]

    @pytest.mark.onlynoncluster
    @skip_if_server_version_lt("6.2.0")
    def test_zrangestore(self, r):
        r.zadd("a", {"a1": 1, "a2": 2, "a3": 3})
        assert r.zrangestore("b", "a", 0, 1)
        assert r.zrange("b", 0, -1) == [b"a1", b"a2"]
        assert r.zrangestore("b", "a", 1, 2)
        assert r.zrange("b", 0, -1) == [b"a2", b"a3"]
        assert r.zrange("b", 0, -1, withscores=True) == [(b"a2", 2), (b"a3", 3)]
        # reversed order
        assert r.zrangestore("b", "a", 1, 2, desc=True)
        assert r.zrange("b", 0, -1) == [b"a1", b"a2"]
        # by score
        assert r.zrangestore("b", "a", 2, 1, byscore=True, offset=0, num=1, desc=True)
        assert r.zrange("b", 0, -1) == [b"a2"]
        # by lex
        assert r.zrangestore("b", "a", "[a2", "(a3", bylex=True, offset=0, num=1)
        assert r.zrange("b", 0, -1) == [b"a2"]

    @skip_if_server_version_lt("2.8.9")
    def test_zrangebylex(self, r):
        r.zadd("a", {"a": 0, "b": 0, "c": 0, "d": 0, "e": 0, "f": 0, "g": 0})
        assert r.zrangebylex("a", "-", "[c") == [b"a", b"b", b"c"]
        assert r.zrangebylex("a", "-", "(c") == [b"a", b"b"]
        assert r.zrangebylex("a", "[aaa", "(g") == [b"b", b"c", b"d", b"e", b"f"]
        assert r.zrangebylex("a", "[f", "+") == [b"f", b"g"]
        assert r.zrangebylex("a", "-", "+", start=3, num=2) == [b"d", b"e"]

    @skip_if_server_version_lt("2.9.9")
    def test_zrevrangebylex(self, r):
        r.zadd("a", {"a": 0, "b": 0, "c": 0, "d": 0, "e": 0, "f": 0, "g": 0})
        assert r.zrevrangebylex("a", "[c", "-") == [b"c", b"b", b"a"]
        assert r.zrevrangebylex("a", "(c", "-") == [b"b", b"a"]
        assert r.zrevrangebylex("a", "(g", "[aaa") == [b"f", b"e", b"d", b"c", b"b"]
        assert r.zrevrangebylex("a", "+", "[f") == [b"g", b"f"]
        assert r.zrevrangebylex("a", "+", "-", start=3, num=2) == [b"d", b"c"]

    def test_zrangebyscore(self, r):
        r.zadd("a", {"a1": 1, "a2": 2, "a3": 3, "a4": 4, "a5": 5})
        assert r.zrangebyscore("a", 2, 4) == [b"a2", b"a3", b"a4"]
        # slicing with start/num
        assert r.zrangebyscore("a", 2, 4, start=1, num=2) == [b"a3", b"a4"]
        # withscores
        assert r.zrangebyscore("a", 2, 4, withscores=True) == [
            (b"a2", 2.0),
            (b"a3", 3.0),
            (b"a4", 4.0),
        ]
        assert r.zrangebyscore("a", 2, 4, withscores=True, score_cast_func=int) == [
            (b"a2", 2),
            (b"a3", 3),
            (b"a4", 4),
        ]

    def test_zrank(self, r):
        r.zadd("a", {"a1": 1, "a2": 2, "a3": 3, "a4": 4, "a5": 5})
        assert r.zrank("a", "a1") == 0
        assert r.zrank("a", "a2") == 1
        assert r.zrank("a", "a6") is None

    def test_zrem(self, r):
        r.zadd("a", {"a1": 1, "a2": 2, "a3": 3})
        assert r.zrem("a", "a2") == 1
        assert r.zrange("a", 0, -1) == [b"a1", b"a3"]
        assert r.zrem("a", "b") == 0
        assert r.zrange("a", 0, -1) == [b"a1", b"a3"]

    def test_zrem_multiple_keys(self, r):
        r.zadd("a", {"a1": 1, "a2": 2, "a3": 3})
        assert r.zrem("a", "a1", "a2") == 2
        assert r.zrange("a", 0, 5) == [b"a3"]

    @skip_if_server_version_lt("2.8.9")
    def test_zremrangebylex(self, r):
        r.zadd("a", {"a": 0, "b": 0, "c": 0, "d": 0, "e": 0, "f": 0, "g": 0})
        assert r.zremrangebylex("a", "-", "[c") == 3
        assert r.zrange("a", 0, -1) == [b"d", b"e", b"f", b"g"]
        assert r.zremrangebylex("a", "[f", "+") == 2
        assert r.zrange("a", 0, -1) == [b"d", b"e"]
        assert r.zremrangebylex("a", "[h", "+") == 0
        assert r.zrange("a", 0, -1) == [b"d", b"e"]

    def test_zremrangebyrank(self, r):
        r.zadd("a", {"a1": 1, "a2": 2, "a3": 3, "a4": 4, "a5": 5})
        assert r.zremrangebyrank("a", 1, 3) == 3
        assert r.zrange("a", 0, 5) == [b"a1", b"a5"]

    def test_zremrangebyscore(self, r):
        r.zadd("a", {"a1": 1, "a2": 2, "a3": 3, "a4": 4, "a5": 5})
        assert r.zremrangebyscore("a", 2, 4) == 3
        assert r.zrange("a", 0, -1) == [b"a1", b"a5"]
        assert r.zremrangebyscore("a", 2, 4) == 0
        assert r.zrange("a", 0, -1) == [b"a1", b"a5"]

    def test_zrevrange(self, r):
        r.zadd("a", {"a1": 1, "a2": 2, "a3": 3})
        assert r.zrevrange("a", 0, 1) == [b"a3", b"a2"]
        assert r.zrevrange("a", 1, 2) == [b"a2", b"a1"]

        # withscores
        assert r.zrevrange("a", 0, 1, withscores=True) == [(b"a3", 3.0), (b"a2", 2.0)]
        assert r.zrevrange("a", 1, 2, withscores=True) == [(b"a2", 2.0), (b"a1", 1.0)]

        # custom score function
        assert r.zrevrange("a", 0, 1, withscores=True, score_cast_func=int) == [
            (b"a3", 3.0),
            (b"a2", 2.0),
        ]

    def test_zrevrangebyscore(self, r):
        r.zadd("a", {"a1": 1, "a2": 2, "a3": 3, "a4": 4, "a5": 5})
        assert r.zrevrangebyscore("a", 4, 2) == [b"a4", b"a3", b"a2"]
        # slicing with start/num
        assert r.zrevrangebyscore("a", 4, 2, start=1, num=2) == [b"a3", b"a2"]
        # withscores
        assert r.zrevrangebyscore("a", 4, 2, withscores=True) == [
            (b"a4", 4.0),
            (b"a3", 3.0),
            (b"a2", 2.0),
        ]
        # custom score function
        assert r.zrevrangebyscore("a", 4, 2, withscores=True, score_cast_func=int) == [
            (b"a4", 4),
            (b"a3", 3),
            (b"a2", 2),
        ]

    def test_zrevrank(self, r):
        r.zadd("a", {"a1": 1, "a2": 2, "a3": 3, "a4": 4, "a5": 5})
        assert r.zrevrank("a", "a1") == 4
        assert r.zrevrank("a", "a2") == 3
        assert r.zrevrank("a", "a6") is None

    def test_zscore(self, r):
        r.zadd("a", {"a1": 1, "a2": 2, "a3": 3})
        assert r.zscore("a", "a1") == 1.0
        assert r.zscore("a", "a2") == 2.0
        assert r.zscore("a", "a4") is None

    @pytest.mark.onlynoncluster
    @skip_if_server_version_lt("6.2.0")
    def test_zunion(self, r):
        r.zadd("a", {"a1": 1, "a2": 1, "a3": 1})
        r.zadd("b", {"a1": 2, "a2": 2, "a3": 2})
        r.zadd("c", {"a1": 6, "a3": 5, "a4": 4})
        # sum
        assert r.zunion(["a", "b", "c"]) == [b"a2", b"a4", b"a3", b"a1"]
        assert r.zunion(["a", "b", "c"], withscores=True) == [
            (b"a2", 3),
            (b"a4", 4),
            (b"a3", 8),
            (b"a1", 9),
        ]
        # max
        assert r.zunion(["a", "b", "c"], aggregate="MAX", withscores=True) == [
            (b"a2", 2),
            (b"a4", 4),
            (b"a3", 5),
            (b"a1", 6),
        ]
        # min
        assert r.zunion(["a", "b", "c"], aggregate="MIN", withscores=True) == [
            (b"a1", 1),
            (b"a2", 1),
            (b"a3", 1),
            (b"a4", 4),
        ]
        # with weight
        assert r.zunion({"a": 1, "b": 2, "c": 3}, withscores=True) == [
            (b"a2", 5),
            (b"a4", 12),
            (b"a3", 20),
            (b"a1", 23),
        ]

    @pytest.mark.onlynoncluster
    def test_zunionstore_sum(self, r):
        r.zadd("a", {"a1": 1, "a2": 1, "a3": 1})
        r.zadd("b", {"a1": 2, "a2": 2, "a3": 2})
        r.zadd("c", {"a1": 6, "a3": 5, "a4": 4})
        assert r.zunionstore("d", ["a", "b", "c"]) == 4
        assert r.zrange("d", 0, -1, withscores=True) == [
            (b"a2", 3),
            (b"a4", 4),
            (b"a3", 8),
            (b"a1", 9),
        ]

    @pytest.mark.onlynoncluster
    def test_zunionstore_max(self, r):
        r.zadd("a", {"a1": 1, "a2": 1, "a3": 1})
        r.zadd("b", {"a1": 2, "a2": 2, "a3": 2})
        r.zadd("c", {"a1": 6, "a3": 5, "a4": 4})
        assert r.zunionstore("d", ["a", "b", "c"], aggregate="MAX") == 4
        assert r.zrange("d", 0, -1, withscores=True) == [
            (b"a2", 2),
            (b"a4", 4),
            (b"a3", 5),
            (b"a1", 6),
        ]

    @pytest.mark.onlynoncluster
    def test_zunionstore_min(self, r):
        r.zadd("a", {"a1": 1, "a2": 2, "a3": 3})
        r.zadd("b", {"a1": 2, "a2": 2, "a3": 4})
        r.zadd("c", {"a1": 6, "a3": 5, "a4": 4})
        assert r.zunionstore("d", ["a", "b", "c"], aggregate="MIN") == 4
        assert r.zrange("d", 0, -1, withscores=True) == [
            (b"a1", 1),
            (b"a2", 2),
            (b"a3", 3),
            (b"a4", 4),
        ]

    @pytest.mark.onlynoncluster
    def test_zunionstore_with_weight(self, r):
        r.zadd("a", {"a1": 1, "a2": 1, "a3": 1})
        r.zadd("b", {"a1": 2, "a2": 2, "a3": 2})
        r.zadd("c", {"a1": 6, "a3": 5, "a4": 4})
        assert r.zunionstore("d", {"a": 1, "b": 2, "c": 3}) == 4
        assert r.zrange("d", 0, -1, withscores=True) == [
            (b"a2", 5),
            (b"a4", 12),
            (b"a3", 20),
            (b"a1", 23),
        ]

    @skip_if_server_version_lt("6.1.240")
    def test_zmscore(self, r):
        with pytest.raises(exceptions.DataError):
            r.zmscore("invalid_key", [])

        assert r.zmscore("invalid_key", ["invalid_member"]) == [None]

        r.zadd("a", {"a1": 1, "a2": 2, "a3": 3.5})
        assert r.zmscore("a", ["a1", "a2", "a3", "a4"]) == [1.0, 2.0, 3.5, None]

    # HYPERLOGLOG TESTS
    @skip_if_server_version_lt("2.8.9")
    def test_pfadd(self, r):
        members = {b"1", b"2", b"3"}
        assert r.pfadd("a", *members) == 1
        assert r.pfadd("a", *members) == 0
        assert r.pfcount("a") == len(members)

    @pytest.mark.onlynoncluster
    @skip_if_server_version_lt("2.8.9")
    def test_pfcount(self, r):
        members = {b"1", b"2", b"3"}
        r.pfadd("a", *members)
        assert r.pfcount("a") == len(members)
        members_b = {b"2", b"3", b"4"}
        r.pfadd("b", *members_b)
        assert r.pfcount("b") == len(members_b)
        assert r.pfcount("a", "b") == len(members_b.union(members))

    @pytest.mark.onlynoncluster
    @skip_if_server_version_lt("2.8.9")
    def test_pfmerge(self, r):
        mema = {b"1", b"2", b"3"}
        memb = {b"2", b"3", b"4"}
        memc = {b"5", b"6", b"7"}
        r.pfadd("a", *mema)
        r.pfadd("b", *memb)
        r.pfadd("c", *memc)
        r.pfmerge("d", "c", "a")
        assert r.pfcount("d") == 6
        r.pfmerge("d", "b")
        assert r.pfcount("d") == 7

    # HASH COMMANDS
    def test_hget_and_hset(self, r):
        r.hset("a", mapping={"1": 1, "2": 2, "3": 3})
        assert r.hget("a", "1") == b"1"
        assert r.hget("a", "2") == b"2"
        assert r.hget("a", "3") == b"3"

        # field was updated, redis returns 0
        assert r.hset("a", "2", 5) == 0
        assert r.hget("a", "2") == b"5"

        # field is new, redis returns 1
        assert r.hset("a", "4", 4) == 1
        assert r.hget("a", "4") == b"4"

        # key inside of hash that doesn't exist returns null value
        assert r.hget("a", "b") is None

        # keys with bool(key) == False
        assert r.hset("a", 0, 10) == 1
        assert r.hset("a", "", 10) == 1

    def test_hset_with_multi_key_values(self, r):
        r.hset("a", mapping={"1": 1, "2": 2, "3": 3})
        assert r.hget("a", "1") == b"1"
        assert r.hget("a", "2") == b"2"
        assert r.hget("a", "3") == b"3"

        r.hset("b", "foo", "bar", mapping={"1": 1, "2": 2})
        assert r.hget("b", "1") == b"1"
        assert r.hget("b", "2") == b"2"
        assert r.hget("b", "foo") == b"bar"

    def test_hset_without_data(self, r):
        with pytest.raises(exceptions.DataError):
            r.hset("x")

    def test_hdel(self, r):
        r.hset("a", mapping={"1": 1, "2": 2, "3": 3})
        assert r.hdel("a", "2") == 1
        assert r.hget("a", "2") is None
        assert r.hdel("a", "1", "3") == 2
        assert r.hlen("a") == 0

    def test_hexists(self, r):
        r.hset("a", mapping={"1": 1, "2": 2, "3": 3})
        assert r.hexists("a", "1")
        assert not r.hexists("a", "4")

    def test_hgetall(self, r):
        h = {b"a1": b"1", b"a2": b"2", b"a3": b"3"}
        r.hset("a", mapping=h)
        assert r.hgetall("a") == h

    def test_hincrby(self, r):
        assert r.hincrby("a", "1") == 1
        assert r.hincrby("a", "1", amount=2) == 3
        assert r.hincrby("a", "1", amount=-2) == 1

    @skip_if_server_version_lt("2.6.0")
    def test_hincrbyfloat(self, r):
        assert r.hincrbyfloat("a", "1") == 1.0
        assert r.hincrbyfloat("a", "1") == 2.0
        assert r.hincrbyfloat("a", "1", 1.2) == 3.2

    def test_hkeys(self, r):
        h = {b"a1": b"1", b"a2": b"2", b"a3": b"3"}
        r.hset("a", mapping=h)
        local_keys = list(h.keys())
        remote_keys = r.hkeys("a")
        assert sorted(local_keys) == sorted(remote_keys)

    def test_hlen(self, r):
        r.hset("a", mapping={"1": 1, "2": 2, "3": 3})
        assert r.hlen("a") == 3

    def test_hmget(self, r):
        assert r.hset("a", mapping={"a": 1, "b": 2, "c": 3})
        assert r.hmget("a", "a", "b", "c") == [b"1", b"2", b"3"]

    def test_hmset(self, r):
        redis_class = type(r).__name__
        warning_message = (
            r"^{0}\.hmset\(\) is deprecated\. "
            r"Use {0}\.hset\(\) instead\.$".format(redis_class)
        )
        h = {b"a": b"1", b"b": b"2", b"c": b"3"}
        with pytest.warns(DeprecationWarning, match=warning_message):
            assert r.hmset("a", h)
        assert r.hgetall("a") == h

    def test_hsetnx(self, r):
        # Initially set the hash field
        assert r.hsetnx("a", "1", 1)
        assert r.hget("a", "1") == b"1"
        assert not r.hsetnx("a", "1", 2)
        assert r.hget("a", "1") == b"1"

    def test_hvals(self, r):
        h = {b"a1": b"1", b"a2": b"2", b"a3": b"3"}
        r.hset("a", mapping=h)
        local_vals = list(h.values())
        remote_vals = r.hvals("a")
        assert sorted(local_vals) == sorted(remote_vals)

    @skip_if_server_version_lt("3.2.0")
    def test_hstrlen(self, r):
        r.hset("a", mapping={"1": "22", "2": "333"})
        assert r.hstrlen("a", "1") == 2
        assert r.hstrlen("a", "2") == 3

    # SORT
    def test_sort_basic(self, r):
        r.rpush("a", "3", "2", "1", "4")
        assert r.sort("a") == [b"1", b"2", b"3", b"4"]

    def test_sort_limited(self, r):
        r.rpush("a", "3", "2", "1", "4")
        assert r.sort("a", start=1, num=2) == [b"2", b"3"]

    @pytest.mark.onlynoncluster
    def test_sort_by(self, r):
        r["score:1"] = 8
        r["score:2"] = 3
        r["score:3"] = 5
        r.rpush("a", "3", "2", "1")
        assert r.sort("a", by="score:*") == [b"2", b"3", b"1"]

    @pytest.mark.onlynoncluster
    def test_sort_get(self, r):
        r["user:1"] = "u1"
        r["user:2"] = "u2"
        r["user:3"] = "u3"
        r.rpush("a", "2", "3", "1")
        assert r.sort("a", get="user:*") == [b"u1", b"u2", b"u3"]

    @pytest.mark.onlynoncluster
    def test_sort_get_multi(self, r):
        r["user:1"] = "u1"
        r["user:2"] = "u2"
        r["user:3"] = "u3"
        r.rpush("a", "2", "3", "1")
        assert r.sort("a", get=("user:*", "#")) == [
            b"u1",
            b"1",
            b"u2",
            b"2",
            b"u3",
            b"3",
        ]

    @pytest.mark.onlynoncluster
    def test_sort_get_groups_two(self, r):
        r["user:1"] = "u1"
        r["user:2"] = "u2"
        r["user:3"] = "u3"
        r.rpush("a", "2", "3", "1")
        assert r.sort("a", get=("user:*", "#"), groups=True) == [
            (b"u1", b"1"),
            (b"u2", b"2"),
            (b"u3", b"3"),
        ]

    @pytest.mark.onlynoncluster
    def test_sort_groups_string_get(self, r):
        r["user:1"] = "u1"
        r["user:2"] = "u2"
        r["user:3"] = "u3"
        r.rpush("a", "2", "3", "1")
        with pytest.raises(exceptions.DataError):
            r.sort("a", get="user:*", groups=True)

    @pytest.mark.onlynoncluster
    def test_sort_groups_just_one_get(self, r):
        r["user:1"] = "u1"
        r["user:2"] = "u2"
        r["user:3"] = "u3"
        r.rpush("a", "2", "3", "1")
        with pytest.raises(exceptions.DataError):
            r.sort("a", get=["user:*"], groups=True)

    def test_sort_groups_no_get(self, r):
        r["user:1"] = "u1"
        r["user:2"] = "u2"
        r["user:3"] = "u3"
        r.rpush("a", "2", "3", "1")
        with pytest.raises(exceptions.DataError):
            r.sort("a", groups=True)

    @pytest.mark.onlynoncluster
    def test_sort_groups_three_gets(self, r):
        r["user:1"] = "u1"
        r["user:2"] = "u2"
        r["user:3"] = "u3"
        r["door:1"] = "d1"
        r["door:2"] = "d2"
        r["door:3"] = "d3"
        r.rpush("a", "2", "3", "1")
        assert r.sort("a", get=("user:*", "door:*", "#"), groups=True) == [
            (b"u1", b"d1", b"1"),
            (b"u2", b"d2", b"2"),
            (b"u3", b"d3", b"3"),
        ]

    def test_sort_desc(self, r):
        r.rpush("a", "2", "3", "1")
        assert r.sort("a", desc=True) == [b"3", b"2", b"1"]

    def test_sort_alpha(self, r):
        r.rpush("a", "e", "c", "b", "d", "a")
        assert r.sort("a", alpha=True) == [b"a", b"b", b"c", b"d", b"e"]

    @pytest.mark.onlynoncluster
    def test_sort_store(self, r):
        r.rpush("a", "2", "3", "1")
        assert r.sort("a", store="sorted_values") == 3
        assert r.lrange("sorted_values", 0, -1) == [b"1", b"2", b"3"]

    @pytest.mark.onlynoncluster
    def test_sort_all_options(self, r):
        r["user:1:username"] = "zeus"
        r["user:2:username"] = "titan"
        r["user:3:username"] = "hermes"
        r["user:4:username"] = "hercules"
        r["user:5:username"] = "apollo"
        r["user:6:username"] = "athena"
        r["user:7:username"] = "hades"
        r["user:8:username"] = "dionysus"

        r["user:1:favorite_drink"] = "yuengling"
        r["user:2:favorite_drink"] = "rum"
        r["user:3:favorite_drink"] = "vodka"
        r["user:4:favorite_drink"] = "milk"
        r["user:5:favorite_drink"] = "pinot noir"
        r["user:6:favorite_drink"] = "water"
        r["user:7:favorite_drink"] = "gin"
        r["user:8:favorite_drink"] = "apple juice"

        r.rpush("gods", "5", "8", "3", "1", "2", "7", "6", "4")
        num = r.sort(
            "gods",
            start=2,
            num=4,
            by="user:*:username",
            get="user:*:favorite_drink",
            desc=True,
            alpha=True,
            store="sorted",
        )
        assert num == 4
        assert r.lrange("sorted", 0, 10) == [b"vodka", b"milk", b"gin", b"apple juice"]

    def test_sort_issue_924(self, r):
        # Tests for issue https://github.com/andymccurdy/redis-py/issues/924
        r.execute_command("SADD", "issue#924", 1)
        r.execute_command("SORT", "issue#924")

    @pytest.mark.onlynoncluster
    def test_cluster_addslots(self, mock_cluster_resp_ok):
        assert mock_cluster_resp_ok.cluster("ADDSLOTS", 1) is True

    @pytest.mark.onlynoncluster
    def test_cluster_count_failure_reports(self, mock_cluster_resp_int):
        assert isinstance(
            mock_cluster_resp_int.cluster("COUNT-FAILURE-REPORTS", "node"), int
        )

    @pytest.mark.onlynoncluster
    def test_cluster_countkeysinslot(self, mock_cluster_resp_int):
        assert isinstance(mock_cluster_resp_int.cluster("COUNTKEYSINSLOT", 2), int)

    @pytest.mark.onlynoncluster
    def test_cluster_delslots(self, mock_cluster_resp_ok):
        assert mock_cluster_resp_ok.cluster("DELSLOTS", 1) is True

    @pytest.mark.onlynoncluster
    def test_cluster_failover(self, mock_cluster_resp_ok):
        assert mock_cluster_resp_ok.cluster("FAILOVER", 1) is True

    @pytest.mark.onlynoncluster
    def test_cluster_forget(self, mock_cluster_resp_ok):
        assert mock_cluster_resp_ok.cluster("FORGET", 1) is True

    @pytest.mark.onlynoncluster
    def test_cluster_info(self, mock_cluster_resp_info):
        assert isinstance(mock_cluster_resp_info.cluster("info"), dict)

    @pytest.mark.onlynoncluster
    def test_cluster_keyslot(self, mock_cluster_resp_int):
        assert isinstance(mock_cluster_resp_int.cluster("keyslot", "asdf"), int)

    @pytest.mark.onlynoncluster
    def test_cluster_meet(self, mock_cluster_resp_ok):
        assert mock_cluster_resp_ok.cluster("meet", "ip", "port", 1) is True

    @pytest.mark.onlynoncluster
    def test_cluster_nodes(self, mock_cluster_resp_nodes):
        assert isinstance(mock_cluster_resp_nodes.cluster("nodes"), dict)

    @pytest.mark.onlynoncluster
    def test_cluster_replicate(self, mock_cluster_resp_ok):
        assert mock_cluster_resp_ok.cluster("replicate", "nodeid") is True

    @pytest.mark.onlynoncluster
    def test_cluster_reset(self, mock_cluster_resp_ok):
        assert mock_cluster_resp_ok.cluster("reset", "hard") is True

    @pytest.mark.onlynoncluster
    def test_cluster_saveconfig(self, mock_cluster_resp_ok):
        assert mock_cluster_resp_ok.cluster("saveconfig") is True

    @pytest.mark.onlynoncluster
    def test_cluster_setslot(self, mock_cluster_resp_ok):
        assert mock_cluster_resp_ok.cluster("setslot", 1, "IMPORTING", "nodeid") is True

    @pytest.mark.onlynoncluster
    def test_cluster_slaves(self, mock_cluster_resp_slaves):
        assert isinstance(mock_cluster_resp_slaves.cluster("slaves", "nodeid"), dict)

    @pytest.mark.onlynoncluster
    @skip_if_server_version_lt("3.0.0")
    @skip_if_redis_enterprise()
    def test_readwrite(self, r):
        assert r.readwrite()

    @pytest.mark.onlynoncluster
    @skip_if_server_version_lt("3.0.0")
    def test_readonly_invalid_cluster_state(self, r):
        with pytest.raises(exceptions.RedisError):
            r.readonly()

    @pytest.mark.onlynoncluster
    @skip_if_server_version_lt("3.0.0")
    def test_readonly(self, mock_cluster_resp_ok):
        assert mock_cluster_resp_ok.readonly() is True

    # GEO COMMANDS
    @skip_if_server_version_lt("3.2.0")
    def test_geoadd(self, r):
        values = (2.1909389952632, 41.433791470673, "place1") + (
            2.1873744593677,
            41.406342043777,
            "place2",
        )
        assert r.geoadd("barcelona", values) == 2
        assert r.zcard("barcelona") == 2

    @skip_if_server_version_lt("6.2.0")
    def test_geoadd_nx(self, r):
        values = (2.1909389952632, 41.433791470673, "place1") + (
            2.1873744593677,
            41.406342043777,
            "place2",
        )
        assert r.geoadd("a", values) == 2
        values = (
            (2.1909389952632, 41.433791470673, "place1")
            + (2.1873744593677, 41.406342043777, "place2")
            + (2.1804738294738, 41.405647879212, "place3")
        )
        assert r.geoadd("a", values, nx=True) == 1
        assert r.zrange("a", 0, -1) == [b"place3", b"place2", b"place1"]

    @skip_if_server_version_lt("6.2.0")
    def test_geoadd_xx(self, r):
        values = (2.1909389952632, 41.433791470673, "place1")
        assert r.geoadd("a", values) == 1
        values = (2.1909389952632, 41.433791470673, "place1") + (
            2.1873744593677,
            41.406342043777,
            "place2",
        )
        assert r.geoadd("a", values, xx=True) == 0
        assert r.zrange("a", 0, -1) == [b"place1"]

    @skip_if_server_version_lt("6.2.0")
    def test_geoadd_ch(self, r):
        values = (2.1909389952632, 41.433791470673, "place1")
        assert r.geoadd("a", values) == 1
        values = (2.1909389952632, 31.433791470673, "place1") + (
            2.1873744593677,
            41.406342043777,
            "place2",
        )
        assert r.geoadd("a", values, ch=True) == 2
        assert r.zrange("a", 0, -1) == [b"place1", b"place2"]

    @skip_if_server_version_lt("3.2.0")
    def test_geoadd_invalid_params(self, r):
        with pytest.raises(exceptions.RedisError):
            r.geoadd("barcelona", (1, 2))

    @skip_if_server_version_lt("3.2.0")
    def test_geodist(self, r):
        values = (2.1909389952632, 41.433791470673, "place1") + (
            2.1873744593677,
            41.406342043777,
            "place2",
        )
        assert r.geoadd("barcelona", values) == 2
        assert r.geodist("barcelona", "place1", "place2") == 3067.4157

    @skip_if_server_version_lt("3.2.0")
    def test_geodist_units(self, r):
        values = (2.1909389952632, 41.433791470673, "place1") + (
            2.1873744593677,
            41.406342043777,
            "place2",
        )
        r.geoadd("barcelona", values)
        assert r.geodist("barcelona", "place1", "place2", "km") == 3.0674

    @skip_if_server_version_lt("3.2.0")
    def test_geodist_missing_one_member(self, r):
        values = (2.1909389952632, 41.433791470673, "place1")
        r.geoadd("barcelona", values)
        assert r.geodist("barcelona", "place1", "missing_member", "km") is None

    @skip_if_server_version_lt("3.2.0")
    def test_geodist_invalid_units(self, r):
        with pytest.raises(exceptions.RedisError):
            assert r.geodist("x", "y", "z", "inches")

    @skip_if_server_version_lt("3.2.0")
    def test_geohash(self, r):
        values = (2.1909389952632, 41.433791470673, "place1") + (
            2.1873744593677,
            41.406342043777,
            "place2",
        )
        r.geoadd("barcelona", values)
        assert r.geohash("barcelona", "place1", "place2", "place3") == [
            "sp3e9yg3kd0",
            "sp3e9cbc3t0",
            None,
        ]

    @skip_unless_arch_bits(64)
    @skip_if_server_version_lt("3.2.0")
    def test_geopos(self, r):
        values = (2.1909389952632, 41.433791470673, "place1") + (
            2.1873744593677,
            41.406342043777,
            "place2",
        )
        r.geoadd("barcelona", values)
        # redis uses 52 bits precision, hereby small errors may be introduced.
        assert r.geopos("barcelona", "place1", "place2") == [
            (2.19093829393386841, 41.43379028184083523),
            (2.18737632036209106, 41.40634178640635099),
        ]

    @skip_if_server_version_lt("4.0.0")
    def test_geopos_no_value(self, r):
        assert r.geopos("barcelona", "place1", "place2") == [None, None]

    @skip_if_server_version_lt("3.2.0")
    @skip_if_server_version_gte("4.0.0")
    def test_old_geopos_no_value(self, r):
        assert r.geopos("barcelona", "place1", "place2") == []

    @skip_if_server_version_lt("6.2.0")
    def test_geosearch(self, r):
        values = (
            (2.1909389952632, 41.433791470673, "place1")
            + (2.1873744593677, 41.406342043777, b"\x80place2")
            + (2.583333, 41.316667, "place3")
        )
        r.geoadd("barcelona", values)
        assert r.geosearch(
            "barcelona", longitude=2.191, latitude=41.433, radius=1000
        ) == [b"place1"]
        assert r.geosearch(
            "barcelona", longitude=2.187, latitude=41.406, radius=1000
        ) == [b"\x80place2"]
        assert r.geosearch(
            "barcelona", longitude=2.191, latitude=41.433, height=1000, width=1000
        ) == [b"place1"]
        assert r.geosearch("barcelona", member="place3", radius=100, unit="km") == [
            b"\x80place2",
            b"place1",
            b"place3",
        ]
        # test count
        assert r.geosearch(
            "barcelona", member="place3", radius=100, unit="km", count=2
        ) == [b"place3", b"\x80place2"]
        assert r.geosearch(
            "barcelona", member="place3", radius=100, unit="km", count=1, any=1
        )[0] in [b"place1", b"place3", b"\x80place2"]

    @skip_unless_arch_bits(64)
    @skip_if_server_version_lt("6.2.0")
    def test_geosearch_member(self, r):
        values = (2.1909389952632, 41.433791470673, "place1") + (
            2.1873744593677,
            41.406342043777,
            b"\x80place2",
        )

        r.geoadd("barcelona", values)
        assert r.geosearch("barcelona", member="place1", radius=4000) == [
            b"\x80place2",
            b"place1",
        ]
        assert r.geosearch("barcelona", member="place1", radius=10) == [b"place1"]

        assert r.geosearch(
            "barcelona",
            member="place1",
            radius=4000,
            withdist=True,
            withcoord=True,
            withhash=True,
        ) == [
            [
                b"\x80place2",
                3067.4157,
                3471609625421029,
                (2.187376320362091, 41.40634178640635),
            ],
            [
                b"place1",
                0.0,
                3471609698139488,
                (2.1909382939338684, 41.433790281840835),
            ],
        ]

    @skip_if_server_version_lt("6.2.0")
    def test_geosearch_sort(self, r):
        values = (2.1909389952632, 41.433791470673, "place1") + (
            2.1873744593677,
            41.406342043777,
            "place2",
        )
        r.geoadd("barcelona", values)
        assert r.geosearch(
            "barcelona", longitude=2.191, latitude=41.433, radius=3000, sort="ASC"
        ) == [b"place1", b"place2"]
        assert r.geosearch(
            "barcelona", longitude=2.191, latitude=41.433, radius=3000, sort="DESC"
        ) == [b"place2", b"place1"]

    @skip_unless_arch_bits(64)
    @skip_if_server_version_lt("6.2.0")
    def test_geosearch_with(self, r):
        values = (2.1909389952632, 41.433791470673, "place1") + (
            2.1873744593677,
            41.406342043777,
            "place2",
        )
        r.geoadd("barcelona", values)

        # test a bunch of combinations to test the parse response
        # function.
        assert r.geosearch(
            "barcelona",
            longitude=2.191,
            latitude=41.433,
            radius=1,
            unit="km",
            withdist=True,
            withcoord=True,
            withhash=True,
        ) == [
            [
                b"place1",
                0.0881,
                3471609698139488,
                (2.19093829393386841, 41.43379028184083523),
            ]
        ]
        assert (
            r.geosearch(
                "barcelona",
                longitude=2.191,
                latitude=41.433,
                radius=1,
                unit="km",
                withdist=True,
                withcoord=True,
            )
            == [[b"place1", 0.0881, (2.19093829393386841, 41.43379028184083523)]]
        )
        assert r.geosearch(
            "barcelona",
            longitude=2.191,
            latitude=41.433,
            radius=1,
            unit="km",
            withhash=True,
            withcoord=True,
        ) == [
            [b"place1", 3471609698139488, (2.19093829393386841, 41.43379028184083523)]
        ]
        # test no values.
        assert (
            r.geosearch(
                "barcelona",
                longitude=2,
                latitude=1,
                radius=1,
                unit="km",
                withdist=True,
                withcoord=True,
                withhash=True,
            )
            == []
        )

    @skip_if_server_version_lt("6.2.0")
    def test_geosearch_negative(self, r):
        # not specifying member nor longitude and latitude
        with pytest.raises(exceptions.DataError):
            assert r.geosearch("barcelona")
        # specifying member and longitude and latitude
        with pytest.raises(exceptions.DataError):
            assert r.geosearch("barcelona", member="Paris", longitude=2, latitude=1)
        # specifying one of longitude and latitude
        with pytest.raises(exceptions.DataError):
            assert r.geosearch("barcelona", longitude=2)
        with pytest.raises(exceptions.DataError):
            assert r.geosearch("barcelona", latitude=2)

        # not specifying radius nor width and height
        with pytest.raises(exceptions.DataError):
            assert r.geosearch("barcelona", member="Paris")
        # specifying radius and width and height
        with pytest.raises(exceptions.DataError):
            assert r.geosearch("barcelona", member="Paris", radius=3, width=2, height=1)
        # specifying one of width and height
        with pytest.raises(exceptions.DataError):
            assert r.geosearch("barcelona", member="Paris", width=2)
        with pytest.raises(exceptions.DataError):
            assert r.geosearch("barcelona", member="Paris", height=2)

        # invalid sort
        with pytest.raises(exceptions.DataError):
            assert r.geosearch(
                "barcelona", member="Paris", width=2, height=2, sort="wrong"
            )

        # invalid unit
        with pytest.raises(exceptions.DataError):
            assert r.geosearch(
                "barcelona", member="Paris", width=2, height=2, unit="miles"
            )

        # use any without count
        with pytest.raises(exceptions.DataError):
            assert r.geosearch("barcelona", member="place3", radius=100, any=1)

    @pytest.mark.onlynoncluster
    @skip_if_server_version_lt("6.2.0")
    def test_geosearchstore(self, r):
        values = (2.1909389952632, 41.433791470673, "place1") + (
            2.1873744593677,
            41.406342043777,
            "place2",
        )

        r.geoadd("barcelona", values)
        r.geosearchstore(
            "places_barcelona",
            "barcelona",
            longitude=2.191,
            latitude=41.433,
            radius=1000,
        )
        assert r.zrange("places_barcelona", 0, -1) == [b"place1"]

    @pytest.mark.onlynoncluster
    @skip_unless_arch_bits(64)
    @skip_if_server_version_lt("6.2.0")
    def test_geosearchstore_dist(self, r):
        values = (2.1909389952632, 41.433791470673, "place1") + (
            2.1873744593677,
            41.406342043777,
            "place2",
        )

        r.geoadd("barcelona", values)
        r.geosearchstore(
            "places_barcelona",
            "barcelona",
            longitude=2.191,
            latitude=41.433,
            radius=1000,
            storedist=True,
        )
        # instead of save the geo score, the distance is saved.
        assert r.zscore("places_barcelona", "place1") == 88.05060698409301

    @skip_if_server_version_lt("3.2.0")
    def test_georadius(self, r):
        values = (2.1909389952632, 41.433791470673, "place1") + (
            2.1873744593677,
            41.406342043777,
            b"\x80place2",
        )

        r.geoadd("barcelona", values)
        assert r.georadius("barcelona", 2.191, 41.433, 1000) == [b"place1"]
        assert r.georadius("barcelona", 2.187, 41.406, 1000) == [b"\x80place2"]

    @skip_if_server_version_lt("3.2.0")
    def test_georadius_no_values(self, r):
        values = (2.1909389952632, 41.433791470673, "place1") + (
            2.1873744593677,
            41.406342043777,
            "place2",
        )

        r.geoadd("barcelona", values)
        assert r.georadius("barcelona", 1, 2, 1000) == []

    @skip_if_server_version_lt("3.2.0")
    def test_georadius_units(self, r):
        values = (2.1909389952632, 41.433791470673, "place1") + (
            2.1873744593677,
            41.406342043777,
            "place2",
        )

        r.geoadd("barcelona", values)
        assert r.georadius("barcelona", 2.191, 41.433, 1, unit="km") == [b"place1"]

    @skip_unless_arch_bits(64)
    @skip_if_server_version_lt("3.2.0")
    def test_georadius_with(self, r):
        values = (2.1909389952632, 41.433791470673, "place1") + (
            2.1873744593677,
            41.406342043777,
            "place2",
        )

        r.geoadd("barcelona", values)

        # test a bunch of combinations to test the parse response
        # function.
        assert r.georadius(
            "barcelona",
            2.191,
            41.433,
            1,
            unit="km",
            withdist=True,
            withcoord=True,
            withhash=True,
        ) == [
            [
                b"place1",
                0.0881,
                3471609698139488,
                (2.19093829393386841, 41.43379028184083523),
            ]
        ]

        assert r.georadius(
            "barcelona", 2.191, 41.433, 1, unit="km", withdist=True, withcoord=True
        ) == [[b"place1", 0.0881, (2.19093829393386841, 41.43379028184083523)]]

        assert r.georadius(
            "barcelona", 2.191, 41.433, 1, unit="km", withhash=True, withcoord=True
        ) == [
            [b"place1", 3471609698139488, (2.19093829393386841, 41.43379028184083523)]
        ]

        # test no values.
        assert (
            r.georadius(
                "barcelona",
                2,
                1,
                1,
                unit="km",
                withdist=True,
                withcoord=True,
                withhash=True,
            )
            == []
        )

    @skip_if_server_version_lt("6.2.0")
    def test_georadius_count(self, r):
        values = (2.1909389952632, 41.433791470673, "place1") + (
            2.1873744593677,
            41.406342043777,
            "place2",
        )

        r.geoadd("barcelona", values)
        assert r.georadius("barcelona", 2.191, 41.433, 3000, count=1) == [b"place1"]
        assert r.georadius("barcelona", 2.191, 41.433, 3000, count=1, any=True) == [
            b"place2"
        ]

    @skip_if_server_version_lt("3.2.0")
    def test_georadius_sort(self, r):
        values = (2.1909389952632, 41.433791470673, "place1") + (
            2.1873744593677,
            41.406342043777,
            "place2",
        )

        r.geoadd("barcelona", values)
        assert r.georadius("barcelona", 2.191, 41.433, 3000, sort="ASC") == [
            b"place1",
            b"place2",
        ]
        assert r.georadius("barcelona", 2.191, 41.433, 3000, sort="DESC") == [
            b"place2",
            b"place1",
        ]

    @pytest.mark.onlynoncluster
    @skip_if_server_version_lt("3.2.0")
    def test_georadius_store(self, r):
        values = (2.1909389952632, 41.433791470673, "place1") + (
            2.1873744593677,
            41.406342043777,
            "place2",
        )

        r.geoadd("barcelona", values)
        r.georadius("barcelona", 2.191, 41.433, 1000, store="places_barcelona")
        assert r.zrange("places_barcelona", 0, -1) == [b"place1"]

    @pytest.mark.onlynoncluster
    @skip_unless_arch_bits(64)
    @skip_if_server_version_lt("3.2.0")
    def test_georadius_store_dist(self, r):
        values = (2.1909389952632, 41.433791470673, "place1") + (
            2.1873744593677,
            41.406342043777,
            "place2",
        )

        r.geoadd("barcelona", values)
        r.georadius("barcelona", 2.191, 41.433, 1000, store_dist="places_barcelona")
        # instead of save the geo score, the distance is saved.
        assert r.zscore("places_barcelona", "place1") == 88.05060698409301

    @skip_unless_arch_bits(64)
    @skip_if_server_version_lt("3.2.0")
    def test_georadiusmember(self, r):
        values = (2.1909389952632, 41.433791470673, "place1") + (
            2.1873744593677,
            41.406342043777,
            b"\x80place2",
        )

        r.geoadd("barcelona", values)
        assert r.georadiusbymember("barcelona", "place1", 4000) == [
            b"\x80place2",
            b"place1",
        ]
        assert r.georadiusbymember("barcelona", "place1", 10) == [b"place1"]

        assert r.georadiusbymember(
            "barcelona", "place1", 4000, withdist=True, withcoord=True, withhash=True
        ) == [
            [
                b"\x80place2",
                3067.4157,
                3471609625421029,
                (2.187376320362091, 41.40634178640635),
            ],
            [
                b"place1",
                0.0,
                3471609698139488,
                (2.1909382939338684, 41.433790281840835),
            ],
        ]

    @skip_if_server_version_lt("6.2.0")
    def test_georadiusmember_count(self, r):
        values = (2.1909389952632, 41.433791470673, "place1") + (
            2.1873744593677,
            41.406342043777,
            b"\x80place2",
        )
        r.geoadd("barcelona", values)
        assert r.georadiusbymember("barcelona", "place1", 4000, count=1, any=True) == [
            b"\x80place2"
        ]

    @skip_if_server_version_lt("5.0.0")
    def test_xack(self, r):
        stream = "stream"
        group = "group"
        consumer = "consumer"
        # xack on a stream that doesn't exist
        assert r.xack(stream, group, "0-0") == 0

        m1 = r.xadd(stream, {"one": "one"})
        m2 = r.xadd(stream, {"two": "two"})
        m3 = r.xadd(stream, {"three": "three"})

        # xack on a group that doesn't exist
        assert r.xack(stream, group, m1) == 0

        r.xgroup_create(stream, group, 0)
        r.xreadgroup(group, consumer, streams={stream: ">"})
        # xack returns the number of ack'd elements
        assert r.xack(stream, group, m1) == 1
        assert r.xack(stream, group, m2, m3) == 2

    @skip_if_server_version_lt("5.0.0")
    def test_xadd(self, r):
        stream = "stream"
        message_id = r.xadd(stream, {"foo": "bar"})
        assert re.match(br"[0-9]+\-[0-9]+", message_id)

        # explicit message id
        message_id = b"9999999999999999999-0"
        assert message_id == r.xadd(stream, {"foo": "bar"}, id=message_id)

        # with maxlen, the list evicts the first message
        r.xadd(stream, {"foo": "bar"}, maxlen=2, approximate=False)
        assert r.xlen(stream) == 2

    @skip_if_server_version_lt("6.2.0")
    def test_xadd_nomkstream(self, r):
        # nomkstream option
        stream = "stream"
        r.xadd(stream, {"foo": "bar"})
        r.xadd(stream, {"some": "other"}, nomkstream=False)
        assert r.xlen(stream) == 2
        r.xadd(stream, {"some": "other"}, nomkstream=True)
        assert r.xlen(stream) == 3

    @skip_if_server_version_lt("6.2.0")
    def test_xadd_minlen_and_limit(self, r):
        stream = "stream"

        r.xadd(stream, {"foo": "bar"})
        r.xadd(stream, {"foo": "bar"})
        r.xadd(stream, {"foo": "bar"})
        r.xadd(stream, {"foo": "bar"})

        # Future self: No limits without approximate, according to the api
        with pytest.raises(redis.ResponseError):
            assert r.xadd(stream, {"foo": "bar"}, maxlen=3, approximate=False, limit=2)

        # limit can not be provided without maxlen or minid
        with pytest.raises(redis.ResponseError):
            assert r.xadd(stream, {"foo": "bar"}, limit=2)

        # maxlen with a limit
        assert r.xadd(stream, {"foo": "bar"}, maxlen=3, approximate=True, limit=2)
        r.delete(stream)

        # maxlen and minid can not be provided together
        with pytest.raises(redis.DataError):
            assert r.xadd(stream, {"foo": "bar"}, maxlen=3, minid="sometestvalue")

        # minid with a limit
        m1 = r.xadd(stream, {"foo": "bar"})
        r.xadd(stream, {"foo": "bar"})
        r.xadd(stream, {"foo": "bar"})
        r.xadd(stream, {"foo": "bar"})
        assert r.xadd(stream, {"foo": "bar"}, approximate=True, minid=m1, limit=3)

        # pure minid
        r.xadd(stream, {"foo": "bar"})
        r.xadd(stream, {"foo": "bar"})
        r.xadd(stream, {"foo": "bar"})
        m4 = r.xadd(stream, {"foo": "bar"})
        assert r.xadd(stream, {"foo": "bar"}, approximate=False, minid=m4)

        # minid approximate
        r.xadd(stream, {"foo": "bar"})
        r.xadd(stream, {"foo": "bar"})
        m3 = r.xadd(stream, {"foo": "bar"})
        r.xadd(stream, {"foo": "bar"})
        assert r.xadd(stream, {"foo": "bar"}, approximate=True, minid=m3)

    @skip_if_server_version_lt("6.2.0")
    def test_xautoclaim(self, r):
        stream = "stream"
        group = "group"
        consumer1 = "consumer1"
        consumer2 = "consumer2"

        message_id1 = r.xadd(stream, {"john": "wick"})
        message_id2 = r.xadd(stream, {"johny": "deff"})
        message = get_stream_message(r, stream, message_id1)
        r.xgroup_create(stream, group, 0)

        # trying to claim a message that isn't already pending doesn't
        # do anything
        response = r.xautoclaim(stream, group, consumer2, min_idle_time=0)
        assert response == []

        # read the group as consumer1 to initially claim the messages
        r.xreadgroup(group, consumer1, streams={stream: ">"})

        # claim one message as consumer2
        response = r.xautoclaim(stream, group, consumer2, min_idle_time=0, count=1)
        assert response == [message]

        # reclaim the messages as consumer1, but use the justid argument
        # which only returns message ids
        assert r.xautoclaim(
            stream, group, consumer1, min_idle_time=0, start_id=0, justid=True
        ) == [message_id1, message_id2]
        assert r.xautoclaim(
            stream, group, consumer1, min_idle_time=0, start_id=message_id2, justid=True
        ) == [message_id2]

    @skip_if_server_version_lt("6.2.0")
    def test_xautoclaim_negative(self, r):
        stream = "stream"
        group = "group"
        consumer = "consumer"
        with pytest.raises(redis.DataError):
            r.xautoclaim(stream, group, consumer, min_idle_time=-1)
        with pytest.raises(ValueError):
            r.xautoclaim(stream, group, consumer, min_idle_time="wrong")
        with pytest.raises(redis.DataError):
            r.xautoclaim(stream, group, consumer, min_idle_time=0, count=-1)

    @skip_if_server_version_lt("5.0.0")
    def test_xclaim(self, r):
        stream = "stream"
        group = "group"
        consumer1 = "consumer1"
        consumer2 = "consumer2"
        message_id = r.xadd(stream, {"john": "wick"})
        message = get_stream_message(r, stream, message_id)
        r.xgroup_create(stream, group, 0)

        # trying to claim a message that isn't already pending doesn't
        # do anything
        response = r.xclaim(
            stream, group, consumer2, min_idle_time=0, message_ids=(message_id,)
        )
        assert response == []

        # read the group as consumer1 to initially claim the messages
        r.xreadgroup(group, consumer1, streams={stream: ">"})

        # claim the message as consumer2
        response = r.xclaim(
            stream, group, consumer2, min_idle_time=0, message_ids=(message_id,)
        )
        assert response[0] == message

        # reclaim the message as consumer1, but use the justid argument
        # which only returns message ids
        assert (
            r.xclaim(
                stream,
                group,
                consumer1,
                min_idle_time=0,
                message_ids=(message_id,),
                justid=True,
            )
            == [message_id]
        )

    @skip_if_server_version_lt("5.0.0")
    def test_xclaim_trimmed(self, r):
        # xclaim should not raise an exception if the item is not there
        stream = "stream"
        group = "group"

        r.xgroup_create(stream, group, id="$", mkstream=True)

        # add a couple of new items
        sid1 = r.xadd(stream, {"item": 0})
        sid2 = r.xadd(stream, {"item": 0})

        # read them from consumer1
        r.xreadgroup(group, "consumer1", {stream: ">"})

        # add a 3rd and trim the stream down to 2 items
        r.xadd(stream, {"item": 3}, maxlen=2, approximate=False)

        # xclaim them from consumer2
        # the item that is still in the stream should be returned
        item = r.xclaim(stream, group, "consumer2", 0, [sid1, sid2])
        assert len(item) == 2
        assert item[0] == (None, None)
        assert item[1][0] == sid2

    @skip_if_server_version_lt("5.0.0")
    def test_xdel(self, r):
        stream = "stream"

        # deleting from an empty stream doesn't do anything
        assert r.xdel(stream, 1) == 0

        m1 = r.xadd(stream, {"foo": "bar"})
        m2 = r.xadd(stream, {"foo": "bar"})
        m3 = r.xadd(stream, {"foo": "bar"})

        # xdel returns the number of deleted elements
        assert r.xdel(stream, m1) == 1
        assert r.xdel(stream, m2, m3) == 2

    @skip_if_server_version_lt("5.0.0")
    def test_xgroup_create(self, r):
        # tests xgroup_create and xinfo_groups
        stream = "stream"
        group = "group"
        r.xadd(stream, {"foo": "bar"})

        # no group is setup yet, no info to obtain
        assert r.xinfo_groups(stream) == []

        assert r.xgroup_create(stream, group, 0)
        expected = [
            {
                "name": group.encode(),
                "consumers": 0,
                "pending": 0,
                "last-delivered-id": b"0-0",
            }
        ]
        assert r.xinfo_groups(stream) == expected

    @skip_if_server_version_lt("5.0.0")
    def test_xgroup_create_mkstream(self, r):
        # tests xgroup_create and xinfo_groups
        stream = "stream"
        group = "group"

        # an error is raised if a group is created on a stream that
        # doesn't already exist
        with pytest.raises(exceptions.ResponseError):
            r.xgroup_create(stream, group, 0)

        # however, with mkstream=True, the underlying stream is created
        # automatically
        assert r.xgroup_create(stream, group, 0, mkstream=True)
        expected = [
            {
                "name": group.encode(),
                "consumers": 0,
                "pending": 0,
                "last-delivered-id": b"0-0",
            }
        ]
        assert r.xinfo_groups(stream) == expected

    @skip_if_server_version_lt("5.0.0")
    def test_xgroup_delconsumer(self, r):
        stream = "stream"
        group = "group"
        consumer = "consumer"
        r.xadd(stream, {"foo": "bar"})
        r.xadd(stream, {"foo": "bar"})
        r.xgroup_create(stream, group, 0)

        # a consumer that hasn't yet read any messages doesn't do anything
        assert r.xgroup_delconsumer(stream, group, consumer) == 0

        # read all messages from the group
        r.xreadgroup(group, consumer, streams={stream: ">"})

        # deleting the consumer should return 2 pending messages
        assert r.xgroup_delconsumer(stream, group, consumer) == 2

    @skip_if_server_version_lt("6.2.0")
    def test_xgroup_createconsumer(self, r):
        stream = "stream"
        group = "group"
        consumer = "consumer"
        r.xadd(stream, {"foo": "bar"})
        r.xadd(stream, {"foo": "bar"})
        r.xgroup_create(stream, group, 0)
        assert r.xgroup_createconsumer(stream, group, consumer) == 1

        # read all messages from the group
        r.xreadgroup(group, consumer, streams={stream: ">"})

        # deleting the consumer should return 2 pending messages
        assert r.xgroup_delconsumer(stream, group, consumer) == 2

    @skip_if_server_version_lt("5.0.0")
    def test_xgroup_destroy(self, r):
        stream = "stream"
        group = "group"
        r.xadd(stream, {"foo": "bar"})

        # destroying a nonexistent group returns False
        assert not r.xgroup_destroy(stream, group)

        r.xgroup_create(stream, group, 0)
        assert r.xgroup_destroy(stream, group)

    @skip_if_server_version_lt("5.0.0")
    def test_xgroup_setid(self, r):
        stream = "stream"
        group = "group"
        message_id = r.xadd(stream, {"foo": "bar"})

        r.xgroup_create(stream, group, 0)
        # advance the last_delivered_id to the message_id
        r.xgroup_setid(stream, group, message_id)
        expected = [
            {
                "name": group.encode(),
                "consumers": 0,
                "pending": 0,
                "last-delivered-id": message_id,
            }
        ]
        assert r.xinfo_groups(stream) == expected

    @skip_if_server_version_lt("5.0.0")
    def test_xinfo_consumers(self, r):
        stream = "stream"
        group = "group"
        consumer1 = "consumer1"
        consumer2 = "consumer2"
        r.xadd(stream, {"foo": "bar"})
        r.xadd(stream, {"foo": "bar"})
        r.xadd(stream, {"foo": "bar"})

        r.xgroup_create(stream, group, 0)
        r.xreadgroup(group, consumer1, streams={stream: ">"}, count=1)
        r.xreadgroup(group, consumer2, streams={stream: ">"})
        info = r.xinfo_consumers(stream, group)
        assert len(info) == 2
        expected = [
            {"name": consumer1.encode(), "pending": 1},
            {"name": consumer2.encode(), "pending": 2},
        ]

        # we can't determine the idle time, so just make sure it's an int
        assert isinstance(info[0].pop("idle"), int)
        assert isinstance(info[1].pop("idle"), int)
        assert info == expected

    @skip_if_server_version_lt("5.0.0")
    def test_xinfo_stream(self, r):
        stream = "stream"
        m1 = r.xadd(stream, {"foo": "bar"})
        m2 = r.xadd(stream, {"foo": "bar"})
        info = r.xinfo_stream(stream)

        assert info["length"] == 2
        assert info["first-entry"] == get_stream_message(r, stream, m1)
        assert info["last-entry"] == get_stream_message(r, stream, m2)

    @skip_if_server_version_lt("6.0.0")
    def test_xinfo_stream_full(self, r):
        stream = "stream"
        group = "group"
        m1 = r.xadd(stream, {"foo": "bar"})
        r.xgroup_create(stream, group, 0)
        info = r.xinfo_stream(stream, full=True)

        assert info["length"] == 1
        assert m1 in info["entries"]
        assert len(info["groups"]) == 1

    @skip_if_server_version_lt("5.0.0")
    def test_xlen(self, r):
        stream = "stream"
        assert r.xlen(stream) == 0
        r.xadd(stream, {"foo": "bar"})
        r.xadd(stream, {"foo": "bar"})
        assert r.xlen(stream) == 2

    @skip_if_server_version_lt("5.0.0")
    def test_xpending(self, r):
        stream = "stream"
        group = "group"
        consumer1 = "consumer1"
        consumer2 = "consumer2"
        m1 = r.xadd(stream, {"foo": "bar"})
        m2 = r.xadd(stream, {"foo": "bar"})
        r.xgroup_create(stream, group, 0)

        # xpending on a group that has no consumers yet
        expected = {"pending": 0, "min": None, "max": None, "consumers": []}
        assert r.xpending(stream, group) == expected

        # read 1 message from the group with each consumer
        r.xreadgroup(group, consumer1, streams={stream: ">"}, count=1)
        r.xreadgroup(group, consumer2, streams={stream: ">"}, count=1)

        expected = {
            "pending": 2,
            "min": m1,
            "max": m2,
            "consumers": [
                {"name": consumer1.encode(), "pending": 1},
                {"name": consumer2.encode(), "pending": 1},
            ],
        }
        assert r.xpending(stream, group) == expected

    @skip_if_server_version_lt("5.0.0")
    def test_xpending_range(self, r):
        stream = "stream"
        group = "group"
        consumer1 = "consumer1"
        consumer2 = "consumer2"
        m1 = r.xadd(stream, {"foo": "bar"})
        m2 = r.xadd(stream, {"foo": "bar"})
        r.xgroup_create(stream, group, 0)

        # xpending range on a group that has no consumers yet
        assert r.xpending_range(stream, group, min="-", max="+", count=5) == []

        # read 1 message from the group with each consumer
        r.xreadgroup(group, consumer1, streams={stream: ">"}, count=1)
        r.xreadgroup(group, consumer2, streams={stream: ">"}, count=1)

        response = r.xpending_range(stream, group, min="-", max="+", count=5)
        assert len(response) == 2
        assert response[0]["message_id"] == m1
        assert response[0]["consumer"] == consumer1.encode()
        assert response[1]["message_id"] == m2
        assert response[1]["consumer"] == consumer2.encode()

        # test with consumer name
        response = r.xpending_range(
            stream, group, min="-", max="+", count=5, consumername=consumer1
        )
        assert response[0]["message_id"] == m1
        assert response[0]["consumer"] == consumer1.encode()

    @skip_if_server_version_lt("6.2.0")
    def test_xpending_range_idle(self, r):
        stream = "stream"
        group = "group"
        consumer1 = "consumer1"
        consumer2 = "consumer2"
        r.xadd(stream, {"foo": "bar"})
        r.xadd(stream, {"foo": "bar"})
        r.xgroup_create(stream, group, 0)

        # read 1 message from the group with each consumer
        r.xreadgroup(group, consumer1, streams={stream: ">"}, count=1)
        r.xreadgroup(group, consumer2, streams={stream: ">"}, count=1)

        response = r.xpending_range(stream, group, min="-", max="+", count=5)
        assert len(response) == 2
        response = r.xpending_range(stream, group, min="-", max="+", count=5, idle=1000)
        assert len(response) == 0

    def test_xpending_range_negative(self, r):
        stream = "stream"
        group = "group"
        with pytest.raises(redis.DataError):
            r.xpending_range(stream, group, min="-", max="+", count=None)
        with pytest.raises(ValueError):
            r.xpending_range(stream, group, min="-", max="+", count="one")
        with pytest.raises(redis.DataError):
            r.xpending_range(stream, group, min="-", max="+", count=-1)
        with pytest.raises(ValueError):
            r.xpending_range(stream, group, min="-", max="+", count=5, idle="one")
        with pytest.raises(redis.exceptions.ResponseError):
            r.xpending_range(stream, group, min="-", max="+", count=5, idle=1.5)
        with pytest.raises(redis.DataError):
            r.xpending_range(stream, group, min="-", max="+", count=5, idle=-1)
        with pytest.raises(redis.DataError):
            r.xpending_range(stream, group, min=None, max=None, count=None, idle=0)
        with pytest.raises(redis.DataError):
            r.xpending_range(
                stream, group, min=None, max=None, count=None, consumername=0
            )

    @skip_if_server_version_lt("5.0.0")
    def test_xrange(self, r):
        stream = "stream"
        m1 = r.xadd(stream, {"foo": "bar"})
        m2 = r.xadd(stream, {"foo": "bar"})
        m3 = r.xadd(stream, {"foo": "bar"})
        m4 = r.xadd(stream, {"foo": "bar"})

        def get_ids(results):
            return [result[0] for result in results]

        results = r.xrange(stream, min=m1)
        assert get_ids(results) == [m1, m2, m3, m4]

        results = r.xrange(stream, min=m2, max=m3)
        assert get_ids(results) == [m2, m3]

        results = r.xrange(stream, max=m3)
        assert get_ids(results) == [m1, m2, m3]

        results = r.xrange(stream, max=m2, count=1)
        assert get_ids(results) == [m1]

    @skip_if_server_version_lt("5.0.0")
    def test_xread(self, r):
        stream = "stream"
        m1 = r.xadd(stream, {"foo": "bar"})
        m2 = r.xadd(stream, {"bing": "baz"})

        expected = [
            [
                stream.encode(),
                [
                    get_stream_message(r, stream, m1),
                    get_stream_message(r, stream, m2),
                ],
            ]
        ]
        # xread starting at 0 returns both messages
        assert r.xread(streams={stream: 0}) == expected

        expected = [
            [
                stream.encode(),
                [
                    get_stream_message(r, stream, m1),
                ],
            ]
        ]
        # xread starting at 0 and count=1 returns only the first message
        assert r.xread(streams={stream: 0}, count=1) == expected

        expected = [
            [
                stream.encode(),
                [
                    get_stream_message(r, stream, m2),
                ],
            ]
        ]
        # xread starting at m1 returns only the second message
        assert r.xread(streams={stream: m1}) == expected

        # xread starting at the last message returns an empty list
        assert r.xread(streams={stream: m2}) == []

    @skip_if_server_version_lt("5.0.0")
    def test_xreadgroup(self, r):
        stream = "stream"
        group = "group"
        consumer = "consumer"
        m1 = r.xadd(stream, {"foo": "bar"})
        m2 = r.xadd(stream, {"bing": "baz"})
        r.xgroup_create(stream, group, 0)

        expected = [
            [
                stream.encode(),
                [
                    get_stream_message(r, stream, m1),
                    get_stream_message(r, stream, m2),
                ],
            ]
        ]
        # xread starting at 0 returns both messages
        assert r.xreadgroup(group, consumer, streams={stream: ">"}) == expected

        r.xgroup_destroy(stream, group)
        r.xgroup_create(stream, group, 0)

        expected = [
            [
                stream.encode(),
                [
                    get_stream_message(r, stream, m1),
                ],
            ]
        ]
        # xread with count=1 returns only the first message
        assert r.xreadgroup(group, consumer, streams={stream: ">"}, count=1) == expected

        r.xgroup_destroy(stream, group)

        # create the group using $ as the last id meaning subsequent reads
        # will only find messages added after this
        r.xgroup_create(stream, group, "$")

        expected = []
        # xread starting after the last message returns an empty message list
        assert r.xreadgroup(group, consumer, streams={stream: ">"}) == expected

        # xreadgroup with noack does not have any items in the PEL
        r.xgroup_destroy(stream, group)
        r.xgroup_create(stream, group, "0")
        assert (
            len(r.xreadgroup(group, consumer, streams={stream: ">"}, noack=True)[0][1])
            == 2
        )
        # now there should be nothing pending
        assert len(r.xreadgroup(group, consumer, streams={stream: "0"})[0][1]) == 0

        r.xgroup_destroy(stream, group)
        r.xgroup_create(stream, group, "0")
        # delete all the messages in the stream
        expected = [
            [
                stream.encode(),
                [
                    (m1, {}),
                    (m2, {}),
                ],
            ]
        ]
        r.xreadgroup(group, consumer, streams={stream: ">"})
        r.xtrim(stream, 0)
        assert r.xreadgroup(group, consumer, streams={stream: "0"}) == expected

    @skip_if_server_version_lt("5.0.0")
    def test_xrevrange(self, r):
        stream = "stream"
        m1 = r.xadd(stream, {"foo": "bar"})
        m2 = r.xadd(stream, {"foo": "bar"})
        m3 = r.xadd(stream, {"foo": "bar"})
        m4 = r.xadd(stream, {"foo": "bar"})

        def get_ids(results):
            return [result[0] for result in results]

        results = r.xrevrange(stream, max=m4)
        assert get_ids(results) == [m4, m3, m2, m1]

        results = r.xrevrange(stream, max=m3, min=m2)
        assert get_ids(results) == [m3, m2]

        results = r.xrevrange(stream, min=m3)
        assert get_ids(results) == [m4, m3]

        results = r.xrevrange(stream, min=m2, count=1)
        assert get_ids(results) == [m4]

    @skip_if_server_version_lt("5.0.0")
    def test_xtrim(self, r):
        stream = "stream"

        # trimming an empty key doesn't do anything
        assert r.xtrim(stream, 1000) == 0

        r.xadd(stream, {"foo": "bar"})
        r.xadd(stream, {"foo": "bar"})
        r.xadd(stream, {"foo": "bar"})
        r.xadd(stream, {"foo": "bar"})

        # trimming an amount large than the number of messages
        # doesn't do anything
        assert r.xtrim(stream, 5, approximate=False) == 0

        # 1 message is trimmed
        assert r.xtrim(stream, 3, approximate=False) == 1

    @skip_if_server_version_lt("6.2.4")
    def test_xtrim_minlen_and_length_args(self, r):
        stream = "stream"

        r.xadd(stream, {"foo": "bar"})
        r.xadd(stream, {"foo": "bar"})
        r.xadd(stream, {"foo": "bar"})
        r.xadd(stream, {"foo": "bar"})

        # Future self: No limits without approximate, according to the api
        with pytest.raises(redis.ResponseError):
            assert r.xtrim(stream, 3, approximate=False, limit=2)

        # maxlen with a limit
        assert r.xtrim(stream, 3, approximate=True, limit=2) == 0
        r.delete(stream)

        with pytest.raises(redis.DataError):
            assert r.xtrim(stream, maxlen=3, minid="sometestvalue")

        # minid with a limit
        m1 = r.xadd(stream, {"foo": "bar"})
        r.xadd(stream, {"foo": "bar"})
        r.xadd(stream, {"foo": "bar"})
        r.xadd(stream, {"foo": "bar"})
        assert r.xtrim(stream, None, approximate=True, minid=m1, limit=3) == 0

        # pure minid
        r.xadd(stream, {"foo": "bar"})
        r.xadd(stream, {"foo": "bar"})
        r.xadd(stream, {"foo": "bar"})
        m4 = r.xadd(stream, {"foo": "bar"})
        assert r.xtrim(stream, None, approximate=False, minid=m4) == 7

        # minid approximate
        r.xadd(stream, {"foo": "bar"})
        r.xadd(stream, {"foo": "bar"})
        m3 = r.xadd(stream, {"foo": "bar"})
        r.xadd(stream, {"foo": "bar"})
        assert r.xtrim(stream, None, approximate=True, minid=m3) == 0

    def test_bitfield_operations(self, r):
        # comments show affected bits
        bf = r.bitfield("a")
        resp = (
            bf.set("u8", 8, 255)  # 00000000 11111111
            .get("u8", 0)  # 00000000
            .get("u4", 8)  # 1111
            .get("u4", 12)  # 1111
            .get("u4", 13)  # 111 0
            .execute()
        )
        assert resp == [0, 0, 15, 15, 14]

        # .set() returns the previous value...
        resp = (
            bf.set("u8", 4, 1)  # 0000 0001
            .get("u16", 0)  # 00000000 00011111
            .set("u16", 0, 0)  # 00000000 00000000
            .execute()
        )
        assert resp == [15, 31, 31]

        # incrby adds to the value
        resp = (
            bf.incrby("u8", 8, 254)  # 00000000 11111110
            .incrby("u8", 8, 1)  # 00000000 11111111
            .get("u16", 0)  # 00000000 11111111
            .execute()
        )
        assert resp == [254, 255, 255]

        # Verify overflow protection works as a method:
        r.delete("a")
        resp = (
            bf.set("u8", 8, 254)  # 00000000 11111110
            .overflow("fail")
            .incrby("u8", 8, 2)  # incrby 2 would overflow, None returned
            .incrby("u8", 8, 1)  # 00000000 11111111
            .incrby("u8", 8, 1)  # incrby 1 would overflow, None returned
            .get("u16", 0)  # 00000000 11111111
            .execute()
        )
        assert resp == [0, None, 255, None, 255]

        # Verify overflow protection works as arg to incrby:
        r.delete("a")
        resp = (
            bf.set("u8", 8, 255)  # 00000000 11111111
            .incrby("u8", 8, 1)  # 00000000 00000000  wrap default
            .set("u8", 8, 255)  # 00000000 11111111
            .incrby("u8", 8, 1, "FAIL")  # 00000000 11111111  fail
            .incrby("u8", 8, 1)  # 00000000 11111111  still fail
            .get("u16", 0)  # 00000000 11111111
            .execute()
        )
        assert resp == [0, 0, 0, None, None, 255]

        # test default default_overflow
        r.delete("a")
        bf = r.bitfield("a", default_overflow="FAIL")
        resp = (
            bf.set("u8", 8, 255)  # 00000000 11111111
            .incrby("u8", 8, 1)  # 00000000 11111111  fail default
            .get("u16", 0)  # 00000000 11111111
            .execute()
        )
        assert resp == [0, None, 255]

    @skip_if_server_version_lt("4.0.0")
    def test_memory_help(self, r):
        with pytest.raises(NotImplementedError):
            r.memory_help()

    @skip_if_server_version_lt("4.0.0")
    def test_memory_doctor(self, r):
        with pytest.raises(NotImplementedError):
            r.memory_doctor()

    @skip_if_server_version_lt("4.0.0")
    def test_memory_malloc_stats(self, r):
        if skip_if_redis_enterprise().args[0] is True:
            with pytest.raises(redis.exceptions.ResponseError):
                assert r.memory_malloc_stats()
            return

        assert r.memory_malloc_stats()

    @skip_if_server_version_lt("4.0.0")
    def test_memory_stats(self, r):
        # put a key into the current db to make sure that "db.<current-db>"
        # has data
        r.set("foo", "bar")

        if skip_if_redis_enterprise().args[0] is True:
            with pytest.raises(redis.exceptions.ResponseError):
                stats = r.memory_stats()
            return

        stats = r.memory_stats()
        assert isinstance(stats, dict)
        for key, value in stats.items():
            if key.startswith("db."):
                assert isinstance(value, dict)

    @skip_if_server_version_lt("4.0.0")
    def test_memory_usage(self, r):
        r.set("foo", "bar")
        assert isinstance(r.memory_usage("foo"), int)

    @pytest.mark.onlynoncluster
    @skip_if_server_version_lt("4.0.0")
    @skip_if_redis_enterprise()
    def test_module_list(self, r):
        assert isinstance(r.module_list(), list)
        for x in r.module_list():
            assert isinstance(x, dict)

    @skip_if_server_version_lt("2.8.13")
    def test_command_count(self, r):
        res = r.command_count()
        assert isinstance(res, int)
        assert res >= 100

    @pytest.mark.onlynoncluster
    @skip_if_server_version_lt("2.8.13")
    def test_command_getkeys(self, r):
        res = r.command_getkeys("MSET", "a", "b", "c", "d", "e", "f")
        assert res == ["a", "c", "e"]
        res = r.command_getkeys(
            "EVAL",
            '"not consulted"',
            "3",
            "key1",
            "key2",
            "key3",
            "arg1",
            "arg2",
            "arg3",
            "argN",
        )
        assert res == ["key1", "key2", "key3"]

    @skip_if_server_version_lt("2.8.13")
    def test_command(self, r):
        res = r.command()
        assert len(res) >= 100
        cmds = list(res.keys())
        assert "set" in cmds
        assert "get" in cmds

    @pytest.mark.onlynoncluster
    @skip_if_server_version_lt("4.0.0")
    @skip_if_redis_enterprise()
    def test_module(self, r):
        with pytest.raises(redis.exceptions.ModuleError) as excinfo:
            r.module_load("/some/fake/path")
            assert "Error loading the extension." in str(excinfo.value)

        with pytest.raises(redis.exceptions.ModuleError) as excinfo:
            r.module_load("/some/fake/path", "arg1", "arg2", "arg3", "arg4")
            assert "Error loading the extension." in str(excinfo.value)

    @skip_if_server_version_lt("2.6.0")
    def test_restore(self, r):

        # standard restore
        key = "foo"
        r.set(key, "bar")
        dumpdata = r.dump(key)
        r.delete(key)
        assert r.restore(key, 0, dumpdata)
        assert r.get(key) == b"bar"

        # overwrite restore
        with pytest.raises(redis.exceptions.ResponseError):
            assert r.restore(key, 0, dumpdata)
        r.set(key, "a new value!")
        assert r.restore(key, 0, dumpdata, replace=True)
        assert r.get(key) == b"bar"

        # ttl check
        key2 = "another"
        r.set(key2, "blee!")
        dumpdata = r.dump(key2)
        r.delete(key2)
        assert r.restore(key2, 0, dumpdata)
        assert r.ttl(key2) == -1

    @skip_if_server_version_lt("5.0.0")
    def test_restore_idletime(self, r):
        key = "yayakey"
        r.set(key, "blee!")
        dumpdata = r.dump(key)
        r.delete(key)
        assert r.restore(key, 0, dumpdata, idletime=5)
        assert r.get(key) == b"blee!"

    @skip_if_server_version_lt("5.0.0")
    def test_restore_frequency(self, r):
        key = "yayakey"
        r.set(key, "blee!")
        dumpdata = r.dump(key)
        r.delete(key)
        assert r.restore(key, 0, dumpdata, frequency=5)
        assert r.get(key) == b"blee!"

    @pytest.mark.onlynoncluster
    @skip_if_server_version_lt("5.0.0")
    @skip_if_redis_enterprise()
    def test_replicaof(self, r):
        with pytest.raises(redis.ResponseError):
            assert r.replicaof("NO ONE")
        assert r.replicaof("NO", "ONE")

    @skip_if_server_version_lt("2.8.0")
    def test_sync(self, r):
        r2 = redis.Redis(port=6380, decode_responses=False)
        res = r2.sync()
        assert b"REDIS" in res

    @skip_if_server_version_lt("2.8.0")
    def test_psync(self, r):
        r2 = redis.Redis(port=6380, decode_responses=False)
        res = r2.psync(r2.client_id(), 1)
        assert b"FULLRESYNC" in res


@pytest.mark.onlynoncluster
class TestBinarySave:
    def test_binary_get_set(self, r):
        assert r.set(" foo bar ", "123")
        assert r.get(" foo bar ") == b"123"

        assert r.set(" foo\r\nbar\r\n ", "456")
        assert r.get(" foo\r\nbar\r\n ") == b"456"

        assert r.set(" \r\n\t\x07\x13 ", "789")
        assert r.get(" \r\n\t\x07\x13 ") == b"789"

        assert sorted(r.keys("*")) == [
            b" \r\n\t\x07\x13 ",
            b" foo\r\nbar\r\n ",
            b" foo bar ",
        ]

        assert r.delete(" foo bar ")
        assert r.delete(" foo\r\nbar\r\n ")
        assert r.delete(" \r\n\t\x07\x13 ")

    def test_binary_lists(self, r):
        mapping = {
            b"foo bar": [b"1", b"2", b"3"],
            b"foo\r\nbar\r\n": [b"4", b"5", b"6"],
            b"foo\tbar\x07": [b"7", b"8", b"9"],
        }
        # fill in lists
        for key, value in mapping.items():
            r.rpush(key, *value)

        # check that KEYS returns all the keys as they are
        assert sorted(r.keys("*")) == sorted(mapping.keys())

        # check that it is possible to get list content by key name
        for key, value in mapping.items():
            assert r.lrange(key, 0, -1) == value

    def test_22_info(self, r):
        """
        Older Redis versions contained 'allocation_stats' in INFO that
        was the cause of a number of bugs when parsing.
        """
        info = (
            "allocation_stats:6=1,7=1,8=7141,9=180,10=92,11=116,12=5330,"
            "13=123,14=3091,15=11048,16=225842,17=1784,18=814,19=12020,"
            "20=2530,21=645,22=15113,23=8695,24=142860,25=318,26=3303,"
            "27=20561,28=54042,29=37390,30=1884,31=18071,32=31367,33=160,"
            "34=169,35=201,36=10155,37=1045,38=15078,39=22985,40=12523,"
            "41=15588,42=265,43=1287,44=142,45=382,46=945,47=426,48=171,"
            "49=56,50=516,51=43,52=41,53=46,54=54,55=75,56=647,57=332,"
            "58=32,59=39,60=48,61=35,62=62,63=32,64=221,65=26,66=30,"
            "67=36,68=41,69=44,70=26,71=144,72=169,73=24,74=37,75=25,"
            "76=42,77=21,78=126,79=374,80=27,81=40,82=43,83=47,84=46,"
            "85=114,86=34,87=37,88=7240,89=34,90=38,91=18,92=99,93=20,"
            "94=18,95=17,96=15,97=22,98=18,99=69,100=17,101=22,102=15,"
            "103=29,104=39,105=30,106=70,107=22,108=21,109=26,110=52,"
            "111=45,112=33,113=67,114=41,115=44,116=48,117=53,118=54,"
            "119=51,120=75,121=44,122=57,123=44,124=66,125=56,126=52,"
            "127=81,128=108,129=70,130=50,131=51,132=53,133=45,134=62,"
            "135=12,136=13,137=7,138=15,139=21,140=11,141=20,142=6,143=7,"
            "144=11,145=6,146=16,147=19,148=1112,149=1,151=83,154=1,"
            "155=1,156=1,157=1,160=1,161=1,162=2,166=1,169=1,170=1,171=2,"
            "172=1,174=1,176=2,177=9,178=34,179=73,180=30,181=1,185=3,"
            "187=1,188=1,189=1,192=1,196=1,198=1,200=1,201=1,204=1,205=1,"
            "207=1,208=1,209=1,214=2,215=31,216=78,217=28,218=5,219=2,"
            "220=1,222=1,225=1,227=1,234=1,242=1,250=1,252=1,253=1,"
            ">=256=203"
        )
        parsed = parse_info(info)
        assert "allocation_stats" in parsed
        assert "6" in parsed["allocation_stats"]
        assert ">=256" in parsed["allocation_stats"]

    @skip_if_redis_enterprise()
    def test_large_responses(self, r):
        "The PythonParser has some special cases for return values > 1MB"
        # load up 5MB of data into a key
        data = "".join([ascii_letters] * (5000000 // len(ascii_letters)))
        r["a"] = data
        assert r["a"] == data.encode()

    def test_floating_point_encoding(self, r):
        """
        High precision floating point values sent to the server should keep
        precision.
        """
        timestamp = 1349673917.939762
        r.zadd("a", {"a1": timestamp})
        assert r.zscore("a", "a1") == timestamp<|MERGE_RESOLUTION|>--- conflicted
+++ resolved
@@ -1482,7 +1482,6 @@
 
     @pytest.mark.onlynoncluster
     # @skip_if_server_version_lt("7.0.0") turn on after redis 7 release
-<<<<<<< HEAD
     def test_blmpop(self, unstable_r):
         unstable_r.rpush("a", "1", "2", "3", "4", "5")
         res = [b"a", [b"1", b"2"]]
@@ -1492,7 +1491,7 @@
         unstable_r.rpush("b", "6", "7", "8", "9")
         assert unstable_r.blmpop(0, "2", "b", "a", direction="LEFT") == [b"b", [b"6"]]
         assert unstable_r.blmpop(1, "2", "foo", "bar", direction="RIGHT") is None
-=======
+
     def test_lmpop(self, unstable_r):
         unstable_r.rpush("foo", "1", "2", "3", "4", "5")
         result = [b"foo", [b"1", b"2"]]
@@ -1501,7 +1500,6 @@
             unstable_r.lmpop("2", "bar", "foo", direction="up", count=2)
         unstable_r.rpush("bar", "a", "b", "c", "d")
         assert unstable_r.lmpop("2", "bar", "foo", direction="LEFT") == [b"bar", [b"a"]]
->>>>>>> aaddeb6a
 
     def test_lindex(self, r):
         r.rpush("a", "1", "2", "3")
