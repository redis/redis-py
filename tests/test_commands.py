--- conflicted
+++ resolved
@@ -557,21 +557,16 @@
         with pytest.raises(exceptions.RedisError):
             r.client_pause(timeout="not an integer")
 
-<<<<<<< HEAD
-    @skip_if_server_version_lt('6.2.0')
+    @skip_if_server_version_lt("6.2.0")
     def test_client_pause_all(self, r, r2):
         assert r.client_pause(1, all=False)
-        assert r2.set('foo', 'bar')
-        assert r2.get('foo') == b'bar'
-        assert r.get('foo') == b'bar'
-
-    @skip_if_server_version_lt('6.2.0')
-    @skip_if_redis_enterprise
-=======
+        assert r2.set("foo", "bar")
+        assert r2.get("foo") == b"bar"
+        assert r.get("foo") == b"bar"
+
     @pytest.mark.onlynoncluster
     @skip_if_server_version_lt("6.2.0")
     @skip_if_redis_enterprise()
->>>>>>> e0d3ba5b
     def test_client_unpause(self, r):
         assert r.client_unpause() == b"OK"
 
