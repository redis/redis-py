--- conflicted
+++ resolved
@@ -8,6 +8,7 @@
 
 from redis.client import parse_info
 from redis import exceptions
+
 from .conftest import (
     _get_client,
     skip_if_server_version_gte,
@@ -131,7 +132,6 @@
 
         def teardown():
             r.acl_deluser(username)
-
         request.addfinalizer(teardown)
 
         # test enabled=False
@@ -228,7 +228,6 @@
 
         def teardown():
             r.acl_deluser(username)
-
         request.addfinalizer(teardown)
 
         assert r.acl_setuser(username, enabled=False, reset=True)
@@ -280,7 +279,6 @@
 
         def teardown():
             r.acl_deluser(username)
-
         request.addfinalizer(teardown)
 
         with pytest.raises(exceptions.DataError):
@@ -294,7 +292,6 @@
 
         def teardown():
             r.acl_deluser(username)
-
         request.addfinalizer(teardown)
 
         with pytest.raises(exceptions.DataError):
@@ -308,7 +305,6 @@
 
         def teardown():
             r.acl_deluser(username)
-
         request.addfinalizer(teardown)
 
         with pytest.raises(exceptions.DataError):
@@ -349,15 +345,12 @@
             clients = r.client_list(_type=client_type)
             assert isinstance(clients, list)
 
-<<<<<<< HEAD
-    @pytest.mark.onlynoncluster
-=======
     @skip_if_redis_enterprise
     def test_client_list_replica(self, r):
         clients = r.client_list(_type='replica')
         assert isinstance(clients, list)
 
->>>>>>> 9235a72f
+    @pytest.mark.onlynoncluster
     @skip_if_server_version_lt('6.2.0')
     def test_client_list_client_id(self, r, request):
         clients = r.client_list()
@@ -503,13 +496,9 @@
         client_2_addr = clients_by_name['redis-py-c2'].get('laddr')
         assert r.client_kill_filter(laddr=client_2_addr)
 
-<<<<<<< HEAD
-    @pytest.mark.onlynoncluster
-    @skip_if_server_version_lt('2.8.12')
-=======
+    @pytest.mark.onlynoncluster
     @skip_if_server_version_lt('6.0.0')
     @skip_if_redis_enterprise
->>>>>>> 9235a72f
     def test_client_kill_filter_by_user(self, r, request):
         killuser = 'user_to_kill'
         r.acl_setuser(killuser, enabled=True, reset=True,
@@ -564,11 +553,8 @@
         # # assert 'maxmemory' in data
         # assert data['maxmemory'].isdigit()
 
-<<<<<<< HEAD
-    @pytest.mark.onlynoncluster
-=======
+    @pytest.mark.onlynoncluster
     @skip_if_redis_enterprise
->>>>>>> 9235a72f
     def test_config_resetstat(self, r):
         r.ping()
         prior_commands_processed = int(r.info()['total_commands_processed'])
@@ -603,11 +589,8 @@
         assert 'arch_bits' in info.keys()
         assert 'redis_version' in info.keys()
 
-<<<<<<< HEAD
-    @pytest.mark.onlynoncluster
-=======
+    @pytest.mark.onlynoncluster
     @skip_if_redis_enterprise
->>>>>>> 9235a72f
     def test_lastsave(self, r):
         assert isinstance(r.lastsave(), datetime.datetime)
 
@@ -1302,22 +1285,22 @@
         # test other labels
         assert r.stralgo('LCS', value1, value2, len=True) == len(res)
         assert r.stralgo('LCS', value1, value2, idx=True) == \
-            {
-            'len': len(res),
-            'matches': [[(4, 7), (5, 8)], [(2, 3), (0, 1)]]
-        }
+               {
+                   'len': len(res),
+                   'matches': [[(4, 7), (5, 8)], [(2, 3), (0, 1)]]
+               }
         assert r.stralgo('LCS', value1, value2,
                          idx=True, withmatchlen=True) == \
-            {
-            'len': len(res),
-            'matches': [[4, (4, 7), (5, 8)], [2, (2, 3), (0, 1)]]
-        }
+               {
+                   'len': len(res),
+                   'matches': [[4, (4, 7), (5, 8)], [2, (2, 3), (0, 1)]]
+               }
         assert r.stralgo('LCS', value1, value2,
                          idx=True, minmatchlen=4, withmatchlen=True) == \
-            {
-            'len': len(res),
-            'matches': [[4, (4, 7), (5, 8)]]
-        }
+               {
+                   'len': len(res),
+                   'matches': [[4, (4, 7), (5, 8)]]
+               }
 
     @skip_if_server_version_lt('6.0.0')
     def test_stralgo_negative(self, r):
@@ -1897,16 +1880,16 @@
             r.zinter(['a', 'b', 'c'], aggregate='foo', withscores=True)
         # aggregate with SUM
         assert r.zinter(['a', 'b', 'c'], withscores=True) \
-            == [(b'a3', 8), (b'a1', 9)]
+               == [(b'a3', 8), (b'a1', 9)]
         # aggregate with MAX
         assert r.zinter(['a', 'b', 'c'], aggregate='MAX', withscores=True) \
-            == [(b'a3', 5), (b'a1', 6)]
+               == [(b'a3', 5), (b'a1', 6)]
         # aggregate with MIN
         assert r.zinter(['a', 'b', 'c'], aggregate='MIN', withscores=True) \
-            == [(b'a1', 1), (b'a3', 1)]
+               == [(b'a1', 1), (b'a3', 1)]
         # with weights
         assert r.zinter({'a': 1, 'b': 2, 'c': 3}, withscores=True) \
-            == [(b'a3', 20), (b'a1', 23)]
+               == [(b'a3', 20), (b'a1', 23)]
 
     @pytest.mark.onlynoncluster
     def test_zinterstore_sum(self, r):
@@ -2207,14 +2190,14 @@
         assert r.zunion(['a', 'b', 'c'], withscores=True) == \
             [(b'a2', 3), (b'a4', 4), (b'a3', 8), (b'a1', 9)]
         # max
-        assert r.zunion(['a', 'b', 'c'], aggregate='MAX', withscores=True) \
-            == [(b'a2', 2), (b'a4', 4), (b'a3', 5), (b'a1', 6)]
+        assert r.zunion(['a', 'b', 'c'], aggregate='MAX', withscores=True)\
+               == [(b'a2', 2), (b'a4', 4), (b'a3', 5), (b'a1', 6)]
         # min
-        assert r.zunion(['a', 'b', 'c'], aggregate='MIN', withscores=True) \
-            == [(b'a1', 1), (b'a2', 1), (b'a3', 1), (b'a4', 4)]
+        assert r.zunion(['a', 'b', 'c'], aggregate='MIN', withscores=True)\
+               == [(b'a1', 1), (b'a2', 1), (b'a3', 1), (b'a4', 4)]
         # with weight
-        assert r.zunion({'a': 1, 'b': 2, 'c': 3}, withscores=True) \
-            == [(b'a2', 5), (b'a4', 12), (b'a3', 20), (b'a1', 23)]
+        assert r.zunion({'a': 1, 'b': 2, 'c': 3}, withscores=True)\
+               == [(b'a2', 5), (b'a4', 12), (b'a3', 20), (b'a1', 23)]
 
     @pytest.mark.onlynoncluster
     def test_zunionstore_sum(self, r):
@@ -3120,10 +3103,10 @@
         # which only returns message ids
         assert r.xautoclaim(stream, group, consumer1, min_idle_time=0,
                             start_id=0, justid=True) == \
-            [message_id1, message_id2]
+               [message_id1, message_id2]
         assert r.xautoclaim(stream, group, consumer1, min_idle_time=0,
                             start_id=message_id2, justid=True) == \
-            [message_id2]
+               [message_id2]
 
     @skip_if_server_version_lt('6.2.0')
     def test_xautoclaim_negative(self, r):
@@ -3704,51 +3687,51 @@
         # comments show affected bits
         bf = r.bitfield('a')
         resp = (bf
-                .set('u8', 8, 255)  # 00000000 11111111
-                .get('u8', 0)  # 00000000
-                .get('u4', 8)  # 1111
-                .get('u4', 12)  # 1111
-                .get('u4', 13)  # 111 0
+                .set('u8', 8, 255)     # 00000000 11111111
+                .get('u8', 0)          # 00000000
+                .get('u4', 8)                   # 1111
+                .get('u4', 12)                      # 1111
+                .get('u4', 13)                       # 111 0
                 .execute())
         assert resp == [0, 0, 15, 15, 14]
 
         # .set() returns the previous value...
         resp = (bf
-                .set('u8', 4, 1)  # 0000 0001
-                .get('u16', 0)  # 00000000 00011111
-                .set('u16', 0, 0)  # 00000000 00000000
+                .set('u8', 4, 1)           # 0000 0001
+                .get('u16', 0)         # 00000000 00011111
+                .set('u16', 0, 0)      # 00000000 00000000
                 .execute())
         assert resp == [15, 31, 31]
 
         # incrby adds to the value
         resp = (bf
                 .incrby('u8', 8, 254)  # 00000000 11111110
-                .incrby('u8', 8, 1)  # 00000000 11111111
-                .get('u16', 0)  # 00000000 11111111
+                .incrby('u8', 8, 1)    # 00000000 11111111
+                .get('u16', 0)         # 00000000 11111111
                 .execute())
         assert resp == [254, 255, 255]
 
         # Verify overflow protection works as a method:
         r.delete('a')
         resp = (bf
-                .set('u8', 8, 254)  # 00000000 11111110
+                .set('u8', 8, 254)     # 00000000 11111110
                 .overflow('fail')
-                .incrby('u8', 8, 2)  # incrby 2 would overflow, None returned
-                .incrby('u8', 8, 1)  # 00000000 11111111
-                .incrby('u8', 8, 1)  # incrby 1 would overflow, None returned
-                .get('u16', 0)  # 00000000 11111111
+                .incrby('u8', 8, 2)    # incrby 2 would overflow, None returned
+                .incrby('u8', 8, 1)    # 00000000 11111111
+                .incrby('u8', 8, 1)    # incrby 1 would overflow, None returned
+                .get('u16', 0)         # 00000000 11111111
                 .execute())
         assert resp == [0, None, 255, None, 255]
 
         # Verify overflow protection works as arg to incrby:
         r.delete('a')
         resp = (bf
-                .set('u8', 8, 255)  # 00000000 11111111
-                .incrby('u8', 8, 1)  # 00000000 00000000  wrap default
-                .set('u8', 8, 255)  # 00000000 11111111
+                .set('u8', 8, 255)           # 00000000 11111111
+                .incrby('u8', 8, 1)          # 00000000 00000000  wrap default
+                .set('u8', 8, 255)           # 00000000 11111111
                 .incrby('u8', 8, 1, 'FAIL')  # 00000000 11111111  fail
-                .incrby('u8', 8, 1)  # 00000000 11111111  still fail
-                .get('u16', 0)  # 00000000 11111111
+                .incrby('u8', 8, 1)          # 00000000 11111111  still fail
+                .get('u16', 0)               # 00000000 11111111
                 .execute())
         assert resp == [0, 0, 0, None, None, 255]
 
@@ -3756,9 +3739,9 @@
         r.delete('a')
         bf = r.bitfield('a', default_overflow='FAIL')
         resp = (bf
-                .set('u8', 8, 255)  # 00000000 11111111
-                .incrby('u8', 8, 1)  # 00000000 11111111  fail default
-                .get('u16', 0)  # 00000000 11111111
+                .set('u8', 8, 255)     # 00000000 11111111
+                .incrby('u8', 8, 1)    # 00000000 11111111  fail default
+                .get('u16', 0)         # 00000000 11111111
                 .execute())
         assert resp == [0, None, 255]
 
@@ -3817,18 +3800,15 @@
         assert isinstance(res, int)
         assert res >= 100
 
-<<<<<<< HEAD
-    @pytest.mark.onlynoncluster
-=======
     @skip_if_server_version_lt('2.8.13')
     def test_command(self, r):
         res = r.command()
         assert len(res) >= 100
-        cmds = [c[0].decode() for c in res]
+        cmds = list(res.keys())
         assert 'set' in cmds
         assert 'get' in cmds
 
->>>>>>> 9235a72f
+    @pytest.mark.onlynoncluster
     @skip_if_server_version_lt('4.0.0')
     @skip_if_redis_enterprise
     def test_module(self, r):
