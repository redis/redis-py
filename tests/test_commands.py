--- conflicted
+++ resolved
@@ -1255,7 +1255,6 @@
         assert 0 < r.pttl("a") <= 61000
 
     @skip_if_server_version_lt("7.0.0")
-<<<<<<< HEAD
     def test_pexpireat_option_nx(self, r):
         assert r.set("key", "val") is True
         expire_at = redis_server_time(r) + datetime.timedelta(minutes=1)
@@ -1289,12 +1288,12 @@
         assert r.pexpireat("key", expire_at, "LT") is False
         expire_at = redis_server_time(r) + datetime.timedelta(minutes=1)
         assert r.pexpireat("key", expire_at, "LT") is True
-=======
+
+    @skip_if_server_version_lt("7.0.0")
     def test_pexpiretime(self, r):
         r.set("a", "foo")
         r.pexpireat("a", 33177117420000)
         assert r.pexpiretime("a") == 33177117420000
->>>>>>> 8d949a3f
 
     @skip_if_server_version_lt("2.6.0")
     def test_psetex(self, r):
