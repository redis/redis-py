import string
from redis.commands.helpers import (
    delist,
    list_or_args,
    nativestr,
    parse_to_list,
    quote_string,
    random_string, parse_to_dict
)


def test_list_or_args():
    k = ["hello, world"]
    a = ["some", "argument", "list"]
    assert list_or_args(k, a) == k+a

    for i in ["banana", b"banana"]:
        assert list_or_args(i, a) == [i] + a


def test_parse_to_list():
    assert parse_to_list(None) == []
    r = ["hello", b"my name", "45", "555.55", "is simon!", None]
    assert parse_to_list(r) == \
        ["hello", "my name", 45, 555.55, "is simon!", None]


def test_parse_to_dict():
    assert parse_to_dict(None) == {}
    r = [['Some number', '1.0345'],
         ['Some string', 'hello'],
         ['Child iterators',
          ['Time', '0.2089', 'Counter', 3, 'Child iterators',
<<<<<<< HEAD
           ['Type', 'bar', 'Time', '0.072', 'Counter', 3],
=======
           ['Type', 'bar', 'Time', '0.0729', 'Counter', 3],
>>>>>>> 566dffb4
           ['Type', 'barbar', 'Time', '0.058', 'Counter', 3]]]]
    assert parse_to_dict(r) == {
        'Child iterators': {
            'Child iterators': [
<<<<<<< HEAD
                {'Counter': 3.0, 'Time': 0.072, 'Type': 'bar'},
=======
                {'Counter': 3.0, 'Time': 0.0729, 'Type': 'bar'},
>>>>>>> 566dffb4
                {'Counter': 3.0, 'Time': 0.058, 'Type': 'barbar'}
            ],
            'Counter': 3.0,
            'Time': 0.2089
        },
        'Some number': 1.0345,
        'Some string': 'hello'
    }


def test_nativestr():
    assert nativestr('teststr') == 'teststr'
    assert nativestr(b'teststr') == 'teststr'
    assert nativestr('null') is None


def test_delist():
    assert delist(None) is None
    assert delist([b'hello', 'world', b'banana']) == \
        ['hello', 'world', 'banana']


def test_random_string():
    assert len(random_string()) == 10
    assert len(random_string(15)) == 15
    for a in random_string():
        assert a in string.ascii_lowercase


def test_quote_string():
    assert quote_string("hello world!") == '"hello world!"'
    assert quote_string('') == '""'
    assert quote_string('hello world!') == '"hello world!"'<|MERGE_RESOLUTION|>--- conflicted
+++ resolved
@@ -5,7 +5,8 @@
     nativestr,
     parse_to_list,
     quote_string,
-    random_string, parse_to_dict
+    random_string,
+    parse_to_dict
 )
 
 
@@ -31,20 +32,12 @@
          ['Some string', 'hello'],
          ['Child iterators',
           ['Time', '0.2089', 'Counter', 3, 'Child iterators',
-<<<<<<< HEAD
-           ['Type', 'bar', 'Time', '0.072', 'Counter', 3],
-=======
            ['Type', 'bar', 'Time', '0.0729', 'Counter', 3],
->>>>>>> 566dffb4
            ['Type', 'barbar', 'Time', '0.058', 'Counter', 3]]]]
     assert parse_to_dict(r) == {
         'Child iterators': {
             'Child iterators': [
-<<<<<<< HEAD
-                {'Counter': 3.0, 'Time': 0.072, 'Type': 'bar'},
-=======
                 {'Counter': 3.0, 'Time': 0.0729, 'Type': 'bar'},
->>>>>>> 566dffb4
                 {'Counter': 3.0, 'Time': 0.058, 'Type': 'barbar'}
             ],
             'Counter': 3.0,
