import pytest
import redis
from redis.commands.json.path import Path
from redis import exceptions
from redis.commands.json.decoders import unstring, decode_list
from .conftest import skip_ifmodversion_lt


@pytest.fixture
def client(modclient):
    modclient.flushdb()
    return modclient


<<<<<<< HEAD
@pytest.mark.onlynoncluster
class TestJson:
    @pytest.mark.redismod
    def test_json_setbinarykey(self, client):
        d = {"hello": "world", b"some": "value"}
        with pytest.raises(TypeError):
            client.json().set("somekey", Path.rootPath(), d)
        assert client.json().set("somekey", Path.rootPath(), d,
                                 decode_keys=True)

    @pytest.mark.redismod
    def test_json_setgetdeleteforget(self, client):
        assert client.json().set("foo", Path.rootPath(), "bar")
        assert client.json().get("foo") == "bar"
        assert client.json().get("baz") is None
        assert client.json().delete("foo") == 1
        assert client.json().forget("foo") == 0  # second delete
        assert client.exists("foo") == 0

    @pytest.mark.redismod
    def test_justaget(self, client):
        client.json().set("foo", Path.rootPath(), "bar")
        assert client.json().get("foo") == "bar"

    @pytest.mark.redismod
    def test_json_get_jset(self, client):
        assert client.json().set("foo", Path.rootPath(), "bar")
        assert "bar" == client.json().get("foo")
        assert client.json().get("baz") is None
        assert 1 == client.json().delete("foo")
        assert client.exists("foo") == 0

    @pytest.mark.redismod
    def test_nonascii_setgetdelete(self, client):
        assert client.json().set("notascii", Path.rootPath(),
                                 "hyvää-élève") is True
        assert "hyvää-élève" == client.json().get("notascii", no_escape=True)
        assert 1 == client.json().delete("notascii")
        assert client.exists("notascii") == 0

    @pytest.mark.redismod
    def test_jsonsetexistentialmodifiersshouldsucceed(self, client):
        obj = {"foo": "bar"}
        assert client.json().set("obj", Path.rootPath(), obj)

        # Test that flags prevent updates when conditions are unmet
        assert client.json().set("obj", Path("foo"), "baz", nx=True) is None
        assert client.json().set("obj", Path("qaz"), "baz", xx=True) is None

        # Test that flags allow updates when conditions are met
        assert client.json().set("obj", Path("foo"), "baz", xx=True)
        assert client.json().set("obj", Path("qaz"), "baz", nx=True)

        # Test that flags are mutually exlusive
        with pytest.raises(Exception):
            client.json().set("obj", Path("foo"), "baz", nx=True, xx=True)

    @pytest.mark.redismod
    def test_mgetshouldsucceed(self, client):
        client.json().set("1", Path.rootPath(), 1)
        client.json().set("2", Path.rootPath(), 2)
        assert client.json().mget(["1"], Path.rootPath()) == [1]

        assert client.json().mget([1, 2], Path.rootPath()) == [1, 2]

    @pytest.mark.redismod
    @skip_ifmodversion_lt("99.99.99", "ReJSON")  # todo: update after the
    # release
    def test_clear(self, client):
        client.json().set("arr", Path.rootPath(), [0, 1, 2, 3, 4])
        assert 1 == client.json().clear("arr", Path.rootPath())
        assert [] == client.json().get("arr")

    @pytest.mark.redismod
    def test_type(self, client):
        client.json().set("1", Path.rootPath(), 1)
        assert b"integer" == client.json().type("1", Path.rootPath())
        assert b"integer" == client.json().type("1")

    @pytest.mark.redismod
    def test_numincrby(self, client):
        client.json().set("num", Path.rootPath(), 1)
        assert 2 == client.json().numincrby("num", Path.rootPath(), 1)
        assert 2.5 == client.json().numincrby("num", Path.rootPath(), 0.5)
        assert 1.25 == client.json().numincrby("num", Path.rootPath(), -1.25)

    @pytest.mark.redismod
    def test_nummultby(self, client):
        client.json().set("num", Path.rootPath(), 1)

        with pytest.deprecated_call():
            assert 2 == client.json().nummultby("num", Path.rootPath(), 2)
            assert 5 == client.json().nummultby("num", Path.rootPath(), 2.5)
            assert 2.5 == client.json().nummultby("num", Path.rootPath(), 0.5)

    @pytest.mark.redismod
    @skip_ifmodversion_lt("99.99.99",
                          "ReJSON")  # todo: update after the release
    def test_toggle(self, client):
        client.json().set("bool", Path.rootPath(), False)
        assert client.json().toggle("bool", Path.rootPath())
        assert not client.json().toggle("bool", Path.rootPath())
        # check non-boolean value
        client.json().set("num", Path.rootPath(), 1)
        with pytest.raises(redis.exceptions.ResponseError):
            client.json().toggle("num", Path.rootPath())

    @pytest.mark.redismod
    def test_strappend(self, client):
        client.json().set("jsonkey", Path.rootPath(), 'foo')
        import json
        assert 6 == client.json().strappend("jsonkey", json.dumps('bar'))
        with pytest.raises(redis.exceptions.ResponseError):
            assert 6 == client.json().strappend("jsonkey", 'bar')
        assert "foobar" == client.json().get("jsonkey", Path.rootPath())

    @pytest.mark.redismod
    def test_debug(self, client):
        client.json().set("str", Path.rootPath(), "foo")
        assert 24 == client.json().debug("MEMORY", "str", Path.rootPath())
        assert 24 == client.json().debug("MEMORY", "str")

        # technically help is valid
        assert isinstance(client.json().debug("HELP"), list)

    @pytest.mark.redismod
    def test_strlen(self, client):
        client.json().set("str", Path.rootPath(), "foo")
        assert 3 == client.json().strlen("str", Path.rootPath())
        import json
        client.json().strappend("str", json.dumps("bar"), Path.rootPath())
        assert 6 == client.json().strlen("str", Path.rootPath())
        assert 6 == client.json().strlen("str")

    @pytest.mark.redismod
    def test_arrappend(self, client):
        client.json().set("arr", Path.rootPath(), [1])
        assert 2 == client.json().arrappend("arr", Path.rootPath(), 2)
        assert 4 == client.json().arrappend("arr", Path.rootPath(), 3, 4)
        assert 7 == client.json().arrappend("arr", Path.rootPath(), *[5, 6, 7])

    @pytest.mark.redismod
    def test_arrindex(self, client):
        client.json().set("arr", Path.rootPath(), [0, 1, 2, 3, 4])
        assert 1 == client.json().arrindex("arr", Path.rootPath(), 1)
        assert -1 == client.json().arrindex("arr", Path.rootPath(), 1, 2)

    @pytest.mark.redismod
    def test_arrinsert(self, client):
        client.json().set("arr", Path.rootPath(), [0, 4])
        assert 5 - -client.json().arrinsert(
            "arr",
            Path.rootPath(),
            1,
            *[
                1,
                2,
                3,
            ]
        )
        assert [0, 1, 2, 3, 4] == client.json().get("arr")

        # test prepends
        client.json().set("val2", Path.rootPath(), [5, 6, 7, 8, 9])
        client.json().arrinsert("val2", Path.rootPath(), 0, ['some', 'thing'])
        assert client.json().get("val2") == [["some", "thing"], 5, 6, 7, 8, 9]

    @pytest.mark.redismod
    def test_arrlen(self, client):
        client.json().set("arr", Path.rootPath(), [0, 1, 2, 3, 4])
        assert 5 == client.json().arrlen("arr", Path.rootPath())
        assert 5 == client.json().arrlen("arr")
        assert client.json().arrlen('fakekey') is None

    @pytest.mark.redismod
    def test_arrpop(self, client):
        client.json().set("arr", Path.rootPath(), [0, 1, 2, 3, 4])
        assert 4 == client.json().arrpop("arr", Path.rootPath(), 4)
        assert 3 == client.json().arrpop("arr", Path.rootPath(), -1)
        assert 2 == client.json().arrpop("arr", Path.rootPath())
        assert 0 == client.json().arrpop("arr", Path.rootPath(), 0)
        assert [1] == client.json().get("arr")

        # test out of bounds
        client.json().set("arr", Path.rootPath(), [0, 1, 2, 3, 4])
        assert 4 == client.json().arrpop("arr", Path.rootPath(), 99)

        # none test
        client.json().set("arr", Path.rootPath(), [])
        assert client.json().arrpop("arr") is None

    @pytest.mark.redismod
    def test_arrtrim(self, client):
        client.json().set("arr", Path.rootPath(), [0, 1, 2, 3, 4])
        assert 3 == client.json().arrtrim("arr", Path.rootPath(), 1, 3)
        assert [1, 2, 3] == client.json().get("arr")

        # <0 test, should be 0 equivalent
        client.json().set("arr", Path.rootPath(), [0, 1, 2, 3, 4])
        assert 0 == client.json().arrtrim("arr", Path.rootPath(), -1, 3)

        # testing stop > end
        client.json().set("arr", Path.rootPath(), [0, 1, 2, 3, 4])
        assert 2 == client.json().arrtrim("arr", Path.rootPath(), 3, 99)

        # start > array size and stop
        client.json().set("arr", Path.rootPath(), [0, 1, 2, 3, 4])
        assert 0 == client.json().arrtrim("arr", Path.rootPath(), 9, 1)

        # all larger
        client.json().set("arr", Path.rootPath(), [0, 1, 2, 3, 4])
        assert 0 == client.json().arrtrim("arr", Path.rootPath(), 9, 11)

    @pytest.mark.redismod
    def test_resp(self, client):
        obj = {"foo": "bar", "baz": 1, "qaz": True}
        client.json().set("obj", Path.rootPath(), obj)
        assert b"bar" == client.json().resp("obj", Path("foo"))
        assert 1 == client.json().resp("obj", Path("baz"))
        assert client.json().resp("obj", Path("qaz"))
        assert isinstance(client.json().resp("obj"), list)

    @pytest.mark.redismod
    def test_objkeys(self, client):
        obj = {"foo": "bar", "baz": "qaz"}
        client.json().set("obj", Path.rootPath(), obj)
        keys = client.json().objkeys("obj", Path.rootPath())
        keys.sort()
        exp = list(obj.keys())
        exp.sort()
        assert exp == keys

        client.json().set("obj", Path.rootPath(), obj)
        keys = client.json().objkeys("obj")
        assert keys == list(obj.keys())

        assert client.json().objkeys("fakekey") is None

    @pytest.mark.redismod
    def test_objlen(self, client):
        obj = {"foo": "bar", "baz": "qaz"}
        client.json().set("obj", Path.rootPath(), obj)
        assert len(obj) == client.json().objlen("obj", Path.rootPath())

        client.json().set("obj", Path.rootPath(), obj)
        assert len(obj) == client.json().objlen("obj")

    # @pytest.mark.pipeline
    # @pytest.mark.redismod
    # def test_pipelineshouldsucceed(client):
    #     p = client.json().pipeline()
    #     p.set("foo", Path.rootPath(), "bar")
    #     p.get("foo")
    #     p.delete("foo")
    #     assert [True, "bar", 1] == p.execute()
    #     assert client.keys() == []
    #     assert client.get("foo") is None
=======
@pytest.mark.redismod
def test_json_setbinarykey(client):
    d = {"hello": "world", b"some": "value"}
    with pytest.raises(TypeError):
        client.json().set("somekey", Path.rootPath(), d)
    assert client.json().set("somekey", Path.rootPath(), d, decode_keys=True)


@pytest.mark.redismod
def test_json_setgetdeleteforget(client):
    assert client.json().set("foo", Path.rootPath(), "bar")
    assert client.json().get("foo") == "bar"
    assert client.json().get("baz") is None
    assert client.json().delete("foo") == 1
    assert client.json().forget("foo") == 0  # second delete
    assert client.exists("foo") == 0


@pytest.mark.redismod
def test_jsonget(client):
    client.json().set("foo", Path.rootPath(), "bar")
    assert client.json().get("foo") == "bar"


@pytest.mark.redismod
def test_json_get_jset(client):
    assert client.json().set("foo", Path.rootPath(), "bar")
    assert "bar" == client.json().get("foo")
    assert client.json().get("baz") is None
    assert 1 == client.json().delete("foo")
    assert client.exists("foo") == 0


@pytest.mark.redismod
def test_nonascii_setgetdelete(client):
    assert client.json().set("notascii", Path.rootPath(), "hyvää-élève")
    assert "hyvää-élève" == client.json().get(
        "notascii",
        no_escape=True)
    assert 1 == client.json().delete("notascii")
    assert client.exists("notascii") == 0


@pytest.mark.redismod
def test_jsonsetexistentialmodifiersshouldsucceed(client):
    obj = {"foo": "bar"}
    assert client.json().set("obj", Path.rootPath(), obj)

    # Test that flags prevent updates when conditions are unmet
    assert client.json().set("obj", Path("foo"), "baz", nx=True) is None
    assert client.json().set("obj", Path("qaz"), "baz", xx=True) is None

    # Test that flags allow updates when conditions are met
    assert client.json().set("obj", Path("foo"), "baz", xx=True)
    assert client.json().set("obj", Path("qaz"), "baz", nx=True)

    # Test that flags are mutually exlusive
    with pytest.raises(Exception):
        client.json().set("obj", Path("foo"), "baz", nx=True, xx=True)


@pytest.mark.redismod
def test_mgetshouldsucceed(client):
    client.json().set("1", Path.rootPath(), 1)
    client.json().set("2", Path.rootPath(), 2)
    assert client.json().mget(["1"], Path.rootPath()) == [1]

    assert client.json().mget([1, 2], Path.rootPath()) == [1, 2]


@pytest.mark.redismod
@skip_ifmodversion_lt("99.99.99", "ReJSON")  # todo: update after the release
def test_clear(client):
    client.json().set("arr", Path.rootPath(), [0, 1, 2, 3, 4])
    assert 1 == client.json().clear("arr", Path.rootPath())
    assert [] == client.json().get("arr")


@pytest.mark.redismod
def test_type(client):
    client.json().set("1", Path.rootPath(), 1)
    assert "integer" == client.json().type("1", Path.rootPath())
    assert "integer" == client.json().type("1")


@pytest.mark.redismod
def test_numincrby(client):
    client.json().set("num", Path.rootPath(), 1)
    assert 2 == client.json().numincrby("num", Path.rootPath(), 1)
    assert 2.5 == client.json().numincrby("num", Path.rootPath(), 0.5)
    assert 1.25 == client.json().numincrby("num", Path.rootPath(), -1.25)


@pytest.mark.redismod
def test_nummultby(client):
    client.json().set("num", Path.rootPath(), 1)

    with pytest.deprecated_call():
        assert 2 == client.json().nummultby("num", Path.rootPath(), 2)
        assert 5 == client.json().nummultby("num", Path.rootPath(), 2.5)
        assert 2.5 == client.json().nummultby("num", Path.rootPath(), 0.5)


@pytest.mark.redismod
@skip_ifmodversion_lt("99.99.99", "ReJSON")  # todo: update after the release
def test_toggle(client):
    client.json().set("bool", Path.rootPath(), False)
    assert client.json().toggle("bool", Path.rootPath())
    assert client.json().toggle("bool", Path.rootPath()) is False
    # check non-boolean value
    client.json().set("num", Path.rootPath(), 1)
    with pytest.raises(redis.exceptions.ResponseError):
        client.json().toggle("num", Path.rootPath())


@pytest.mark.redismod
def test_strappend(client):
    client.json().set("jsonkey", Path.rootPath(), "foo")
    assert 6 == client.json().strappend("jsonkey", "bar")
    assert "foobar" == client.json().get("jsonkey", Path.rootPath())


@pytest.mark.redismod
def test_debug(client):
    client.json().set("str", Path.rootPath(), "foo")
    assert 24 == client.json().debug("MEMORY", "str", Path.rootPath())
    assert 24 == client.json().debug("MEMORY", "str")

    # technically help is valid
    assert isinstance(client.json().debug("HELP"), list)


@pytest.mark.redismod
def test_strlen(client):
    client.json().set("str", Path.rootPath(), "foo")
    assert 3 == client.json().strlen("str", Path.rootPath())
    client.json().strappend("str", "bar", Path.rootPath())
    assert 6 == client.json().strlen("str", Path.rootPath())
    assert 6 == client.json().strlen("str")


@pytest.mark.redismod
def test_arrappend(client):
    client.json().set("arr", Path.rootPath(), [1])
    assert 2 == client.json().arrappend("arr", Path.rootPath(), 2)
    assert 4 == client.json().arrappend("arr", Path.rootPath(), 3, 4)
    assert 7 == client.json().arrappend("arr", Path.rootPath(), *[5, 6, 7])


@pytest.mark.redismod
def test_arrindex(client):
    client.json().set("arr", Path.rootPath(), [0, 1, 2, 3, 4])
    assert 1 == client.json().arrindex("arr", Path.rootPath(), 1)
    assert -1 == client.json().arrindex("arr", Path.rootPath(), 1, 2)


@pytest.mark.redismod
def test_arrinsert(client):
    client.json().set("arr", Path.rootPath(), [0, 4])
    assert 5 - -client.json().arrinsert(
        "arr",
        Path.rootPath(),
        1,
        *[
            1,
            2,
            3,
        ]
    )
    assert [0, 1, 2, 3, 4] == client.json().get("arr")

    # test prepends
    client.json().set("val2", Path.rootPath(), [5, 6, 7, 8, 9])
    client.json().arrinsert("val2", Path.rootPath(), 0, ["some", "thing"])
    assert client.json().get("val2") == [["some", "thing"], 5, 6, 7, 8, 9]


@pytest.mark.redismod
def test_arrlen(client):
    client.json().set("arr", Path.rootPath(), [0, 1, 2, 3, 4])
    assert 5 == client.json().arrlen("arr", Path.rootPath())
    assert 5 == client.json().arrlen("arr")
    assert client.json().arrlen("fakekey") is None


@pytest.mark.redismod
def test_arrpop(client):
    client.json().set("arr", Path.rootPath(), [0, 1, 2, 3, 4])
    assert 4 == client.json().arrpop("arr", Path.rootPath(), 4)
    assert 3 == client.json().arrpop("arr", Path.rootPath(), -1)
    assert 2 == client.json().arrpop("arr", Path.rootPath())
    assert 0 == client.json().arrpop("arr", Path.rootPath(), 0)
    assert [1] == client.json().get("arr")

    # test out of bounds
    client.json().set("arr", Path.rootPath(), [0, 1, 2, 3, 4])
    assert 4 == client.json().arrpop("arr", Path.rootPath(), 99)

    # none test
    client.json().set("arr", Path.rootPath(), [])
    assert client.json().arrpop("arr") is None


@pytest.mark.redismod
def test_arrtrim(client):
    client.json().set("arr", Path.rootPath(), [0, 1, 2, 3, 4])
    assert 3 == client.json().arrtrim("arr", Path.rootPath(), 1, 3)
    assert [1, 2, 3] == client.json().get("arr")

    # <0 test, should be 0 equivalent
    client.json().set("arr", Path.rootPath(), [0, 1, 2, 3, 4])
    assert 0 == client.json().arrtrim("arr", Path.rootPath(), -1, 3)

    # testing stop > end
    client.json().set("arr", Path.rootPath(), [0, 1, 2, 3, 4])
    assert 2 == client.json().arrtrim("arr", Path.rootPath(), 3, 99)

    # start > array size and stop
    client.json().set("arr", Path.rootPath(), [0, 1, 2, 3, 4])
    assert 0 == client.json().arrtrim("arr", Path.rootPath(), 9, 1)

    # all larger
    client.json().set("arr", Path.rootPath(), [0, 1, 2, 3, 4])
    assert 0 == client.json().arrtrim("arr", Path.rootPath(), 9, 11)


@pytest.mark.redismod
def test_resp(client):
    obj = {"foo": "bar", "baz": 1, "qaz": True}
    client.json().set("obj", Path.rootPath(), obj)
    assert "bar" == client.json().resp("obj", Path("foo"))
    assert 1 == client.json().resp("obj", Path("baz"))
    assert client.json().resp("obj", Path("qaz"))
    assert isinstance(client.json().resp("obj"), list)


@pytest.mark.redismod
def test_objkeys(client):
    obj = {"foo": "bar", "baz": "qaz"}
    client.json().set("obj", Path.rootPath(), obj)
    keys = client.json().objkeys("obj", Path.rootPath())
    keys.sort()
    exp = list(obj.keys())
    exp.sort()
    assert exp == keys

    client.json().set("obj", Path.rootPath(), obj)
    keys = client.json().objkeys("obj")
    assert keys == list(obj.keys())

    assert client.json().objkeys("fakekey") is None


@pytest.mark.redismod
def test_objlen(client):
    obj = {"foo": "bar", "baz": "qaz"}
    client.json().set("obj", Path.rootPath(), obj)
    assert len(obj) == client.json().objlen("obj", Path.rootPath())

    client.json().set("obj", Path.rootPath(), obj)
    assert len(obj) == client.json().objlen("obj")


# @pytest.mark.pipeline
# @pytest.mark.redismod
# def test_pipelineshouldsucceed(client):
#     p = client.json().pipeline()
#     p.set("foo", Path.rootPath(), "bar")
#     p.get("foo")
#     p.delete("foo")
#     assert [True, "bar", 1] == p.execute()
#     assert client.keys() == []
#     assert client.get("foo") is None


@pytest.mark.redismod
def test_json_delete_with_dollar(client):
    doc1 = {"a": 1, "nested": {"a": 2, "b": 3}}
    assert client.json().set("doc1", "$", doc1)
    assert client.json().delete("doc1", "$..a") == 2
    r = client.json().get("doc1", "$")
    assert r == [{"nested": {"b": 3}}]

    doc2 = {"a": {"a": 2, "b": 3}, "b": [
        "a", "b"], "nested": {"b": [True, "a", "b"]}}
    assert client.json().set("doc2", "$", doc2)
    assert client.json().delete("doc2", "$..a") == 1
    res = client.json().get("doc2", "$")
    assert res == [{"nested": {"b": [True, "a", "b"]}, "b": ["a", "b"]}]

    doc3 = [
        {
            "ciao": ["non ancora"],
            "nested": [
                {"ciao": [1, "a"]},
                {"ciao": [2, "a"]},
                {"ciaoc": [3, "non", "ciao"]},
                {"ciao": [4, "a"]},
                {"e": [5, "non", "ciao"]},
            ],
        }
    ]
    assert client.json().set("doc3", "$", doc3)
    assert client.json().delete("doc3", '$.[0]["nested"]..ciao') == 3

    doc3val = [
        [
            {
                "ciao": ["non ancora"],
                "nested": [
                    {},
                    {},
                    {"ciaoc": [3, "non", "ciao"]},
                    {},
                    {"e": [5, "non", "ciao"]},
                ],
            }
        ]
    ]
    res = client.json().get("doc3", "$")
    assert res == doc3val

    # Test default path
    assert client.json().delete("doc3") == 1
    assert client.json().get("doc3", "$") is None

    client.json().delete("not_a_document", "..a")


@pytest.mark.redismod
def test_json_forget_with_dollar(client):
    doc1 = {"a": 1, "nested": {"a": 2, "b": 3}}
    assert client.json().set("doc1", "$", doc1)
    assert client.json().forget("doc1", "$..a") == 2
    r = client.json().get("doc1", "$")
    assert r == [{"nested": {"b": 3}}]

    doc2 = {"a": {"a": 2, "b": 3}, "b": [
        "a", "b"], "nested": {"b": [True, "a", "b"]}}
    assert client.json().set("doc2", "$", doc2)
    assert client.json().forget("doc2", "$..a") == 1
    res = client.json().get("doc2", "$")
    assert res == [{"nested": {"b": [True, "a", "b"]}, "b": ["a", "b"]}]

    doc3 = [
        {
            "ciao": ["non ancora"],
            "nested": [
                {"ciao": [1, "a"]},
                {"ciao": [2, "a"]},
                {"ciaoc": [3, "non", "ciao"]},
                {"ciao": [4, "a"]},
                {"e": [5, "non", "ciao"]},
            ],
        }
    ]
    assert client.json().set("doc3", "$", doc3)
    assert client.json().forget("doc3", '$.[0]["nested"]..ciao') == 3

    doc3val = [
        [
            {
                "ciao": ["non ancora"],
                "nested": [
                    {},
                    {},
                    {"ciaoc": [3, "non", "ciao"]},
                    {},
                    {"e": [5, "non", "ciao"]},
                ],
            }
        ]
    ]
    res = client.json().get("doc3", "$")
    assert res == doc3val

    # Test default path
    assert client.json().forget("doc3") == 1
    assert client.json().get("doc3", "$") is None

    client.json().forget("not_a_document", "..a")


@pytest.mark.redismod
def test_json_mget_dollar(client):
    # Test mget with multi paths
    client.json().set(
        "doc1",
        "$",
        {"a": 1,
            "b": 2,
            "nested": {"a": 3},
            "c": None, "nested2": {"a": None}},
    )
    client.json().set(
        "doc2",
        "$",
        {"a": 4, "b": 5, "nested": {"a": 6},
            "c": None, "nested2": {"a": [None]}},
    )
    # Compare also to single JSON.GET
    assert client.json().get("doc1", "$..a") == [1, 3, None]
    assert client.json().get("doc2", "$..a") == [4, 6, [None]]

    # Test mget with single path
    client.json().mget("doc1", "$..a") == [1, 3, None]
    # Test mget with multi path
    client.json().mget(["doc1", "doc2"], "$..a") == [
        [1, 3, None], [4, 6, [None]]]

    # Test missing key
    client.json().mget(["doc1", "missing_doc"], "$..a") == [[1, 3, None], None]
    res = client.json().mget(["missing_doc1", "missing_doc2"], "$..a")
    assert res == [None, None]


@pytest.mark.redismod
def test_numby_commands_dollar(client):

    # Test NUMINCRBY
    client.json().set(
        "doc1",
        "$", {"a": "b", "b": [{"a": 2}, {"a": 5.0}, {"a": "c"}]})
    # Test multi
    assert client.json().numincrby("doc1", "$..a", 2) == \
        [None, 4, 7.0, None]

    assert client.json().numincrby("doc1", "$..a", 2.5) == \
        [None, 6.5, 9.5, None]
    # Test single
    assert client.json().numincrby("doc1", "$.b[1].a", 2) == [11.5]

    assert client.json().numincrby("doc1", "$.b[2].a", 2) == [None]
    assert client.json().numincrby("doc1", "$.b[1].a", 3.5) == [15.0]

    # Test NUMMULTBY
    client.json().set("doc1", "$", {"a": "b", "b": [
        {"a": 2}, {"a": 5.0}, {"a": "c"}]})

    assert client.json().nummultby("doc1", "$..a", 2) == \
        [None, 4, 10, None]
    assert client.json().nummultby("doc1", "$..a", 2.5) == \
        [None, 10.0, 25.0, None]
    # Test single
    assert client.json().nummultby("doc1", "$.b[1].a", 2) == [50.0]
    assert client.json().nummultby("doc1", "$.b[2].a", 2) == [None]
    assert client.json().nummultby("doc1", "$.b[1].a", 3) == [150.0]

    # test missing keys
    with pytest.raises(exceptions.ResponseError):
        client.json().numincrby("non_existing_doc", "$..a", 2)
        client.json().nummultby("non_existing_doc", "$..a", 2)

    # Test legacy NUMINCRBY
    client.json().set("doc1", "$", {"a": "b", "b": [
        {"a": 2}, {"a": 5.0}, {"a": "c"}]})
    client.json().numincrby("doc1", ".b[0].a", 3) == 5

    # Test legacy NUMMULTBY
    client.json().set("doc1", "$", {"a": "b", "b": [
        {"a": 2}, {"a": 5.0}, {"a": "c"}]})
    client.json().nummultby("doc1", ".b[0].a", 3) == 6


@pytest.mark.redismod
def test_strappend_dollar(client):

    client.json().set(
        "doc1", "$", {"a": "foo", "nested1": {
            "a": "hello"}, "nested2": {"a": 31}}
    )
    # Test multi
    client.json().strappend("doc1", "bar", "$..a") == [6, 8, None]

    client.json().get("doc1", "$") == [
        {"a": "foobar", "nested1": {"a": "hellobar"}, "nested2": {"a": 31}}
    ]
    # Test single
    client.json().strappend("doc1", "baz", "$.nested1.a") == [11]

    client.json().get("doc1", "$") == [
        {"a": "foobar", "nested1": {"a": "hellobarbaz"}, "nested2": {"a": 31}}
    ]

    # Test missing key
    with pytest.raises(exceptions.ResponseError):
        client.json().strappend("non_existing_doc", "$..a", "err")

    # Test multi
    client.json().strappend("doc1", "bar", ".*.a") == 8
    client.json().get("doc1", "$") == [
        {"a": "foo", "nested1": {"a": "hellobar"}, "nested2": {"a": 31}}
    ]

    # Test missing path
    with pytest.raises(exceptions.ResponseError):
        client.json().strappend("doc1", "piu")


@pytest.mark.redismod
def test_strlen_dollar(client):

    # Test multi
    client.json().set(
        "doc1", "$", {"a": "foo", "nested1": {
            "a": "hello"}, "nested2": {"a": 31}}
    )
    assert client.json().strlen("doc1", "$..a") == [3, 5, None]

    res2 = client.json().strappend("doc1", "bar", "$..a")
    res1 = client.json().strlen("doc1", "$..a")
    assert res1 == res2

    # Test single
    client.json().strlen("doc1", "$.nested1.a") == [8]
    client.json().strlen("doc1", "$.nested2.a") == [None]

    # Test missing key
    with pytest.raises(exceptions.ResponseError):
        client.json().strlen("non_existing_doc", "$..a")


@pytest.mark.redismod
def test_arrappend_dollar(client):
    client.json().set(
        "doc1",
        "$",
        {
            "a": ["foo"],
            "nested1": {"a": ["hello", None, "world"]},
            "nested2": {"a": 31},
        },
    )
    # Test multi
    client.json().arrappend("doc1", "$..a", "bar", "racuda") == [3, 5, None]
    assert client.json().get("doc1", "$") == [
        {
            "a": ["foo", "bar", "racuda"],
            "nested1": {"a": ["hello", None, "world", "bar", "racuda"]},
            "nested2": {"a": 31},
        }
    ]

    # Test single
    assert client.json().arrappend("doc1", "$.nested1.a", "baz") == [6]
    assert client.json().get("doc1", "$") == [
        {
            "a": ["foo", "bar", "racuda"],
            "nested1": {"a": ["hello", None, "world", "bar", "racuda", "baz"]},
            "nested2": {"a": 31},
        }
    ]

    # Test missing key
    with pytest.raises(exceptions.ResponseError):
        client.json().arrappend("non_existing_doc", "$..a")

    # Test legacy
    client.json().set(
        "doc1",
        "$",
        {
            "a": ["foo"],
            "nested1": {"a": ["hello", None, "world"]},
            "nested2": {"a": 31},
        },
    )
    # Test multi (all paths are updated, but return result of last path)
    assert client.json().arrappend("doc1", "..a", "bar", "racuda") == 5

    assert client.json().get("doc1", "$") == [
        {
            "a": ["foo", "bar", "racuda"],
            "nested1": {"a": ["hello", None, "world", "bar", "racuda"]},
            "nested2": {"a": 31},
        }
    ]
    # Test single
    assert client.json().arrappend("doc1", ".nested1.a", "baz") == 6
    assert client.json().get("doc1", "$") == [
        {
            "a": ["foo", "bar", "racuda"],
            "nested1": {"a": ["hello", None, "world", "bar", "racuda", "baz"]},
            "nested2": {"a": 31},
        }
    ]

    # Test missing key
    with pytest.raises(exceptions.ResponseError):
        client.json().arrappend("non_existing_doc", "$..a")


@pytest.mark.redismod
def test_arrinsert_dollar(client):
    client.json().set(
        "doc1",
        "$",
        {
            "a": ["foo"],
            "nested1": {"a": ["hello", None, "world"]},
            "nested2": {"a": 31},
        },
    )
    # Test multi
    assert client.json().arrinsert("doc1", "$..a", "1",
                                   "bar", "racuda") == [3, 5, None]

    assert client.json().get("doc1", "$") == [
        {
            "a": ["foo", "bar", "racuda"],
            "nested1": {"a": ["hello", "bar", "racuda", None, "world"]},
            "nested2": {"a": 31},
        }
    ]
    # Test single
    assert client.json().arrinsert("doc1", "$.nested1.a", -2, "baz") == [6]
    assert client.json().get("doc1", "$") == [
        {
            "a": ["foo", "bar", "racuda"],
            "nested1": {"a": ["hello", "bar", "racuda", "baz", None, "world"]},
            "nested2": {"a": 31},
        }
    ]

    # Test missing key
    with pytest.raises(exceptions.ResponseError):
        client.json().arrappend("non_existing_doc", "$..a")


@pytest.mark.redismod
def test_arrlen_dollar(client):

    client.json().set(
        "doc1",
        "$",
        {
            "a": ["foo"],
            "nested1": {"a": ["hello", None, "world"]},
            "nested2": {"a": 31},
        },
    )

    # Test multi
    assert client.json().arrlen("doc1", "$..a") == [1, 3, None]
    assert client.json().arrappend("doc1", "$..a", "non", "abba", "stanza") \
        == [4, 6, None]

    client.json().clear("doc1", "$.a")
    assert client.json().arrlen("doc1", "$..a") == [0, 6, None]
    # Test single
    assert client.json().arrlen("doc1", "$.nested1.a") == [6]

    # Test missing key
    with pytest.raises(exceptions.ResponseError):
        client.json().arrappend("non_existing_doc", "$..a")

    client.json().set(
        "doc1",
        "$",
        {
            "a": ["foo"],
            "nested1": {"a": ["hello", None, "world"]},
            "nested2": {"a": 31},
        },
    )
    # Test multi (return result of last path)
    assert client.json().arrlen("doc1", "$..a") == [1, 3, None]
    assert client.json().arrappend("doc1", "..a", "non", "abba", "stanza") == 6

    # Test single
    assert client.json().arrlen("doc1", ".nested1.a") == 6

    # Test missing key
    assert client.json().arrlen("non_existing_doc", "..a") is None


@pytest.mark.redismod
def test_arrpop_dollar(client):
    client.json().set(
        "doc1",
        "$",
        {
            "a": ["foo"],
            "nested1": {"a": ["hello", None, "world"]},
            "nested2": {"a": 31},
        },
    )

    # # # Test multi
    assert client.json().arrpop("doc1", "$..a", 1) == ['"foo"', None, None]

    assert client.json().get("doc1", "$") == [
        {"a": [], "nested1": {"a": ["hello", "world"]}, "nested2": {"a": 31}}
    ]

    # Test missing key
    with pytest.raises(exceptions.ResponseError):
        client.json().arrpop("non_existing_doc", "..a")

    # # Test legacy
    client.json().set(
        "doc1",
        "$",
        {
            "a": ["foo"],
            "nested1": {"a": ["hello", None, "world"]},
            "nested2": {"a": 31},
        },
    )
    # Test multi (all paths are updated, but return result of last path)
    client.json().arrpop("doc1", "..a", "1") is None
    assert client.json().get("doc1", "$") == [
        {"a": [], "nested1": {"a": ["hello", "world"]}, "nested2": {"a": 31}}
    ]

    # # Test missing key
    with pytest.raises(exceptions.ResponseError):
        client.json().arrpop("non_existing_doc", "..a")


@pytest.mark.redismod
def test_arrtrim_dollar(client):

    client.json().set(
        "doc1",
        "$",
        {
            "a": ["foo"],
            "nested1": {"a": ["hello", None, "world"]},
            "nested2": {"a": 31},
        },
    )
    # Test multi
    assert client.json().arrtrim("doc1", "$..a", "1", -1) == [0, 2, None]
    assert client.json().get("doc1", "$") == [
        {"a": [], "nested1": {"a": [None, "world"]}, "nested2": {"a": 31}}
    ]

    assert client.json().arrtrim("doc1", "$..a", "1", "1") == [0, 1, None]
    assert client.json().get("doc1", "$") == [
        {"a": [], "nested1": {"a": ["world"]}, "nested2": {"a": 31}}
    ]
    # Test single
    assert client.json().arrtrim("doc1", "$.nested1.a", 1, 0) == [0]
    assert client.json().get("doc1", "$") == [
        {"a": [], "nested1": {"a": []}, "nested2": {"a": 31}}
    ]

    # Test missing key
    with pytest.raises(exceptions.ResponseError):
        client.json().arrtrim("non_existing_doc", "..a", "0", 1)

    # Test legacy
    client.json().set(
        "doc1",
        "$",
        {
            "a": ["foo"],
            "nested1": {"a": ["hello", None, "world"]},
            "nested2": {"a": 31},
        },
    )

    # Test multi (all paths are updated, but return result of last path)
    assert client.json().arrtrim("doc1", "..a", "1", "-1") == 2

    # Test single
    assert client.json().arrtrim("doc1", ".nested1.a", "1", "1") == 1
    assert client.json().get("doc1", "$") == [
        {"a": [], "nested1": {"a": ["world"]}, "nested2": {"a": 31}}
    ]

    # Test missing key
    with pytest.raises(exceptions.ResponseError):
        client.json().arrtrim("non_existing_doc", "..a", 1, 1)


@pytest.mark.redismod
def test_objkeys_dollar(client):
    client.json().set(
        "doc1",
        "$",
        {
            "nested1": {"a": {"foo": 10, "bar": 20}},
            "a": ["foo"],
            "nested2": {"a": {"baz": 50}},
        },
    )

    # Test single
    assert client.json().objkeys("doc1", "$.nested1.a") == [["foo", "bar"]]

    # Test legacy
    assert client.json().objkeys("doc1", ".*.a") == ["foo", "bar"]
    # Test single
    assert client.json().objkeys("doc1", ".nested2.a") == ["baz"]

    # Test missing key
    assert client.json().objkeys("non_existing_doc", "..a") is None

    # Test missing key
    with pytest.raises(exceptions.ResponseError):
        client.json().objkeys("doc1", "$.nowhere")


@pytest.mark.redismod
def test_objlen_dollar(client):
    client.json().set(
        "doc1",
        "$",
        {
            "nested1": {"a": {"foo": 10, "bar": 20}},
            "a": ["foo"],
            "nested2": {"a": {"baz": 50}},
        },
    )
    # Test multi
    assert client.json().objlen("doc1", "$..a") == [2, None, 1]
    # Test single
    assert client.json().objlen("doc1", "$.nested1.a") == [2]

    # Test missing key
    assert client.json().objlen("non_existing_doc", "$..a") is None

    # Test missing path
    with pytest.raises(exceptions.ResponseError):
        client.json().objlen("doc1", "$.nowhere")

    # Test legacy
    assert client.json().objlen("doc1", ".*.a") == 2

    # Test single
    assert client.json().objlen("doc1", ".nested2.a") == 1

    # Test missing key
    assert client.json().objlen("non_existing_doc", "..a") is None

    # Test missing path
    with pytest.raises(exceptions.ResponseError):
        client.json().objlen("doc1", ".nowhere")


@pytest.mark.redismod
def load_types_data(nested_key_name):
    td = {
        "object": {},
        "array": [],
        "string": "str",
        "integer": 42,
        "number": 1.2,
        "boolean": False,
        "null": None,
    }
    jdata = {}
    types = []
    for i, (k, v) in zip(range(1, len(td) + 1), iter(td.items())):
        jdata["nested" + str(i)] = {nested_key_name: v}
        types.append(k)

    return jdata, types


@pytest.mark.redismod
def test_type_dollar(client):
    jdata, jtypes = load_types_data("a")
    client.json().set("doc1", "$", jdata)
    # Test multi
    assert client.json().type("doc1", "$..a") == jtypes

    # Test single
    assert client.json().type("doc1", "$.nested2.a") == [jtypes[1]]

    # Test missing key
    assert client.json().type("non_existing_doc", "..a") is None


@pytest.mark.redismod
def test_clear_dollar(client):

    client.json().set(
        "doc1",
        "$",
        {
            "nested1": {"a": {"foo": 10, "bar": 20}},
            "a": ["foo"],
            "nested2": {"a": "claro"},
            "nested3": {"a": {"baz": 50}},
        },
    )
    # Test multi
    assert client.json().clear("doc1", "$..a") == 3

    assert client.json().get("doc1", "$") == [
        {"nested1": {"a": {}}, "a": [], "nested2": {
            "a": "claro"}, "nested3": {"a": {}}}
    ]

    # Test single
    client.json().set(
        "doc1",
        "$",
        {
            "nested1": {"a": {"foo": 10, "bar": 20}},
            "a": ["foo"],
            "nested2": {"a": "claro"},
            "nested3": {"a": {"baz": 50}},
        },
    )
    assert client.json().clear("doc1", "$.nested1.a") == 1
    assert client.json().get("doc1", "$") == [
        {
            "nested1": {"a": {}},
            "a": ["foo"],
            "nested2": {"a": "claro"},
            "nested3": {"a": {"baz": 50}},
        }
    ]

    # Test missing path (defaults to root)
    assert client.json().clear("doc1") == 1
    assert client.json().get("doc1", "$") == [{}]

    # Test missing key
    with pytest.raises(exceptions.ResponseError):
        client.json().clear("non_existing_doc", "$..a")


@pytest.mark.redismod
def test_toggle_dollar(client):
    client.json().set(
        "doc1",
        "$",
        {
            "a": ["foo"],
            "nested1": {"a": False},
            "nested2": {"a": 31},
            "nested3": {"a": True},
        },
    )
    # Test multi
    assert client.json().toggle("doc1", "$..a") == [None, 1, None, 0]
    assert client.json().get("doc1", "$") == [
        {
            "a": ["foo"],
            "nested1": {"a": True},
            "nested2": {"a": 31},
            "nested3": {"a": False},
        }
    ]

    # Test missing key
    with pytest.raises(exceptions.ResponseError):
        client.json().toggle("non_existing_doc", "$..a")


@pytest.mark.redismod
def test_debug_dollar(client):

    jdata, jtypes = load_types_data("a")

    client.json().set("doc1", "$", jdata)

    # Test multi
    assert client.json().debug("MEMORY", "doc1", "$..a") == [
        72, 24, 24, 16, 16, 1, 0]

    # Test single
    assert client.json().debug("MEMORY", "doc1", "$.nested2.a") == [24]

    # Test legacy
    assert client.json().debug("MEMORY", "doc1", "..a") == 72

    # Test missing path (defaults to root)
    assert client.json().debug("MEMORY", "doc1") == 72

    # Test missing key
    assert client.json().debug("MEMORY", "non_existing_doc", "$..a") == []


def test_resp_dollar(client):

    data = {
        "L1": {
            "a": {
                "A1_B1": 10,
                "A1_B2": False,
                "A1_B3": {
                    "A1_B3_C1": None,
                    "A1_B3_C2": [
                        "A1_B3_C2_D1_1",
                        "A1_B3_C2_D1_2",
                        -19.5,
                        "A1_B3_C2_D1_4",
                        "A1_B3_C2_D1_5",
                        {"A1_B3_C2_D1_6_E1": True},
                    ],
                    "A1_B3_C3": [1],
                },
                "A1_B4": {
                    "A1_B4_C1": "foo",
                },
            },
        },
        "L2": {
            "a": {
                "A2_B1": 20,
                "A2_B2": False,
                "A2_B3": {
                    "A2_B3_C1": None,
                    "A2_B3_C2": [
                        "A2_B3_C2_D1_1",
                        "A2_B3_C2_D1_2",
                        -37.5,
                        "A2_B3_C2_D1_4",
                        "A2_B3_C2_D1_5",
                        {"A2_B3_C2_D1_6_E1": False},
                    ],
                    "A2_B3_C3": [2],
                },
                "A2_B4": {
                    "A2_B4_C1": "bar",
                },
            },
        },
    }
    client.json().set("doc1", "$", data)
    # Test multi
    res = client.json().resp("doc1", "$..a")
    assert res == [
        [
            "{",
            "A1_B1",
            10,
            "A1_B2",
            "false",
            "A1_B3",
            [
                "{",
                "A1_B3_C1",
                None,
                "A1_B3_C2",
                [
                    "[",
                    "A1_B3_C2_D1_1",
                    "A1_B3_C2_D1_2",
                    "-19.5",
                    "A1_B3_C2_D1_4",
                    "A1_B3_C2_D1_5",
                    ["{", "A1_B3_C2_D1_6_E1", "true"],
                ],
                "A1_B3_C3",
                ["[", 1],
            ],
            "A1_B4",
            ["{", "A1_B4_C1", "foo"],
        ],
        [
            "{",
            "A2_B1",
            20,
            "A2_B2",
            "false",
            "A2_B3",
            [
                "{",
                "A2_B3_C1",
                None,
                "A2_B3_C2",
                [
                    "[",
                    "A2_B3_C2_D1_1",
                    "A2_B3_C2_D1_2",
                    "-37.5",
                    "A2_B3_C2_D1_4",
                    "A2_B3_C2_D1_5",
                    ["{", "A2_B3_C2_D1_6_E1", "false"],
                ],
                "A2_B3_C3",
                ["[", 2],
            ],
            "A2_B4",
            ["{", "A2_B4_C1", "bar"],
        ],
    ]

    # Test single
    resSingle = client.json().resp("doc1", "$.L1.a")
    assert resSingle == [
        [
            "{",
            "A1_B1",
            10,
            "A1_B2",
            "false",
            "A1_B3",
            [
                "{",
                "A1_B3_C1",
                None,
                "A1_B3_C2",
                [
                    "[",
                    "A1_B3_C2_D1_1",
                    "A1_B3_C2_D1_2",
                    "-19.5",
                    "A1_B3_C2_D1_4",
                    "A1_B3_C2_D1_5",
                    ["{", "A1_B3_C2_D1_6_E1", "true"],
                ],
                "A1_B3_C3",
                ["[", 1],
            ],
            "A1_B4",
            ["{", "A1_B4_C1", "foo"],
        ]
    ]

    # Test missing path
    with pytest.raises(exceptions.ResponseError):
        client.json().resp("doc1", "$.nowhere")

    # Test missing key
    assert client.json().resp("non_existing_doc", "$..a") is None


def test_arrindex_dollar(client):

    client.json().set(
        "store",
        "$",
        {
            "store": {
                "book": [
                    {
                        "category": "reference",
                        "author": "Nigel Rees",
                        "title": "Sayings of the Century",
                        "price": 8.95,
                        "size": [10, 20, 30, 40],
                    },
                    {
                        "category": "fiction",
                        "author": "Evelyn Waugh",
                        "title": "Sword of Honour",
                        "price": 12.99,
                        "size": [50, 60, 70, 80],
                    },
                    {
                        "category": "fiction",
                        "author": "Herman Melville",
                        "title": "Moby Dick",
                        "isbn": "0-553-21311-3",
                        "price": 8.99,
                        "size": [5, 10, 20, 30],
                    },
                    {
                        "category": "fiction",
                        "author": "J. R. R. Tolkien",
                        "title": "The Lord of the Rings",
                        "isbn": "0-395-19395-8",
                        "price": 22.99,
                        "size": [5, 6, 7, 8],
                    },
                ],
                "bicycle": {"color": "red", "price": 19.95},
            }
        },
    )

    assert client.json().get("store", "$.store.book[?(@.price<10)].size") == [
        [10, 20, 30, 40],
        [5, 10, 20, 30],
    ]
    assert client.json().arrindex(
        "store", "$.store.book[?(@.price<10)].size", "20"
    ) == [-1, -1]

    # Test index of int scalar in multi values
    client.json().set(
        "test_num",
        ".",
        [
            {"arr": [0, 1, 3.0, 3, 2, 1, 0, 3]},
            {"nested1_found": {"arr": [5, 4, 3, 2, 1, 0, 1, 2, 3.0, 2, 4, 5]}},
            {"nested2_not_found": {"arr": [2, 4, 6]}},
            {"nested3_scalar": {"arr": "3"}},
            [
                {"nested41_not_arr": {"arr_renamed": [1, 2, 3]}},
                {"nested42_empty_arr": {"arr": []}},
            ],
        ],
    )

    assert client.json().get("test_num", "$..arr") == [
        [0, 1, 3.0, 3, 2, 1, 0, 3],
        [5, 4, 3, 2, 1, 0, 1, 2, 3.0, 2, 4, 5],
        [2, 4, 6],
        "3",
        [],
    ]

    assert client.json().arrindex("test_num", "$..arr", 3) == [
        3, 2, -1, None, -1]

    # Test index of double scalar in multi values
    assert client.json().arrindex("test_num", "$..arr", 3.0) == [
        2, 8, -1, None, -1]

    # Test index of string scalar in multi values
    client.json().set(
        "test_string",
        ".",
        [
            {"arr": ["bazzz", "bar", 2, "baz", 2, "ba", "baz", 3]},
            {
                "nested1_found": {
                    "arr": [
                        None,
                        "baz2",
                        "buzz", 2, 1, 0, 1, "2", "baz", 2, 4, 5]
                }
            },
            {"nested2_not_found": {"arr": ["baz2", 4, 6]}},
            {"nested3_scalar": {"arr": "3"}},
            [
                {"nested41_arr": {"arr_renamed": [1, "baz", 3]}},
                {"nested42_empty_arr": {"arr": []}},
            ],
        ],
    )
    assert client.json().get("test_string", "$..arr") == [
        ["bazzz", "bar", 2, "baz", 2, "ba", "baz", 3],
        [None, "baz2", "buzz", 2, 1, 0, 1, "2", "baz", 2, 4, 5],
        ["baz2", 4, 6],
        "3",
        [],
    ]

    assert client.json().arrindex("test_string", "$..arr", "baz") == [
        3,
        8,
        -1,
        None,
        -1,
    ]

    assert client.json().arrindex("test_string", "$..arr", "baz", 2) == [
        3,
        8,
        -1,
        None,
        -1,
    ]
    assert client.json().arrindex("test_string", "$..arr", "baz", 4) == [
        6,
        8,
        -1,
        None,
        -1,
    ]
    assert client.json().arrindex("test_string", "$..arr", "baz", -5) == [
        3,
        8,
        -1,
        None,
        -1,
    ]
    assert client.json().arrindex("test_string", "$..arr", "baz", 4, 7) == [
        6,
        -1,
        -1,
        None,
        -1,
    ]
    assert client.json().arrindex("test_string", "$..arr", "baz", 4, -1) == [
        6,
        8,
        -1,
        None,
        -1,
    ]
    assert client.json().arrindex("test_string", "$..arr", "baz", 4, 0) == [
        6,
        8,
        -1,
        None,
        -1,
    ]
    assert client.json().arrindex("test_string", "$..arr", "5", 7, -1) == [
        -1,
        -1,
        -1,
        None,
        -1,
    ]
    assert client.json().arrindex("test_string", "$..arr", "5", 7, 0) == [
        -1,
        -1,
        -1,
        None,
        -1,
    ]

    # Test index of None scalar in multi values
    client.json().set(
        "test_None",
        ".",
        [
            {"arr": ["bazzz", "None", 2, None, 2, "ba", "baz", 3]},
            {
                "nested1_found": {
                    "arr": [
                        "zaz",
                        "baz2",
                        "buzz",
                        2, 1, 0, 1, "2", None, 2, 4, 5]
                }
            },
            {"nested2_not_found": {"arr": ["None", 4, 6]}},
            {"nested3_scalar": {"arr": None}},
            [
                {"nested41_arr": {"arr_renamed": [1, None, 3]}},
                {"nested42_empty_arr": {"arr": []}},
            ],
        ],
    )
    assert client.json().get("test_None", "$..arr") == [
        ["bazzz", "None", 2, None, 2, "ba", "baz", 3],
        ["zaz", "baz2", "buzz", 2, 1, 0, 1, "2", None, 2, 4, 5],
        ["None", 4, 6],
        None,
        [],
    ]

    # Fail with none-scalar value
    with pytest.raises(exceptions.ResponseError):
        client.json().arrindex(
            "test_None", "$..nested42_empty_arr.arr", {"arr": []})

    # Do not fail with none-scalar value in legacy mode
    assert (
        client.json().arrindex(
            "test_None", ".[4][1].nested42_empty_arr.arr", '{"arr":[]}'
        )
        == -1
    )

    # Test legacy (path begins with dot)
    # Test index of int scalar in single value
    assert client.json().arrindex("test_num", ".[0].arr", 3) == 3
    assert client.json().arrindex("test_num", ".[0].arr", 9) == -1

    with pytest.raises(exceptions.ResponseError):
        client.json().arrindex("test_num", ".[0].arr_not", 3)
    # Test index of string scalar in single value
    assert client.json().arrindex("test_string", ".[0].arr", "baz") == 3
    assert client.json().arrindex("test_string", ".[0].arr", "faz") == -1
    # Test index of None scalar in single value
    assert client.json().arrindex("test_None", ".[0].arr", "None") == 1
    assert client.json().arrindex(
        "test_None",
        "..nested2_not_found.arr",
        "None") == 0


def test_decoders_and_unstring():
    assert unstring("4") == 4
    assert unstring("45.55") == 45.55
    assert unstring("hello world") == "hello world"

    assert decode_list(b"45.55") == 45.55
    assert decode_list("45.55") == 45.55
    assert decode_list(['hello', b'world']) == ['hello', 'world']
>>>>>>> 4257ceb1
<|MERGE_RESOLUTION|>--- conflicted
+++ resolved
@@ -12,265 +12,6 @@
     return modclient
 
 
-<<<<<<< HEAD
-@pytest.mark.onlynoncluster
-class TestJson:
-    @pytest.mark.redismod
-    def test_json_setbinarykey(self, client):
-        d = {"hello": "world", b"some": "value"}
-        with pytest.raises(TypeError):
-            client.json().set("somekey", Path.rootPath(), d)
-        assert client.json().set("somekey", Path.rootPath(), d,
-                                 decode_keys=True)
-
-    @pytest.mark.redismod
-    def test_json_setgetdeleteforget(self, client):
-        assert client.json().set("foo", Path.rootPath(), "bar")
-        assert client.json().get("foo") == "bar"
-        assert client.json().get("baz") is None
-        assert client.json().delete("foo") == 1
-        assert client.json().forget("foo") == 0  # second delete
-        assert client.exists("foo") == 0
-
-    @pytest.mark.redismod
-    def test_justaget(self, client):
-        client.json().set("foo", Path.rootPath(), "bar")
-        assert client.json().get("foo") == "bar"
-
-    @pytest.mark.redismod
-    def test_json_get_jset(self, client):
-        assert client.json().set("foo", Path.rootPath(), "bar")
-        assert "bar" == client.json().get("foo")
-        assert client.json().get("baz") is None
-        assert 1 == client.json().delete("foo")
-        assert client.exists("foo") == 0
-
-    @pytest.mark.redismod
-    def test_nonascii_setgetdelete(self, client):
-        assert client.json().set("notascii", Path.rootPath(),
-                                 "hyvää-élève") is True
-        assert "hyvää-élève" == client.json().get("notascii", no_escape=True)
-        assert 1 == client.json().delete("notascii")
-        assert client.exists("notascii") == 0
-
-    @pytest.mark.redismod
-    def test_jsonsetexistentialmodifiersshouldsucceed(self, client):
-        obj = {"foo": "bar"}
-        assert client.json().set("obj", Path.rootPath(), obj)
-
-        # Test that flags prevent updates when conditions are unmet
-        assert client.json().set("obj", Path("foo"), "baz", nx=True) is None
-        assert client.json().set("obj", Path("qaz"), "baz", xx=True) is None
-
-        # Test that flags allow updates when conditions are met
-        assert client.json().set("obj", Path("foo"), "baz", xx=True)
-        assert client.json().set("obj", Path("qaz"), "baz", nx=True)
-
-        # Test that flags are mutually exlusive
-        with pytest.raises(Exception):
-            client.json().set("obj", Path("foo"), "baz", nx=True, xx=True)
-
-    @pytest.mark.redismod
-    def test_mgetshouldsucceed(self, client):
-        client.json().set("1", Path.rootPath(), 1)
-        client.json().set("2", Path.rootPath(), 2)
-        assert client.json().mget(["1"], Path.rootPath()) == [1]
-
-        assert client.json().mget([1, 2], Path.rootPath()) == [1, 2]
-
-    @pytest.mark.redismod
-    @skip_ifmodversion_lt("99.99.99", "ReJSON")  # todo: update after the
-    # release
-    def test_clear(self, client):
-        client.json().set("arr", Path.rootPath(), [0, 1, 2, 3, 4])
-        assert 1 == client.json().clear("arr", Path.rootPath())
-        assert [] == client.json().get("arr")
-
-    @pytest.mark.redismod
-    def test_type(self, client):
-        client.json().set("1", Path.rootPath(), 1)
-        assert b"integer" == client.json().type("1", Path.rootPath())
-        assert b"integer" == client.json().type("1")
-
-    @pytest.mark.redismod
-    def test_numincrby(self, client):
-        client.json().set("num", Path.rootPath(), 1)
-        assert 2 == client.json().numincrby("num", Path.rootPath(), 1)
-        assert 2.5 == client.json().numincrby("num", Path.rootPath(), 0.5)
-        assert 1.25 == client.json().numincrby("num", Path.rootPath(), -1.25)
-
-    @pytest.mark.redismod
-    def test_nummultby(self, client):
-        client.json().set("num", Path.rootPath(), 1)
-
-        with pytest.deprecated_call():
-            assert 2 == client.json().nummultby("num", Path.rootPath(), 2)
-            assert 5 == client.json().nummultby("num", Path.rootPath(), 2.5)
-            assert 2.5 == client.json().nummultby("num", Path.rootPath(), 0.5)
-
-    @pytest.mark.redismod
-    @skip_ifmodversion_lt("99.99.99",
-                          "ReJSON")  # todo: update after the release
-    def test_toggle(self, client):
-        client.json().set("bool", Path.rootPath(), False)
-        assert client.json().toggle("bool", Path.rootPath())
-        assert not client.json().toggle("bool", Path.rootPath())
-        # check non-boolean value
-        client.json().set("num", Path.rootPath(), 1)
-        with pytest.raises(redis.exceptions.ResponseError):
-            client.json().toggle("num", Path.rootPath())
-
-    @pytest.mark.redismod
-    def test_strappend(self, client):
-        client.json().set("jsonkey", Path.rootPath(), 'foo')
-        import json
-        assert 6 == client.json().strappend("jsonkey", json.dumps('bar'))
-        with pytest.raises(redis.exceptions.ResponseError):
-            assert 6 == client.json().strappend("jsonkey", 'bar')
-        assert "foobar" == client.json().get("jsonkey", Path.rootPath())
-
-    @pytest.mark.redismod
-    def test_debug(self, client):
-        client.json().set("str", Path.rootPath(), "foo")
-        assert 24 == client.json().debug("MEMORY", "str", Path.rootPath())
-        assert 24 == client.json().debug("MEMORY", "str")
-
-        # technically help is valid
-        assert isinstance(client.json().debug("HELP"), list)
-
-    @pytest.mark.redismod
-    def test_strlen(self, client):
-        client.json().set("str", Path.rootPath(), "foo")
-        assert 3 == client.json().strlen("str", Path.rootPath())
-        import json
-        client.json().strappend("str", json.dumps("bar"), Path.rootPath())
-        assert 6 == client.json().strlen("str", Path.rootPath())
-        assert 6 == client.json().strlen("str")
-
-    @pytest.mark.redismod
-    def test_arrappend(self, client):
-        client.json().set("arr", Path.rootPath(), [1])
-        assert 2 == client.json().arrappend("arr", Path.rootPath(), 2)
-        assert 4 == client.json().arrappend("arr", Path.rootPath(), 3, 4)
-        assert 7 == client.json().arrappend("arr", Path.rootPath(), *[5, 6, 7])
-
-    @pytest.mark.redismod
-    def test_arrindex(self, client):
-        client.json().set("arr", Path.rootPath(), [0, 1, 2, 3, 4])
-        assert 1 == client.json().arrindex("arr", Path.rootPath(), 1)
-        assert -1 == client.json().arrindex("arr", Path.rootPath(), 1, 2)
-
-    @pytest.mark.redismod
-    def test_arrinsert(self, client):
-        client.json().set("arr", Path.rootPath(), [0, 4])
-        assert 5 - -client.json().arrinsert(
-            "arr",
-            Path.rootPath(),
-            1,
-            *[
-                1,
-                2,
-                3,
-            ]
-        )
-        assert [0, 1, 2, 3, 4] == client.json().get("arr")
-
-        # test prepends
-        client.json().set("val2", Path.rootPath(), [5, 6, 7, 8, 9])
-        client.json().arrinsert("val2", Path.rootPath(), 0, ['some', 'thing'])
-        assert client.json().get("val2") == [["some", "thing"], 5, 6, 7, 8, 9]
-
-    @pytest.mark.redismod
-    def test_arrlen(self, client):
-        client.json().set("arr", Path.rootPath(), [0, 1, 2, 3, 4])
-        assert 5 == client.json().arrlen("arr", Path.rootPath())
-        assert 5 == client.json().arrlen("arr")
-        assert client.json().arrlen('fakekey') is None
-
-    @pytest.mark.redismod
-    def test_arrpop(self, client):
-        client.json().set("arr", Path.rootPath(), [0, 1, 2, 3, 4])
-        assert 4 == client.json().arrpop("arr", Path.rootPath(), 4)
-        assert 3 == client.json().arrpop("arr", Path.rootPath(), -1)
-        assert 2 == client.json().arrpop("arr", Path.rootPath())
-        assert 0 == client.json().arrpop("arr", Path.rootPath(), 0)
-        assert [1] == client.json().get("arr")
-
-        # test out of bounds
-        client.json().set("arr", Path.rootPath(), [0, 1, 2, 3, 4])
-        assert 4 == client.json().arrpop("arr", Path.rootPath(), 99)
-
-        # none test
-        client.json().set("arr", Path.rootPath(), [])
-        assert client.json().arrpop("arr") is None
-
-    @pytest.mark.redismod
-    def test_arrtrim(self, client):
-        client.json().set("arr", Path.rootPath(), [0, 1, 2, 3, 4])
-        assert 3 == client.json().arrtrim("arr", Path.rootPath(), 1, 3)
-        assert [1, 2, 3] == client.json().get("arr")
-
-        # <0 test, should be 0 equivalent
-        client.json().set("arr", Path.rootPath(), [0, 1, 2, 3, 4])
-        assert 0 == client.json().arrtrim("arr", Path.rootPath(), -1, 3)
-
-        # testing stop > end
-        client.json().set("arr", Path.rootPath(), [0, 1, 2, 3, 4])
-        assert 2 == client.json().arrtrim("arr", Path.rootPath(), 3, 99)
-
-        # start > array size and stop
-        client.json().set("arr", Path.rootPath(), [0, 1, 2, 3, 4])
-        assert 0 == client.json().arrtrim("arr", Path.rootPath(), 9, 1)
-
-        # all larger
-        client.json().set("arr", Path.rootPath(), [0, 1, 2, 3, 4])
-        assert 0 == client.json().arrtrim("arr", Path.rootPath(), 9, 11)
-
-    @pytest.mark.redismod
-    def test_resp(self, client):
-        obj = {"foo": "bar", "baz": 1, "qaz": True}
-        client.json().set("obj", Path.rootPath(), obj)
-        assert b"bar" == client.json().resp("obj", Path("foo"))
-        assert 1 == client.json().resp("obj", Path("baz"))
-        assert client.json().resp("obj", Path("qaz"))
-        assert isinstance(client.json().resp("obj"), list)
-
-    @pytest.mark.redismod
-    def test_objkeys(self, client):
-        obj = {"foo": "bar", "baz": "qaz"}
-        client.json().set("obj", Path.rootPath(), obj)
-        keys = client.json().objkeys("obj", Path.rootPath())
-        keys.sort()
-        exp = list(obj.keys())
-        exp.sort()
-        assert exp == keys
-
-        client.json().set("obj", Path.rootPath(), obj)
-        keys = client.json().objkeys("obj")
-        assert keys == list(obj.keys())
-
-        assert client.json().objkeys("fakekey") is None
-
-    @pytest.mark.redismod
-    def test_objlen(self, client):
-        obj = {"foo": "bar", "baz": "qaz"}
-        client.json().set("obj", Path.rootPath(), obj)
-        assert len(obj) == client.json().objlen("obj", Path.rootPath())
-
-        client.json().set("obj", Path.rootPath(), obj)
-        assert len(obj) == client.json().objlen("obj")
-
-    # @pytest.mark.pipeline
-    # @pytest.mark.redismod
-    # def test_pipelineshouldsucceed(client):
-    #     p = client.json().pipeline()
-    #     p.set("foo", Path.rootPath(), "bar")
-    #     p.get("foo")
-    #     p.delete("foo")
-    #     assert [True, "bar", 1] == p.execute()
-    #     assert client.keys() == []
-    #     assert client.get("foo") is None
-=======
 @pytest.mark.redismod
 def test_json_setbinarykey(client):
     d = {"hello": "world", b"some": "value"}
@@ -1643,5 +1384,4 @@
 
     assert decode_list(b"45.55") == 45.55
     assert decode_list("45.55") == 45.55
-    assert decode_list(['hello', b'world']) == ['hello', 'world']
->>>>>>> 4257ceb1
+    assert decode_list(['hello', b'world']) == ['hello', 'world']