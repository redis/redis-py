--- conflicted
+++ resolved
@@ -453,11 +453,8 @@
     client.json().forget("not_a_document", "..a")
 
 
-<<<<<<< HEAD
 @pytest.mark.onlynoncluster
-=======
-@pytest.mark.redismod
->>>>>>> 3a0c724f
+@pytest.mark.redismod
 def test_json_mget_dollar(client):
     # Test mget with multi paths
     client.json().set(
