--- conflicted
+++ resolved
@@ -3,14 +3,10 @@
 import pytest
 
 from redis.backoff import ExponentialBackoff
-<<<<<<< HEAD
-from redis.http.http_client import HttpError
-from redis.multidb.database import Database, State
-from redis.multidb.healthcheck import EchoHealthCheck, LagAwareHealthCheck
-=======
 from redis.multidb.database import Database
 from redis.multidb.healthcheck import EchoHealthCheck
->>>>>>> 68fe530f
+from redis.http.http_client import HttpError
+from redis.multidb.healthcheck import EchoHealthCheck, LagAwareHealthCheck
 from redis.multidb.circuit import State as CBState
 from redis.exceptions import ConnectionError
 from redis.retry import Retry
@@ -83,7 +79,7 @@
         # Inject our mocked http client
         hc._http_client = mock_http
 
-        db = Database(mock_client, mock_cb, 1.0, State.ACTIVE)
+        db = Database(mock_client, mock_cb, 1.0)
 
         assert hc.check_health(db) is True
         # Base URL must be set correctly
@@ -121,7 +117,7 @@
         )
         hc._http_client = mock_http
 
-        db = Database(mock_client, mock_cb, 1.0, State.ACTIVE)
+        db = Database(mock_client, mock_cb, 1.0)
 
         assert hc.check_health(db) is True
         assert mock_http.get.call_count == 2
@@ -146,7 +142,7 @@
         )
         hc._http_client = mock_http
 
-        db = Database(mock_client, mock_cb, 1.0, State.ACTIVE)
+        db = Database(mock_client, mock_cb, 1.0)
 
         with pytest.raises(ValueError, match="Could not find a matching bdb"):
             hc.check_health(db)
@@ -174,7 +170,7 @@
         )
         hc._http_client = mock_http
 
-        db = Database(mock_client, mock_cb, 1.0, State.ACTIVE)
+        db = Database(mock_client, mock_cb, 1.0)
 
         with pytest.raises(HttpError, match="busy") as e:
             hc.check_health(db)
