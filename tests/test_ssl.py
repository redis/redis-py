--- conflicted
+++ resolved
@@ -18,22 +18,8 @@
     and connecting to the appropriate port.
     """
 
-<<<<<<< HEAD
-    ROOT = os.path.join(os.path.dirname(__file__), "..")
-    CERT_DIR = os.path.abspath(os.path.join(ROOT, "dockers", "stunnel", "keys"))
-    if not os.path.isdir(CERT_DIR):  # github actions package validation case
-        CERT_DIR = os.path.abspath(
-            os.path.join(ROOT, "..", "dockers", "stunnel", "keys")
-        )
-        if not os.path.isdir(CERT_DIR):
-            raise IOError(f"No SSL certificates found. They should be in {CERT_DIR}")
-
-    SERVER_CERT = os.path.join(CERT_DIR, "server-cert.pem")
-    SERVER_KEY = os.path.join(CERT_DIR, "server-key.pem")
-=======
     SERVER_CERT = get_ssl_filename("server-cert.pem")
     SERVER_KEY = get_ssl_filename("server-key.pem")
->>>>>>> 9f503578
 
     def test_ssl_with_invalid_cert(self, request):
         ssl_url = request.config.option.redis_ssl_url
