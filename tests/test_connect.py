--- conflicted
+++ resolved
@@ -198,12 +198,9 @@
         connstream = context.wrap_socket(
             newsocket,
             server_side=True,
-<<<<<<< HEAD
-=======
             certfile=self._certfile,
             keyfile=self._keyfile,
             ssl_version=self._ssl_version,
->>>>>>> 57af2856
         )
         return connstream, fromaddr
 
