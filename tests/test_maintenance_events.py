--- conflicted
+++ resolved
@@ -15,10 +15,7 @@
     MaintenanceEventPoolHandler,
     MaintenanceEventConnectionHandler,
     MaintenanceState,
-<<<<<<< HEAD
     EndpointType,
-=======
->>>>>>> 83f84cd2
 )
 
 
@@ -590,10 +587,6 @@
             self.handler.handle_event(event)
             mock_handle.assert_called_once_with(MaintenanceState.MAINTENANCE)
 
-<<<<<<< HEAD
-
-=======
->>>>>>> 83f84cd2
     def test_handle_event_failed_over(self):
         """Test handling of NodeFailedOverEvent."""
         event = NodeFailedOverEvent(id=1)
@@ -619,17 +612,13 @@
         handler = MaintenanceEventConnectionHandler(self.mock_connection, config)
 
         result = handler.handle_maintenance_start_event(MaintenanceState.MAINTENANCE)
-<<<<<<< HEAD
-
-=======
->>>>>>> 83f84cd2
+
         assert result is None
         self.mock_connection.update_current_socket_timeout.assert_not_called()
 
     def test_handle_maintenance_start_event_moving_state(self):
         """Test maintenance start event handling when connection is in MOVING state."""
         self.mock_connection.maintenance_state = MaintenanceState.MOVING
-<<<<<<< HEAD
 
         result = self.handler.handle_maintenance_start_event(
             MaintenanceState.MAINTENANCE
@@ -643,21 +632,6 @@
 
         self.handler.handle_maintenance_start_event(MaintenanceState.MAINTENANCE)
 
-=======
-
-        result = self.handler.handle_maintenance_start_event(
-            MaintenanceState.MAINTENANCE
-        )
-        assert result is None
-        self.mock_connection.update_current_socket_timeout.assert_not_called()
-
-    def test_handle_maintenance_start_event_success(self):
-        """Test successful maintenance start event handling for migrating."""
-        self.mock_connection.maintenance_state = MaintenanceState.NONE
-
-        self.handler.handle_maintenance_start_event(MaintenanceState.MAINTENANCE)
-
->>>>>>> 83f84cd2
         assert self.mock_connection.maintenance_state == MaintenanceState.MAINTENANCE
         self.mock_connection.update_current_socket_timeout.assert_called_once_with(20)
         self.mock_connection.set_tmp_settings.assert_called_once_with(
@@ -684,15 +658,9 @@
     def test_handle_maintenance_completed_event_success(self):
         """Test successful maintenance completed event handling."""
         self.mock_connection.maintenance_state = MaintenanceState.MAINTENANCE
-<<<<<<< HEAD
 
         self.handler.handle_maintenance_completed_event()
 
-=======
-
-        self.handler.handle_maintenance_completed_event()
-
->>>>>>> 83f84cd2
         assert self.mock_connection.maintenance_state == MaintenanceState.NONE
 
         self.mock_connection.update_current_socket_timeout.assert_called_once_with(-1)
