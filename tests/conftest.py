import argparse
import random
import time
from typing import Callable, TypeVar
from unittest.mock import Mock
from urllib.parse import urlparse

import pytest
from packaging.version import Version

import redis
from redis.backoff import NoBackoff
from redis.connection import parse_url
from redis.exceptions import RedisClusterException
from redis.retry import Retry

REDIS_INFO = {}
default_redis_url = "redis://localhost:6379/0"
<<<<<<< HEAD
default_protocol = "2"
=======
default_redismod_url = "redis://localhost:6379"
default_redis_unstable_url = "redis://localhost:6378"
>>>>>>> 1c7d3c01

# default ssl client ignores verification for the purpose of testing
default_redis_ssl_url = "rediss://localhost:6666"
default_cluster_nodes = 6

_DecoratedTest = TypeVar("_DecoratedTest", bound="Callable")
_TestDecorator = Callable[[_DecoratedTest], _DecoratedTest]


# Taken from python3.9
class BooleanOptionalAction(argparse.Action):
    def __init__(
        self,
        option_strings,
        dest,
        default=None,
        type=None,
        choices=None,
        required=False,
        help=None,
        metavar=None,
    ):

        _option_strings = []
        for option_string in option_strings:
            _option_strings.append(option_string)

            if option_string.startswith("--"):
                option_string = "--no-" + option_string[2:]
                _option_strings.append(option_string)

        if help is not None and default is not None:
            help += f" (default: {default})"

        super().__init__(
            option_strings=_option_strings,
            dest=dest,
            nargs=0,
            default=default,
            type=type,
            choices=choices,
            required=required,
            help=help,
            metavar=metavar,
        )

    def __call__(self, parser, namespace, values, option_string=None):
        if option_string in self.option_strings:
            setattr(namespace, self.dest, not option_string.startswith("--no-"))

    def format_usage(self):
        return " | ".join(self.option_strings)


def pytest_addoption(parser):

    parser.addoption(
        "--redis-url",
        default=default_redis_url,
        action="store",
        help="Redis connection string, defaults to `%(default)s`",
    )

    parser.addoption(
        "--protocol",
        default=default_protocol,
        action="store",
        help="Protocol version, defaults to `%(default)s`",
    )
    parser.addoption(
        "--redis-ssl-url",
        default=default_redis_ssl_url,
        action="store",
        help="Redis SSL connection string, defaults to `%(default)s`",
    )

    parser.addoption(
        "--redis-cluster-nodes",
        default=default_cluster_nodes,
        action="store",
        help="The number of cluster nodes that need to be "
        "available before the test can start,"
        " defaults to `%(default)s`",
    )

    parser.addoption(
        "--uvloop", action=BooleanOptionalAction, help="Run tests with uvloop"
    )


def _get_info(redis_url):
    client = redis.Redis.from_url(redis_url)
    info = client.info()
    try:
        client.execute_command("DPING")
        info["enterprise"] = True
    except redis.ResponseError:
        info["enterprise"] = False
    client.connection_pool.disconnect()
    return info


def pytest_sessionstart(session):
    # during test discovery, e.g. with VS Code, we may not
    # have a server running.
    redis_url = session.config.getoption("--redis-url")
    try:
        info = _get_info(redis_url)
        version = info["redis_version"]
        arch_bits = info["arch_bits"]
        cluster_enabled = info["cluster_enabled"]
        enterprise = info["enterprise"]
    except redis.ConnectionError:
        # provide optimistic defaults
        version = "10.0.0"
        arch_bits = 64
        cluster_enabled = False
        enterprise = False
    REDIS_INFO["version"] = version
    REDIS_INFO["arch_bits"] = arch_bits
    REDIS_INFO["cluster_enabled"] = cluster_enabled
    REDIS_INFO["enterprise"] = enterprise
    # store REDIS_INFO in config so that it is available from "condition strings"
    session.config.REDIS_INFO = REDIS_INFO

    # module info
    try:
        REDIS_INFO["modules"] = info["modules"]
    except redis.exceptions.ConnectionError:
        pass
    except KeyError:
        pass

    if cluster_enabled:
        cluster_nodes = session.config.getoption("--redis-cluster-nodes")
        wait_for_cluster_creation(redis_url, cluster_nodes)

    use_uvloop = session.config.getoption("--uvloop")

    if use_uvloop:
        try:
            import uvloop

            uvloop.install()
        except ImportError as e:
            raise RuntimeError(
                "Can not import uvloop, make sure it is installed"
            ) from e


def wait_for_cluster_creation(redis_url, cluster_nodes, timeout=60):
    """
    Waits for the cluster creation to complete.
    As soon as all :cluster_nodes: nodes become available, the cluster will be
    considered ready.
    :param redis_url: the cluster's url, e.g. redis://localhost:16379/0
    :param cluster_nodes: The number of nodes in the cluster
    :param timeout: the amount of time to wait (in seconds)
    """
    now = time.time()
    end_time = now + timeout
    client = None
    print(f"Waiting for {cluster_nodes} cluster nodes to become available")
    while now < end_time:
        try:
            client = redis.RedisCluster.from_url(redis_url)
            if len(client.get_nodes()) == int(cluster_nodes):
                print("All nodes are available!")
                break
        except RedisClusterException:
            pass
        time.sleep(1)
        now = time.time()
    if now >= end_time:
        available_nodes = 0 if client is None else len(client.get_nodes())
        raise RedisClusterException(
            f"The cluster did not become available after {timeout} seconds. "
            f"Only {available_nodes} nodes out of {cluster_nodes} are available"
        )


def skip_if_server_version_lt(min_version: str) -> _TestDecorator:
    redis_version = REDIS_INFO.get("version", "0")
    check = Version(redis_version) < Version(min_version)
    return pytest.mark.skipif(check, reason=f"Redis version required >= {min_version}")


def skip_if_server_version_gte(min_version: str) -> _TestDecorator:
    redis_version = REDIS_INFO.get("version", "0")
    check = Version(redis_version) >= Version(min_version)
    return pytest.mark.skipif(check, reason=f"Redis version required < {min_version}")


def skip_unless_arch_bits(arch_bits: int) -> _TestDecorator:
    return pytest.mark.skipif(
        REDIS_INFO.get("arch_bits", "") != arch_bits,
        reason=f"server is not {arch_bits}-bit",
    )


def skip_ifmodversion_lt(min_version: str, module_name: str):
    try:
        modules = REDIS_INFO["modules"]
    except KeyError:
        return pytest.mark.skipif(True, reason="Redis server does not have modules")
    if modules == []:
        return pytest.mark.skipif(True, reason="No redis modules found")

    for j in modules:
        if module_name == j.get("name"):
            version = j.get("ver")
            mv = int(min_version.replace(".", ""))
            check = version < mv
            return pytest.mark.skipif(check, reason="Redis module version")

    raise AttributeError(f"No redis module named {module_name}")


def skip_if_redis_enterprise() -> _TestDecorator:
    check = REDIS_INFO.get("enterprise", False) is True
    return pytest.mark.skipif(check, reason="Redis enterprise")


def skip_ifnot_redis_enterprise() -> _TestDecorator:
    check = REDIS_INFO.get("enterprise", False) is False
    return pytest.mark.skipif(check, reason="Not running in redis enterprise")


def skip_if_nocryptography() -> _TestDecorator:
    try:
        import cryptography  # noqa

        return pytest.mark.skipif(False, reason="Cryptography dependency found")
    except ImportError:
        return pytest.mark.skipif(True, reason="No cryptography dependency")


def skip_if_cryptography() -> _TestDecorator:
    try:
        import cryptography  # noqa

        return pytest.mark.skipif(True, reason="Cryptography dependency found")
    except ImportError:
        return pytest.mark.skipif(False, reason="No cryptography dependency")


def _get_client(
    cls, request, single_connection_client=True, flushdb=True, from_url=None, **kwargs
):
    """
    Helper for fixtures or tests that need a Redis client

    Uses the "--redis-url" command line argument for connection info. Unlike
    ConnectionPool.from_url, keyword arguments to this function override
    values specified in the URL.
    """
    if from_url is None:
        redis_url = request.config.getoption("--redis-url")
    else:
        redis_url = from_url

    kwargs["protocol"] = request.config.getoption("--protocol")

    cluster_mode = REDIS_INFO["cluster_enabled"]
    if not cluster_mode:
        url_options = parse_url(redis_url)
        url_options.update(kwargs)
        pool = redis.ConnectionPool(**url_options)
        client = cls(connection_pool=pool)
    else:
        client = redis.RedisCluster.from_url(redis_url, **kwargs)
        single_connection_client = False
    if single_connection_client:
        client = client.client()
    if request:

        def teardown():
            if not cluster_mode:
                if flushdb:
                    try:
                        client.flushdb()
                    except redis.ConnectionError:
                        # handle cases where a test disconnected a client
                        # just manually retry the flushdb
                        client.flushdb()
                client.close()
                client.connection_pool.disconnect()
            else:
                cluster_teardown(client, flushdb)

        request.addfinalizer(teardown)
    return client


def cluster_teardown(client, flushdb):
    if flushdb:
        try:
            client.flushdb(target_nodes="primaries")
        except redis.ConnectionError:
            # handle cases where a test disconnected a client
            # just manually retry the flushdb
            client.flushdb(target_nodes="primaries")
    client.close()
    client.disconnect_connection_pools()


@pytest.fixture()
def r(request):
    with _get_client(redis.Redis, request) as client:
        yield client


@pytest.fixture()
def r_timeout(request):
    with _get_client(redis.Redis, request, socket_timeout=1) as client:
        yield client


@pytest.fixture()
def r2(request):
    "A second client for tests that need multiple"
    with _get_client(redis.Redis, request) as client:
        yield client


@pytest.fixture()
def sslclient(request):
    with _get_client(redis.Redis, request, ssl=True) as client:
        yield client


def _gen_cluster_mock_resp(r, response):
    connection = Mock()
    connection.retry = Retry(NoBackoff(), 0)
    connection.read_response.return_value = response
    r.connection = connection
    return r


@pytest.fixture()
def mock_cluster_resp_ok(request, **kwargs):
    r = _get_client(redis.Redis, request, **kwargs)
    return _gen_cluster_mock_resp(r, "OK")


@pytest.fixture()
def mock_cluster_resp_int(request, **kwargs):
    r = _get_client(redis.Redis, request, **kwargs)
    return _gen_cluster_mock_resp(r, "2")


@pytest.fixture()
def mock_cluster_resp_info(request, **kwargs):
    r = _get_client(redis.Redis, request, **kwargs)
    response = (
        "cluster_state:ok\r\ncluster_slots_assigned:16384\r\n"
        "cluster_slots_ok:16384\r\ncluster_slots_pfail:0\r\n"
        "cluster_slots_fail:0\r\ncluster_known_nodes:7\r\n"
        "cluster_size:3\r\ncluster_current_epoch:7\r\n"
        "cluster_my_epoch:2\r\ncluster_stats_messages_sent:170262\r\n"
        "cluster_stats_messages_received:105653\r\n"
    )
    return _gen_cluster_mock_resp(r, response)


@pytest.fixture()
def mock_cluster_resp_nodes(request, **kwargs):
    r = _get_client(redis.Redis, request, **kwargs)
    response = (
        "c8253bae761cb1ecb2b61857d85dfe455a0fec8b 172.17.0.7:7006 "
        "slave aa90da731f673a99617dfe930306549a09f83a6b 0 "
        "1447836263059 5 connected\n"
        "9bd595fe4821a0e8d6b99d70faa660638a7612b3 172.17.0.7:7008 "
        "master - 0 1447836264065 0 connected\n"
        "aa90da731f673a99617dfe930306549a09f83a6b 172.17.0.7:7003 "
        "myself,master - 0 0 2 connected 5461-10922\n"
        "1df047e5a594f945d82fc140be97a1452bcbf93e 172.17.0.7:7007 "
        "slave 19efe5a631f3296fdf21a5441680f893e8cc96ec 0 "
        "1447836262556 3 connected\n"
        "4ad9a12e63e8f0207025eeba2354bcf4c85e5b22 172.17.0.7:7005 "
        "master - 0 1447836262555 7 connected 0-5460\n"
        "19efe5a631f3296fdf21a5441680f893e8cc96ec 172.17.0.7:7004 "
        "master - 0 1447836263562 3 connected 10923-16383\n"
        "fbb23ed8cfa23f17eaf27ff7d0c410492a1093d6 172.17.0.7:7002 "
        "master,fail - 1447829446956 1447829444948 1 disconnected\n"
    )
    return _gen_cluster_mock_resp(r, response)


@pytest.fixture()
def mock_cluster_resp_slaves(request, **kwargs):
    r = _get_client(redis.Redis, request, **kwargs)
    response = (
        "['1df047e5a594f945d82fc140be97a1452bcbf93e 172.17.0.7:7007 "
        "slave 19efe5a631f3296fdf21a5441680f893e8cc96ec 0 "
        "1447836789290 3 connected']"
    )
    return _gen_cluster_mock_resp(r, response)


@pytest.fixture(scope="session")
def master_host(request):
    url = request.config.getoption("--redis-url")
    parts = urlparse(url)
    yield parts.hostname, parts.port


def wait_for_command(client, monitor, command, key=None):
    # issue a command with a key name that's local to this process.
    # if we find a command with our key before the command we're waiting
    # for, something went wrong
    if key is None:
        # generate key
        redis_version = REDIS_INFO["version"]
        if Version(redis_version) >= Version("5.0.0"):
            id_str = str(client.client_id())
        else:
            id_str = f"{random.randrange(2 ** 32):08x}"
        key = f"__REDIS-PY-{id_str}__"
    client.get(key)
    while True:
        monitor_response = monitor.next_command()
        if command in monitor_response["command"]:
            return monitor_response
        if key in monitor_response["command"]:
            return None


def is_resp2_connection(r):
    if isinstance(r, redis.Redis) or isinstance(r, redis.asyncio.Redis):
        protocol = r.connection_pool.connection_kwargs.get("protocol")
    elif isinstance(r, redis.cluster.AbstractRedisCluster):
        protocol = r.nodes_manager.connection_kwargs.get("protocol")
    return protocol in ["2", 2, None]


def get_protocol_version(r):
    if isinstance(r, redis.Redis) or isinstance(r, redis.asyncio.Redis):
        return r.connection_pool.connection_kwargs.get("protocol")
    elif isinstance(r, redis.cluster.AbstractRedisCluster):
        return r.nodes_manager.connection_kwargs.get("protocol")


def assert_resp_response(r, response, resp2_expected, resp3_expected):
    protocol = get_protocol_version(r)
    if protocol in [2, "2", None]:
        assert response == resp2_expected
    else:
        assert response == resp3_expected


def assert_resp_response_in(r, response, resp2_expected, resp3_expected):
    protocol = get_protocol_version(r)
    if protocol in [2, "2", None]:
        assert response in resp2_expected
    else:
        assert response in resp3_expected<|MERGE_RESOLUTION|>--- conflicted
+++ resolved
@@ -16,12 +16,8 @@
 
 REDIS_INFO = {}
 default_redis_url = "redis://localhost:6379/0"
-<<<<<<< HEAD
 default_protocol = "2"
-=======
 default_redismod_url = "redis://localhost:6379"
-default_redis_unstable_url = "redis://localhost:6378"
->>>>>>> 1c7d3c01
 
 # default ssl client ignores verification for the purpose of testing
 default_redis_ssl_url = "rediss://localhost:6666"
