--- conflicted
+++ resolved
@@ -428,18 +428,6 @@
     url = request.config.getoption("--redis-url")
     parts = urlparse(url)
     return parts.hostname, (parts.port or 6379)
-<<<<<<< HEAD
-
-
-@pytest.fixture()
-def unstable_r(request):
-    url = request.config.getoption("--redis-unstable-url")
-    with _get_client(
-        redis.Redis, request, from_url=url, decode_responses=True
-    ) as client:
-        yield client
-=======
->>>>>>> d665dbd7
 
 
 def wait_for_command(client, monitor, command, key=None):
