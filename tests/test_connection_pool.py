--- conflicted
+++ resolved
@@ -1,15 +1,6 @@
 import os
-<<<<<<< HEAD
-import pytest
-=======
->>>>>>> a7fb8442
 import re
 import time
-<<<<<<< HEAD
-from unittest import mock
-
-=======
->>>>>>> a7fb8442
 from threading import Thread
 from unittest import mock
 
@@ -37,17 +28,12 @@
 
 
 class TestConnectionPool:
-<<<<<<< HEAD
-    def get_pool(self, connection_kwargs=None, max_connections=None,
-                 connection_class=redis.Connection):
-=======
     def get_pool(
         self,
         connection_kwargs=None,
         max_connections=None,
         connection_class=redis.Connection,
     ):
->>>>>>> a7fb8442
         connection_kwargs = connection_kwargs or {}
         pool = redis.ConnectionPool(
             connection_class=connection_class,
@@ -66,20 +52,6 @@
         assert connection.kwargs == connection_kwargs
 
     def test_multiple_connections(self, master_host):
-<<<<<<< HEAD
-        connection_kwargs = {'host': master_host}
-        pool = self.get_pool(connection_kwargs=connection_kwargs)
-        c1 = pool.get_connection('_')
-        c2 = pool.get_connection('_')
-        assert c1 != c2
-
-    def test_max_connections(self, master_host):
-        connection_kwargs = {'host': master_host}
-        pool = self.get_pool(max_connections=2,
-                             connection_kwargs=connection_kwargs)
-        pool.get_connection('_')
-        pool.get_connection('_')
-=======
         connection_kwargs = {"host": master_host[0], "port": master_host[1]}
         pool = self.get_pool(connection_kwargs=connection_kwargs)
         c1 = pool.get_connection("_")
@@ -91,20 +63,13 @@
         pool = self.get_pool(max_connections=2, connection_kwargs=connection_kwargs)
         pool.get_connection("_")
         pool.get_connection("_")
->>>>>>> a7fb8442
         with pytest.raises(redis.ConnectionError):
             pool.get_connection("_")
 
     def test_reuse_previously_released_connection(self, master_host):
-<<<<<<< HEAD
-        connection_kwargs = {'host': master_host}
-        pool = self.get_pool(connection_kwargs=connection_kwargs)
-        c1 = pool.get_connection('_')
-=======
         connection_kwargs = {"host": master_host[0], "port": master_host[1]}
         pool = self.get_pool(connection_kwargs=connection_kwargs)
         c1 = pool.get_connection("_")
->>>>>>> a7fb8442
         pool.release(c1)
         c2 = pool.get_connection("_")
         assert c1 == c2
@@ -150,49 +115,31 @@
         return pool
 
     def test_connection_creation(self, master_host):
-<<<<<<< HEAD
-        connection_kwargs = {'foo': 'bar', 'biz': 'baz', 'host': master_host}
-=======
         connection_kwargs = {
             "foo": "bar",
             "biz": "baz",
             "host": master_host[0],
             "port": master_host[1],
         }
->>>>>>> a7fb8442
         pool = self.get_pool(connection_kwargs=connection_kwargs)
         connection = pool.get_connection("_")
         assert isinstance(connection, DummyConnection)
         assert connection.kwargs == connection_kwargs
 
     def test_multiple_connections(self, master_host):
-<<<<<<< HEAD
-        connection_kwargs = {'host': master_host}
-        pool = self.get_pool(connection_kwargs=connection_kwargs)
-        c1 = pool.get_connection('_')
-        c2 = pool.get_connection('_')
-=======
         connection_kwargs = {"host": master_host[0], "port": master_host[1]}
         pool = self.get_pool(connection_kwargs=connection_kwargs)
         c1 = pool.get_connection("_")
         c2 = pool.get_connection("_")
->>>>>>> a7fb8442
         assert c1 != c2
 
     def test_connection_pool_blocks_until_timeout(self, master_host):
         "When out of connections, block for timeout seconds, then raise"
-<<<<<<< HEAD
-        connection_kwargs = {'host': master_host}
-        pool = self.get_pool(max_connections=1, timeout=0.1,
-                             connection_kwargs=connection_kwargs)
-        pool.get_connection('_')
-=======
         connection_kwargs = {"host": master_host[0], "port": master_host[1]}
         pool = self.get_pool(
             max_connections=1, timeout=0.1, connection_kwargs=connection_kwargs
         )
         pool.get_connection("_")
->>>>>>> a7fb8442
 
         start = time.time()
         with pytest.raises(redis.ConnectionError):
@@ -205,18 +152,11 @@
         When out of connections, block until another connection is released
         to the pool
         """
-<<<<<<< HEAD
-        connection_kwargs = {'host': master_host}
-        pool = self.get_pool(max_connections=1, timeout=2,
-                             connection_kwargs=connection_kwargs)
-        c1 = pool.get_connection('_')
-=======
         connection_kwargs = {"host": master_host[0], "port": master_host[1]}
         pool = self.get_pool(
             max_connections=1, timeout=2, connection_kwargs=connection_kwargs
         )
         c1 = pool.get_connection("_")
->>>>>>> a7fb8442
 
         def target():
             time.sleep(0.1)
@@ -224,15 +164,6 @@
 
         start = time.time()
         Thread(target=target).start()
-<<<<<<< HEAD
-        pool.get_connection('_')
-        assert time.time() - start >= 0.1
-
-    def test_reuse_previously_released_connection(self, master_host):
-        connection_kwargs = {'host': master_host}
-        pool = self.get_pool(connection_kwargs=connection_kwargs)
-        c1 = pool.get_connection('_')
-=======
         pool.get_connection("_")
         assert time.time() - start >= 0.1
 
@@ -240,60 +171,35 @@
         connection_kwargs = {"host": master_host[0], "port": master_host[1]}
         pool = self.get_pool(connection_kwargs=connection_kwargs)
         c1 = pool.get_connection("_")
->>>>>>> a7fb8442
         pool.release(c1)
         c2 = pool.get_connection("_")
         assert c1 == c2
 
     def test_repr_contains_db_info_tcp(self):
         pool = redis.ConnectionPool(
-<<<<<<< HEAD
-            host='localhost',
-            port=6379,
-            client_name='test-client'
-=======
             host="localhost", port=6379, client_name="test-client"
         )
         expected = (
             "ConnectionPool<Connection<"
             "host=localhost,port=6379,db=0,client_name=test-client>>"
->>>>>>> a7fb8442
         )
         assert repr(pool) == expected
 
     def test_repr_contains_db_info_unix(self):
         pool = redis.ConnectionPool(
             connection_class=redis.UnixDomainSocketConnection,
-<<<<<<< HEAD
-            path='abc',
-            client_name='test-client'
-=======
             path="abc",
             client_name="test-client",
         )
         expected = (
             "ConnectionPool<UnixDomainSocketConnection<"
             "path=abc,db=0,client_name=test-client>>"
->>>>>>> a7fb8442
         )
         assert repr(pool) == expected
 
 
 class TestConnectionPoolURLParsing:
     def test_hostname(self):
-<<<<<<< HEAD
-        pool = redis.ConnectionPool.from_url('redis://my.host')
-        assert pool.connection_class == redis.Connection
-        assert pool.connection_kwargs == {
-            'host': 'my.host',
-        }
-
-    def test_quoted_hostname(self):
-        pool = redis.ConnectionPool.from_url('redis://my %2F host %2B%3D+')
-        assert pool.connection_class == redis.Connection
-        assert pool.connection_kwargs == {
-            'host': 'my / host +=+',
-=======
         pool = redis.ConnectionPool.from_url("redis://my.host")
         assert pool.connection_class == redis.Connection
         assert pool.connection_kwargs == {
@@ -305,20 +211,14 @@
         assert pool.connection_class == redis.Connection
         assert pool.connection_kwargs == {
             "host": "my / host +=+",
->>>>>>> a7fb8442
         }
 
     def test_port(self):
         pool = redis.ConnectionPool.from_url("redis://localhost:6380")
         assert pool.connection_class == redis.Connection
         assert pool.connection_kwargs == {
-<<<<<<< HEAD
-            'host': 'localhost',
-            'port': 6380,
-=======
             "host": "localhost",
             "port": 6380,
->>>>>>> a7fb8442
         }
 
     @skip_if_server_version_lt("6.0.0")
@@ -326,63 +226,37 @@
         pool = redis.ConnectionPool.from_url("redis://myuser:@localhost")
         assert pool.connection_class == redis.Connection
         assert pool.connection_kwargs == {
-<<<<<<< HEAD
-            'host': 'localhost',
-            'username': 'myuser',
-=======
             "host": "localhost",
             "username": "myuser",
->>>>>>> a7fb8442
         }
 
     @skip_if_server_version_lt("6.0.0")
     def test_quoted_username(self):
         pool = redis.ConnectionPool.from_url(
-<<<<<<< HEAD
-            'redis://%2Fmyuser%2F%2B name%3D%24+:@localhost')
-        assert pool.connection_class == redis.Connection
-        assert pool.connection_kwargs == {
-            'host': 'localhost',
-            'username': '/myuser/+ name=$+',
-=======
             "redis://%2Fmyuser%2F%2B name%3D%24+:@localhost"
         )
         assert pool.connection_class == redis.Connection
         assert pool.connection_kwargs == {
             "host": "localhost",
             "username": "/myuser/+ name=$+",
->>>>>>> a7fb8442
         }
 
     def test_password(self):
         pool = redis.ConnectionPool.from_url("redis://:mypassword@localhost")
         assert pool.connection_class == redis.Connection
         assert pool.connection_kwargs == {
-<<<<<<< HEAD
-            'host': 'localhost',
-            'password': 'mypassword',
-=======
             "host": "localhost",
             "password": "mypassword",
->>>>>>> a7fb8442
         }
 
     def test_quoted_password(self):
         pool = redis.ConnectionPool.from_url(
-<<<<<<< HEAD
-            'redis://:%2Fmypass%2F%2B word%3D%24+@localhost')
-        assert pool.connection_class == redis.Connection
-        assert pool.connection_kwargs == {
-            'host': 'localhost',
-            'password': '/mypass/+ word=$+',
-=======
             "redis://:%2Fmypass%2F%2B word%3D%24+@localhost"
         )
         assert pool.connection_class == redis.Connection
         assert pool.connection_kwargs == {
             "host": "localhost",
             "password": "/mypass/+ word=$+",
->>>>>>> a7fb8442
         }
 
     @skip_if_server_version_lt("6.0.0")
@@ -390,36 +264,6 @@
         pool = redis.ConnectionPool.from_url("redis://myuser:mypass@localhost")
         assert pool.connection_class == redis.Connection
         assert pool.connection_kwargs == {
-<<<<<<< HEAD
-            'host': 'localhost',
-            'username': 'myuser',
-            'password': 'mypass',
-        }
-
-    def test_db_as_argument(self):
-        pool = redis.ConnectionPool.from_url('redis://localhost', db=1)
-        assert pool.connection_class == redis.Connection
-        assert pool.connection_kwargs == {
-            'host': 'localhost',
-            'db': 1,
-        }
-
-    def test_db_in_path(self):
-        pool = redis.ConnectionPool.from_url('redis://localhost/2', db=1)
-        assert pool.connection_class == redis.Connection
-        assert pool.connection_kwargs == {
-            'host': 'localhost',
-            'db': 2,
-        }
-
-    def test_db_in_querystring(self):
-        pool = redis.ConnectionPool.from_url('redis://localhost/2?db=3',
-                                             db=1)
-        assert pool.connection_class == redis.Connection
-        assert pool.connection_kwargs == {
-            'host': 'localhost',
-            'db': 3,
-=======
             "host": "localhost",
             "username": "myuser",
             "password": "mypass",
@@ -447,7 +291,6 @@
         assert pool.connection_kwargs == {
             "host": "localhost",
             "db": 3,
->>>>>>> a7fb8442
         }
 
     def test_extra_typed_querystring_options(self):
@@ -458,19 +301,11 @@
 
         assert pool.connection_class == redis.Connection
         assert pool.connection_kwargs == {
-<<<<<<< HEAD
-            'host': 'localhost',
-            'db': 2,
-            'socket_timeout': 20.0,
-            'socket_connect_timeout': 10.0,
-            'retry_on_timeout': True,
-=======
             "host": "localhost",
             "db": 2,
             "socket_timeout": 20.0,
             "socket_connect_timeout": 10.0,
             "retry_on_timeout": True,
->>>>>>> a7fb8442
         }
         assert pool.max_connections == 10
 
@@ -507,15 +342,7 @@
     def test_extra_querystring_options(self):
         pool = redis.ConnectionPool.from_url("redis://localhost?a=1&b=2")
         assert pool.connection_class == redis.Connection
-<<<<<<< HEAD
-        assert pool.connection_kwargs == {
-            'host': 'localhost',
-            'a': '1',
-            'b': '2'
-        }
-=======
         assert pool.connection_kwargs == {"host": "localhost", "a": "1", "b": "2"}
->>>>>>> a7fb8442
 
     def test_calling_from_subclass_returns_correct_instance(self):
         pool = redis.BlockingConnectionPool.from_url("redis://localhost")
@@ -525,11 +352,7 @@
         r = redis.Redis.from_url("redis://myhost")
         assert r.connection_pool.connection_class == redis.Connection
         assert r.connection_pool.connection_kwargs == {
-<<<<<<< HEAD
-            'host': 'myhost',
-=======
             "host": "myhost",
->>>>>>> a7fb8442
         }
 
     def test_invalid_scheme_raises_error(self):
@@ -546,11 +369,7 @@
         pool = redis.ConnectionPool.from_url("unix:///socket")
         assert pool.connection_class == redis.UnixDomainSocketConnection
         assert pool.connection_kwargs == {
-<<<<<<< HEAD
-            'path': '/socket',
-=======
             "path": "/socket",
->>>>>>> a7fb8442
         }
 
     @skip_if_server_version_lt("6.0.0")
@@ -558,107 +377,63 @@
         pool = redis.ConnectionPool.from_url("unix://myuser:@/socket")
         assert pool.connection_class == redis.UnixDomainSocketConnection
         assert pool.connection_kwargs == {
-<<<<<<< HEAD
-            'path': '/socket',
-            'username': 'myuser',
-=======
             "path": "/socket",
             "username": "myuser",
->>>>>>> a7fb8442
         }
 
     @skip_if_server_version_lt("6.0.0")
     def test_quoted_username(self):
         pool = redis.ConnectionPool.from_url(
-<<<<<<< HEAD
-            'unix://%2Fmyuser%2F%2B name%3D%24+:@/socket')
-        assert pool.connection_class == redis.UnixDomainSocketConnection
-        assert pool.connection_kwargs == {
-            'path': '/socket',
-            'username': '/myuser/+ name=$+',
-=======
             "unix://%2Fmyuser%2F%2B name%3D%24+:@/socket"
         )
         assert pool.connection_class == redis.UnixDomainSocketConnection
         assert pool.connection_kwargs == {
             "path": "/socket",
             "username": "/myuser/+ name=$+",
->>>>>>> a7fb8442
         }
 
     def test_password(self):
         pool = redis.ConnectionPool.from_url("unix://:mypassword@/socket")
         assert pool.connection_class == redis.UnixDomainSocketConnection
         assert pool.connection_kwargs == {
-<<<<<<< HEAD
-            'path': '/socket',
-            'password': 'mypassword',
-=======
             "path": "/socket",
             "password": "mypassword",
->>>>>>> a7fb8442
         }
 
     def test_quoted_password(self):
         pool = redis.ConnectionPool.from_url(
-<<<<<<< HEAD
-            'unix://:%2Fmypass%2F%2B word%3D%24+@/socket')
-        assert pool.connection_class == redis.UnixDomainSocketConnection
-        assert pool.connection_kwargs == {
-            'path': '/socket',
-            'password': '/mypass/+ word=$+',
-=======
             "unix://:%2Fmypass%2F%2B word%3D%24+@/socket"
         )
         assert pool.connection_class == redis.UnixDomainSocketConnection
         assert pool.connection_kwargs == {
             "path": "/socket",
             "password": "/mypass/+ word=$+",
->>>>>>> a7fb8442
         }
 
     def test_quoted_path(self):
         pool = redis.ConnectionPool.from_url(
-<<<<<<< HEAD
-            'unix://:mypassword@/my%2Fpath%2Fto%2F..%2F+_%2B%3D%24ocket')
-        assert pool.connection_class == redis.UnixDomainSocketConnection
-        assert pool.connection_kwargs == {
-            'path': '/my/path/to/../+_+=$ocket',
-            'password': 'mypassword',
-=======
             "unix://:mypassword@/my%2Fpath%2Fto%2F..%2F+_%2B%3D%24ocket"
         )
         assert pool.connection_class == redis.UnixDomainSocketConnection
         assert pool.connection_kwargs == {
             "path": "/my/path/to/../+_+=$ocket",
             "password": "mypassword",
->>>>>>> a7fb8442
         }
 
     def test_db_as_argument(self):
         pool = redis.ConnectionPool.from_url("unix:///socket", db=1)
         assert pool.connection_class == redis.UnixDomainSocketConnection
         assert pool.connection_kwargs == {
-<<<<<<< HEAD
-            'path': '/socket',
-            'db': 1,
-=======
             "path": "/socket",
             "db": 1,
->>>>>>> a7fb8442
         }
 
     def test_db_in_querystring(self):
         pool = redis.ConnectionPool.from_url("unix:///socket?db=2", db=1)
         assert pool.connection_class == redis.UnixDomainSocketConnection
         assert pool.connection_kwargs == {
-<<<<<<< HEAD
-            'path': '/socket',
-            'db': 2,
-=======
             "path": "/socket",
             "db": 2,
->>>>>>> a7fb8442
         }
 
     def test_client_name_in_querystring(self):
@@ -668,31 +443,12 @@
     def test_extra_querystring_options(self):
         pool = redis.ConnectionPool.from_url("unix:///socket?a=1&b=2")
         assert pool.connection_class == redis.UnixDomainSocketConnection
-<<<<<<< HEAD
-        assert pool.connection_kwargs == {
-            'path': '/socket',
-            'a': '1',
-            'b': '2'
-        }
-=======
         assert pool.connection_kwargs == {"path": "/socket", "a": "1", "b": "2"}
->>>>>>> a7fb8442
 
     def test_connection_class_override(self):
         class MyConnection(redis.UnixDomainSocketConnection):
             pass
 
-<<<<<<< HEAD
-@pytest.mark.skipif(not ssl_available, reason="SSL not installed")
-class TestSSLConnectionURLParsing:
-    def test_host(self):
-        pool = redis.ConnectionPool.from_url('rediss://my.host')
-        assert pool.connection_class == redis.SSLConnection
-        assert pool.connection_kwargs == {
-            'host': 'my.host',
-        }
-
-=======
         pool = redis.ConnectionPool.from_url(
             "unix:///socket", connection_class=MyConnection
         )
@@ -717,7 +473,6 @@
         )
         assert pool.connection_class == MyConnection
 
->>>>>>> a7fb8442
     def test_cert_reqs_options(self):
         import ssl
 
@@ -847,10 +602,7 @@
             r.execute_command("DEBUG", "ERROR", "ERR invalid password")
 
 
-<<<<<<< HEAD
-=======
 @pytest.mark.onlynoncluster
->>>>>>> a7fb8442
 class TestMultiConnectionClient:
     @pytest.fixture()
     def r(self, request):
@@ -862,10 +614,7 @@
         assert r.get("a") == b"123"
 
 
-<<<<<<< HEAD
-=======
 @pytest.mark.onlynoncluster
->>>>>>> a7fb8442
 class TestHealthCheck:
     interval = 60
 
