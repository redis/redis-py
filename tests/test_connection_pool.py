--- conflicted
+++ resolved
@@ -47,25 +47,15 @@
         assert isinstance(connection, DummyConnection)
         assert connection.kwargs == connection_kwargs
 
-<<<<<<< HEAD
-    def test_multiple_connections(self, master_host, master_port):
-        connection_kwargs = {'host': master_host, 'port': master_port}
-=======
     def test_multiple_connections(self, master_host):
         connection_kwargs = {'host': master_host[0], 'port': master_host[1]}
->>>>>>> 9235a72f
         pool = self.get_pool(connection_kwargs=connection_kwargs)
         c1 = pool.get_connection('_')
         c2 = pool.get_connection('_')
         assert c1 != c2
 
-<<<<<<< HEAD
-    def test_max_connections(self, master_host, master_port):
-        connection_kwargs = {'host': master_host, 'port': master_port}
-=======
     def test_max_connections(self, master_host):
         connection_kwargs = {'host': master_host[0], 'port': master_host[1]}
->>>>>>> 9235a72f
         pool = self.get_pool(max_connections=2,
                              connection_kwargs=connection_kwargs)
         pool.get_connection('_')
@@ -73,14 +63,8 @@
         with pytest.raises(redis.ConnectionError):
             pool.get_connection('_')
 
-<<<<<<< HEAD
-    def test_reuse_previously_released_connection(self, master_host,
-                                                  master_port):
-        connection_kwargs = {'host': master_host, 'port': master_port}
-=======
     def test_reuse_previously_released_connection(self, master_host):
         connection_kwargs = {'host': master_host[0], 'port': master_host[1]}
->>>>>>> 9235a72f
         pool = self.get_pool(connection_kwargs=connection_kwargs)
         c1 = pool.get_connection('_')
         pool.release(c1)
@@ -484,7 +468,6 @@
         assert pool.get_connection('_').check_hostname is True
 
 
-@pytest.mark.filterwarnings("ignore:BaseException")
 class TestConnection:
     def test_on_connect_error(self):
         """
@@ -547,7 +530,6 @@
         assert len(pool._available_connections) == 1
         assert not pool._available_connections[0]._sock
 
-    @pytest.mark.filterwarnings("ignore:ResponseError")
     @skip_if_server_version_lt('2.8.8')
     @skip_if_redis_enterprise
     def test_read_only_error(self, r):
