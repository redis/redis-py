--- conflicted
+++ resolved
@@ -22,8 +22,6 @@
 """
 
 
-<<<<<<< HEAD
-=======
 class TestScript:
     """
     We have a few tests to directly test the Script class.
@@ -57,7 +55,6 @@
         assert encoder.encode("fake-script") == b"fake-script"
 
 
->>>>>>> a7fb8442
 class TestScripting:
     @pytest.fixture(autouse=True)
     def reset_scripts(self, r):
