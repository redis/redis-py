import socket

import pytest

<<<<<<< HEAD
from redis import exceptions
from redis.sentinel import (Sentinel, SentinelConnectionPool,
                            MasterNotFoundError, SlaveNotFoundError)
=======
>>>>>>> a7fb8442
import redis.sentinel
from redis import exceptions
from redis.sentinel import (
    MasterNotFoundError,
    Sentinel,
    SentinelConnectionPool,
    SlaveNotFoundError,
)


@pytest.fixture(scope="module")
def master_ip(master_host):
    yield socket.gethostbyname(master_host[0])

<<<<<<< HEAD
@pytest.fixture(scope="module")
def master_ip(master_host):
    yield socket.gethostbyname(master_host)

=======
>>>>>>> a7fb8442

class SentinelTestClient:
    def __init__(self, cluster, id):
        self.cluster = cluster
        self.id = id

    def sentinel_masters(self):
        self.cluster.connection_error_if_down(self)
        self.cluster.timeout_if_down(self)
        return {self.cluster.service_name: self.cluster.master}

    def sentinel_slaves(self, master_name):
        self.cluster.connection_error_if_down(self)
        self.cluster.timeout_if_down(self)
        if master_name != self.cluster.service_name:
            return []
        return self.cluster.slaves

    def execute_command(self, *args, **kwargs):
        # wrapper  purely to validate the calls don't explode
        from redis.client import bool_ok

        return bool_ok


class SentinelTestCluster:
<<<<<<< HEAD
    def __init__(self, service_name='mymaster', ip='127.0.0.1', port=6379):
=======
    def __init__(self, servisentinel_ce_name="mymaster", ip="127.0.0.1", port=6379):
>>>>>>> a7fb8442
        self.clients = {}
        self.master = {
            "ip": ip,
            "port": port,
            "is_master": True,
            "is_sdown": False,
            "is_odown": False,
            "num-other-sentinels": 0,
        }
        self.service_name = servisentinel_ce_name
        self.slaves = []
        self.nodes_down = set()
        self.nodes_timeout = set()

    def connection_error_if_down(self, node):
        if node.id in self.nodes_down:
            raise exceptions.ConnectionError

    def timeout_if_down(self, node):
        if node.id in self.nodes_timeout:
            raise exceptions.TimeoutError

    def client(self, host, port, **kwargs):
        return SentinelTestClient(self, (host, port))


@pytest.fixture()
def cluster(request, master_ip):
    def teardown():
        redis.sentinel.Redis = saved_Redis
<<<<<<< HEAD
=======

>>>>>>> a7fb8442
    cluster = SentinelTestCluster(ip=master_ip)
    saved_Redis = redis.sentinel.Redis
    redis.sentinel.Redis = cluster.client
    request.addfinalizer(teardown)
    return cluster


@pytest.fixture()
def sentinel(request, cluster):
    return Sentinel([("foo", 26379), ("bar", 26379)])


<<<<<<< HEAD
def test_discover_master(sentinel, master_ip):
    address = sentinel.discover_master('mymaster')
=======
@pytest.mark.onlynoncluster
def test_discover_master(sentinel, master_ip):
    address = sentinel.discover_master("mymaster")
>>>>>>> a7fb8442
    assert address == (master_ip, 6379)


@pytest.mark.onlynoncluster
def test_discover_master_error(sentinel):
    with pytest.raises(MasterNotFoundError):
        sentinel.discover_master("xxx")


<<<<<<< HEAD
def test_discover_master_sentinel_down(cluster, sentinel, master_ip):
    # Put first sentinel 'foo' down
    cluster.nodes_down.add(('foo', 26379))
    address = sentinel.discover_master('mymaster')
=======
@pytest.mark.onlynoncluster
def test_discover_master_sentinel_down(cluster, sentinel, master_ip):
    # Put first sentinel 'foo' down
    cluster.nodes_down.add(("foo", 26379))
    address = sentinel.discover_master("mymaster")
>>>>>>> a7fb8442
    assert address == (master_ip, 6379)
    # 'bar' is now first sentinel
    assert sentinel.sentinels[0].id == ("bar", 26379)


<<<<<<< HEAD
def test_discover_master_sentinel_timeout(cluster, sentinel, master_ip):
    # Put first sentinel 'foo' down
    cluster.nodes_timeout.add(('foo', 26379))
    address = sentinel.discover_master('mymaster')
=======
@pytest.mark.onlynoncluster
def test_discover_master_sentinel_timeout(cluster, sentinel, master_ip):
    # Put first sentinel 'foo' down
    cluster.nodes_timeout.add(("foo", 26379))
    address = sentinel.discover_master("mymaster")
>>>>>>> a7fb8442
    assert address == (master_ip, 6379)
    # 'bar' is now first sentinel
    assert sentinel.sentinels[0].id == ("bar", 26379)


<<<<<<< HEAD
def test_master_min_other_sentinels(cluster, master_ip):
    sentinel = Sentinel([('foo', 26379)], min_other_sentinels=1)
    # min_other_sentinels
    with pytest.raises(MasterNotFoundError):
        sentinel.discover_master('mymaster')
    cluster.master['num-other-sentinels'] = 2
    address = sentinel.discover_master('mymaster')
=======
@pytest.mark.onlynoncluster
def test_master_min_other_sentinels(cluster, master_ip):
    sentinel = Sentinel([("foo", 26379)], min_other_sentinels=1)
    # min_other_sentinels
    with pytest.raises(MasterNotFoundError):
        sentinel.discover_master("mymaster")
    cluster.master["num-other-sentinels"] = 2
    address = sentinel.discover_master("mymaster")
>>>>>>> a7fb8442
    assert address == (master_ip, 6379)


@pytest.mark.onlynoncluster
def test_master_odown(cluster, sentinel):
    cluster.master["is_odown"] = True
    with pytest.raises(MasterNotFoundError):
        sentinel.discover_master("mymaster")


@pytest.mark.onlynoncluster
def test_master_sdown(cluster, sentinel):
    cluster.master["is_sdown"] = True
    with pytest.raises(MasterNotFoundError):
        sentinel.discover_master("mymaster")


@pytest.mark.onlynoncluster
def test_discover_slaves(cluster, sentinel):
    assert sentinel.discover_slaves("mymaster") == []

    cluster.slaves = [
        {"ip": "slave0", "port": 1234, "is_odown": False, "is_sdown": False},
        {"ip": "slave1", "port": 1234, "is_odown": False, "is_sdown": False},
    ]
    assert sentinel.discover_slaves("mymaster") == [("slave0", 1234), ("slave1", 1234)]

    # slave0 -> ODOWN
    cluster.slaves[0]["is_odown"] = True
    assert sentinel.discover_slaves("mymaster") == [("slave1", 1234)]

    # slave1 -> SDOWN
    cluster.slaves[1]["is_sdown"] = True
    assert sentinel.discover_slaves("mymaster") == []

    cluster.slaves[0]["is_odown"] = False
    cluster.slaves[1]["is_sdown"] = False

    # node0 -> DOWN
    cluster.nodes_down.add(("foo", 26379))
    assert sentinel.discover_slaves("mymaster") == [("slave0", 1234), ("slave1", 1234)]
    cluster.nodes_down.clear()

    # node0 -> TIMEOUT
    cluster.nodes_timeout.add(("foo", 26379))
    assert sentinel.discover_slaves("mymaster") == [("slave0", 1234), ("slave1", 1234)]


<<<<<<< HEAD
def test_master_for(cluster, sentinel, master_ip):
    master = sentinel.master_for('mymaster', db=9)
=======
@pytest.mark.onlynoncluster
def test_master_for(cluster, sentinel, master_ip):
    master = sentinel.master_for("mymaster", db=9)
>>>>>>> a7fb8442
    assert master.ping()
    assert master.connection_pool.master_address == (master_ip, 6379)

    # Use internal connection check
    master = sentinel.master_for("mymaster", db=9, check_connection=True)
    assert master.ping()


@pytest.mark.onlynoncluster
def test_slave_for(cluster, sentinel):
    cluster.slaves = [
        {"ip": "127.0.0.1", "port": 6379, "is_odown": False, "is_sdown": False},
    ]
    slave = sentinel.slave_for("mymaster", db=9)
    assert slave.ping()


@pytest.mark.onlynoncluster
def test_slave_for_slave_not_found_error(cluster, sentinel):
    cluster.master["is_odown"] = True
    slave = sentinel.slave_for("mymaster", db=9)
    with pytest.raises(SlaveNotFoundError):
        slave.ping()


<<<<<<< HEAD
=======
@pytest.mark.onlynoncluster
>>>>>>> a7fb8442
def test_slave_round_robin(cluster, sentinel, master_ip):
    cluster.slaves = [
        {"ip": "slave0", "port": 6379, "is_odown": False, "is_sdown": False},
        {"ip": "slave1", "port": 6379, "is_odown": False, "is_sdown": False},
    ]
    pool = SentinelConnectionPool("mymaster", sentinel)
    rotator = pool.rotate_slaves()
    assert next(rotator) in (("slave0", 6379), ("slave1", 6379))
    assert next(rotator) in (("slave0", 6379), ("slave1", 6379))
    # Fallback to master
    assert next(rotator) == (master_ip, 6379)
    with pytest.raises(SlaveNotFoundError):
        next(rotator)


@pytest.mark.onlynoncluster
def test_ckquorum(cluster, sentinel):
    assert sentinel.sentinel_ckquorum("mymaster")


@pytest.mark.onlynoncluster
def test_flushconfig(cluster, sentinel):
    assert sentinel.sentinel_flushconfig()


@pytest.mark.onlynoncluster
def test_reset(cluster, sentinel):
    cluster.master["is_odown"] = True
    assert sentinel.sentinel_reset("mymaster")<|MERGE_RESOLUTION|>--- conflicted
+++ resolved
@@ -2,12 +2,6 @@
 
 import pytest
 
-<<<<<<< HEAD
-from redis import exceptions
-from redis.sentinel import (Sentinel, SentinelConnectionPool,
-                            MasterNotFoundError, SlaveNotFoundError)
-=======
->>>>>>> a7fb8442
 import redis.sentinel
 from redis import exceptions
 from redis.sentinel import (
@@ -22,13 +16,6 @@
 def master_ip(master_host):
     yield socket.gethostbyname(master_host[0])
 
-<<<<<<< HEAD
-@pytest.fixture(scope="module")
-def master_ip(master_host):
-    yield socket.gethostbyname(master_host)
-
-=======
->>>>>>> a7fb8442
 
 class SentinelTestClient:
     def __init__(self, cluster, id):
@@ -55,11 +42,7 @@
 
 
 class SentinelTestCluster:
-<<<<<<< HEAD
-    def __init__(self, service_name='mymaster', ip='127.0.0.1', port=6379):
-=======
     def __init__(self, servisentinel_ce_name="mymaster", ip="127.0.0.1", port=6379):
->>>>>>> a7fb8442
         self.clients = {}
         self.master = {
             "ip": ip,
@@ -90,10 +73,7 @@
 def cluster(request, master_ip):
     def teardown():
         redis.sentinel.Redis = saved_Redis
-<<<<<<< HEAD
-=======
-
->>>>>>> a7fb8442
+
     cluster = SentinelTestCluster(ip=master_ip)
     saved_Redis = redis.sentinel.Redis
     redis.sentinel.Redis = cluster.client
@@ -106,14 +86,9 @@
     return Sentinel([("foo", 26379), ("bar", 26379)])
 
 
-<<<<<<< HEAD
+@pytest.mark.onlynoncluster
 def test_discover_master(sentinel, master_ip):
-    address = sentinel.discover_master('mymaster')
-=======
-@pytest.mark.onlynoncluster
-def test_discover_master(sentinel, master_ip):
-    address = sentinel.discover_master("mymaster")
->>>>>>> a7fb8442
+    address = sentinel.discover_master("mymaster")
     assert address == (master_ip, 6379)
 
 
@@ -123,49 +98,26 @@
         sentinel.discover_master("xxx")
 
 
-<<<<<<< HEAD
-def test_discover_master_sentinel_down(cluster, sentinel, master_ip):
-    # Put first sentinel 'foo' down
-    cluster.nodes_down.add(('foo', 26379))
-    address = sentinel.discover_master('mymaster')
-=======
 @pytest.mark.onlynoncluster
 def test_discover_master_sentinel_down(cluster, sentinel, master_ip):
     # Put first sentinel 'foo' down
     cluster.nodes_down.add(("foo", 26379))
     address = sentinel.discover_master("mymaster")
->>>>>>> a7fb8442
     assert address == (master_ip, 6379)
     # 'bar' is now first sentinel
     assert sentinel.sentinels[0].id == ("bar", 26379)
 
 
-<<<<<<< HEAD
-def test_discover_master_sentinel_timeout(cluster, sentinel, master_ip):
-    # Put first sentinel 'foo' down
-    cluster.nodes_timeout.add(('foo', 26379))
-    address = sentinel.discover_master('mymaster')
-=======
 @pytest.mark.onlynoncluster
 def test_discover_master_sentinel_timeout(cluster, sentinel, master_ip):
     # Put first sentinel 'foo' down
     cluster.nodes_timeout.add(("foo", 26379))
     address = sentinel.discover_master("mymaster")
->>>>>>> a7fb8442
     assert address == (master_ip, 6379)
     # 'bar' is now first sentinel
     assert sentinel.sentinels[0].id == ("bar", 26379)
 
 
-<<<<<<< HEAD
-def test_master_min_other_sentinels(cluster, master_ip):
-    sentinel = Sentinel([('foo', 26379)], min_other_sentinels=1)
-    # min_other_sentinels
-    with pytest.raises(MasterNotFoundError):
-        sentinel.discover_master('mymaster')
-    cluster.master['num-other-sentinels'] = 2
-    address = sentinel.discover_master('mymaster')
-=======
 @pytest.mark.onlynoncluster
 def test_master_min_other_sentinels(cluster, master_ip):
     sentinel = Sentinel([("foo", 26379)], min_other_sentinels=1)
@@ -174,7 +126,6 @@
         sentinel.discover_master("mymaster")
     cluster.master["num-other-sentinels"] = 2
     address = sentinel.discover_master("mymaster")
->>>>>>> a7fb8442
     assert address == (master_ip, 6379)
 
 
@@ -223,14 +174,9 @@
     assert sentinel.discover_slaves("mymaster") == [("slave0", 1234), ("slave1", 1234)]
 
 
-<<<<<<< HEAD
-def test_master_for(cluster, sentinel, master_ip):
-    master = sentinel.master_for('mymaster', db=9)
-=======
 @pytest.mark.onlynoncluster
 def test_master_for(cluster, sentinel, master_ip):
     master = sentinel.master_for("mymaster", db=9)
->>>>>>> a7fb8442
     assert master.ping()
     assert master.connection_pool.master_address == (master_ip, 6379)
 
@@ -256,10 +202,7 @@
         slave.ping()
 
 
-<<<<<<< HEAD
-=======
-@pytest.mark.onlynoncluster
->>>>>>> a7fb8442
+@pytest.mark.onlynoncluster
 def test_slave_round_robin(cluster, sentinel, master_ip):
     cluster.slaves = [
         {"ip": "slave0", "port": 6379, "is_odown": False, "is_sdown": False},
