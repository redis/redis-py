--- conflicted
+++ resolved
@@ -529,14 +529,9 @@
 
 @pytest.mark.onlynoncluster
 class TestPubSubConnectionKilled:
-<<<<<<< HEAD
 
     @skip_if_server_version_lt('3.0.0')
     @skip_if_redis_enterprise()
-=======
-    @skip_if_server_version_lt("3.0.0")
-    @skip_if_redis_enterprise
->>>>>>> 175a05f4
     def test_connection_error_raised_when_connection_dies(self, r):
         p = r.pubsub()
         p.subscribe("foo")
