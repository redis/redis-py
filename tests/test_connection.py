<<<<<<< HEAD
from unittest import mock
=======
import socket
import types
from unittest import mock
from unittest.mock import patch

>>>>>>> a7fb8442
import pytest

from redis.backoff import NoBackoff
from redis.connection import Connection
from redis.exceptions import ConnectionError, InvalidResponse, TimeoutError
from redis.retry import Retry
from redis.utils import HIREDIS_AVAILABLE

from .conftest import skip_if_server_version_lt


@pytest.mark.skipif(HIREDIS_AVAILABLE, reason="PythonParser only")
@pytest.mark.onlynoncluster
def test_invalid_response(r):
    raw = b"x"
    parser = r.connection._parser
    with mock.patch.object(parser._buffer, "readline", return_value=raw):
        with pytest.raises(InvalidResponse) as cm:
            parser.read_response()
    assert str(cm.value) == f"Protocol Error: {raw!r}"


@skip_if_server_version_lt("4.0.0")
@pytest.mark.redismod
def test_loading_external_modules(modclient):
    def inner():
        pass

    modclient.load_external_module("myfuncname", inner)
    assert getattr(modclient, "myfuncname") == inner
    assert isinstance(getattr(modclient, "myfuncname"), types.FunctionType)

    # and call it
    from redis.commands import RedisModuleCommands

    j = RedisModuleCommands.json
    modclient.load_external_module("sometestfuncname", j)

    # d = {'hello': 'world!'}
    # mod = j(modclient)
    # mod.set("fookey", ".", d)
    # assert mod.get('fookey') == d


class TestConnection:
    def test_disconnect(self):
        conn = Connection()
        mock_sock = mock.Mock()
        conn._sock = mock_sock
        conn.disconnect()
        mock_sock.shutdown.assert_called_once()
        mock_sock.close.assert_called_once()
        assert conn._sock is None

    def test_disconnect__shutdown_OSError(self):
        """An OSError on socket shutdown will still close the socket."""
        conn = Connection()
        mock_sock = mock.Mock()
        conn._sock = mock_sock
        conn._sock.shutdown.side_effect = OSError
        conn.disconnect()
        mock_sock.shutdown.assert_called_once()
        mock_sock.close.assert_called_once()
        assert conn._sock is None

    def test_disconnect__close_OSError(self):
        """An OSError on socket close will still clear out the socket."""
        conn = Connection()
        mock_sock = mock.Mock()
        conn._sock = mock_sock
        conn._sock.close.side_effect = OSError
        conn.disconnect()
        mock_sock.shutdown.assert_called_once()
        mock_sock.close.assert_called_once()
        assert conn._sock is None

    def clear(self, conn):
        conn.retry_on_error.clear()

    def test_retry_connect_on_timeout_error(self):
        """Test that the _connect function is retried in case of a timeout"""
        conn = Connection(retry_on_timeout=True, retry=Retry(NoBackoff(), 3))
        origin_connect = conn._connect
        conn._connect = mock.Mock()

        def mock_connect():
            # connect only on the last retry
            if conn._connect.call_count <= 2:
                raise socket.timeout
            else:
                return origin_connect()

        conn._connect.side_effect = mock_connect
        conn.connect()
        assert conn._connect.call_count == 3
        self.clear(conn)

    def test_connect_without_retry_on_os_error(self):
        """Test that the _connect function is not being retried in case of a OSError"""
        with patch.object(Connection, "_connect") as _connect:
            _connect.side_effect = OSError("")
            conn = Connection(retry_on_timeout=True, retry=Retry(NoBackoff(), 2))
            with pytest.raises(ConnectionError):
                conn.connect()
            assert _connect.call_count == 1
            self.clear(conn)

    def test_connect_timeout_error_without_retry(self):
        """Test that the _connect function is not being retried if retry_on_timeout is
        set to False"""
        conn = Connection(retry_on_timeout=False)
        conn._connect = mock.Mock()
        conn._connect.side_effect = socket.timeout

        with pytest.raises(TimeoutError) as e:
            conn.connect()
        assert conn._connect.call_count == 1
        assert str(e.value) == "Timeout connecting to server"
        self.clear(conn)<|MERGE_RESOLUTION|>--- conflicted
+++ resolved
@@ -1,12 +1,8 @@
-<<<<<<< HEAD
-from unittest import mock
-=======
 import socket
 import types
 from unittest import mock
 from unittest.mock import patch
 
->>>>>>> a7fb8442
 import pytest
 
 from redis.backoff import NoBackoff
