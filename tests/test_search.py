import bz2
import csv
import os
import time
from io import TextIOWrapper

import pytest

import redis
import redis.commands.search
import redis.commands.search.aggregation as aggregations
import redis.commands.search.reducers as reducers
from redis.commands.json.path import Path
from redis.commands.search import Search
from redis.commands.search.field import (
    GeoField,
    NumericField,
    TagField,
    TextField,
    VectorField,
)
from redis.commands.search.indexDefinition import IndexDefinition, IndexType
from redis.commands.search.query import GeoFilter, NumericFilter, Query
from redis.commands.search.result import Result
from redis.commands.search.suggestion import Suggestion

<<<<<<< HEAD
from .conftest import _get_client, skip_if_redis_enterprise, skip_ifmodversion_lt
=======
from .conftest import (
    assert_resp_response,
    is_resp2_connection,
    skip_if_redis_enterprise,
    skip_ifmodversion_lt,
)
>>>>>>> adc5116e

WILL_PLAY_TEXT = os.path.abspath(
    os.path.join(os.path.dirname(__file__), "testdata", "will_play_text.csv.bz2")
)

TITLES_CSV = os.path.abspath(
    os.path.join(os.path.dirname(__file__), "testdata", "titles.csv")
)


def waitForIndex(env, idx, timeout=None):
    delay = 0.1
    while True:
        res = env.execute_command("FT.INFO", idx)
        try:
            if int(res[res.index("indexing") + 1]) == 0:
                break
        except ValueError:
            break
        except AttributeError:
            try:
                if int(res["indexing"]) == 0:
                    break
            except ValueError:
                break

        time.sleep(delay)
        if timeout is not None:
            timeout -= delay
            if timeout <= 0:
                break


def getClient(client):
    """
    Gets a client client attached to an index name which is ready to be
    created
    """
    return client


def createIndex(client, num_docs=100, definition=None):
    try:
        client.create_index(
            (TextField("play", weight=5.0), TextField("txt"), NumericField("chapter")),
            definition=definition,
        )
    except redis.ResponseError:
        client.dropindex(delete_documents=True)
        return createIndex(client, num_docs=num_docs, definition=definition)

    chapters = {}
    bzfp = TextIOWrapper(bz2.BZ2File(WILL_PLAY_TEXT), encoding="utf8")

    r = csv.reader(bzfp, delimiter=";")
    for n, line in enumerate(r):

        play, chapter, _, text = line[1], line[2], line[4], line[5]

        key = f"{play}:{chapter}".lower()
        d = chapters.setdefault(key, {})
        d["play"] = play
        d["txt"] = d.get("txt", "") + " " + text
        d["chapter"] = int(chapter or 0)
        if len(chapters) == num_docs:
            break

    indexer = client.batch_indexer(chunk_size=50)
    assert isinstance(indexer, Search.BatchIndexer)
    assert 50 == indexer.chunk_size

    for key, doc in chapters.items():
        indexer.client.client.hset(key, mapping=doc)
    indexer.commit()


@pytest.fixture
def client(request):
    r = _get_client(redis.Redis, request, decode_responses=True)
    r.flushdb()
    return r


@pytest.mark.redismod
def test_client(client):
    num_docs = 500
    createIndex(client.ft(), num_docs=num_docs)
    waitForIndex(client, getattr(client.ft(), "index_name", "idx"))
    # verify info
    info = client.ft().info()
    for k in [
        "index_name",
        "index_options",
        "attributes",
        "num_docs",
        "max_doc_id",
        "num_terms",
        "num_records",
        "inverted_sz_mb",
        "offset_vectors_sz_mb",
        "doc_table_size_mb",
        "key_table_size_mb",
        "records_per_doc_avg",
        "bytes_per_record_avg",
        "offsets_per_term_avg",
        "offset_bits_per_record_avg",
    ]:
        assert k in info

    assert client.ft().index_name == info["index_name"]
    assert num_docs == int(info["num_docs"])

    res = client.ft().search("henry iv")
    if is_resp2_connection(client):
        assert isinstance(res, Result)
        assert 225 == res.total
        assert 10 == len(res.docs)
        assert res.duration > 0

        for doc in res.docs:
            assert doc.id
            assert doc["id"]
            assert doc.play == "Henry IV"
            assert doc["play"] == "Henry IV"
            assert len(doc.txt) > 0

        # test no content
        res = client.ft().search(Query("king").no_content())
        assert 194 == res.total
        assert 10 == len(res.docs)
        for doc in res.docs:
            assert "txt" not in doc.__dict__
            assert "play" not in doc.__dict__

        # test verbatim vs no verbatim
        total = client.ft().search(Query("kings").no_content()).total
        vtotal = client.ft().search(Query("kings").no_content().verbatim()).total
        assert total > vtotal

        # test in fields
        txt_total = (
            client.ft().search(Query("henry").no_content().limit_fields("txt")).total
        )
        play_total = (
            client.ft().search(Query("henry").no_content().limit_fields("play")).total
        )
        both_total = (
            client.ft()
            .search(Query("henry").no_content().limit_fields("play", "txt"))
            .total
        )
        assert 129 == txt_total
        assert 494 == play_total
        assert 494 == both_total

        # test load_document
        doc = client.ft().load_document("henry vi part 3:62")
        assert doc is not None
        assert "henry vi part 3:62" == doc.id
        assert doc.play == "Henry VI Part 3"
        assert len(doc.txt) > 0

        # test in-keys
        ids = [x.id for x in client.ft().search(Query("henry")).docs]
        assert 10 == len(ids)
        subset = ids[:5]
        docs = client.ft().search(Query("henry").limit_ids(*subset))
        assert len(subset) == docs.total
        ids = [x.id for x in docs.docs]
        assert set(ids) == set(subset)

        # test slop and in order
        assert 193 == client.ft().search(Query("henry king")).total
        assert 3 == client.ft().search(Query("henry king").slop(0).in_order()).total
        assert 52 == client.ft().search(Query("king henry").slop(0).in_order()).total
        assert 53 == client.ft().search(Query("henry king").slop(0)).total
        assert 167 == client.ft().search(Query("henry king").slop(100)).total

        # test delete document
        client.hset("doc-5ghs2", mapping={"play": "Death of a Salesman"})
        res = client.ft().search(Query("death of a salesman"))
        assert 1 == res.total

        assert 1 == client.ft().delete_document("doc-5ghs2")
        res = client.ft().search(Query("death of a salesman"))
        assert 0 == res.total
        assert 0 == client.ft().delete_document("doc-5ghs2")

        client.hset("doc-5ghs2", mapping={"play": "Death of a Salesman"})
        res = client.ft().search(Query("death of a salesman"))
        assert 1 == res.total
        client.ft().delete_document("doc-5ghs2")
    else:
        assert isinstance(res, dict)
        assert 225 == res["total_results"]
        assert 10 == len(res["results"])

        for doc in res["results"]:
            assert doc["id"]
            assert doc["fields"]["play"] == "Henry IV"
            assert len(doc["fields"]["txt"]) > 0

        # test no content
        res = client.ft().search(Query("king").no_content())
        assert 194 == res["total_results"]
        assert 10 == len(res["results"])
        for doc in res["results"]:
            assert "fields" not in doc.keys()

        # test verbatim vs no verbatim
        total = client.ft().search(Query("kings").no_content())["total_results"]
        vtotal = client.ft().search(Query("kings").no_content().verbatim())[
            "total_results"
        ]
        assert total > vtotal

        # test in fields
        txt_total = client.ft().search(Query("henry").no_content().limit_fields("txt"))[
            "total_results"
        ]
        play_total = client.ft().search(
            Query("henry").no_content().limit_fields("play")
        )["total_results"]
        both_total = client.ft().search(
            Query("henry").no_content().limit_fields("play", "txt")
        )["total_results"]
        assert 129 == txt_total
        assert 494 == play_total
        assert 494 == both_total

        # test load_document
        doc = client.ft().load_document("henry vi part 3:62")
        assert doc is not None
        assert "henry vi part 3:62" == doc.id
        assert doc.play == "Henry VI Part 3"
        assert len(doc.txt) > 0

        # test in-keys
        ids = [x["id"] for x in client.ft().search(Query("henry"))["results"]]
        assert 10 == len(ids)
        subset = ids[:5]
        docs = client.ft().search(Query("henry").limit_ids(*subset))
        assert len(subset) == docs["total_results"]
        ids = [x["id"] for x in docs["results"]]
        assert set(ids) == set(subset)

        # test slop and in order
        assert 193 == client.ft().search(Query("henry king"))["total_results"]
        assert (
            3
            == client.ft().search(Query("henry king").slop(0).in_order())[
                "total_results"
            ]
        )
        assert (
            52
            == client.ft().search(Query("king henry").slop(0).in_order())[
                "total_results"
            ]
        )
        assert 53 == client.ft().search(Query("henry king").slop(0))["total_results"]
        assert 167 == client.ft().search(Query("henry king").slop(100))["total_results"]

        # test delete document
        client.hset("doc-5ghs2", mapping={"play": "Death of a Salesman"})
        res = client.ft().search(Query("death of a salesman"))
        assert 1 == res["total_results"]

        assert 1 == client.ft().delete_document("doc-5ghs2")
        res = client.ft().search(Query("death of a salesman"))
        assert 0 == res["total_results"]
        assert 0 == client.ft().delete_document("doc-5ghs2")

        client.hset("doc-5ghs2", mapping={"play": "Death of a Salesman"})
        res = client.ft().search(Query("death of a salesman"))
        assert 1 == res["total_results"]
        client.ft().delete_document("doc-5ghs2")


@pytest.mark.redismod
@pytest.mark.onlynoncluster
def test_scores(client):
    client.ft().create_index((TextField("txt"),))

    client.hset("doc1", mapping={"txt": "foo baz"})
    client.hset("doc2", mapping={"txt": "foo bar"})

    q = Query("foo ~bar").with_scores()
    res = client.ft().search(q)
    if is_resp2_connection(client):
        assert 2 == res.total
        assert "doc2" == res.docs[0].id
        assert 3.0 == res.docs[0].score
        assert "doc1" == res.docs[1].id
    else:
        assert 2 == res["total_results"]
        assert "doc2" == res["results"][0]["id"]
        assert 3.0 == res["results"][0]["score"]
        assert "doc1" == res["results"][1]["id"]


@pytest.mark.redismod
def test_stopwords(client):
    client.ft().create_index((TextField("txt"),), stopwords=["foo", "bar", "baz"])
    client.hset("doc1", mapping={"txt": "foo bar"})
    client.hset("doc2", mapping={"txt": "hello world"})
    waitForIndex(client, getattr(client.ft(), "index_name", "idx"))

    q1 = Query("foo bar").no_content()
    q2 = Query("foo bar hello world").no_content()
    res1, res2 = client.ft().search(q1), client.ft().search(q2)
    if is_resp2_connection(client):
        assert 0 == res1.total
        assert 1 == res2.total
    else:
        assert 0 == res1["total_results"]
        assert 1 == res2["total_results"]


@pytest.mark.redismod
def test_filters(client):
    client.ft().create_index((TextField("txt"), NumericField("num"), GeoField("loc")))
    client.hset(
        "doc1", mapping={"txt": "foo bar", "num": 3.141, "loc": "-0.441,51.458"}
    )
    client.hset("doc2", mapping={"txt": "foo baz", "num": 2, "loc": "-0.1,51.2"})

    waitForIndex(client, getattr(client.ft(), "index_name", "idx"))
    # Test numerical filter
    q1 = Query("foo").add_filter(NumericFilter("num", 0, 2)).no_content()
    q2 = (
        Query("foo")
        .add_filter(NumericFilter("num", 2, NumericFilter.INF, minExclusive=True))
        .no_content()
    )
    res1, res2 = client.ft().search(q1), client.ft().search(q2)
    if is_resp2_connection(client):
        assert 1 == res1.total
        assert 1 == res2.total
        assert "doc2" == res1.docs[0].id
        assert "doc1" == res2.docs[0].id
    else:
        assert 1 == res1["total_results"]
        assert 1 == res2["total_results"]
        assert "doc2" == res1["results"][0]["id"]
        assert "doc1" == res2["results"][0]["id"]

    # Test geo filter
    q1 = Query("foo").add_filter(GeoFilter("loc", -0.44, 51.45, 10)).no_content()
    q2 = Query("foo").add_filter(GeoFilter("loc", -0.44, 51.45, 100)).no_content()
    res1, res2 = client.ft().search(q1), client.ft().search(q2)

    if is_resp2_connection(client):
        assert 1 == res1.total
        assert 2 == res2.total
        assert "doc1" == res1.docs[0].id

        # Sort results, after RDB reload order may change
        res = [res2.docs[0].id, res2.docs[1].id]
        res.sort()
        assert ["doc1", "doc2"] == res
    else:
        assert 1 == res1["total_results"]
        assert 2 == res2["total_results"]
        assert "doc1" == res1["results"][0]["id"]

        # Sort results, after RDB reload order may change
        res = [res2["results"][0]["id"], res2["results"][1]["id"]]
        res.sort()
        assert ["doc1", "doc2"] == res


@pytest.mark.redismod
def test_sort_by(client):
    client.ft().create_index((TextField("txt"), NumericField("num", sortable=True)))
    client.hset("doc1", mapping={"txt": "foo bar", "num": 1})
    client.hset("doc2", mapping={"txt": "foo baz", "num": 2})
    client.hset("doc3", mapping={"txt": "foo qux", "num": 3})

    # Test sort
    q1 = Query("foo").sort_by("num", asc=True).no_content()
    q2 = Query("foo").sort_by("num", asc=False).no_content()
    res1, res2 = client.ft().search(q1), client.ft().search(q2)

    if is_resp2_connection(client):
        assert 3 == res1.total
        assert "doc1" == res1.docs[0].id
        assert "doc2" == res1.docs[1].id
        assert "doc3" == res1.docs[2].id
        assert 3 == res2.total
        assert "doc1" == res2.docs[2].id
        assert "doc2" == res2.docs[1].id
        assert "doc3" == res2.docs[0].id
    else:
        assert 3 == res1["total_results"]
        assert "doc1" == res1["results"][0]["id"]
        assert "doc2" == res1["results"][1]["id"]
        assert "doc3" == res1["results"][2]["id"]
        assert 3 == res2["total_results"]
        assert "doc1" == res2["results"][2]["id"]
        assert "doc2" == res2["results"][1]["id"]
        assert "doc3" == res2["results"][0]["id"]


@pytest.mark.redismod
@skip_ifmodversion_lt("2.0.0", "search")
def test_drop_index(client):
    """
    Ensure the index gets dropped by data remains by default
    """
    for x in range(20):
        for keep_docs in [[True, {}], [False, {"name": "haveit"}]]:
            idx = "HaveIt"
            index = getClient(client)
            index.hset("index:haveit", mapping={"name": "haveit"})
            idef = IndexDefinition(prefix=["index:"])
            index.ft(idx).create_index((TextField("name"),), definition=idef)
            waitForIndex(index, idx)
            index.ft(idx).dropindex(delete_documents=keep_docs[0])
            i = index.hgetall("index:haveit")
            assert i == keep_docs[1]


@pytest.mark.redismod
def test_example(client):
    # Creating the index definition and schema
    client.ft().create_index((TextField("title", weight=5.0), TextField("body")))

    # Indexing a document
    client.hset(
        "doc1",
        mapping={
            "title": "RediSearch",
            "body": "Redisearch impements a search engine on top of redis",
        },
    )

    # Searching with complex parameters:
    q = Query("search engine").verbatim().no_content().paging(0, 5)

    res = client.ft().search(q)
    assert res is not None


@pytest.mark.redismod
@skip_if_redis_enterprise()
def test_auto_complete(client):
    n = 0
    with open(TITLES_CSV) as f:
        cr = csv.reader(f)

        for row in cr:
            n += 1
            term, score = row[0], float(row[1])
            assert n == client.ft().sugadd("ac", Suggestion(term, score=score))

    assert n == client.ft().suglen("ac")
    ret = client.ft().sugget("ac", "bad", with_scores=True)
    assert 2 == len(ret)
    assert "badger" == ret[0].string
    assert isinstance(ret[0].score, float)
    assert 1.0 != ret[0].score
    assert "badalte rishtey" == ret[1].string
    assert isinstance(ret[1].score, float)
    assert 1.0 != ret[1].score

    ret = client.ft().sugget("ac", "bad", fuzzy=True, num=10)
    assert 10 == len(ret)
    assert 1.0 == ret[0].score
    strs = {x.string for x in ret}

    for sug in strs:
        assert 1 == client.ft().sugdel("ac", sug)
    # make sure a second delete returns 0
    for sug in strs:
        assert 0 == client.ft().sugdel("ac", sug)

    # make sure they were actually deleted
    ret2 = client.ft().sugget("ac", "bad", fuzzy=True, num=10)
    for sug in ret2:
        assert sug.string not in strs

    # Test with payload
    client.ft().sugadd("ac", Suggestion("pay1", payload="pl1"))
    client.ft().sugadd("ac", Suggestion("pay2", payload="pl2"))
    client.ft().sugadd("ac", Suggestion("pay3", payload="pl3"))

    sugs = client.ft().sugget("ac", "pay", with_payloads=True, with_scores=True)
    assert 3 == len(sugs)
    for sug in sugs:
        assert sug.payload
        assert sug.payload.startswith("pl")


@pytest.mark.redismod
def test_no_index(client):
    client.ft().create_index(
        (
            TextField("field"),
            TextField("text", no_index=True, sortable=True),
            NumericField("numeric", no_index=True, sortable=True),
            GeoField("geo", no_index=True, sortable=True),
            TagField("tag", no_index=True, sortable=True),
        )
    )

    client.hset(
        "doc1",
        mapping={"field": "aaa", "text": "1", "numeric": "1", "geo": "1,1", "tag": "1"},
    )
    client.hset(
        "doc2",
        mapping={"field": "aab", "text": "2", "numeric": "2", "geo": "2,2", "tag": "2"},
    )
    waitForIndex(client, getattr(client.ft(), "index_name", "idx"))

    if is_resp2_connection(client):
        res = client.ft().search(Query("@text:aa*"))
        assert 0 == res.total

        res = client.ft().search(Query("@field:aa*"))
        assert 2 == res.total

        res = client.ft().search(Query("*").sort_by("text", asc=False))
        assert 2 == res.total
        assert "doc2" == res.docs[0].id

        res = client.ft().search(Query("*").sort_by("text", asc=True))
        assert "doc1" == res.docs[0].id

        res = client.ft().search(Query("*").sort_by("numeric", asc=True))
        assert "doc1" == res.docs[0].id

        res = client.ft().search(Query("*").sort_by("geo", asc=True))
        assert "doc1" == res.docs[0].id

        res = client.ft().search(Query("*").sort_by("tag", asc=True))
        assert "doc1" == res.docs[0].id
    else:
        res = client.ft().search(Query("@text:aa*"))
        assert 0 == res["total_results"]

        res = client.ft().search(Query("@field:aa*"))
        assert 2 == res["total_results"]

        res = client.ft().search(Query("*").sort_by("text", asc=False))
        assert 2 == res["total_results"]
        assert "doc2" == res["results"][0]["id"]

        res = client.ft().search(Query("*").sort_by("text", asc=True))
        assert "doc1" == res["results"][0]["id"]

        res = client.ft().search(Query("*").sort_by("numeric", asc=True))
        assert "doc1" == res["results"][0]["id"]

        res = client.ft().search(Query("*").sort_by("geo", asc=True))
        assert "doc1" == res["results"][0]["id"]

        res = client.ft().search(Query("*").sort_by("tag", asc=True))
        assert "doc1" == res["results"][0]["id"]

    # Ensure exception is raised for non-indexable, non-sortable fields
    with pytest.raises(Exception):
        TextField("name", no_index=True, sortable=False)
    with pytest.raises(Exception):
        NumericField("name", no_index=True, sortable=False)
    with pytest.raises(Exception):
        GeoField("name", no_index=True, sortable=False)
    with pytest.raises(Exception):
        TagField("name", no_index=True, sortable=False)


@pytest.mark.redismod
def test_explain(client):
    client.ft().create_index((TextField("f1"), TextField("f2"), TextField("f3")))
    res = client.ft().explain("@f3:f3_val @f2:f2_val @f1:f1_val")
    assert res


@pytest.mark.redismod
def test_explaincli(client):
    with pytest.raises(NotImplementedError):
        client.ft().explain_cli("foo")


@pytest.mark.redismod
def test_summarize(client):
    createIndex(client.ft())
    waitForIndex(client, getattr(client.ft(), "index_name", "idx"))

    q = Query("king henry").paging(0, 1)
    q.highlight(fields=("play", "txt"), tags=("<b>", "</b>"))
    q.summarize("txt")

    if is_resp2_connection(client):
        doc = sorted(client.ft().search(q).docs)[0]
        assert "<b>Henry</b> IV" == doc.play
        assert (
            "ACT I SCENE I. London. The palace. Enter <b>KING</b> <b>HENRY</b>, LORD JOHN OF LANCASTER, the EARL of WESTMORELAND, SIR... "  # noqa
            == doc.txt
        )

        q = Query("king henry").paging(0, 1).summarize().highlight()

        doc = sorted(client.ft().search(q).docs)[0]
        assert "<b>Henry</b> ... " == doc.play
        assert (
            "ACT I SCENE I. London. The palace. Enter <b>KING</b> <b>HENRY</b>, LORD JOHN OF LANCASTER, the EARL of WESTMORELAND, SIR... "  # noqa
            == doc.txt
        )
    else:
        doc = sorted(client.ft().search(q)["results"])[0]
        assert "<b>Henry</b> IV" == doc["fields"]["play"]
        assert (
            "ACT I SCENE I. London. The palace. Enter <b>KING</b> <b>HENRY</b>, LORD JOHN OF LANCASTER, the EARL of WESTMORELAND, SIR... "  # noqa
            == doc["fields"]["txt"]
        )

        q = Query("king henry").paging(0, 1).summarize().highlight()

        doc = sorted(client.ft().search(q)["results"])[0]
        assert "<b>Henry</b> ... " == doc["fields"]["play"]
        assert (
            "ACT I SCENE I. London. The palace. Enter <b>KING</b> <b>HENRY</b>, LORD JOHN OF LANCASTER, the EARL of WESTMORELAND, SIR... "  # noqa
            == doc["fields"]["txt"]
        )


@pytest.mark.redismod
@skip_ifmodversion_lt("2.0.0", "search")
def test_alias(client):
    index1 = getClient(client)
    index2 = getClient(client)

    def1 = IndexDefinition(prefix=["index1:"])
    def2 = IndexDefinition(prefix=["index2:"])

    ftindex1 = index1.ft("testAlias")
    ftindex2 = index2.ft("testAlias2")
    ftindex1.create_index((TextField("name"),), definition=def1)
    ftindex2.create_index((TextField("name"),), definition=def2)

    index1.hset("index1:lonestar", mapping={"name": "lonestar"})
    index2.hset("index2:yogurt", mapping={"name": "yogurt"})

    if is_resp2_connection(client):
        res = ftindex1.search("*").docs[0]
        assert "index1:lonestar" == res.id

        # create alias and check for results
        ftindex1.aliasadd("spaceballs")
        alias_client = getClient(client).ft("spaceballs")
        res = alias_client.search("*").docs[0]
        assert "index1:lonestar" == res.id

        # Throw an exception when trying to add an alias that already exists
        with pytest.raises(Exception):
            ftindex2.aliasadd("spaceballs")

        # update alias and ensure new results
        ftindex2.aliasupdate("spaceballs")
        alias_client2 = getClient(client).ft("spaceballs")

        res = alias_client2.search("*").docs[0]
        assert "index2:yogurt" == res.id
    else:
        res = ftindex1.search("*")["results"][0]
        assert "index1:lonestar" == res["id"]

        # create alias and check for results
        ftindex1.aliasadd("spaceballs")
        alias_client = getClient(client).ft("spaceballs")
        res = alias_client.search("*")["results"][0]
        assert "index1:lonestar" == res["id"]

        # Throw an exception when trying to add an alias that already exists
        with pytest.raises(Exception):
            ftindex2.aliasadd("spaceballs")

        # update alias and ensure new results
        ftindex2.aliasupdate("spaceballs")
        alias_client2 = getClient(client).ft("spaceballs")

        res = alias_client2.search("*")["results"][0]
        assert "index2:yogurt" == res["id"]

    ftindex2.aliasdel("spaceballs")
    with pytest.raises(Exception):
        alias_client2.search("*").docs[0]


@pytest.mark.redismod
def test_alias_basic(client):
    # Creating a client with one index
    getClient(client).flushdb()
    index1 = getClient(client).ft("testAlias")

    index1.create_index((TextField("txt"),))
    index1.client.hset("doc1", mapping={"txt": "text goes here"})

    index2 = getClient(client).ft("testAlias2")
    index2.create_index((TextField("txt"),))
    index2.client.hset("doc2", mapping={"txt": "text goes here"})

    # add the actual alias and check
    index1.aliasadd("myalias")
    alias_client = getClient(client).ft("myalias")
    if is_resp2_connection(client):
        res = sorted(alias_client.search("*").docs, key=lambda x: x.id)
        assert "doc1" == res[0].id

        # Throw an exception when trying to add an alias that already exists
        with pytest.raises(Exception):
            index2.aliasadd("myalias")

        # update the alias and ensure we get doc2
        index2.aliasupdate("myalias")
        alias_client2 = getClient(client).ft("myalias")
        res = sorted(alias_client2.search("*").docs, key=lambda x: x.id)
        assert "doc1" == res[0].id
    else:
        res = sorted(alias_client.search("*")["results"], key=lambda x: x["id"])
        assert "doc1" == res[0]["id"]

        # Throw an exception when trying to add an alias that already exists
        with pytest.raises(Exception):
            index2.aliasadd("myalias")

        # update the alias and ensure we get doc2
        index2.aliasupdate("myalias")
        alias_client2 = getClient(client).ft("myalias")
        res = sorted(alias_client2.search("*")["results"], key=lambda x: x["id"])
        assert "doc1" == res[0]["id"]

    # delete the alias and expect an error if we try to query again
    index2.aliasdel("myalias")
    with pytest.raises(Exception):
        _ = alias_client2.search("*").docs[0]


@pytest.mark.redismod
def test_textfield_sortable_nostem(client):
    # Creating the index definition with sortable and no_stem
    client.ft().create_index((TextField("txt", sortable=True, no_stem=True),))

    # Now get the index info to confirm its contents
    response = client.ft().info()
    if is_resp2_connection(client):
        assert "SORTABLE" in response["attributes"][0]
        assert "NOSTEM" in response["attributes"][0]
    else:
        assert "SORTABLE" in response["attributes"][0]["flags"]
        assert "NOSTEM" in response["attributes"][0]["flags"]


@pytest.mark.redismod
def test_alter_schema_add(client):
    # Creating the index definition and schema
    client.ft().create_index(TextField("title"))

    # Using alter to add a field
    client.ft().alter_schema_add(TextField("body"))

    # Indexing a document
    client.hset(
        "doc1", mapping={"title": "MyTitle", "body": "Some content only in the body"}
    )

    # Searching with parameter only in the body (the added field)
    q = Query("only in the body")

    # Ensure we find the result searching on the added body field
    res = client.ft().search(q)
    if is_resp2_connection(client):
        assert 1 == res.total
    else:
        assert 1 == res["total_results"]


@pytest.mark.redismod
def test_spell_check(client):
    client.ft().create_index((TextField("f1"), TextField("f2")))

    client.hset(
        "doc1", mapping={"f1": "some valid content", "f2": "this is sample text"}
    )
    client.hset("doc2", mapping={"f1": "very important", "f2": "lorem ipsum"})
    waitForIndex(client, getattr(client.ft(), "index_name", "idx"))

    if is_resp2_connection(client):

        # test spellcheck
        res = client.ft().spellcheck("impornant")
        assert "important" == res["impornant"][0]["suggestion"]

        res = client.ft().spellcheck("contnt")
        assert "content" == res["contnt"][0]["suggestion"]

        # test spellcheck with Levenshtein distance
        res = client.ft().spellcheck("vlis")
        assert res == {}
        res = client.ft().spellcheck("vlis", distance=2)
        assert "valid" == res["vlis"][0]["suggestion"]

        # test spellcheck include
        client.ft().dict_add("dict", "lore", "lorem", "lorm")
        res = client.ft().spellcheck("lorm", include="dict")
        assert len(res["lorm"]) == 3
        assert (
            res["lorm"][0]["suggestion"],
            res["lorm"][1]["suggestion"],
            res["lorm"][2]["suggestion"],
        ) == ("lorem", "lore", "lorm")
        assert (res["lorm"][0]["score"], res["lorm"][1]["score"]) == ("0.5", "0")

        # test spellcheck exclude
        res = client.ft().spellcheck("lorm", exclude="dict")
        assert res == {}
    else:
        # test spellcheck
        res = client.ft().spellcheck("impornant")
        assert "important" in res["impornant"][0].keys()

        res = client.ft().spellcheck("contnt")
        assert "content" in res["contnt"][0].keys()

        # test spellcheck with Levenshtein distance
        res = client.ft().spellcheck("vlis")
        assert res == {"vlis": []}
        res = client.ft().spellcheck("vlis", distance=2)
        assert "valid" in res["vlis"][0].keys()

        # test spellcheck include
        client.ft().dict_add("dict", "lore", "lorem", "lorm")
        res = client.ft().spellcheck("lorm", include="dict")
        assert len(res["lorm"]) == 3
        assert "lorem" in res["lorm"][0].keys()
        assert "lore" in res["lorm"][1].keys()
        assert "lorm" in res["lorm"][2].keys()
        assert (res["lorm"][0]["lorem"], res["lorm"][1]["lore"]) == (0.5, 0)

        # test spellcheck exclude
        res = client.ft().spellcheck("lorm", exclude="dict")
        assert res == {}


@pytest.mark.redismod
def test_dict_operations(client):
    client.ft().create_index((TextField("f1"), TextField("f2")))
    # Add three items
    res = client.ft().dict_add("custom_dict", "item1", "item2", "item3")
    assert 3 == res

    # Remove one item
    res = client.ft().dict_del("custom_dict", "item2")
    assert 1 == res

    # Dump dict and inspect content
    res = client.ft().dict_dump("custom_dict")
    assert_resp_response(client, res, ["item1", "item3"], {"item1", "item3"})

    # Remove rest of the items before reload
    client.ft().dict_del("custom_dict", *res)


@pytest.mark.redismod
def test_phonetic_matcher(client):
    client.ft().create_index((TextField("name"),))
    client.hset("doc1", mapping={"name": "Jon"})
    client.hset("doc2", mapping={"name": "John"})

    res = client.ft().search(Query("Jon"))
    if is_resp2_connection(client):
        assert 1 == len(res.docs)
        assert "Jon" == res.docs[0].name
    else:
        assert 1 == res["total_results"]
        assert "Jon" == res["results"][0]["fields"]["name"]

    # Drop and create index with phonetic matcher
    client.flushdb()

    client.ft().create_index((TextField("name", phonetic_matcher="dm:en"),))
    client.hset("doc1", mapping={"name": "Jon"})
    client.hset("doc2", mapping={"name": "John"})

    res = client.ft().search(Query("Jon"))
    if is_resp2_connection(client):
        assert 2 == len(res.docs)
        assert ["John", "Jon"] == sorted(d.name for d in res.docs)
    else:
        assert 2 == res["total_results"]
        assert ["John", "Jon"] == sorted(d["fields"]["name"] for d in res["results"])


@pytest.mark.redismod
@pytest.mark.onlynoncluster
def test_scorer(client):
    client.ft().create_index((TextField("description"),))

    client.hset(
        "doc1", mapping={"description": "The quick brown fox jumps over the lazy dog"}
    )
    client.hset(
        "doc2",
        mapping={
            "description": "Quick alice was beginning to get very tired of sitting by her quick sister on the bank, and of having nothing to do."  # noqa
        },
    )

    # default scorer is TFIDF
    if is_resp2_connection(client):
        res = client.ft().search(Query("quick").with_scores())
        assert 1.0 == res.docs[0].score
        res = client.ft().search(Query("quick").scorer("TFIDF").with_scores())
        assert 1.0 == res.docs[0].score
        res = client.ft().search(Query("quick").scorer("TFIDF.DOCNORM").with_scores())
        assert 0.1111111111111111 == res.docs[0].score
        res = client.ft().search(Query("quick").scorer("BM25").with_scores())
        assert 0.17699114465425977 == res.docs[0].score
        res = client.ft().search(Query("quick").scorer("DISMAX").with_scores())
        assert 2.0 == res.docs[0].score
        res = client.ft().search(Query("quick").scorer("DOCSCORE").with_scores())
        assert 1.0 == res.docs[0].score
        res = client.ft().search(Query("quick").scorer("HAMMING").with_scores())
        assert 0.0 == res.docs[0].score
    else:
        res = client.ft().search(Query("quick").with_scores())
        assert 1.0 == res["results"][0]["score"]
        res = client.ft().search(Query("quick").scorer("TFIDF").with_scores())
        assert 1.0 == res["results"][0]["score"]
        res = client.ft().search(Query("quick").scorer("TFIDF.DOCNORM").with_scores())
        assert 0.1111111111111111 == res["results"][0]["score"]
        res = client.ft().search(Query("quick").scorer("BM25").with_scores())
        assert 0.17699114465425977 == res["results"][0]["score"]
        res = client.ft().search(Query("quick").scorer("DISMAX").with_scores())
        assert 2.0 == res["results"][0]["score"]
        res = client.ft().search(Query("quick").scorer("DOCSCORE").with_scores())
        assert 1.0 == res["results"][0]["score"]
        res = client.ft().search(Query("quick").scorer("HAMMING").with_scores())
        assert 0.0 == res["results"][0]["score"]


@pytest.mark.redismod
def test_get(client):
    client.ft().create_index((TextField("f1"), TextField("f2")))

    assert [None] == client.ft().get("doc1")
    assert [None, None] == client.ft().get("doc2", "doc1")

    client.hset(
        "doc1", mapping={"f1": "some valid content dd1", "f2": "this is sample text f1"}
    )
    client.hset(
        "doc2", mapping={"f1": "some valid content dd2", "f2": "this is sample text f2"}
    )

    assert [
        ["f1", "some valid content dd2", "f2", "this is sample text f2"]
    ] == client.ft().get("doc2")
    assert [
        ["f1", "some valid content dd1", "f2", "this is sample text f1"],
        ["f1", "some valid content dd2", "f2", "this is sample text f2"],
    ] == client.ft().get("doc1", "doc2")


@pytest.mark.redismod
@pytest.mark.onlynoncluster
@skip_ifmodversion_lt("2.2.0", "search")
def test_config(client):
    assert client.ft().config_set("TIMEOUT", "100")
    with pytest.raises(redis.ResponseError):
        client.ft().config_set("TIMEOUT", "null")
    res = client.ft().config_get("*")
    assert "100" == res["TIMEOUT"]
    res = client.ft().config_get("TIMEOUT")
    assert "100" == res["TIMEOUT"]


@pytest.mark.redismod
@pytest.mark.onlynoncluster
def test_aggregations_groupby(client):
    # Creating the index definition and schema
    client.ft().create_index(
        (
            NumericField("random_num"),
            TextField("title"),
            TextField("body"),
            TextField("parent"),
        )
    )

    # Indexing a document
    client.hset(
        "search",
        mapping={
            "title": "RediSearch",
            "body": "Redisearch impements a search engine on top of redis",
            "parent": "redis",
            "random_num": 10,
        },
    )
    client.hset(
        "ai",
        mapping={
            "title": "RedisAI",
            "body": "RedisAI executes Deep Learning/Machine Learning models and managing their data.",  # noqa
            "parent": "redis",
            "random_num": 3,
        },
    )
    client.hset(
        "json",
        mapping={
            "title": "RedisJson",
            "body": "RedisJSON implements ECMA-404 The JSON Data Interchange Standard as a native data type.",  # noqa
            "parent": "redis",
            "random_num": 8,
        },
    )

    if is_resp2_connection(client):
        req = aggregations.AggregateRequest("redis").group_by(
            "@parent", reducers.count()
        )

        res = client.ft().aggregate(req).rows[0]
        assert res[1] == "redis"
        assert res[3] == "3"

        req = aggregations.AggregateRequest("redis").group_by(
            "@parent", reducers.count_distinct("@title")
        )

        res = client.ft().aggregate(req).rows[0]
        assert res[1] == "redis"
        assert res[3] == "3"

        req = aggregations.AggregateRequest("redis").group_by(
            "@parent", reducers.count_distinctish("@title")
        )

        res = client.ft().aggregate(req).rows[0]
        assert res[1] == "redis"
        assert res[3] == "3"

        req = aggregations.AggregateRequest("redis").group_by(
            "@parent", reducers.sum("@random_num")
        )

        res = client.ft().aggregate(req).rows[0]
        assert res[1] == "redis"
        assert res[3] == "21"  # 10+8+3

        req = aggregations.AggregateRequest("redis").group_by(
            "@parent", reducers.min("@random_num")
        )

        res = client.ft().aggregate(req).rows[0]
        assert res[1] == "redis"
        assert res[3] == "3"  # min(10,8,3)

        req = aggregations.AggregateRequest("redis").group_by(
            "@parent", reducers.max("@random_num")
        )

        res = client.ft().aggregate(req).rows[0]
        assert res[1] == "redis"
        assert res[3] == "10"  # max(10,8,3)

        req = aggregations.AggregateRequest("redis").group_by(
            "@parent", reducers.avg("@random_num")
        )

        res = client.ft().aggregate(req).rows[0]
        assert res[1] == "redis"
        index = res.index("__generated_aliasavgrandom_num")
        assert res[index + 1] == "7"  # (10+3+8)/3

        req = aggregations.AggregateRequest("redis").group_by(
            "@parent", reducers.stddev("random_num")
        )

        res = client.ft().aggregate(req).rows[0]
        assert res[1] == "redis"
        assert res[3] == "3.60555127546"

        req = aggregations.AggregateRequest("redis").group_by(
            "@parent", reducers.quantile("@random_num", 0.5)
        )

        res = client.ft().aggregate(req).rows[0]
        assert res[1] == "redis"
        assert res[3] == "8"  # median of 3,8,10

        req = aggregations.AggregateRequest("redis").group_by(
            "@parent", reducers.tolist("@title")
        )

        res = client.ft().aggregate(req).rows[0]
        assert res[1] == "redis"
        assert set(res[3]) == {"RediSearch", "RedisAI", "RedisJson"}

        req = aggregations.AggregateRequest("redis").group_by(
            "@parent", reducers.first_value("@title").alias("first")
        )

        res = client.ft().aggregate(req).rows[0]
        assert res == ["parent", "redis", "first", "RediSearch"]

        req = aggregations.AggregateRequest("redis").group_by(
            "@parent", reducers.random_sample("@title", 2).alias("random")
        )

        res = client.ft().aggregate(req).rows[0]
        assert res[1] == "redis"
        assert res[2] == "random"
        assert len(res[3]) == 2
        assert res[3][0] in ["RediSearch", "RedisAI", "RedisJson"]
    else:
        req = aggregations.AggregateRequest("redis").group_by(
            "@parent", reducers.count()
        )

        res = client.ft().aggregate(req)["results"][0]
        assert res["fields"]["parent"] == "redis"
        assert res["fields"]["__generated_aliascount"] == "3"

        req = aggregations.AggregateRequest("redis").group_by(
            "@parent", reducers.count_distinct("@title")
        )

        res = client.ft().aggregate(req)["results"][0]
        assert res["fields"]["parent"] == "redis"
        assert res["fields"]["__generated_aliascount_distincttitle"] == "3"

        req = aggregations.AggregateRequest("redis").group_by(
            "@parent", reducers.count_distinctish("@title")
        )

        res = client.ft().aggregate(req)["results"][0]
        assert res["fields"]["parent"] == "redis"
        assert res["fields"]["__generated_aliascount_distinctishtitle"] == "3"

        req = aggregations.AggregateRequest("redis").group_by(
            "@parent", reducers.sum("@random_num")
        )

        res = client.ft().aggregate(req)["results"][0]
        assert res["fields"]["parent"] == "redis"
        assert res["fields"]["__generated_aliassumrandom_num"] == "21"  # 10+8+3

        req = aggregations.AggregateRequest("redis").group_by(
            "@parent", reducers.min("@random_num")
        )

        res = client.ft().aggregate(req)["results"][0]
        assert res["fields"]["parent"] == "redis"
        assert res["fields"]["__generated_aliasminrandom_num"] == "3"  # min(10,8,3)

        req = aggregations.AggregateRequest("redis").group_by(
            "@parent", reducers.max("@random_num")
        )

        res = client.ft().aggregate(req)["results"][0]
        assert res["fields"]["parent"] == "redis"
        assert res["fields"]["__generated_aliasmaxrandom_num"] == "10"  # max(10,8,3)

        req = aggregations.AggregateRequest("redis").group_by(
            "@parent", reducers.avg("@random_num")
        )

        res = client.ft().aggregate(req)["results"][0]
        assert res["fields"]["parent"] == "redis"
        assert res["fields"]["__generated_aliasavgrandom_num"] == "7"  # (10+3+8)/3

        req = aggregations.AggregateRequest("redis").group_by(
            "@parent", reducers.stddev("random_num")
        )

        res = client.ft().aggregate(req)["results"][0]
        assert res["fields"]["parent"] == "redis"
        assert res["fields"]["__generated_aliasstddevrandom_num"] == "3.60555127546"

        req = aggregations.AggregateRequest("redis").group_by(
            "@parent", reducers.quantile("@random_num", 0.5)
        )

        res = client.ft().aggregate(req)["results"][0]
        assert res["fields"]["parent"] == "redis"
        assert res["fields"]["__generated_aliasquantilerandom_num,0.5"] == "8"

        req = aggregations.AggregateRequest("redis").group_by(
            "@parent", reducers.tolist("@title")
        )

        res = client.ft().aggregate(req)["results"][0]
        assert res["fields"]["parent"] == "redis"
        assert set(res["fields"]["__generated_aliastolisttitle"]) == {
            "RediSearch",
            "RedisAI",
            "RedisJson",
        }

        req = aggregations.AggregateRequest("redis").group_by(
            "@parent", reducers.first_value("@title").alias("first")
        )

        res = client.ft().aggregate(req)["results"][0]
        assert res["fields"] == {"parent": "redis", "first": "RediSearch"}

        req = aggregations.AggregateRequest("redis").group_by(
            "@parent", reducers.random_sample("@title", 2).alias("random")
        )

        res = client.ft().aggregate(req)["results"][0]
        assert res["fields"]["parent"] == "redis"
        assert "random" in res["fields"].keys()
        assert len(res["fields"]["random"]) == 2
        assert res["fields"]["random"][0] in ["RediSearch", "RedisAI", "RedisJson"]


@pytest.mark.redismod
def test_aggregations_sort_by_and_limit(client):
    client.ft().create_index((TextField("t1"), TextField("t2")))

    client.ft().client.hset("doc1", mapping={"t1": "a", "t2": "b"})
    client.ft().client.hset("doc2", mapping={"t1": "b", "t2": "a"})

    if is_resp2_connection(client):
        # test sort_by using SortDirection
        req = aggregations.AggregateRequest("*").sort_by(
            aggregations.Asc("@t2"), aggregations.Desc("@t1")
        )
        res = client.ft().aggregate(req)
        assert res.rows[0] == ["t2", "a", "t1", "b"]
        assert res.rows[1] == ["t2", "b", "t1", "a"]

        # test sort_by without SortDirection
        req = aggregations.AggregateRequest("*").sort_by("@t1")
        res = client.ft().aggregate(req)
        assert res.rows[0] == ["t1", "a"]
        assert res.rows[1] == ["t1", "b"]

        # test sort_by with max
        req = aggregations.AggregateRequest("*").sort_by("@t1", max=1)
        res = client.ft().aggregate(req)
        assert len(res.rows) == 1

        # test limit
        req = aggregations.AggregateRequest("*").sort_by("@t1").limit(1, 1)
        res = client.ft().aggregate(req)
        assert len(res.rows) == 1
        assert res.rows[0] == ["t1", "b"]
    else:
        # test sort_by using SortDirection
        req = aggregations.AggregateRequest("*").sort_by(
            aggregations.Asc("@t2"), aggregations.Desc("@t1")
        )
        res = client.ft().aggregate(req)["results"]
        assert res[0]["fields"] == {"t2": "a", "t1": "b"}
        assert res[1]["fields"] == {"t2": "b", "t1": "a"}

        # test sort_by without SortDirection
        req = aggregations.AggregateRequest("*").sort_by("@t1")
        res = client.ft().aggregate(req)["results"]
        assert res[0]["fields"] == {"t1": "a"}
        assert res[1]["fields"] == {"t1": "b"}

        # test sort_by with max
        req = aggregations.AggregateRequest("*").sort_by("@t1", max=1)
        res = client.ft().aggregate(req)
        assert len(res["results"]) == 1

        # test limit
        req = aggregations.AggregateRequest("*").sort_by("@t1").limit(1, 1)
        res = client.ft().aggregate(req)
        assert len(res["results"]) == 1
        assert res["results"][0]["fields"] == {"t1": "b"}


@pytest.mark.redismod
def test_aggregations_load(client):
    client.ft().create_index((TextField("t1"), TextField("t2")))

    client.ft().client.hset("doc1", mapping={"t1": "hello", "t2": "world"})

    if is_resp2_connection(client):
        # load t1
        req = aggregations.AggregateRequest("*").load("t1")
        res = client.ft().aggregate(req)
        assert res.rows[0] == ["t1", "hello"]

        # load t2
        req = aggregations.AggregateRequest("*").load("t2")
        res = client.ft().aggregate(req)
        assert res.rows[0] == ["t2", "world"]

        # load all
        req = aggregations.AggregateRequest("*").load()
        res = client.ft().aggregate(req)
        assert res.rows[0] == ["t1", "hello", "t2", "world"]
    else:
        # load t1
        req = aggregations.AggregateRequest("*").load("t1")
        res = client.ft().aggregate(req)
        assert res["results"][0]["fields"] == {"t1": "hello"}

        # load t2
        req = aggregations.AggregateRequest("*").load("t2")
        res = client.ft().aggregate(req)
        assert res["results"][0]["fields"] == {"t2": "world"}

        # load all
        req = aggregations.AggregateRequest("*").load()
        res = client.ft().aggregate(req)
        assert res["results"][0]["fields"] == {"t1": "hello", "t2": "world"}


@pytest.mark.redismod
def test_aggregations_apply(client):
    client.ft().create_index(
        (
            TextField("PrimaryKey", sortable=True),
            NumericField("CreatedDateTimeUTC", sortable=True),
        )
    )

    client.ft().client.hset(
        "doc1",
        mapping={"PrimaryKey": "9::362330", "CreatedDateTimeUTC": "637387878524969984"},
    )
    client.ft().client.hset(
        "doc2",
        mapping={"PrimaryKey": "9::362329", "CreatedDateTimeUTC": "637387875859270016"},
    )

    req = aggregations.AggregateRequest("*").apply(
        CreatedDateTimeUTC="@CreatedDateTimeUTC * 10"
    )
    res = client.ft().aggregate(req)
    if is_resp2_connection(client):
        res_set = set([res.rows[0][1], res.rows[1][1]])
        assert res_set == set(["6373878785249699840", "6373878758592700416"])
    else:
        res_set = set(
            [
                res["results"][0]["fields"]["CreatedDateTimeUTC"],
                res["results"][1]["fields"]["CreatedDateTimeUTC"],
            ],
        )
        assert res_set == set(["6373878785249699840", "6373878758592700416"])


@pytest.mark.redismod
def test_aggregations_filter(client):
    client.ft().create_index(
        (TextField("name", sortable=True), NumericField("age", sortable=True))
    )

    client.ft().client.hset("doc1", mapping={"name": "bar", "age": "25"})
    client.ft().client.hset("doc2", mapping={"name": "foo", "age": "19"})

    for dialect in [1, 2]:
        req = (
            aggregations.AggregateRequest("*")
            .filter("@name=='foo' && @age < 20")
            .dialect(dialect)
        )
        res = client.ft().aggregate(req)
        if is_resp2_connection(client):
            assert len(res.rows) == 1
            assert res.rows[0] == ["name", "foo", "age", "19"]

            req = (
                aggregations.AggregateRequest("*")
                .filter("@age > 15")
                .sort_by("@age")
                .dialect(dialect)
            )
            res = client.ft().aggregate(req)
            assert len(res.rows) == 2
            assert res.rows[0] == ["age", "19"]
            assert res.rows[1] == ["age", "25"]
        else:
            assert len(res["results"]) == 1
            assert res["results"][0]["fields"] == {"name": "foo", "age": "19"}

            req = (
                aggregations.AggregateRequest("*")
                .filter("@age > 15")
                .sort_by("@age")
                .dialect(dialect)
            )
            res = client.ft().aggregate(req)
            assert len(res["results"]) == 2
            assert res["results"][0]["fields"] == {"age": "19"}
            assert res["results"][1]["fields"] == {"age": "25"}


@pytest.mark.redismod
@skip_ifmodversion_lt("2.0.0", "search")
def test_index_definition(client):
    """
    Create definition and test its args
    """
    with pytest.raises(RuntimeError):
        IndexDefinition(prefix=["hset:", "henry"], index_type="json")

    definition = IndexDefinition(
        prefix=["hset:", "henry"],
        filter="@f1==32",
        language="English",
        language_field="play",
        score_field="chapter",
        score=0.5,
        payload_field="txt",
        index_type=IndexType.JSON,
    )

    assert [
        "ON",
        "JSON",
        "PREFIX",
        2,
        "hset:",
        "henry",
        "FILTER",
        "@f1==32",
        "LANGUAGE_FIELD",
        "play",
        "LANGUAGE",
        "English",
        "SCORE_FIELD",
        "chapter",
        "SCORE",
        0.5,
        "PAYLOAD_FIELD",
        "txt",
    ] == definition.args

    createIndex(client.ft(), num_docs=500, definition=definition)


@pytest.mark.redismod
@pytest.mark.onlynoncluster
@skip_if_redis_enterprise()
def test_expire(client):
    client.ft().create_index((TextField("txt", sortable=True),), temporary=4)
    ttl = client.execute_command("ft.debug", "TTL", "idx")
    assert ttl > 2

    while ttl > 2:
        ttl = client.execute_command("ft.debug", "TTL", "idx")
        time.sleep(0.01)


@pytest.mark.redismod
def test_skip_initial_scan(client):
    client.hset("doc1", "foo", "bar")
    q = Query("@foo:bar")

    client.ft().create_index((TextField("foo"),), skip_initial_scan=True)
    res = client.ft().search(q)
    if is_resp2_connection(client):
        assert res.total == 0
    else:
        assert res["total_results"] == 0


@pytest.mark.redismod
def test_summarize_disabled_nooffset(client):
    client.ft().create_index((TextField("txt"),), no_term_offsets=True)
    client.hset("doc1", mapping={"txt": "foo bar"})
    with pytest.raises(Exception):
        client.ft().search(Query("foo").summarize(fields=["txt"]))


@pytest.mark.redismod
def test_summarize_disabled_nohl(client):
    client.ft().create_index((TextField("txt"),), no_highlight=True)
    client.hset("doc1", mapping={"txt": "foo bar"})
    with pytest.raises(Exception):
        client.ft().search(Query("foo").summarize(fields=["txt"]))


@pytest.mark.redismod
def test_max_text_fields(client):
    # Creating the index definition
    client.ft().create_index((TextField("f0"),))
    for x in range(1, 32):
        client.ft().alter_schema_add((TextField(f"f{x}"),))

    # Should be too many indexes
    with pytest.raises(redis.ResponseError):
        client.ft().alter_schema_add((TextField(f"f{x}"),))

    client.ft().dropindex("idx")
    # Creating the index definition
    client.ft().create_index((TextField("f0"),), max_text_fields=True)
    # Fill the index with fields
    for x in range(1, 50):
        client.ft().alter_schema_add((TextField(f"f{x}"),))


@pytest.mark.redismod
@skip_ifmodversion_lt("2.0.0", "search")
def test_create_client_definition(client):
    """
    Create definition with no index type provided,
    and use hset to test the client definition (the default is HASH).
    """
    definition = IndexDefinition(prefix=["hset:", "henry"])
    createIndex(client.ft(), num_docs=500, definition=definition)

    info = client.ft().info()
    assert 494 == int(info["num_docs"])

    client.ft().client.hset("hset:1", "f1", "v1")
    info = client.ft().info()
    assert 495 == int(info["num_docs"])


@pytest.mark.redismod
@skip_ifmodversion_lt("2.0.0", "search")
def test_create_client_definition_hash(client):
    """
    Create definition with IndexType.HASH as index type (ON HASH),
    and use hset to test the client definition.
    """
    definition = IndexDefinition(prefix=["hset:", "henry"], index_type=IndexType.HASH)
    createIndex(client.ft(), num_docs=500, definition=definition)

    info = client.ft().info()
    assert 494 == int(info["num_docs"])

    client.ft().client.hset("hset:1", "f1", "v1")
    info = client.ft().info()
    assert 495 == int(info["num_docs"])


@pytest.mark.redismod
@skip_ifmodversion_lt("2.2.0", "search")
def test_create_client_definition_json(client):
    """
    Create definition with IndexType.JSON as index type (ON JSON),
    and use json client to test it.
    """
    definition = IndexDefinition(prefix=["king:"], index_type=IndexType.JSON)
    client.ft().create_index((TextField("$.name"),), definition=definition)

    client.json().set("king:1", Path.root_path(), {"name": "henry"})
    client.json().set("king:2", Path.root_path(), {"name": "james"})

    res = client.ft().search("henry")
    if is_resp2_connection(client):
        assert res.docs[0].id == "king:1"
        assert res.docs[0].payload is None
        assert res.docs[0].json == '{"name":"henry"}'
        assert res.total == 1
    else:
        assert res["results"][0]["id"] == "king:1"
        assert res["results"][0]["fields"]["$"] == '{"name":"henry"}'
        assert res["total_results"] == 1


@pytest.mark.redismod
@skip_ifmodversion_lt("2.2.0", "search")
def test_fields_as_name(client):
    # create index
    SCHEMA = (
        TextField("$.name", sortable=True, as_name="name"),
        NumericField("$.age", as_name="just_a_number"),
    )
    definition = IndexDefinition(index_type=IndexType.JSON)
    client.ft().create_index(SCHEMA, definition=definition)

    # insert json data
    res = client.json().set("doc:1", Path.root_path(), {"name": "Jon", "age": 25})
    assert res

    res = client.ft().search(Query("Jon").return_fields("name", "just_a_number"))
    if is_resp2_connection(client):
        assert 1 == len(res.docs)
        assert "doc:1" == res.docs[0].id
        assert "Jon" == res.docs[0].name
        assert "25" == res.docs[0].just_a_number
    else:
        assert 1 == len(res["results"])
        assert "doc:1" == res["results"][0]["id"]
        assert "Jon" == res["results"][0]["fields"]["name"]
        assert "25" == res["results"][0]["fields"]["just_a_number"]


@pytest.mark.redismod
def test_casesensitive(client):
    # create index
    SCHEMA = (TagField("t", case_sensitive=False),)
    client.ft().create_index(SCHEMA)
    client.ft().client.hset("1", "t", "HELLO")
    client.ft().client.hset("2", "t", "hello")

    res = client.ft().search("@t:{HELLO}")

    if is_resp2_connection(client):
        assert 2 == len(res.docs)
        assert "1" == res.docs[0].id
        assert "2" == res.docs[1].id
    else:
        assert 2 == len(res["results"])
        assert "1" == res["results"][0]["id"]
        assert "2" == res["results"][1]["id"]

    # create casesensitive index
    client.ft().dropindex()
    SCHEMA = (TagField("t", case_sensitive=True),)
    client.ft().create_index(SCHEMA)
    waitForIndex(client, getattr(client.ft(), "index_name", "idx"))

    res = client.ft().search("@t:{HELLO}")
    if is_resp2_connection(client):
        assert 1 == len(res.docs)
        assert "1" == res.docs[0].id
    else:
        assert 1 == len(res["results"])
        assert "1" == res["results"][0]["id"]


@pytest.mark.redismod
@skip_ifmodversion_lt("2.2.0", "search")
def test_search_return_fields(client):
    res = client.json().set(
        "doc:1",
        Path.root_path(),
        {"t": "riceratops", "t2": "telmatosaurus", "n": 9072, "flt": 97.2},
    )
    assert res

    # create index on
    definition = IndexDefinition(index_type=IndexType.JSON)
    SCHEMA = (TextField("$.t"), NumericField("$.flt"))
    client.ft().create_index(SCHEMA, definition=definition)
    waitForIndex(client, getattr(client.ft(), "index_name", "idx"))

    if is_resp2_connection(client):
        total = client.ft().search(Query("*").return_field("$.t", as_field="txt")).docs
        assert 1 == len(total)
        assert "doc:1" == total[0].id
        assert "riceratops" == total[0].txt

        total = client.ft().search(Query("*").return_field("$.t2", as_field="txt")).docs
        assert 1 == len(total)
        assert "doc:1" == total[0].id
        assert "telmatosaurus" == total[0].txt
    else:
        total = client.ft().search(Query("*").return_field("$.t", as_field="txt"))
        assert 1 == len(total["results"])
        assert "doc:1" == total["results"][0]["id"]
        assert "riceratops" == total["results"][0]["fields"]["txt"]

        total = client.ft().search(Query("*").return_field("$.t2", as_field="txt"))
        assert 1 == len(total["results"])
        assert "doc:1" == total["results"][0]["id"]
        assert "telmatosaurus" == total["results"][0]["fields"]["txt"]


@pytest.mark.redismod
def test_synupdate(client):
    definition = IndexDefinition(index_type=IndexType.HASH)
    client.ft().create_index(
        (TextField("title"), TextField("body")), definition=definition
    )

    client.ft().synupdate("id1", True, "boy", "child", "offspring")
    client.hset("doc1", mapping={"title": "he is a baby", "body": "this is a test"})

    client.ft().synupdate("id1", True, "baby")
    client.hset("doc2", mapping={"title": "he is another baby", "body": "another test"})

    res = client.ft().search(Query("child").expander("SYNONYM"))
    if is_resp2_connection(client):
        assert res.docs[0].id == "doc2"
        assert res.docs[0].title == "he is another baby"
        assert res.docs[0].body == "another test"
    else:
        assert res["results"][0]["id"] == "doc2"
        assert res["results"][0]["fields"]["title"] == "he is another baby"
        assert res["results"][0]["fields"]["body"] == "another test"


@pytest.mark.redismod
def test_syndump(client):
    definition = IndexDefinition(index_type=IndexType.HASH)
    client.ft().create_index(
        (TextField("title"), TextField("body")), definition=definition
    )

    client.ft().synupdate("id1", False, "boy", "child", "offspring")
    client.ft().synupdate("id2", False, "baby", "child")
    client.ft().synupdate("id3", False, "tree", "wood")
    res = client.ft().syndump()
    assert res == {
        "boy": ["id1"],
        "tree": ["id3"],
        "wood": ["id3"],
        "child": ["id1", "id2"],
        "baby": ["id2"],
        "offspring": ["id1"],
    }


@pytest.mark.redismod
@skip_ifmodversion_lt("2.2.0", "search")
def test_create_json_with_alias(client):
    """
    Create definition with IndexType.JSON as index type (ON JSON) with two
    fields with aliases, and use json client to test it.
    """
    definition = IndexDefinition(prefix=["king:"], index_type=IndexType.JSON)
    client.ft().create_index(
        (TextField("$.name", as_name="name"), NumericField("$.num", as_name="num")),
        definition=definition,
    )

    client.json().set("king:1", Path.root_path(), {"name": "henry", "num": 42})
    client.json().set("king:2", Path.root_path(), {"name": "james", "num": 3.14})

    if is_resp2_connection(client):
        res = client.ft().search("@name:henry")
        assert res.docs[0].id == "king:1"
        assert res.docs[0].json == '{"name":"henry","num":42}'
        assert res.total == 1

        res = client.ft().search("@num:[0 10]")
        assert res.docs[0].id == "king:2"
        assert res.docs[0].json == '{"name":"james","num":3.14}'
        assert res.total == 1
    else:
        res = client.ft().search("@name:henry")
        assert res["results"][0]["id"] == "king:1"
        assert res["results"][0]["fields"]["$"] == '{"name":"henry","num":42}'
        assert res["total_results"] == 1

        res = client.ft().search("@num:[0 10]")
        assert res["results"][0]["id"] == "king:2"
        assert res["results"][0]["fields"]["$"] == '{"name":"james","num":3.14}'
        assert res["total_results"] == 1

    # Tests returns an error if path contain special characters (user should
    # use an alias)
    with pytest.raises(Exception):
        client.ft().search("@$.name:henry")


@pytest.mark.redismod
@skip_ifmodversion_lt("2.2.0", "search")
def test_json_with_multipath(client):
    """
    Create definition with IndexType.JSON as index type (ON JSON),
    and use json client to test it.
    """
    definition = IndexDefinition(prefix=["king:"], index_type=IndexType.JSON)
    client.ft().create_index(
        (TagField("$..name", as_name="name")), definition=definition
    )

    client.json().set(
        "king:1", Path.root_path(), {"name": "henry", "country": {"name": "england"}}
    )

    if is_resp2_connection(client):
        res = client.ft().search("@name:{henry}")
        assert res.docs[0].id == "king:1"
        assert res.docs[0].json == '{"name":"henry","country":{"name":"england"}}'
        assert res.total == 1

        res = client.ft().search("@name:{england}")
        assert res.docs[0].id == "king:1"
        assert res.docs[0].json == '{"name":"henry","country":{"name":"england"}}'
        assert res.total == 1
    else:
        res = client.ft().search("@name:{henry}")
        assert res["results"][0]["id"] == "king:1"
        assert (
            res["results"][0]["fields"]["$"]
            == '{"name":"henry","country":{"name":"england"}}'
        )
        assert res["total_results"] == 1

        res = client.ft().search("@name:{england}")
        assert res["results"][0]["id"] == "king:1"
        assert (
            res["results"][0]["fields"]["$"]
            == '{"name":"henry","country":{"name":"england"}}'
        )
        assert res["total_results"] == 1


@pytest.mark.redismod
@skip_ifmodversion_lt("2.2.0", "search")
def test_json_with_jsonpath(client):
    definition = IndexDefinition(index_type=IndexType.JSON)
    client.ft().create_index(
        (
            TextField('$["prod:name"]', as_name="name"),
            TextField("$.prod:name", as_name="name_unsupported"),
        ),
        definition=definition,
    )

    client.json().set("doc:1", Path.root_path(), {"prod:name": "RediSearch"})

<<<<<<< HEAD
    # query for a supported field succeeds
    res = client.ft().search(Query("@name:RediSearch"))
    assert res.total == 1
    assert res.docs[0].id == "doc:1"
    assert res.docs[0].json == '{"prod:name":"RediSearch"}'

    # query for an unsupported field
    res = client.ft().search("@name_unsupported:RediSearch")
    assert res.total == 1

    # return of a supported field succeeds
    res = client.ft().search(Query("@name:RediSearch").return_field("name"))
    assert res.total == 1
    assert res.docs[0].id == "doc:1"
    assert res.docs[0].name == "RediSearch"


@pytest.mark.redismod
@pytest.mark.onlynoncluster
@skip_if_redis_enterprise()
def test_profile(client):
    client.ft().create_index((TextField("t"),))
    client.ft().client.hset("1", "t", "hello")
    client.ft().client.hset("2", "t", "world")

    # check using Query
    q = Query("hello|world").no_content()
    res, det = client.ft().profile(q)
    assert det["Iterators profile"]["Counter"] == 2.0
    assert len(det["Iterators profile"]["Child iterators"]) == 2
    assert det["Iterators profile"]["Type"] == "UNION"
    assert det["Parsing time"] < 0.5
    assert len(res.docs) == 2  # check also the search result

    # check using AggregateRequest
    req = (
        aggregations.AggregateRequest("*")
        .load("t")
        .apply(prefix="startswith(@t, 'hel')")
    )
    res, det = client.ft().profile(req)
    assert det["Iterators profile"]["Counter"] == 2.0
    assert det["Iterators profile"]["Type"] == "WILDCARD"
    assert isinstance(det["Parsing time"], float)
    assert len(res.rows) == 2  # check also the search result


@pytest.mark.redismod
@pytest.mark.onlynoncluster
def test_profile_limited(client):
    client.ft().create_index((TextField("t"),))
    client.ft().client.hset("1", "t", "hello")
    client.ft().client.hset("2", "t", "hell")
    client.ft().client.hset("3", "t", "help")
    client.ft().client.hset("4", "t", "helowa")

    q = Query("%hell% hel*")
    res, det = client.ft().profile(q, limited=True)
    assert (
        det["Iterators profile"]["Child iterators"][0]["Child iterators"]
        == "The number of iterators in the union is 3"
    )
    assert (
        det["Iterators profile"]["Child iterators"][1]["Child iterators"]
        == "The number of iterators in the union is 4"
    )
    assert det["Iterators profile"]["Type"] == "INTERSECT"
    assert len(res.docs) == 3  # check also the search result


@pytest.mark.redismod
@skip_ifmodversion_lt("2.4.3", "search")
def test_profile_query_params(client):
    client.flushdb()
    client.ft().create_index(
        (
            VectorField(
                "v", "HNSW", {"TYPE": "FLOAT32", "DIM": 2, "DISTANCE_METRIC": "L2"}
            ),
        )
    )
    client.hset("a", "v", "aaaaaaaa")
    client.hset("b", "v", "aaaabaaa")
    client.hset("c", "v", "aaaaabaa")
    query = "*=>[KNN 2 @v $vec]"
    q = Query(query).return_field("__v_score").sort_by("__v_score", True).dialect(2)
    res, det = client.ft().profile(q, query_params={"vec": "aaaaaaaa"})
    assert det["Iterators profile"]["Counter"] == 2.0
    assert det["Iterators profile"]["Type"] == "VECTOR"
    assert res.total == 2
    assert "a" == res.docs[0].id
    assert "0" == res.docs[0].__getattribute__("__v_score")
=======
    if is_resp2_connection(client):
        # query for a supported field succeeds
        res = client.ft().search(Query("@name:RediSearch"))
        assert res.total == 1
        assert res.docs[0].id == "doc:1"
        assert res.docs[0].json == '{"prod:name":"RediSearch"}'

        # query for an unsupported field
        res = client.ft().search("@name_unsupported:RediSearch")
        assert res.total == 1

        # return of a supported field succeeds
        res = client.ft().search(Query("@name:RediSearch").return_field("name"))
        assert res.total == 1
        assert res.docs[0].id == "doc:1"
        assert res.docs[0].name == "RediSearch"
    else:
        # query for a supported field succeeds
        res = client.ft().search(Query("@name:RediSearch"))
        assert res["total_results"] == 1
        assert res["results"][0]["id"] == "doc:1"
        assert res["results"][0]["fields"]["$"] == '{"prod:name":"RediSearch"}'

        # query for an unsupported field
        res = client.ft().search("@name_unsupported:RediSearch")
        assert res["total_results"] == 1

        # return of a supported field succeeds
        res = client.ft().search(Query("@name:RediSearch").return_field("name"))
        assert res["total_results"] == 1
        assert res["results"][0]["id"] == "doc:1"
        assert res["results"][0]["fields"]["name"] == "RediSearch"


# @pytest.mark.redismod
# @pytest.mark.onlynoncluster
# @skip_if_redis_enterprise()
# def test_profile(client):
#     client.ft().create_index((TextField("t"),))
#     client.ft().client.hset("1", "t", "hello")
#     client.ft().client.hset("2", "t", "world")

#     # check using Query
#     q = Query("hello|world").no_content()
#     res, det = client.ft().profile(q)
#     assert det["Iterators profile"]["Counter"] == 2.0
#     assert len(det["Iterators profile"]["Child iterators"]) == 2
#     assert det["Iterators profile"]["Type"] == "UNION"
#     assert det["Parsing time"] < 0.5
#     assert len(res.docs) == 2  # check also the search result

#     # check using AggregateRequest
#     req = (
#         aggregations.AggregateRequest("*")
#         .load("t")
#         .apply(prefix="startswith(@t, 'hel')")
#     )
#     res, det = client.ft().profile(req)
#     assert det["Iterators profile"]["Counter"] == 2.0
#     assert det["Iterators profile"]["Type"] == "WILDCARD"
#     assert isinstance(det["Parsing time"], float)
#     assert len(res.rows) == 2  # check also the search result


# @pytest.mark.redismod
# @pytest.mark.onlynoncluster
# def test_profile_limited(client):
#     client.ft().create_index((TextField("t"),))
#     client.ft().client.hset("1", "t", "hello")
#     client.ft().client.hset("2", "t", "hell")
#     client.ft().client.hset("3", "t", "help")
#     client.ft().client.hset("4", "t", "helowa")

#     q = Query("%hell% hel*")
#     res, det = client.ft().profile(q, limited=True)
#     assert (
#         det["Iterators profile"]["Child iterators"][0]["Child iterators"]
#         == "The number of iterators in the union is 3"
#     )
#     assert (
#         det["Iterators profile"]["Child iterators"][1]["Child iterators"]
#         == "The number of iterators in the union is 4"
#     )
#     assert det["Iterators profile"]["Type"] == "INTERSECT"
#     assert len(res.docs) == 3  # check also the search result


# @pytest.mark.redismod
# @skip_ifmodversion_lt("2.4.3", "search")
# def test_profile_query_params(modclient: redis.Redis):
#     modclient.flushdb()
#     modclient.ft().create_index(
#         (
#             VectorField(
#                 "v", "HNSW", {"TYPE": "FLOAT32", "DIM": 2, "DISTANCE_METRIC": "L2"}
#             ),
#         )
#     )
#     modclient.hset("a", "v", "aaaaaaaa")
#     modclient.hset("b", "v", "aaaabaaa")
#     modclient.hset("c", "v", "aaaaabaa")
#     query = "*=>[KNN 2 @v $vec]"
#     q = Query(query).return_field("__v_score").sort_by("__v_score", True).dialect(2)
#     res, det = modclient.ft().profile(q, query_params={"vec": "aaaaaaaa"})
#     assert det["Iterators profile"]["Counter"] == 2.0
#     assert det["Iterators profile"]["Type"] == "VECTOR"
#     assert res.total == 2
#     assert "a" == res.docs[0].id
#     assert "0" == res.docs[0].__getattribute__("__v_score")
>>>>>>> adc5116e


@pytest.mark.redismod
@skip_ifmodversion_lt("2.4.3", "search")
def test_vector_field(r):
    r.flushdb()
    r.ft().create_index(
        (
            VectorField(
                "v", "HNSW", {"TYPE": "FLOAT32", "DIM": 2, "DISTANCE_METRIC": "L2"}
            ),
        )
    )
    r.hset("a", "v", "aaaaaaaa")
    r.hset("b", "v", "aaaabaaa")
    r.hset("c", "v", "aaaaabaa")

    query = "*=>[KNN 2 @v $vec]"
    q = Query(query).return_field("__v_score").sort_by("__v_score", True).dialect(2)
    res = r.ft().search(q, query_params={"vec": "aaaaaaaa"})

    if is_resp2_connection(modclient):
        assert "a" == res.docs[0].id
        assert "0" == res.docs[0].__getattribute__("__v_score")
    else:
        assert "a" == res["results"][0]["id"]
        assert "0" == res["results"][0]["fields"]["__v_score"]


@pytest.mark.redismod
@skip_ifmodversion_lt("2.4.3", "search")
def test_vector_field_error(r):
    r.flushdb()

    # sortable tag
    with pytest.raises(Exception):
        r.ft().create_index((VectorField("v", "HNSW", {}, sortable=True),))

    # not supported algorithm
    with pytest.raises(Exception):
        r.ft().create_index((VectorField("v", "SORT", {}),))


@pytest.mark.redismod
@skip_ifmodversion_lt("2.4.3", "search")
def test_text_params(r):
    r.flushdb()
    r.ft().create_index((TextField("name"),))

    r.hset("doc1", mapping={"name": "Alice"})
    r.hset("doc2", mapping={"name": "Bob"})
    r.hset("doc3", mapping={"name": "Carol"})

    params_dict = {"name1": "Alice", "name2": "Bob"}
    q = Query("@name:($name1 | $name2 )").dialect(2)
<<<<<<< HEAD
    res = r.ft().search(q, query_params=params_dict)
    assert 2 == res.total
    assert "doc1" == res.docs[0].id
    assert "doc2" == res.docs[1].id
=======
    res = modclient.ft().search(q, query_params=params_dict)
    if is_resp2_connection(modclient):
        assert 2 == res.total
        assert "doc1" == res.docs[0].id
        assert "doc2" == res.docs[1].id
    else:
        assert 2 == res["total_results"]
        assert "doc1" == res["results"][0]["id"]
        assert "doc2" == res["results"][1]["id"]
>>>>>>> adc5116e


@pytest.mark.redismod
@skip_ifmodversion_lt("2.4.3", "search")
def test_numeric_params(r):
    r.flushdb()
    r.ft().create_index((NumericField("numval"),))

    r.hset("doc1", mapping={"numval": 101})
    r.hset("doc2", mapping={"numval": 102})
    r.hset("doc3", mapping={"numval": 103})

    params_dict = {"min": 101, "max": 102}
    q = Query("@numval:[$min $max]").dialect(2)
    res = r.ft().search(q, query_params=params_dict)

    if is_resp2_connection(modclient):
        assert 2 == res.total
        assert "doc1" == res.docs[0].id
        assert "doc2" == res.docs[1].id
    else:
        assert 2 == res["total_results"]
        assert "doc1" == res["results"][0]["id"]
        assert "doc2" == res["results"][1]["id"]


@pytest.mark.redismod
@skip_ifmodversion_lt("2.4.3", "search")
def test_geo_params(client):

    client.flushdb()
    client.ft().create_index((GeoField("g")))
    client.hset("doc1", mapping={"g": "29.69465, 34.95126"})
    client.hset("doc2", mapping={"g": "29.69350, 34.94737"})
    client.hset("doc3", mapping={"g": "29.68746, 34.94882"})

    params_dict = {"lat": "34.95126", "lon": "29.69465", "radius": 1000, "units": "km"}
    q = Query("@g:[$lon $lat $radius $units]").dialect(2)
<<<<<<< HEAD
    res = client.ft().search(q, query_params=params_dict)
    assert 3 == res.total
    assert "doc1" == res.docs[0].id
    assert "doc2" == res.docs[1].id
    assert "doc3" == res.docs[2].id
=======
    res = modclient.ft().search(q, query_params=params_dict)
    if is_resp2_connection(modclient):
        assert 3 == res.total
        assert "doc1" == res.docs[0].id
        assert "doc2" == res.docs[1].id
        assert "doc3" == res.docs[2].id
    else:
        assert 3 == res["total_results"]
        assert "doc1" == res["results"][0]["id"]
        assert "doc2" == res["results"][1]["id"]
        assert "doc3" == res["results"][2]["id"]
>>>>>>> adc5116e


@pytest.mark.redismod
@skip_if_redis_enterprise()
def test_search_commands_in_pipeline(client):
    p = client.ft().pipeline()
    p.create_index((TextField("txt"),))
    p.hset("doc1", mapping={"txt": "foo bar"})
    p.hset("doc2", mapping={"txt": "foo bar"})
    q = Query("foo bar").with_payloads()
    p.search(q)
    res = p.execute()
    if is_resp2_connection(client):
        assert res[:3] == ["OK", True, True]
        assert 2 == res[3][0]
        assert "doc1" == res[3][1]
        assert "doc2" == res[3][4]
        assert res[3][5] is None
        assert res[3][3] == res[3][6] == ["txt", "foo bar"]
    else:
        assert res[:3] == ["OK", True, True]
        assert 2 == res[3]["total_results"]
        assert "doc1" == res[3]["results"][0]["id"]
        assert "doc2" == res[3]["results"][1]["id"]
        assert res[3]["results"][0]["payload"] is None
        assert (
            res[3]["results"][0]["fields"]
            == res[3]["results"][1]["fields"]
            == {"txt": "foo bar"}
        )


@pytest.mark.redismod
@pytest.mark.onlynoncluster
@skip_ifmodversion_lt("2.4.3", "search")
<<<<<<< HEAD
def test_dialect_config(client):
    assert client.ft().config_get("DEFAULT_DIALECT") == {"DEFAULT_DIALECT": "1"}
    assert client.ft().config_set("DEFAULT_DIALECT", 1)
    assert client.ft().config_get("DEFAULT_DIALECT") == {"DEFAULT_DIALECT": "1"}
=======
def test_dialect_config(modclient: redis.Redis):
    assert modclient.ft().config_get("DEFAULT_DIALECT") == {"DEFAULT_DIALECT": "1"}
    assert modclient.ft().config_set("DEFAULT_DIALECT", 2)
    assert modclient.ft().config_get("DEFAULT_DIALECT") == {"DEFAULT_DIALECT": "2"}
    assert modclient.ft().config_set("DEFAULT_DIALECT", 1)
>>>>>>> adc5116e
    with pytest.raises(redis.ResponseError):
        client.ft().config_set("DEFAULT_DIALECT", 0)


@pytest.mark.redismod
@skip_ifmodversion_lt("2.4.3", "search")
def test_dialect(client):
    client.ft().create_index(
        (
            TagField("title"),
            TextField("t1"),
            TextField("t2"),
            NumericField("num"),
            VectorField(
                "v", "HNSW", {"TYPE": "FLOAT32", "DIM": 1, "DISTANCE_METRIC": "COSINE"}
            ),
        )
    )
    client.hset("h", "t1", "hello")
    with pytest.raises(redis.ResponseError) as err:
        client.ft().explain(Query("(*)").dialect(1))
    assert "Syntax error" in str(err)
    assert "WILDCARD" in client.ft().explain(Query("(*)").dialect(2))

    with pytest.raises(redis.ResponseError) as err:
        client.ft().explain(Query("$hello").dialect(1))
    assert "Syntax error" in str(err)
    q = Query("$hello").dialect(2)
    expected = "UNION {\n  hello\n  +hello(expanded)\n}\n"
    assert expected in client.ft().explain(q, query_params={"hello": "hello"})

    expected = "NUMERIC {0.000000 <= @num <= 10.000000}\n"
    assert expected in client.ft().explain(Query("@title:(@num:[0 10])").dialect(1))
    with pytest.raises(redis.ResponseError) as err:
        client.ft().explain(Query("@title:(@num:[0 10])").dialect(2))
    assert "Syntax error" in str(err)


@pytest.mark.redismod
<<<<<<< HEAD
def test_expire_while_search(r: redis.Redis):
    r.ft().create_index((TextField("txt"),))
    r.hset("hset:1", "txt", "a")
    r.hset("hset:2", "txt", "b")
    r.hset("hset:3", "txt", "c")
    assert 3 == r.ft().search(Query("*")).total
    r.pexpire("hset:2", 300)
    for _ in range(500):
        r.ft().search(Query("*")).docs[1]
    time.sleep(1)
    assert 2 == r.ft().search(Query("*")).total
=======
def test_expire_while_search(modclient: redis.Redis):
    modclient.ft().create_index((TextField("txt"),))
    modclient.hset("hset:1", "txt", "a")
    modclient.hset("hset:2", "txt", "b")
    modclient.hset("hset:3", "txt", "c")
    if is_resp2_connection(modclient):
        assert 3 == modclient.ft().search(Query("*")).total
        modclient.pexpire("hset:2", 300)
        for _ in range(500):
            modclient.ft().search(Query("*")).docs[1]
        time.sleep(1)
        assert 2 == modclient.ft().search(Query("*")).total
    else:
        assert 3 == modclient.ft().search(Query("*"))["total_results"]
        modclient.pexpire("hset:2", 300)
        for _ in range(500):
            modclient.ft().search(Query("*"))["results"][1]
        time.sleep(1)
        assert 2 == modclient.ft().search(Query("*"))["total_results"]
>>>>>>> adc5116e


@pytest.mark.redismod
@pytest.mark.experimental
def test_withsuffixtrie(client):
    # create index
<<<<<<< HEAD
    assert client.ft().create_index((TextField("txt"),))
    waitForIndex(client, getattr(client.ft(), "index_name", "idx"))
    info = client.ft().info()
    assert "WITHSUFFIXTRIE" not in info["attributes"][0]
    assert client.ft().dropindex("idx")

    # create withsuffixtrie index (text fiels)
    assert client.ft().create_index((TextField("t", withsuffixtrie=True)))
    waitForIndex(client, getattr(client.ft(), "index_name", "idx"))
    info = client.ft().info()
    assert "WITHSUFFIXTRIE" in info["attributes"][0]
    assert client.ft().dropindex("idx")

    # create withsuffixtrie index (tag field)
    assert client.ft().create_index((TagField("t", withsuffixtrie=True)))
    waitForIndex(client, getattr(client.ft(), "index_name", "idx"))
    info = client.ft().info()
    assert "WITHSUFFIXTRIE" in info["attributes"][0]
=======
    assert modclient.ft().create_index((TextField("txt"),))
    waitForIndex(modclient, getattr(modclient.ft(), "index_name", "idx"))
    if is_resp2_connection(modclient):
        info = modclient.ft().info()
        assert "WITHSUFFIXTRIE" not in info["attributes"][0]
        assert modclient.ft().dropindex("idx")

        # create withsuffixtrie index (text fiels)
        assert modclient.ft().create_index((TextField("t", withsuffixtrie=True)))
        waitForIndex(modclient, getattr(modclient.ft(), "index_name", "idx"))
        info = modclient.ft().info()
        assert "WITHSUFFIXTRIE" in info["attributes"][0]
        assert modclient.ft().dropindex("idx")

        # create withsuffixtrie index (tag field)
        assert modclient.ft().create_index((TagField("t", withsuffixtrie=True)))
        waitForIndex(modclient, getattr(modclient.ft(), "index_name", "idx"))
        info = modclient.ft().info()
        assert "WITHSUFFIXTRIE" in info["attributes"][0]
    else:
        info = modclient.ft().info()
        assert "WITHSUFFIXTRIE" not in info["attributes"][0]["flags"]
        assert modclient.ft().dropindex("idx")

        # create withsuffixtrie index (text fiels)
        assert modclient.ft().create_index((TextField("t", withsuffixtrie=True)))
        waitForIndex(modclient, getattr(modclient.ft(), "index_name", "idx"))
        info = modclient.ft().info()
        assert "WITHSUFFIXTRIE" in info["attributes"][0]["flags"]
        assert modclient.ft().dropindex("idx")

        # create withsuffixtrie index (tag field)
        assert modclient.ft().create_index((TagField("t", withsuffixtrie=True)))
        waitForIndex(modclient, getattr(modclient.ft(), "index_name", "idx"))
        info = modclient.ft().info()
        assert "WITHSUFFIXTRIE" in info["attributes"][0]["flags"]
>>>>>>> adc5116e


@pytest.mark.redismod
def test_query_timeout(r: redis.Redis):
    q1 = Query("foo").timeout(5000)
    assert q1.get_args() == ["foo", "TIMEOUT", 5000, "LIMIT", 0, 10]
    q2 = Query("foo").timeout("not_a_number")
    with pytest.raises(redis.ResponseError):
        r.ft().search(q2)<|MERGE_RESOLUTION|>--- conflicted
+++ resolved
@@ -24,16 +24,13 @@
 from redis.commands.search.result import Result
 from redis.commands.search.suggestion import Suggestion
 
-<<<<<<< HEAD
-from .conftest import _get_client, skip_if_redis_enterprise, skip_ifmodversion_lt
-=======
 from .conftest import (
     assert_resp_response,
+    _get_client,
     is_resp2_connection,
     skip_if_redis_enterprise,
     skip_ifmodversion_lt,
 )
->>>>>>> adc5116e
 
 WILL_PLAY_TEXT = os.path.abspath(
     os.path.join(os.path.dirname(__file__), "testdata", "will_play_text.csv.bz2")
@@ -728,7 +725,6 @@
 @pytest.mark.redismod
 def test_alias_basic(client):
     # Creating a client with one index
-    getClient(client).flushdb()
     index1 = getClient(client).ft("testAlias")
 
     index1.create_index((TextField("txt"),))
@@ -1846,100 +1842,6 @@
 
     client.json().set("doc:1", Path.root_path(), {"prod:name": "RediSearch"})
 
-<<<<<<< HEAD
-    # query for a supported field succeeds
-    res = client.ft().search(Query("@name:RediSearch"))
-    assert res.total == 1
-    assert res.docs[0].id == "doc:1"
-    assert res.docs[0].json == '{"prod:name":"RediSearch"}'
-
-    # query for an unsupported field
-    res = client.ft().search("@name_unsupported:RediSearch")
-    assert res.total == 1
-
-    # return of a supported field succeeds
-    res = client.ft().search(Query("@name:RediSearch").return_field("name"))
-    assert res.total == 1
-    assert res.docs[0].id == "doc:1"
-    assert res.docs[0].name == "RediSearch"
-
-
-@pytest.mark.redismod
-@pytest.mark.onlynoncluster
-@skip_if_redis_enterprise()
-def test_profile(client):
-    client.ft().create_index((TextField("t"),))
-    client.ft().client.hset("1", "t", "hello")
-    client.ft().client.hset("2", "t", "world")
-
-    # check using Query
-    q = Query("hello|world").no_content()
-    res, det = client.ft().profile(q)
-    assert det["Iterators profile"]["Counter"] == 2.0
-    assert len(det["Iterators profile"]["Child iterators"]) == 2
-    assert det["Iterators profile"]["Type"] == "UNION"
-    assert det["Parsing time"] < 0.5
-    assert len(res.docs) == 2  # check also the search result
-
-    # check using AggregateRequest
-    req = (
-        aggregations.AggregateRequest("*")
-        .load("t")
-        .apply(prefix="startswith(@t, 'hel')")
-    )
-    res, det = client.ft().profile(req)
-    assert det["Iterators profile"]["Counter"] == 2.0
-    assert det["Iterators profile"]["Type"] == "WILDCARD"
-    assert isinstance(det["Parsing time"], float)
-    assert len(res.rows) == 2  # check also the search result
-
-
-@pytest.mark.redismod
-@pytest.mark.onlynoncluster
-def test_profile_limited(client):
-    client.ft().create_index((TextField("t"),))
-    client.ft().client.hset("1", "t", "hello")
-    client.ft().client.hset("2", "t", "hell")
-    client.ft().client.hset("3", "t", "help")
-    client.ft().client.hset("4", "t", "helowa")
-
-    q = Query("%hell% hel*")
-    res, det = client.ft().profile(q, limited=True)
-    assert (
-        det["Iterators profile"]["Child iterators"][0]["Child iterators"]
-        == "The number of iterators in the union is 3"
-    )
-    assert (
-        det["Iterators profile"]["Child iterators"][1]["Child iterators"]
-        == "The number of iterators in the union is 4"
-    )
-    assert det["Iterators profile"]["Type"] == "INTERSECT"
-    assert len(res.docs) == 3  # check also the search result
-
-
-@pytest.mark.redismod
-@skip_ifmodversion_lt("2.4.3", "search")
-def test_profile_query_params(client):
-    client.flushdb()
-    client.ft().create_index(
-        (
-            VectorField(
-                "v", "HNSW", {"TYPE": "FLOAT32", "DIM": 2, "DISTANCE_METRIC": "L2"}
-            ),
-        )
-    )
-    client.hset("a", "v", "aaaaaaaa")
-    client.hset("b", "v", "aaaabaaa")
-    client.hset("c", "v", "aaaaabaa")
-    query = "*=>[KNN 2 @v $vec]"
-    q = Query(query).return_field("__v_score").sort_by("__v_score", True).dialect(2)
-    res, det = client.ft().profile(q, query_params={"vec": "aaaaaaaa"})
-    assert det["Iterators profile"]["Counter"] == 2.0
-    assert det["Iterators profile"]["Type"] == "VECTOR"
-    assert res.total == 2
-    assert "a" == res.docs[0].id
-    assert "0" == res.docs[0].__getattribute__("__v_score")
-=======
     if is_resp2_connection(client):
         # query for a supported field succeeds
         res = client.ft().search(Query("@name:RediSearch"))
@@ -2027,29 +1929,27 @@
 #     assert len(res.docs) == 3  # check also the search result
 
 
-# @pytest.mark.redismod
-# @skip_ifmodversion_lt("2.4.3", "search")
-# def test_profile_query_params(modclient: redis.Redis):
-#     modclient.flushdb()
-#     modclient.ft().create_index(
-#         (
-#             VectorField(
-#                 "v", "HNSW", {"TYPE": "FLOAT32", "DIM": 2, "DISTANCE_METRIC": "L2"}
-#             ),
-#         )
-#     )
-#     modclient.hset("a", "v", "aaaaaaaa")
-#     modclient.hset("b", "v", "aaaabaaa")
-#     modclient.hset("c", "v", "aaaaabaa")
-#     query = "*=>[KNN 2 @v $vec]"
-#     q = Query(query).return_field("__v_score").sort_by("__v_score", True).dialect(2)
-#     res, det = modclient.ft().profile(q, query_params={"vec": "aaaaaaaa"})
-#     assert det["Iterators profile"]["Counter"] == 2.0
-#     assert det["Iterators profile"]["Type"] == "VECTOR"
-#     assert res.total == 2
-#     assert "a" == res.docs[0].id
-#     assert "0" == res.docs[0].__getattribute__("__v_score")
->>>>>>> adc5116e
+@pytest.mark.redismod
+@skip_ifmodversion_lt("2.4.3", "search")
+def test_profile_query_params(client):
+    client.ft().create_index(
+        (
+            VectorField(
+                "v", "HNSW", {"TYPE": "FLOAT32", "DIM": 2, "DISTANCE_METRIC": "L2"}
+            ),
+        )
+    )
+    client.hset("a", "v", "aaaaaaaa")
+    client.hset("b", "v", "aaaabaaa")
+    client.hset("c", "v", "aaaaabaa")
+    query = "*=>[KNN 2 @v $vec]"
+    q = Query(query).return_field("__v_score").sort_by("__v_score", True).dialect(2)
+    res, det = client.ft().profile(q, query_params={"vec": "aaaaaaaa"})
+    assert det["Iterators profile"]["Counter"] == 2.0
+    assert det["Iterators profile"]["Type"] == "VECTOR"
+    assert res.total == 2
+    assert "a" == res.docs[0].id
+    assert "0" == res.docs[0].__getattribute__("__v_score")
 
 
 @pytest.mark.redismod
@@ -2071,7 +1971,7 @@
     q = Query(query).return_field("__v_score").sort_by("__v_score", True).dialect(2)
     res = r.ft().search(q, query_params={"vec": "aaaaaaaa"})
 
-    if is_resp2_connection(modclient):
+    if is_resp2_connection(r):
         assert "a" == res.docs[0].id
         assert "0" == res.docs[0].__getattribute__("__v_score")
     else:
@@ -2105,14 +2005,8 @@
 
     params_dict = {"name1": "Alice", "name2": "Bob"}
     q = Query("@name:($name1 | $name2 )").dialect(2)
-<<<<<<< HEAD
     res = r.ft().search(q, query_params=params_dict)
-    assert 2 == res.total
-    assert "doc1" == res.docs[0].id
-    assert "doc2" == res.docs[1].id
-=======
-    res = modclient.ft().search(q, query_params=params_dict)
-    if is_resp2_connection(modclient):
+    if is_resp2_connection(r):
         assert 2 == res.total
         assert "doc1" == res.docs[0].id
         assert "doc2" == res.docs[1].id
@@ -2120,7 +2014,6 @@
         assert 2 == res["total_results"]
         assert "doc1" == res["results"][0]["id"]
         assert "doc2" == res["results"][1]["id"]
->>>>>>> adc5116e
 
 
 @pytest.mark.redismod
@@ -2137,7 +2030,7 @@
     q = Query("@numval:[$min $max]").dialect(2)
     res = r.ft().search(q, query_params=params_dict)
 
-    if is_resp2_connection(modclient):
+    if is_resp2_connection(r):
         assert 2 == res.total
         assert "doc1" == res.docs[0].id
         assert "doc2" == res.docs[1].id
@@ -2151,7 +2044,6 @@
 @skip_ifmodversion_lt("2.4.3", "search")
 def test_geo_params(client):
 
-    client.flushdb()
     client.ft().create_index((GeoField("g")))
     client.hset("doc1", mapping={"g": "29.69465, 34.95126"})
     client.hset("doc2", mapping={"g": "29.69350, 34.94737"})
@@ -2159,15 +2051,8 @@
 
     params_dict = {"lat": "34.95126", "lon": "29.69465", "radius": 1000, "units": "km"}
     q = Query("@g:[$lon $lat $radius $units]").dialect(2)
-<<<<<<< HEAD
     res = client.ft().search(q, query_params=params_dict)
-    assert 3 == res.total
-    assert "doc1" == res.docs[0].id
-    assert "doc2" == res.docs[1].id
-    assert "doc3" == res.docs[2].id
-=======
-    res = modclient.ft().search(q, query_params=params_dict)
-    if is_resp2_connection(modclient):
+    if is_resp2_connection(client):
         assert 3 == res.total
         assert "doc1" == res.docs[0].id
         assert "doc2" == res.docs[1].id
@@ -2177,7 +2062,6 @@
         assert "doc1" == res["results"][0]["id"]
         assert "doc2" == res["results"][1]["id"]
         assert "doc3" == res["results"][2]["id"]
->>>>>>> adc5116e
 
 
 @pytest.mark.redismod
@@ -2213,18 +2097,10 @@
 @pytest.mark.redismod
 @pytest.mark.onlynoncluster
 @skip_ifmodversion_lt("2.4.3", "search")
-<<<<<<< HEAD
 def test_dialect_config(client):
     assert client.ft().config_get("DEFAULT_DIALECT") == {"DEFAULT_DIALECT": "1"}
     assert client.ft().config_set("DEFAULT_DIALECT", 1)
     assert client.ft().config_get("DEFAULT_DIALECT") == {"DEFAULT_DIALECT": "1"}
-=======
-def test_dialect_config(modclient: redis.Redis):
-    assert modclient.ft().config_get("DEFAULT_DIALECT") == {"DEFAULT_DIALECT": "1"}
-    assert modclient.ft().config_set("DEFAULT_DIALECT", 2)
-    assert modclient.ft().config_get("DEFAULT_DIALECT") == {"DEFAULT_DIALECT": "2"}
-    assert modclient.ft().config_set("DEFAULT_DIALECT", 1)
->>>>>>> adc5116e
     with pytest.raises(redis.ResponseError):
         client.ft().config_set("DEFAULT_DIALECT", 0)
 
@@ -2264,102 +2140,67 @@
 
 
 @pytest.mark.redismod
-<<<<<<< HEAD
 def test_expire_while_search(r: redis.Redis):
     r.ft().create_index((TextField("txt"),))
     r.hset("hset:1", "txt", "a")
     r.hset("hset:2", "txt", "b")
     r.hset("hset:3", "txt", "c")
-    assert 3 == r.ft().search(Query("*")).total
-    r.pexpire("hset:2", 300)
-    for _ in range(500):
-        r.ft().search(Query("*")).docs[1]
-    time.sleep(1)
-    assert 2 == r.ft().search(Query("*")).total
-=======
-def test_expire_while_search(modclient: redis.Redis):
-    modclient.ft().create_index((TextField("txt"),))
-    modclient.hset("hset:1", "txt", "a")
-    modclient.hset("hset:2", "txt", "b")
-    modclient.hset("hset:3", "txt", "c")
-    if is_resp2_connection(modclient):
-        assert 3 == modclient.ft().search(Query("*")).total
-        modclient.pexpire("hset:2", 300)
+    if is_resp2_connection(r):
+        assert 3 == r.ft().search(Query("*")).total
+        r.pexpire("hset:2", 300)
         for _ in range(500):
-            modclient.ft().search(Query("*")).docs[1]
+            r.ft().search(Query("*")).docs[1]
         time.sleep(1)
-        assert 2 == modclient.ft().search(Query("*")).total
-    else:
-        assert 3 == modclient.ft().search(Query("*"))["total_results"]
-        modclient.pexpire("hset:2", 300)
+        assert 2 == r.ft().search(Query("*")).total
+    else:
+        assert 3 == r.ft().search(Query("*"))["total_results"]
+        r.pexpire("hset:2", 300)
         for _ in range(500):
-            modclient.ft().search(Query("*"))["results"][1]
+            r.ft().search(Query("*"))["results"][1]
         time.sleep(1)
-        assert 2 == modclient.ft().search(Query("*"))["total_results"]
->>>>>>> adc5116e
+        assert 2 == r.ft().search(Query("*"))["total_results"]
 
 
 @pytest.mark.redismod
 @pytest.mark.experimental
-def test_withsuffixtrie(client):
+def test_withsuffixtrie(client: redis.Redis):
     # create index
-<<<<<<< HEAD
     assert client.ft().create_index((TextField("txt"),))
     waitForIndex(client, getattr(client.ft(), "index_name", "idx"))
-    info = client.ft().info()
-    assert "WITHSUFFIXTRIE" not in info["attributes"][0]
-    assert client.ft().dropindex("idx")
-
-    # create withsuffixtrie index (text fiels)
-    assert client.ft().create_index((TextField("t", withsuffixtrie=True)))
-    waitForIndex(client, getattr(client.ft(), "index_name", "idx"))
-    info = client.ft().info()
-    assert "WITHSUFFIXTRIE" in info["attributes"][0]
-    assert client.ft().dropindex("idx")
-
-    # create withsuffixtrie index (tag field)
-    assert client.ft().create_index((TagField("t", withsuffixtrie=True)))
-    waitForIndex(client, getattr(client.ft(), "index_name", "idx"))
-    info = client.ft().info()
-    assert "WITHSUFFIXTRIE" in info["attributes"][0]
-=======
-    assert modclient.ft().create_index((TextField("txt"),))
-    waitForIndex(modclient, getattr(modclient.ft(), "index_name", "idx"))
-    if is_resp2_connection(modclient):
-        info = modclient.ft().info()
+    if is_resp2_connection(client):
+        info = client.ft().info()
         assert "WITHSUFFIXTRIE" not in info["attributes"][0]
-        assert modclient.ft().dropindex("idx")
+        assert client.ft().dropindex("idx")
 
         # create withsuffixtrie index (text fiels)
-        assert modclient.ft().create_index((TextField("t", withsuffixtrie=True)))
-        waitForIndex(modclient, getattr(modclient.ft(), "index_name", "idx"))
-        info = modclient.ft().info()
+        assert client.ft().create_index((TextField("t", withsuffixtrie=True)))
+        waitForIndex(client, getattr(client.ft(), "index_name", "idx"))
+        info = client.ft().info()
         assert "WITHSUFFIXTRIE" in info["attributes"][0]
-        assert modclient.ft().dropindex("idx")
+        assert client.ft().dropindex("idx")
 
         # create withsuffixtrie index (tag field)
-        assert modclient.ft().create_index((TagField("t", withsuffixtrie=True)))
-        waitForIndex(modclient, getattr(modclient.ft(), "index_name", "idx"))
-        info = modclient.ft().info()
+        assert client.ft().create_index((TagField("t", withsuffixtrie=True)))
+        waitForIndex(client, getattr(client.ft(), "index_name", "idx"))
+        info = client.ft().info()
         assert "WITHSUFFIXTRIE" in info["attributes"][0]
     else:
-        info = modclient.ft().info()
+        info = client.ft().info()
         assert "WITHSUFFIXTRIE" not in info["attributes"][0]["flags"]
-        assert modclient.ft().dropindex("idx")
+        assert client.ft().dropindex("idx")
 
         # create withsuffixtrie index (text fiels)
-        assert modclient.ft().create_index((TextField("t", withsuffixtrie=True)))
-        waitForIndex(modclient, getattr(modclient.ft(), "index_name", "idx"))
-        info = modclient.ft().info()
+        assert client.ft().create_index((TextField("t", withsuffixtrie=True)))
+        waitForIndex(client, getattr(client.ft(), "index_name", "idx"))
+        info = client.ft().info()
         assert "WITHSUFFIXTRIE" in info["attributes"][0]["flags"]
-        assert modclient.ft().dropindex("idx")
+        assert client.ft().dropindex("idx")
 
         # create withsuffixtrie index (tag field)
-        assert modclient.ft().create_index((TagField("t", withsuffixtrie=True)))
-        waitForIndex(modclient, getattr(modclient.ft(), "index_name", "idx"))
-        info = modclient.ft().info()
+        assert client.ft().create_index((TagField("t", withsuffixtrie=True)))
+        waitForIndex(client, getattr(client.ft(), "index_name", "idx"))
+        info = client.ft().info()
         assert "WITHSUFFIXTRIE" in info["attributes"][0]["flags"]
->>>>>>> adc5116e
 
 
 @pytest.mark.redismod
