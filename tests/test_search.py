import bz2
import csv
import os
import time
from io import TextIOWrapper

import pytest
import redis
import redis.commands.search
import redis.commands.search.aggregation as aggregations
import redis.commands.search.reducers as reducers
from redis.commands.json.path import Path
from redis.commands.search import Search
from redis.commands.search.field import (
    GeoField,
    GeoShapeField,
    NumericField,
    TagField,
    TextField,
    VectorField,
)
from redis.commands.search.indexDefinition import IndexDefinition, IndexType
from redis.commands.search.query import GeoFilter, NumericFilter, Query
from redis.commands.search.result import Result
from redis.commands.search.suggestion import Suggestion

from .conftest import (
    _get_client,
    assert_resp_response,
    is_resp2_connection,
    skip_if_redis_enterprise,
    skip_ifmodversion_lt,
)

WILL_PLAY_TEXT = os.path.abspath(
    os.path.join(os.path.dirname(__file__), "testdata", "will_play_text.csv.bz2")
)

TITLES_CSV = os.path.abspath(
    os.path.join(os.path.dirname(__file__), "testdata", "titles.csv")
)


def waitForIndex(env, idx, timeout=None):
    delay = 0.1
    while True:
        res = env.execute_command("FT.INFO", idx)
        try:
            if int(res[res.index("indexing") + 1]) == 0:
                break
        except ValueError:
            break
        except AttributeError:
            try:
                if int(res["indexing"]) == 0:
                    break
            except ValueError:
                break

        time.sleep(delay)
        if timeout is not None:
            timeout -= delay
            if timeout <= 0:
                break


def getClient(client):
    """
    Gets a client client attached to an index name which is ready to be
    created
    """
    return client


def createIndex(client, num_docs=100, definition=None):
    try:
        client.create_index(
            (TextField("play", weight=5.0), TextField("txt"), NumericField("chapter")),
            definition=definition,
        )
    except redis.ResponseError:
        client.dropindex(delete_documents=True)
        return createIndex(client, num_docs=num_docs, definition=definition)

    chapters = {}
    bzfp = TextIOWrapper(bz2.BZ2File(WILL_PLAY_TEXT), encoding="utf8")

    r = csv.reader(bzfp, delimiter=";")
    for n, line in enumerate(r):
        play, chapter, _, text = line[1], line[2], line[4], line[5]

        key = f"{play}:{chapter}".lower()
        d = chapters.setdefault(key, {})
        d["play"] = play
        d["txt"] = d.get("txt", "") + " " + text
        d["chapter"] = int(chapter or 0)
        if len(chapters) == num_docs:
            break

    indexer = client.batch_indexer(chunk_size=50)
    assert isinstance(indexer, Search.BatchIndexer)
    assert 50 == indexer.chunk_size

    for key, doc in chapters.items():
        indexer.client.client.hset(key, mapping=doc)
    indexer.commit()


@pytest.fixture
def client(request, stack_url):
    r = _get_client(redis.Redis, request, decode_responses=True, from_url=stack_url)
    r.flushdb()
    return r


@pytest.mark.redismod
def test_client(client):
    num_docs = 500
    createIndex(client.ft(), num_docs=num_docs)
    waitForIndex(client, getattr(client.ft(), "index_name", "idx"))
    # verify info
    info = client.ft().info()
    for k in [
        "index_name",
        "index_options",
        "attributes",
        "num_docs",
        "max_doc_id",
        "num_terms",
        "num_records",
        "inverted_sz_mb",
        "offset_vectors_sz_mb",
        "doc_table_size_mb",
        "key_table_size_mb",
        "records_per_doc_avg",
        "bytes_per_record_avg",
        "offsets_per_term_avg",
        "offset_bits_per_record_avg",
    ]:
        assert k in info

    assert client.ft().index_name == info["index_name"]
    assert num_docs == int(info["num_docs"])

    res = client.ft().search("henry iv")
    if is_resp2_connection(client):
        assert isinstance(res, Result)
        assert 225 == res.total
        assert 10 == len(res.docs)
        assert res.duration > 0

        for doc in res.docs:
            assert doc.id
            assert doc["id"]
            assert doc.play == "Henry IV"
            assert doc["play"] == "Henry IV"
            assert len(doc.txt) > 0

        # test no content
        res = client.ft().search(Query("king").no_content())
        assert 194 == res.total
        assert 10 == len(res.docs)
        for doc in res.docs:
            assert "txt" not in doc.__dict__
            assert "play" not in doc.__dict__

        # test verbatim vs no verbatim
        total = client.ft().search(Query("kings").no_content()).total
        vtotal = client.ft().search(Query("kings").no_content().verbatim()).total
        assert total > vtotal

        # test in fields
        txt_total = (
            client.ft().search(Query("henry").no_content().limit_fields("txt")).total
        )
        play_total = (
            client.ft().search(Query("henry").no_content().limit_fields("play")).total
        )
        both_total = (
            client.ft()
            .search(Query("henry").no_content().limit_fields("play", "txt"))
            .total
        )
        assert 129 == txt_total
        assert 494 == play_total
        assert 494 == both_total

        # test load_document
        doc = client.ft().load_document("henry vi part 3:62")
        assert doc is not None
        assert "henry vi part 3:62" == doc.id
        assert doc.play == "Henry VI Part 3"
        assert len(doc.txt) > 0

        # test in-keys
        ids = [x.id for x in client.ft().search(Query("henry")).docs]
        assert 10 == len(ids)
        subset = ids[:5]
        docs = client.ft().search(Query("henry").limit_ids(*subset))
        assert len(subset) == docs.total
        ids = [x.id for x in docs.docs]
        assert set(ids) == set(subset)

        # test slop and in order
        assert 193 == client.ft().search(Query("henry king")).total
        assert 3 == client.ft().search(Query("henry king").slop(0).in_order()).total
        assert 52 == client.ft().search(Query("king henry").slop(0).in_order()).total
        assert 53 == client.ft().search(Query("henry king").slop(0)).total
        assert 167 == client.ft().search(Query("henry king").slop(100)).total

        # test delete document
        client.hset("doc-5ghs2", mapping={"play": "Death of a Salesman"})
        res = client.ft().search(Query("death of a salesman"))
        assert 1 == res.total

        assert 1 == client.ft().delete_document("doc-5ghs2")
        res = client.ft().search(Query("death of a salesman"))
        assert 0 == res.total
        assert 0 == client.ft().delete_document("doc-5ghs2")

        client.hset("doc-5ghs2", mapping={"play": "Death of a Salesman"})
        res = client.ft().search(Query("death of a salesman"))
        assert 1 == res.total
        client.ft().delete_document("doc-5ghs2")
    else:
        assert isinstance(res, dict)
        assert 225 == res["total_results"]
        assert 10 == len(res["results"])

        for doc in res["results"]:
            assert doc["id"]
            assert doc["extra_attributes"]["play"] == "Henry IV"
            assert len(doc["extra_attributes"]["txt"]) > 0

        # test no content
        res = client.ft().search(Query("king").no_content())
        assert 194 == res["total_results"]
        assert 10 == len(res["results"])
        for doc in res["results"]:
            assert "extra_attributes" not in doc.keys()

        # test verbatim vs no verbatim
        total = client.ft().search(Query("kings").no_content())["total_results"]
        vtotal = client.ft().search(Query("kings").no_content().verbatim())[
            "total_results"
        ]
        assert total > vtotal

        # test in fields
        txt_total = client.ft().search(Query("henry").no_content().limit_fields("txt"))[
            "total_results"
        ]
        play_total = client.ft().search(
            Query("henry").no_content().limit_fields("play")
        )["total_results"]
        both_total = client.ft().search(
            Query("henry").no_content().limit_fields("play", "txt")
        )["total_results"]
        assert 129 == txt_total
        assert 494 == play_total
        assert 494 == both_total

        # test load_document
        doc = client.ft().load_document("henry vi part 3:62")
        assert doc is not None
        assert "henry vi part 3:62" == doc.id
        assert doc.play == "Henry VI Part 3"
        assert len(doc.txt) > 0

        # test in-keys
        ids = [x["id"] for x in client.ft().search(Query("henry"))["results"]]
        assert 10 == len(ids)
        subset = ids[:5]
        docs = client.ft().search(Query("henry").limit_ids(*subset))
        assert len(subset) == docs["total_results"]
        ids = [x["id"] for x in docs["results"]]
        assert set(ids) == set(subset)

        # test slop and in order
        assert 193 == client.ft().search(Query("henry king"))["total_results"]
        assert (
            3
            == client.ft().search(Query("henry king").slop(0).in_order())[
                "total_results"
            ]
        )
        assert (
            52
            == client.ft().search(Query("king henry").slop(0).in_order())[
                "total_results"
            ]
        )
        assert 53 == client.ft().search(Query("henry king").slop(0))["total_results"]
        assert 167 == client.ft().search(Query("henry king").slop(100))["total_results"]

        # test delete document
        client.hset("doc-5ghs2", mapping={"play": "Death of a Salesman"})
        res = client.ft().search(Query("death of a salesman"))
        assert 1 == res["total_results"]

        assert 1 == client.ft().delete_document("doc-5ghs2")
        res = client.ft().search(Query("death of a salesman"))
        assert 0 == res["total_results"]
        assert 0 == client.ft().delete_document("doc-5ghs2")

        client.hset("doc-5ghs2", mapping={"play": "Death of a Salesman"})
        res = client.ft().search(Query("death of a salesman"))
        assert 1 == res["total_results"]
        client.ft().delete_document("doc-5ghs2")


@pytest.mark.redismod
@pytest.mark.onlynoncluster
def test_scores(client):
    client.ft().create_index((TextField("txt"),))

    client.hset("doc1", mapping={"txt": "foo baz"})
    client.hset("doc2", mapping={"txt": "foo bar"})

    q = Query("foo ~bar").with_scores()
    res = client.ft().search(q)
    if is_resp2_connection(client):
        assert 2 == res.total
        assert "doc2" == res.docs[0].id
        assert 3.0 == res.docs[0].score
        assert "doc1" == res.docs[1].id
    else:
        assert 2 == res["total_results"]
        assert "doc2" == res["results"][0]["id"]
        assert 3.0 == res["results"][0]["score"]
        assert "doc1" == res["results"][1]["id"]


@pytest.mark.redismod
def test_stopwords(client):
    client.ft().create_index((TextField("txt"),), stopwords=["foo", "bar", "baz"])
    client.hset("doc1", mapping={"txt": "foo bar"})
    client.hset("doc2", mapping={"txt": "hello world"})
    waitForIndex(client, getattr(client.ft(), "index_name", "idx"))

    q1 = Query("foo bar").no_content()
    q2 = Query("foo bar hello world").no_content()
    res1, res2 = client.ft().search(q1), client.ft().search(q2)
    if is_resp2_connection(client):
        assert 0 == res1.total
        assert 1 == res2.total
    else:
        assert 0 == res1["total_results"]
        assert 1 == res2["total_results"]


@pytest.mark.redismod
def test_filters(client):
    client.ft().create_index((TextField("txt"), NumericField("num"), GeoField("loc")))
    client.hset(
        "doc1", mapping={"txt": "foo bar", "num": 3.141, "loc": "-0.441,51.458"}
    )
    client.hset("doc2", mapping={"txt": "foo baz", "num": 2, "loc": "-0.1,51.2"})

    waitForIndex(client, getattr(client.ft(), "index_name", "idx"))
    # Test numerical filter
    q1 = Query("foo").add_filter(NumericFilter("num", 0, 2)).no_content()
    q2 = (
        Query("foo")
        .add_filter(NumericFilter("num", 2, NumericFilter.INF, minExclusive=True))
        .no_content()
    )
    res1, res2 = client.ft().search(q1), client.ft().search(q2)
    if is_resp2_connection(client):
        assert 1 == res1.total
        assert 1 == res2.total
        assert "doc2" == res1.docs[0].id
        assert "doc1" == res2.docs[0].id
    else:
        assert 1 == res1["total_results"]
        assert 1 == res2["total_results"]
        assert "doc2" == res1["results"][0]["id"]
        assert "doc1" == res2["results"][0]["id"]

    # Test geo filter
    q1 = Query("foo").add_filter(GeoFilter("loc", -0.44, 51.45, 10)).no_content()
    q2 = Query("foo").add_filter(GeoFilter("loc", -0.44, 51.45, 100)).no_content()
    res1, res2 = client.ft().search(q1), client.ft().search(q2)

    if is_resp2_connection(client):
        assert 1 == res1.total
        assert 2 == res2.total
        assert "doc1" == res1.docs[0].id

        # Sort results, after RDB reload order may change
        res = [res2.docs[0].id, res2.docs[1].id]
        res.sort()
        assert ["doc1", "doc2"] == res
    else:
        assert 1 == res1["total_results"]
        assert 2 == res2["total_results"]
        assert "doc1" == res1["results"][0]["id"]

        # Sort results, after RDB reload order may change
        res = [res2["results"][0]["id"], res2["results"][1]["id"]]
        res.sort()
        assert ["doc1", "doc2"] == res


@pytest.mark.redismod
def test_sort_by(client):
    client.ft().create_index((TextField("txt"), NumericField("num", sortable=True)))
    client.hset("doc1", mapping={"txt": "foo bar", "num": 1})
    client.hset("doc2", mapping={"txt": "foo baz", "num": 2})
    client.hset("doc3", mapping={"txt": "foo qux", "num": 3})

    # Test sort
    q1 = Query("foo").sort_by("num", asc=True).no_content()
    q2 = Query("foo").sort_by("num", asc=False).no_content()
    res1, res2 = client.ft().search(q1), client.ft().search(q2)

    if is_resp2_connection(client):
        assert 3 == res1.total
        assert "doc1" == res1.docs[0].id
        assert "doc2" == res1.docs[1].id
        assert "doc3" == res1.docs[2].id
        assert 3 == res2.total
        assert "doc1" == res2.docs[2].id
        assert "doc2" == res2.docs[1].id
        assert "doc3" == res2.docs[0].id
    else:
        assert 3 == res1["total_results"]
        assert "doc1" == res1["results"][0]["id"]
        assert "doc2" == res1["results"][1]["id"]
        assert "doc3" == res1["results"][2]["id"]
        assert 3 == res2["total_results"]
        assert "doc1" == res2["results"][2]["id"]
        assert "doc2" == res2["results"][1]["id"]
        assert "doc3" == res2["results"][0]["id"]


@pytest.mark.redismod
@skip_ifmodversion_lt("2.0.0", "search")
def test_drop_index(client):
    """
    Ensure the index gets dropped by data remains by default
    """
    for x in range(20):
        for keep_docs in [[True, {}], [False, {"name": "haveit"}]]:
            idx = "HaveIt"
            index = getClient(client)
            index.hset("index:haveit", mapping={"name": "haveit"})
            idef = IndexDefinition(prefix=["index:"])
            index.ft(idx).create_index((TextField("name"),), definition=idef)
            waitForIndex(index, idx)
            index.ft(idx).dropindex(delete_documents=keep_docs[0])
            i = index.hgetall("index:haveit")
            assert i == keep_docs[1]


@pytest.mark.redismod
def test_example(client):
    # Creating the index definition and schema
    client.ft().create_index((TextField("title", weight=5.0), TextField("body")))

    # Indexing a document
    client.hset(
        "doc1",
        mapping={
            "title": "RediSearch",
            "body": "Redisearch impements a search engine on top of redis",
        },
    )

    # Searching with complex parameters:
    q = Query("search engine").verbatim().no_content().paging(0, 5)

    res = client.ft().search(q)
    assert res is not None


@pytest.mark.redismod
@skip_if_redis_enterprise()
def test_auto_complete(client):
    n = 0
    with open(TITLES_CSV) as f:
        cr = csv.reader(f)

        for row in cr:
            n += 1
            term, score = row[0], float(row[1])
            assert n == client.ft().sugadd("ac", Suggestion(term, score=score))

    assert n == client.ft().suglen("ac")
    ret = client.ft().sugget("ac", "bad", with_scores=True)
    assert 2 == len(ret)
    assert "badger" == ret[0].string
    assert isinstance(ret[0].score, float)
    assert 1.0 != ret[0].score
    assert "badalte rishtey" == ret[1].string
    assert isinstance(ret[1].score, float)
    assert 1.0 != ret[1].score

    ret = client.ft().sugget("ac", "bad", fuzzy=True, num=10)
    assert 10 == len(ret)
    assert 1.0 == ret[0].score
    strs = {x.string for x in ret}

    for sug in strs:
        assert 1 == client.ft().sugdel("ac", sug)
    # make sure a second delete returns 0
    for sug in strs:
        assert 0 == client.ft().sugdel("ac", sug)

    # make sure they were actually deleted
    ret2 = client.ft().sugget("ac", "bad", fuzzy=True, num=10)
    for sug in ret2:
        assert sug.string not in strs

    # Test with payload
    client.ft().sugadd("ac", Suggestion("pay1", payload="pl1"))
    client.ft().sugadd("ac", Suggestion("pay2", payload="pl2"))
    client.ft().sugadd("ac", Suggestion("pay3", payload="pl3"))

    sugs = client.ft().sugget("ac", "pay", with_payloads=True, with_scores=True)
    assert 3 == len(sugs)
    for sug in sugs:
        assert sug.payload
        assert sug.payload.startswith("pl")


@pytest.mark.redismod
def test_no_index(client):
    client.ft().create_index(
        (
            TextField("field"),
            TextField("text", no_index=True, sortable=True),
            NumericField("numeric", no_index=True, sortable=True),
            GeoField("geo", no_index=True, sortable=True),
            TagField("tag", no_index=True, sortable=True),
        )
    )

    client.hset(
        "doc1",
        mapping={"field": "aaa", "text": "1", "numeric": "1", "geo": "1,1", "tag": "1"},
    )
    client.hset(
        "doc2",
        mapping={"field": "aab", "text": "2", "numeric": "2", "geo": "2,2", "tag": "2"},
    )
    waitForIndex(client, getattr(client.ft(), "index_name", "idx"))

    if is_resp2_connection(client):
        res = client.ft().search(Query("@text:aa*"))
        assert 0 == res.total

        res = client.ft().search(Query("@field:aa*"))
        assert 2 == res.total

        res = client.ft().search(Query("*").sort_by("text", asc=False))
        assert 2 == res.total
        assert "doc2" == res.docs[0].id

        res = client.ft().search(Query("*").sort_by("text", asc=True))
        assert "doc1" == res.docs[0].id

        res = client.ft().search(Query("*").sort_by("numeric", asc=True))
        assert "doc1" == res.docs[0].id

        res = client.ft().search(Query("*").sort_by("geo", asc=True))
        assert "doc1" == res.docs[0].id

        res = client.ft().search(Query("*").sort_by("tag", asc=True))
        assert "doc1" == res.docs[0].id
    else:
        res = client.ft().search(Query("@text:aa*"))
        assert 0 == res["total_results"]

        res = client.ft().search(Query("@field:aa*"))
        assert 2 == res["total_results"]

        res = client.ft().search(Query("*").sort_by("text", asc=False))
        assert 2 == res["total_results"]
        assert "doc2" == res["results"][0]["id"]

        res = client.ft().search(Query("*").sort_by("text", asc=True))
        assert "doc1" == res["results"][0]["id"]

        res = client.ft().search(Query("*").sort_by("numeric", asc=True))
        assert "doc1" == res["results"][0]["id"]

        res = client.ft().search(Query("*").sort_by("geo", asc=True))
        assert "doc1" == res["results"][0]["id"]

        res = client.ft().search(Query("*").sort_by("tag", asc=True))
        assert "doc1" == res["results"][0]["id"]

    # Ensure exception is raised for non-indexable, non-sortable fields
    with pytest.raises(Exception):
        TextField("name", no_index=True, sortable=False)
    with pytest.raises(Exception):
        NumericField("name", no_index=True, sortable=False)
    with pytest.raises(Exception):
        GeoField("name", no_index=True, sortable=False)
    with pytest.raises(Exception):
        TagField("name", no_index=True, sortable=False)


@pytest.mark.redismod
def test_explain(client):
    client.ft().create_index((TextField("f1"), TextField("f2"), TextField("f3")))
    res = client.ft().explain("@f3:f3_val @f2:f2_val @f1:f1_val")
    assert res


@pytest.mark.redismod
def test_explaincli(client):
    with pytest.raises(NotImplementedError):
        client.ft().explain_cli("foo")


@pytest.mark.redismod
def test_summarize(client):
    createIndex(client.ft())
    waitForIndex(client, getattr(client.ft(), "index_name", "idx"))

    q = Query("king henry").paging(0, 1)
    q.highlight(fields=("play", "txt"), tags=("<b>", "</b>"))
    q.summarize("txt")

    if is_resp2_connection(client):
        doc = sorted(client.ft().search(q).docs)[0]
        assert "<b>Henry</b> IV" == doc.play
        assert (
            "ACT I SCENE I. London. The palace. Enter <b>KING</b> <b>HENRY</b>, LORD JOHN OF LANCASTER, the EARL of WESTMORELAND, SIR... "  # noqa
            == doc.txt
        )

        q = Query("king henry").paging(0, 1).summarize().highlight()

        doc = sorted(client.ft().search(q).docs)[0]
        assert "<b>Henry</b> ... " == doc.play
        assert (
            "ACT I SCENE I. London. The palace. Enter <b>KING</b> <b>HENRY</b>, LORD JOHN OF LANCASTER, the EARL of WESTMORELAND, SIR... "  # noqa
            == doc.txt
        )
    else:
        doc = sorted(client.ft().search(q)["results"])[0]
        assert "<b>Henry</b> IV" == doc["extra_attributes"]["play"]
        assert (
            "ACT I SCENE I. London. The palace. Enter <b>KING</b> <b>HENRY</b>, LORD JOHN OF LANCASTER, the EARL of WESTMORELAND, SIR... "  # noqa
            == doc["extra_attributes"]["txt"]
        )

        q = Query("king henry").paging(0, 1).summarize().highlight()

        doc = sorted(client.ft().search(q)["results"])[0]
        assert "<b>Henry</b> ... " == doc["extra_attributes"]["play"]
        assert (
            "ACT I SCENE I. London. The palace. Enter <b>KING</b> <b>HENRY</b>, LORD JOHN OF LANCASTER, the EARL of WESTMORELAND, SIR... "  # noqa
            == doc["extra_attributes"]["txt"]
        )


@pytest.mark.redismod
@skip_ifmodversion_lt("2.0.0", "search")
def test_alias(client):
    index1 = getClient(client)
    index2 = getClient(client)

    def1 = IndexDefinition(prefix=["index1:"])
    def2 = IndexDefinition(prefix=["index2:"])

    ftindex1 = index1.ft("testAlias")
    ftindex2 = index2.ft("testAlias2")
    ftindex1.create_index((TextField("name"),), definition=def1)
    ftindex2.create_index((TextField("name"),), definition=def2)

    index1.hset("index1:lonestar", mapping={"name": "lonestar"})
    index2.hset("index2:yogurt", mapping={"name": "yogurt"})

    if is_resp2_connection(client):
        res = ftindex1.search("*").docs[0]
        assert "index1:lonestar" == res.id

        # create alias and check for results
        ftindex1.aliasadd("spaceballs")
        alias_client = getClient(client).ft("spaceballs")
        res = alias_client.search("*").docs[0]
        assert "index1:lonestar" == res.id

        # Throw an exception when trying to add an alias that already exists
        with pytest.raises(Exception):
            ftindex2.aliasadd("spaceballs")

        # update alias and ensure new results
        ftindex2.aliasupdate("spaceballs")
        alias_client2 = getClient(client).ft("spaceballs")

        res = alias_client2.search("*").docs[0]
        assert "index2:yogurt" == res.id
    else:
        res = ftindex1.search("*")["results"][0]
        assert "index1:lonestar" == res["id"]

        # create alias and check for results
        ftindex1.aliasadd("spaceballs")
        alias_client = getClient(client).ft("spaceballs")
        res = alias_client.search("*")["results"][0]
        assert "index1:lonestar" == res["id"]

        # Throw an exception when trying to add an alias that already exists
        with pytest.raises(Exception):
            ftindex2.aliasadd("spaceballs")

        # update alias and ensure new results
        ftindex2.aliasupdate("spaceballs")
        alias_client2 = getClient(client).ft("spaceballs")

        res = alias_client2.search("*")["results"][0]
        assert "index2:yogurt" == res["id"]

    ftindex2.aliasdel("spaceballs")
    with pytest.raises(Exception):
        alias_client2.search("*").docs[0]


@pytest.mark.redismod
@pytest.mark.xfail(strict=False)
def test_alias_basic(client):
    # Creating a client with one index
    index1 = getClient(client).ft("testAlias")

    index1.create_index((TextField("txt"),))
    index1.client.hset("doc1", mapping={"txt": "text goes here"})

    index2 = getClient(client).ft("testAlias2")
    index2.create_index((TextField("txt"),))
    index2.client.hset("doc2", mapping={"txt": "text goes here"})

    # add the actual alias and check
    index1.aliasadd("myalias")
    alias_client = getClient(client).ft("myalias")
    if is_resp2_connection(client):
        res = sorted(alias_client.search("*").docs, key=lambda x: x.id)
        assert "doc1" == res[0].id

        # Throw an exception when trying to add an alias that already exists
        with pytest.raises(Exception):
            index2.aliasadd("myalias")

        # update the alias and ensure we get doc2
        index2.aliasupdate("myalias")
        alias_client2 = getClient(client).ft("myalias")
        res = sorted(alias_client2.search("*").docs, key=lambda x: x.id)
        assert "doc1" == res[0].id
    else:
        res = sorted(alias_client.search("*")["results"], key=lambda x: x["id"])
        assert "doc1" == res[0]["id"]

        # Throw an exception when trying to add an alias that already exists
        with pytest.raises(Exception):
            index2.aliasadd("myalias")

        # update the alias and ensure we get doc2
        index2.aliasupdate("myalias")
        alias_client2 = getClient(client).ft("myalias")
        res = sorted(alias_client2.search("*")["results"], key=lambda x: x["id"])
        assert "doc1" == res[0]["id"]

    # delete the alias and expect an error if we try to query again
    index2.aliasdel("myalias")
    with pytest.raises(Exception):
        _ = alias_client2.search("*").docs[0]


@pytest.mark.redismod
def test_textfield_sortable_nostem(client):
    # Creating the index definition with sortable and no_stem
    client.ft().create_index((TextField("txt", sortable=True, no_stem=True),))

    # Now get the index info to confirm its contents
    response = client.ft().info()
    if is_resp2_connection(client):
        assert "SORTABLE" in response["attributes"][0]
        assert "NOSTEM" in response["attributes"][0]
    else:
        assert "SORTABLE" in response["attributes"][0]["flags"]
        assert "NOSTEM" in response["attributes"][0]["flags"]


@pytest.mark.redismod
def test_alter_schema_add(client):
    # Creating the index definition and schema
    client.ft().create_index(TextField("title"))

    # Using alter to add a field
    client.ft().alter_schema_add(TextField("body"))

    # Indexing a document
    client.hset(
        "doc1", mapping={"title": "MyTitle", "body": "Some content only in the body"}
    )

    # Searching with parameter only in the body (the added field)
    q = Query("only in the body")

    # Ensure we find the result searching on the added body field
    res = client.ft().search(q)
    if is_resp2_connection(client):
        assert 1 == res.total
    else:
        assert 1 == res["total_results"]


@pytest.mark.redismod
def test_spell_check(client):
    client.ft().create_index((TextField("f1"), TextField("f2")))

    client.hset(
        "doc1", mapping={"f1": "some valid content", "f2": "this is sample text"}
    )
    client.hset("doc2", mapping={"f1": "very important", "f2": "lorem ipsum"})
    waitForIndex(client, getattr(client.ft(), "index_name", "idx"))

    if is_resp2_connection(client):
        # test spellcheck
        res = client.ft().spellcheck("impornant")
        assert "important" == res["impornant"][0]["suggestion"]

        res = client.ft().spellcheck("contnt")
        assert "content" == res["contnt"][0]["suggestion"]

        # test spellcheck with Levenshtein distance
        res = client.ft().spellcheck("vlis")
        assert res == {}
        res = client.ft().spellcheck("vlis", distance=2)
        assert "valid" == res["vlis"][0]["suggestion"]

        # test spellcheck include
        client.ft().dict_add("dict", "lore", "lorem", "lorm")
        res = client.ft().spellcheck("lorm", include="dict")
        assert len(res["lorm"]) == 3
        assert (
            res["lorm"][0]["suggestion"],
            res["lorm"][1]["suggestion"],
            res["lorm"][2]["suggestion"],
        ) == ("lorem", "lore", "lorm")
        assert (res["lorm"][0]["score"], res["lorm"][1]["score"]) == ("0.5", "0")

        # test spellcheck exclude
        res = client.ft().spellcheck("lorm", exclude="dict")
        assert res == {}
    else:
        # test spellcheck
        res = client.ft().spellcheck("impornant")
        assert "important" in res["results"]["impornant"][0].keys()

        res = client.ft().spellcheck("contnt")
        assert "content" in res["results"]["contnt"][0].keys()

        # test spellcheck with Levenshtein distance
        res = client.ft().spellcheck("vlis")
        assert res == {"results": {"vlis": []}}
        res = client.ft().spellcheck("vlis", distance=2)
        assert "valid" in res["results"]["vlis"][0].keys()

        # test spellcheck include
        client.ft().dict_add("dict", "lore", "lorem", "lorm")
        res = client.ft().spellcheck("lorm", include="dict")
        assert len(res["results"]["lorm"]) == 3
        assert "lorem" in res["results"]["lorm"][0].keys()
        assert "lore" in res["results"]["lorm"][1].keys()
        assert "lorm" in res["results"]["lorm"][2].keys()
        assert (
            res["results"]["lorm"][0]["lorem"],
            res["results"]["lorm"][1]["lore"],
        ) == (0.5, 0)

        # test spellcheck exclude
        res = client.ft().spellcheck("lorm", exclude="dict")
        assert res == {"results": {}}


@pytest.mark.redismod
def test_dict_operations(client):
    client.ft().create_index((TextField("f1"), TextField("f2")))
    # Add three items
    res = client.ft().dict_add("custom_dict", "item1", "item2", "item3")
    assert 3 == res

    # Remove one item
    res = client.ft().dict_del("custom_dict", "item2")
    assert 1 == res

    # Dump dict and inspect content
    res = client.ft().dict_dump("custom_dict")
    assert_resp_response(client, res, ["item1", "item3"], {"item1", "item3"})

    # Remove rest of the items before reload
    client.ft().dict_del("custom_dict", *res)


@pytest.mark.redismod
def test_phonetic_matcher(client):
    client.ft().create_index((TextField("name"),))
    client.hset("doc1", mapping={"name": "Jon"})
    client.hset("doc2", mapping={"name": "John"})

    res = client.ft().search(Query("Jon"))
    if is_resp2_connection(client):
        assert 1 == len(res.docs)
        assert "Jon" == res.docs[0].name
    else:
        assert 1 == res["total_results"]
        assert "Jon" == res["results"][0]["extra_attributes"]["name"]

    # Drop and create index with phonetic matcher
    client.flushdb()

    client.ft().create_index((TextField("name", phonetic_matcher="dm:en"),))
    client.hset("doc1", mapping={"name": "Jon"})
    client.hset("doc2", mapping={"name": "John"})

    res = client.ft().search(Query("Jon"))
    if is_resp2_connection(client):
        assert 2 == len(res.docs)
        assert ["John", "Jon"] == sorted(d.name for d in res.docs)
    else:
        assert 2 == res["total_results"]
        assert ["John", "Jon"] == sorted(
            d["extra_attributes"]["name"] for d in res["results"]
        )


@pytest.mark.redismod
@pytest.mark.onlynoncluster
def test_scorer(client):
    client.ft().create_index((TextField("description"),))

    client.hset(
        "doc1", mapping={"description": "The quick brown fox jumps over the lazy dog"}
    )
    client.hset(
        "doc2",
        mapping={
            "description": "Quick alice was beginning to get very tired of sitting by her quick sister on the bank, and of having nothing to do."  # noqa
        },
    )

    # default scorer is TFIDF
    if is_resp2_connection(client):
        res = client.ft().search(Query("quick").with_scores())
        assert 1.0 == res.docs[0].score
        res = client.ft().search(Query("quick").scorer("TFIDF").with_scores())
        assert 1.0 == res.docs[0].score
        res = client.ft().search(Query("quick").scorer("TFIDF.DOCNORM").with_scores())
        assert 0.14285714285714285 == res.docs[0].score
        res = client.ft().search(Query("quick").scorer("BM25").with_scores())
        assert 0.22471909420069797 == res.docs[0].score
        res = client.ft().search(Query("quick").scorer("DISMAX").with_scores())
        assert 2.0 == res.docs[0].score
        res = client.ft().search(Query("quick").scorer("DOCSCORE").with_scores())
        assert 1.0 == res.docs[0].score
        res = client.ft().search(Query("quick").scorer("HAMMING").with_scores())
        assert 0.0 == res.docs[0].score
    else:
        res = client.ft().search(Query("quick").with_scores())
        assert 1.0 == res["results"][0]["score"]
        res = client.ft().search(Query("quick").scorer("TFIDF").with_scores())
        assert 1.0 == res["results"][0]["score"]
        res = client.ft().search(Query("quick").scorer("TFIDF.DOCNORM").with_scores())
        assert 0.14285714285714285 == res["results"][0]["score"]
        res = client.ft().search(Query("quick").scorer("BM25").with_scores())
        assert 0.22471909420069797 == res["results"][0]["score"]
        res = client.ft().search(Query("quick").scorer("DISMAX").with_scores())
        assert 2.0 == res["results"][0]["score"]
        res = client.ft().search(Query("quick").scorer("DOCSCORE").with_scores())
        assert 1.0 == res["results"][0]["score"]
        res = client.ft().search(Query("quick").scorer("HAMMING").with_scores())
        assert 0.0 == res["results"][0]["score"]


@pytest.mark.redismod
def test_get(client):
    client.ft().create_index((TextField("f1"), TextField("f2")))

    assert [None] == client.ft().get("doc1")
    assert [None, None] == client.ft().get("doc2", "doc1")

    client.hset(
        "doc1", mapping={"f1": "some valid content dd1", "f2": "this is sample text f1"}
    )
    client.hset(
        "doc2", mapping={"f1": "some valid content dd2", "f2": "this is sample text f2"}
    )

    assert [
        ["f1", "some valid content dd2", "f2", "this is sample text f2"]
    ] == client.ft().get("doc2")
    assert [
        ["f1", "some valid content dd1", "f2", "this is sample text f1"],
        ["f1", "some valid content dd2", "f2", "this is sample text f2"],
    ] == client.ft().get("doc1", "doc2")


@pytest.mark.redismod
@pytest.mark.onlynoncluster
@skip_ifmodversion_lt("2.2.0", "search")
def test_config(client):
    assert client.ft().config_set("TIMEOUT", "100")
    with pytest.raises(redis.ResponseError):
        client.ft().config_set("TIMEOUT", "null")
    res = client.ft().config_get("*")
    assert "100" == res["TIMEOUT"]
    res = client.ft().config_get("TIMEOUT")
    assert "100" == res["TIMEOUT"]


@pytest.mark.redismod
@pytest.mark.onlynoncluster
def test_aggregations_groupby(client):
    # Creating the index definition and schema
    client.ft().create_index(
        (
            NumericField("random_num"),
            TextField("title"),
            TextField("body"),
            TextField("parent"),
        )
    )

    # Indexing a document
    client.hset(
        "search",
        mapping={
            "title": "RediSearch",
            "body": "Redisearch impements a search engine on top of redis",
            "parent": "redis",
            "random_num": 10,
        },
    )
    client.hset(
        "ai",
        mapping={
            "title": "RedisAI",
            "body": "RedisAI executes Deep Learning/Machine Learning models and managing their data.",  # noqa
            "parent": "redis",
            "random_num": 3,
        },
    )
    client.hset(
        "json",
        mapping={
            "title": "RedisJson",
            "body": "RedisJSON implements ECMA-404 The JSON Data Interchange Standard as a native data type.",  # noqa
            "parent": "redis",
            "random_num": 8,
        },
    )

    if is_resp2_connection(client):
        req = aggregations.AggregateRequest("redis").group_by(
            "@parent", reducers.count()
        )

        res = client.ft().aggregate(req).rows[0]
        assert res[1] == "redis"
        assert res[3] == "3"

        req = aggregations.AggregateRequest("redis").group_by(
            "@parent", reducers.count_distinct("@title")
        )

        res = client.ft().aggregate(req).rows[0]
        assert res[1] == "redis"
        assert res[3] == "3"

        req = aggregations.AggregateRequest("redis").group_by(
            "@parent", reducers.count_distinctish("@title")
        )

        res = client.ft().aggregate(req).rows[0]
        assert res[1] == "redis"
        assert res[3] == "3"

        req = aggregations.AggregateRequest("redis").group_by(
            "@parent", reducers.sum("@random_num")
        )

        res = client.ft().aggregate(req).rows[0]
        assert res[1] == "redis"
        assert res[3] == "21"  # 10+8+3

        req = aggregations.AggregateRequest("redis").group_by(
            "@parent", reducers.min("@random_num")
        )

        res = client.ft().aggregate(req).rows[0]
        assert res[1] == "redis"
        assert res[3] == "3"  # min(10,8,3)

        req = aggregations.AggregateRequest("redis").group_by(
            "@parent", reducers.max("@random_num")
        )

        res = client.ft().aggregate(req).rows[0]
        assert res[1] == "redis"
        assert res[3] == "10"  # max(10,8,3)

        req = aggregations.AggregateRequest("redis").group_by(
            "@parent", reducers.avg("@random_num")
        )

        res = client.ft().aggregate(req).rows[0]
        assert res[1] == "redis"
        index = res.index("__generated_aliasavgrandom_num")
        assert res[index + 1] == "7"  # (10+3+8)/3

        req = aggregations.AggregateRequest("redis").group_by(
            "@parent", reducers.stddev("random_num")
        )

        res = client.ft().aggregate(req).rows[0]
        assert res[1] == "redis"
        assert res[3] == "3.60555127546"

        req = aggregations.AggregateRequest("redis").group_by(
            "@parent", reducers.quantile("@random_num", 0.5)
        )

        res = client.ft().aggregate(req).rows[0]
        assert res[1] == "redis"
        assert res[3] == "8"  # median of 3,8,10

        req = aggregations.AggregateRequest("redis").group_by(
            "@parent", reducers.tolist("@title")
        )

        res = client.ft().aggregate(req).rows[0]
        assert res[1] == "redis"
        assert set(res[3]) == {"RediSearch", "RedisAI", "RedisJson"}

        req = aggregations.AggregateRequest("redis").group_by(
            "@parent", reducers.first_value("@title").alias("first")
        )

        res = client.ft().aggregate(req).rows[0]
        assert res == ["parent", "redis", "first", "RediSearch"]

        req = aggregations.AggregateRequest("redis").group_by(
            "@parent", reducers.random_sample("@title", 2).alias("random")
        )

        res = client.ft().aggregate(req).rows[0]
        assert res[1] == "redis"
        assert res[2] == "random"
        assert len(res[3]) == 2
        assert res[3][0] in ["RediSearch", "RedisAI", "RedisJson"]
    else:
        req = aggregations.AggregateRequest("redis").group_by(
            "@parent", reducers.count()
        )

        res = client.ft().aggregate(req)["results"][0]
        assert res["extra_attributes"]["parent"] == "redis"
        assert res["extra_attributes"]["__generated_aliascount"] == "3"

        req = aggregations.AggregateRequest("redis").group_by(
            "@parent", reducers.count_distinct("@title")
        )

        res = client.ft().aggregate(req)["results"][0]
        assert res["extra_attributes"]["parent"] == "redis"
        assert res["extra_attributes"]["__generated_aliascount_distincttitle"] == "3"

        req = aggregations.AggregateRequest("redis").group_by(
            "@parent", reducers.count_distinctish("@title")
        )

        res = client.ft().aggregate(req)["results"][0]
        assert res["extra_attributes"]["parent"] == "redis"
        assert res["extra_attributes"]["__generated_aliascount_distinctishtitle"] == "3"

        req = aggregations.AggregateRequest("redis").group_by(
            "@parent", reducers.sum("@random_num")
        )

        res = client.ft().aggregate(req)["results"][0]
        assert res["extra_attributes"]["parent"] == "redis"
        assert res["extra_attributes"]["__generated_aliassumrandom_num"] == "21"

        req = aggregations.AggregateRequest("redis").group_by(
            "@parent", reducers.min("@random_num")
        )

        res = client.ft().aggregate(req)["results"][0]
        assert res["extra_attributes"]["parent"] == "redis"
        assert res["extra_attributes"]["__generated_aliasminrandom_num"] == "3"

        req = aggregations.AggregateRequest("redis").group_by(
            "@parent", reducers.max("@random_num")
        )

        res = client.ft().aggregate(req)["results"][0]
        assert res["extra_attributes"]["parent"] == "redis"
        assert res["extra_attributes"]["__generated_aliasmaxrandom_num"] == "10"

        req = aggregations.AggregateRequest("redis").group_by(
            "@parent", reducers.avg("@random_num")
        )

        res = client.ft().aggregate(req)["results"][0]
        assert res["extra_attributes"]["parent"] == "redis"
        assert res["extra_attributes"]["__generated_aliasavgrandom_num"] == "7"

        req = aggregations.AggregateRequest("redis").group_by(
            "@parent", reducers.stddev("random_num")
        )

        res = client.ft().aggregate(req)["results"][0]
        assert res["extra_attributes"]["parent"] == "redis"
        assert (
            res["extra_attributes"]["__generated_aliasstddevrandom_num"]
            == "3.60555127546"
        )

        req = aggregations.AggregateRequest("redis").group_by(
            "@parent", reducers.quantile("@random_num", 0.5)
        )

        res = client.ft().aggregate(req)["results"][0]
        assert res["extra_attributes"]["parent"] == "redis"
        assert res["extra_attributes"]["__generated_aliasquantilerandom_num,0.5"] == "8"

        req = aggregations.AggregateRequest("redis").group_by(
            "@parent", reducers.tolist("@title")
        )

        res = client.ft().aggregate(req)["results"][0]
        assert res["extra_attributes"]["parent"] == "redis"
        assert set(res["extra_attributes"]["__generated_aliastolisttitle"]) == {
            "RediSearch",
            "RedisAI",
            "RedisJson",
        }

        req = aggregations.AggregateRequest("redis").group_by(
            "@parent", reducers.first_value("@title").alias("first")
        )

        res = client.ft().aggregate(req)["results"][0]
        assert res["extra_attributes"] == {"parent": "redis", "first": "RediSearch"}

        req = aggregations.AggregateRequest("redis").group_by(
            "@parent", reducers.random_sample("@title", 2).alias("random")
        )

        res = client.ft().aggregate(req)["results"][0]
        assert res["extra_attributes"]["parent"] == "redis"
        assert "random" in res["extra_attributes"].keys()
        assert len(res["extra_attributes"]["random"]) == 2
        assert res["extra_attributes"]["random"][0] in [
            "RediSearch",
            "RedisAI",
            "RedisJson",
        ]


@pytest.mark.redismod
def test_aggregations_sort_by_and_limit(client):
    client.ft().create_index((TextField("t1"), TextField("t2")))

    client.ft().client.hset("doc1", mapping={"t1": "a", "t2": "b"})
    client.ft().client.hset("doc2", mapping={"t1": "b", "t2": "a"})

    if is_resp2_connection(client):
        # test sort_by using SortDirection
        req = aggregations.AggregateRequest("*").sort_by(
            aggregations.Asc("@t2"), aggregations.Desc("@t1")
        )
        res = client.ft().aggregate(req)
        assert res.rows[0] == ["t2", "a", "t1", "b"]
        assert res.rows[1] == ["t2", "b", "t1", "a"]

        # test sort_by without SortDirection
        req = aggregations.AggregateRequest("*").sort_by("@t1")
        res = client.ft().aggregate(req)
        assert res.rows[0] == ["t1", "a"]
        assert res.rows[1] == ["t1", "b"]

        # test sort_by with max
        req = aggregations.AggregateRequest("*").sort_by("@t1", max=1)
        res = client.ft().aggregate(req)
        assert len(res.rows) == 1

        # test limit
        req = aggregations.AggregateRequest("*").sort_by("@t1").limit(1, 1)
        res = client.ft().aggregate(req)
        assert len(res.rows) == 1
        assert res.rows[0] == ["t1", "b"]
    else:
        # test sort_by using SortDirection
        req = aggregations.AggregateRequest("*").sort_by(
            aggregations.Asc("@t2"), aggregations.Desc("@t1")
        )
        res = client.ft().aggregate(req)["results"]
        assert res[0]["extra_attributes"] == {"t2": "a", "t1": "b"}
        assert res[1]["extra_attributes"] == {"t2": "b", "t1": "a"}

        # test sort_by without SortDirection
        req = aggregations.AggregateRequest("*").sort_by("@t1")
        res = client.ft().aggregate(req)["results"]
        assert res[0]["extra_attributes"] == {"t1": "a"}
        assert res[1]["extra_attributes"] == {"t1": "b"}

        # test sort_by with max
        req = aggregations.AggregateRequest("*").sort_by("@t1", max=1)
        res = client.ft().aggregate(req)
        assert len(res["results"]) == 1

        # test limit
        req = aggregations.AggregateRequest("*").sort_by("@t1").limit(1, 1)
        res = client.ft().aggregate(req)
        assert len(res["results"]) == 1
        assert res["results"][0]["extra_attributes"] == {"t1": "b"}


@pytest.mark.redismod
def test_aggregations_load(client):
    client.ft().create_index((TextField("t1"), TextField("t2")))

    client.ft().client.hset("doc1", mapping={"t1": "hello", "t2": "world"})

    if is_resp2_connection(client):
        # load t1
        req = aggregations.AggregateRequest("*").load("t1")
        res = client.ft().aggregate(req)
        assert res.rows[0] == ["t1", "hello"]

        # load t2
        req = aggregations.AggregateRequest("*").load("t2")
        res = client.ft().aggregate(req)
        assert res.rows[0] == ["t2", "world"]

        # load all
        req = aggregations.AggregateRequest("*").load()
        res = client.ft().aggregate(req)
        assert res.rows[0] == ["t1", "hello", "t2", "world"]
    else:
        # load t1
        req = aggregations.AggregateRequest("*").load("t1")
        res = client.ft().aggregate(req)
        assert res["results"][0]["extra_attributes"] == {"t1": "hello"}

        # load t2
        req = aggregations.AggregateRequest("*").load("t2")
        res = client.ft().aggregate(req)
        assert res["results"][0]["extra_attributes"] == {"t2": "world"}

        # load all
        req = aggregations.AggregateRequest("*").load()
        res = client.ft().aggregate(req)
        assert res["results"][0]["extra_attributes"] == {"t1": "hello", "t2": "world"}


@pytest.mark.redismod
def test_aggregations_apply(client):
    client.ft().create_index(
        (
            TextField("PrimaryKey", sortable=True),
            NumericField("CreatedDateTimeUTC", sortable=True),
        )
    )

    client.ft().client.hset(
        "doc1",
        mapping={"PrimaryKey": "9::362330", "CreatedDateTimeUTC": "637387878524969984"},
    )
    client.ft().client.hset(
        "doc2",
        mapping={"PrimaryKey": "9::362329", "CreatedDateTimeUTC": "637387875859270016"},
    )

    req = aggregations.AggregateRequest("*").apply(
        CreatedDateTimeUTC="@CreatedDateTimeUTC * 10"
    )
    res = client.ft().aggregate(req)
    if is_resp2_connection(client):
        res_set = {res.rows[0][1], res.rows[1][1]}
        assert res_set == {"6373878785249699840", "6373878758592700416"}
    else:
        res_set = {
            res["results"][0]["extra_attributes"]["CreatedDateTimeUTC"],
            res["results"][1]["extra_attributes"]["CreatedDateTimeUTC"],
        }
        assert res_set == {"6373878785249699840", "6373878758592700416"}


@pytest.mark.redismod
def test_aggregations_filter(client):
    client.ft().create_index(
        (TextField("name", sortable=True), NumericField("age", sortable=True))
    )

    client.ft().client.hset("doc1", mapping={"name": "bar", "age": "25"})
    client.ft().client.hset("doc2", mapping={"name": "foo", "age": "19"})

    for dialect in [1, 2]:
        req = (
            aggregations.AggregateRequest("*")
            .filter("@name=='foo' && @age < 20")
            .dialect(dialect)
        )
        res = client.ft().aggregate(req)
        if is_resp2_connection(client):
            assert len(res.rows) == 1
            assert res.rows[0] == ["name", "foo", "age", "19"]

            req = (
                aggregations.AggregateRequest("*")
                .filter("@age > 15")
                .sort_by("@age")
                .dialect(dialect)
            )
            res = client.ft().aggregate(req)
            assert len(res.rows) == 2
            assert res.rows[0] == ["age", "19"]
            assert res.rows[1] == ["age", "25"]
        else:
            assert len(res["results"]) == 1
            assert res["results"][0]["extra_attributes"] == {"name": "foo", "age": "19"}

            req = (
                aggregations.AggregateRequest("*")
                .filter("@age > 15")
                .sort_by("@age")
                .dialect(dialect)
            )
            res = client.ft().aggregate(req)
            assert len(res["results"]) == 2
            assert res["results"][0]["extra_attributes"] == {"age": "19"}
            assert res["results"][1]["extra_attributes"] == {"age": "25"}


@pytest.mark.redismod
@skip_ifmodversion_lt("2.0.0", "search")
def test_index_definition(client):
    """
    Create definition and test its args
    """
    with pytest.raises(RuntimeError):
        IndexDefinition(prefix=["hset:", "henry"], index_type="json")

    definition = IndexDefinition(
        prefix=["hset:", "henry"],
        filter="@f1==32",
        language="English",
        language_field="play",
        score_field="chapter",
        score=0.5,
        payload_field="txt",
        index_type=IndexType.JSON,
    )

    assert [
        "ON",
        "JSON",
        "PREFIX",
        2,
        "hset:",
        "henry",
        "FILTER",
        "@f1==32",
        "LANGUAGE_FIELD",
        "play",
        "LANGUAGE",
        "English",
        "SCORE_FIELD",
        "chapter",
        "SCORE",
        0.5,
        "PAYLOAD_FIELD",
        "txt",
    ] == definition.args

    createIndex(client.ft(), num_docs=500, definition=definition)


@pytest.mark.redismod
@pytest.mark.onlynoncluster
@skip_if_redis_enterprise()
def test_expire(client):
    client.ft().create_index((TextField("txt", sortable=True),), temporary=4)
    ttl = client.execute_command("ft.debug", "TTL", "idx")
    assert ttl > 2

    while ttl > 2:
        ttl = client.execute_command("ft.debug", "TTL", "idx")
        time.sleep(0.01)


@pytest.mark.redismod
def test_skip_initial_scan(client):
    client.hset("doc1", "foo", "bar")
    q = Query("@foo:bar")

    client.ft().create_index((TextField("foo"),), skip_initial_scan=True)
    res = client.ft().search(q)
    if is_resp2_connection(client):
        assert res.total == 0
    else:
        assert res["total_results"] == 0


@pytest.mark.redismod
def test_summarize_disabled_nooffset(client):
    client.ft().create_index((TextField("txt"),), no_term_offsets=True)
    client.hset("doc1", mapping={"txt": "foo bar"})
    with pytest.raises(Exception):
        client.ft().search(Query("foo").summarize(fields=["txt"]))


@pytest.mark.redismod
def test_summarize_disabled_nohl(client):
    client.ft().create_index((TextField("txt"),), no_highlight=True)
    client.hset("doc1", mapping={"txt": "foo bar"})
    with pytest.raises(Exception):
        client.ft().search(Query("foo").summarize(fields=["txt"]))


@pytest.mark.redismod
def test_max_text_fields(client):
    # Creating the index definition
    client.ft().create_index((TextField("f0"),))
    for x in range(1, 32):
        client.ft().alter_schema_add((TextField(f"f{x}"),))

    # Should be too many indexes
    with pytest.raises(redis.ResponseError):
        client.ft().alter_schema_add((TextField(f"f{x}"),))

    client.ft().dropindex("idx")
    # Creating the index definition
    client.ft().create_index((TextField("f0"),), max_text_fields=True)
    # Fill the index with fields
    for x in range(1, 50):
        client.ft().alter_schema_add((TextField(f"f{x}"),))


@pytest.mark.redismod
@skip_ifmodversion_lt("2.0.0", "search")
def test_create_client_definition(client):
    """
    Create definition with no index type provided,
    and use hset to test the client definition (the default is HASH).
    """
    definition = IndexDefinition(prefix=["hset:", "henry"])
    createIndex(client.ft(), num_docs=500, definition=definition)

    info = client.ft().info()
    assert 494 == int(info["num_docs"])

    client.ft().client.hset("hset:1", "f1", "v1")
    info = client.ft().info()
    assert 495 == int(info["num_docs"])


@pytest.mark.redismod
@skip_ifmodversion_lt("2.0.0", "search")
def test_create_client_definition_hash(client):
    """
    Create definition with IndexType.HASH as index type (ON HASH),
    and use hset to test the client definition.
    """
    definition = IndexDefinition(prefix=["hset:", "henry"], index_type=IndexType.HASH)
    createIndex(client.ft(), num_docs=500, definition=definition)

    info = client.ft().info()
    assert 494 == int(info["num_docs"])

    client.ft().client.hset("hset:1", "f1", "v1")
    info = client.ft().info()
    assert 495 == int(info["num_docs"])


@pytest.mark.redismod
@skip_ifmodversion_lt("2.2.0", "search")
def test_create_client_definition_json(client):
    """
    Create definition with IndexType.JSON as index type (ON JSON),
    and use json client to test it.
    """
    definition = IndexDefinition(prefix=["king:"], index_type=IndexType.JSON)
    client.ft().create_index((TextField("$.name"),), definition=definition)

    client.json().set("king:1", Path.root_path(), {"name": "henry"})
    client.json().set("king:2", Path.root_path(), {"name": "james"})

    res = client.ft().search("henry")
    if is_resp2_connection(client):
        assert res.docs[0].id == "king:1"
        assert res.docs[0].payload is None
        assert res.docs[0].json == '{"name":"henry"}'
        assert res.total == 1
    else:
        assert res["results"][0]["id"] == "king:1"
        assert res["results"][0]["extra_attributes"]["$"] == '{"name":"henry"}'
        assert res["total_results"] == 1


@pytest.mark.redismod
@skip_ifmodversion_lt("2.2.0", "search")
def test_fields_as_name(client):
    # create index
    SCHEMA = (
        TextField("$.name", sortable=True, as_name="name"),
        NumericField("$.age", as_name="just_a_number"),
    )
    definition = IndexDefinition(index_type=IndexType.JSON)
    client.ft().create_index(SCHEMA, definition=definition)

    # insert json data
    res = client.json().set("doc:1", Path.root_path(), {"name": "Jon", "age": 25})
    assert res

    res = client.ft().search(Query("Jon").return_fields("name", "just_a_number"))
    if is_resp2_connection(client):
        assert 1 == len(res.docs)
        assert "doc:1" == res.docs[0].id
        assert "Jon" == res.docs[0].name
        assert "25" == res.docs[0].just_a_number
    else:
        assert 1 == len(res["results"])
        assert "doc:1" == res["results"][0]["id"]
        assert "Jon" == res["results"][0]["extra_attributes"]["name"]
        assert "25" == res["results"][0]["extra_attributes"]["just_a_number"]


@pytest.mark.redismod
def test_casesensitive(client):
    # create index
    SCHEMA = (TagField("t", case_sensitive=False),)
    client.ft().create_index(SCHEMA)
    client.ft().client.hset("1", "t", "HELLO")
    client.ft().client.hset("2", "t", "hello")

    res = client.ft().search("@t:{HELLO}")

    if is_resp2_connection(client):
        assert 2 == len(res.docs)
        assert "1" == res.docs[0].id
        assert "2" == res.docs[1].id
    else:
        assert 2 == len(res["results"])
        assert "1" == res["results"][0]["id"]
        assert "2" == res["results"][1]["id"]

    # create casesensitive index
    client.ft().dropindex()
    SCHEMA = (TagField("t", case_sensitive=True),)
    client.ft().create_index(SCHEMA)
    waitForIndex(client, getattr(client.ft(), "index_name", "idx"))

    res = client.ft().search("@t:{HELLO}")
    if is_resp2_connection(client):
        assert 1 == len(res.docs)
        assert "1" == res.docs[0].id
    else:
        assert 1 == len(res["results"])
        assert "1" == res["results"][0]["id"]


@pytest.mark.redismod
@skip_ifmodversion_lt("2.2.0", "search")
def test_search_return_fields(client):
    res = client.json().set(
        "doc:1",
        Path.root_path(),
        {"t": "riceratops", "t2": "telmatosaurus", "n": 9072, "flt": 97.2},
    )
    assert res

    # create index on
    definition = IndexDefinition(index_type=IndexType.JSON)
    SCHEMA = (TextField("$.t"), NumericField("$.flt"))
    client.ft().create_index(SCHEMA, definition=definition)
    waitForIndex(client, getattr(client.ft(), "index_name", "idx"))

    if is_resp2_connection(client):
        total = client.ft().search(Query("*").return_field("$.t", as_field="txt")).docs
        assert 1 == len(total)
        assert "doc:1" == total[0].id
        assert "riceratops" == total[0].txt

        total = client.ft().search(Query("*").return_field("$.t2", as_field="txt")).docs
        assert 1 == len(total)
        assert "doc:1" == total[0].id
        assert "telmatosaurus" == total[0].txt
    else:
        total = client.ft().search(Query("*").return_field("$.t", as_field="txt"))
        assert 1 == len(total["results"])
        assert "doc:1" == total["results"][0]["id"]
        assert "riceratops" == total["results"][0]["extra_attributes"]["txt"]

        total = client.ft().search(Query("*").return_field("$.t2", as_field="txt"))
        assert 1 == len(total["results"])
        assert "doc:1" == total["results"][0]["id"]
        assert "telmatosaurus" == total["results"][0]["extra_attributes"]["txt"]


@pytest.mark.redismod
def test_synupdate(client):
    definition = IndexDefinition(index_type=IndexType.HASH)
    client.ft().create_index(
        (TextField("title"), TextField("body")), definition=definition
    )

    client.ft().synupdate("id1", True, "boy", "child", "offspring")
    client.hset("doc1", mapping={"title": "he is a baby", "body": "this is a test"})

    client.ft().synupdate("id1", True, "baby")
    client.hset("doc2", mapping={"title": "he is another baby", "body": "another test"})

    res = client.ft().search(Query("child").expander("SYNONYM"))
    if is_resp2_connection(client):
        assert res.docs[0].id == "doc2"
        assert res.docs[0].title == "he is another baby"
        assert res.docs[0].body == "another test"
    else:
        assert res["results"][0]["id"] == "doc2"
        assert res["results"][0]["extra_attributes"]["title"] == "he is another baby"
        assert res["results"][0]["extra_attributes"]["body"] == "another test"


@pytest.mark.redismod
def test_syndump(client):
    definition = IndexDefinition(index_type=IndexType.HASH)
    client.ft().create_index(
        (TextField("title"), TextField("body")), definition=definition
    )

    client.ft().synupdate("id1", False, "boy", "child", "offspring")
    client.ft().synupdate("id2", False, "baby", "child")
    client.ft().synupdate("id3", False, "tree", "wood")
    res = client.ft().syndump()
    assert res == {
        "boy": ["id1"],
        "tree": ["id3"],
        "wood": ["id3"],
        "child": ["id1", "id2"],
        "baby": ["id2"],
        "offspring": ["id1"],
    }


@pytest.mark.redismod
@skip_ifmodversion_lt("2.2.0", "search")
def test_create_json_with_alias(client):
    """
    Create definition with IndexType.JSON as index type (ON JSON) with two
    fields with aliases, and use json client to test it.
    """
    definition = IndexDefinition(prefix=["king:"], index_type=IndexType.JSON)
    client.ft().create_index(
        (TextField("$.name", as_name="name"), NumericField("$.num", as_name="num")),
        definition=definition,
    )

    client.json().set("king:1", Path.root_path(), {"name": "henry", "num": 42})
    client.json().set("king:2", Path.root_path(), {"name": "james", "num": 3.14})

    if is_resp2_connection(client):
        res = client.ft().search("@name:henry")
        assert res.docs[0].id == "king:1"
        assert res.docs[0].json == '{"name":"henry","num":42}'
        assert res.total == 1

        res = client.ft().search("@num:[0 10]")
        assert res.docs[0].id == "king:2"
        assert res.docs[0].json == '{"name":"james","num":3.14}'
        assert res.total == 1
    else:
        res = client.ft().search("@name:henry")
        assert res["results"][0]["id"] == "king:1"
        assert res["results"][0]["extra_attributes"]["$"] == '{"name":"henry","num":42}'
        assert res["total_results"] == 1

        res = client.ft().search("@num:[0 10]")
        assert res["results"][0]["id"] == "king:2"
        assert (
            res["results"][0]["extra_attributes"]["$"] == '{"name":"james","num":3.14}'
        )
        assert res["total_results"] == 1

    # Tests returns an error if path contain special characters (user should
    # use an alias)
    with pytest.raises(Exception):
        client.ft().search("@$.name:henry")


@pytest.mark.redismod
@skip_ifmodversion_lt("2.2.0", "search")
def test_json_with_multipath(client):
    """
    Create definition with IndexType.JSON as index type (ON JSON),
    and use json client to test it.
    """
    definition = IndexDefinition(prefix=["king:"], index_type=IndexType.JSON)
    client.ft().create_index(
        (TagField("$..name", as_name="name")), definition=definition
    )

    client.json().set(
        "king:1", Path.root_path(), {"name": "henry", "country": {"name": "england"}}
    )

    if is_resp2_connection(client):
        res = client.ft().search("@name:{henry}")
        assert res.docs[0].id == "king:1"
        assert res.docs[0].json == '{"name":"henry","country":{"name":"england"}}'
        assert res.total == 1

        res = client.ft().search("@name:{england}")
        assert res.docs[0].id == "king:1"
        assert res.docs[0].json == '{"name":"henry","country":{"name":"england"}}'
        assert res.total == 1
    else:
        res = client.ft().search("@name:{henry}")
        assert res["results"][0]["id"] == "king:1"
        assert (
            res["results"][0]["extra_attributes"]["$"]
            == '{"name":"henry","country":{"name":"england"}}'
        )
        assert res["total_results"] == 1

        res = client.ft().search("@name:{england}")
        assert res["results"][0]["id"] == "king:1"
        assert (
            res["results"][0]["extra_attributes"]["$"]
            == '{"name":"henry","country":{"name":"england"}}'
        )
        assert res["total_results"] == 1


@pytest.mark.redismod
@skip_ifmodversion_lt("2.2.0", "search")
def test_json_with_jsonpath(client):
    definition = IndexDefinition(index_type=IndexType.JSON)
    client.ft().create_index(
        (
            TextField('$["prod:name"]', as_name="name"),
            TextField("$.prod:name", as_name="name_unsupported"),
        ),
        definition=definition,
    )

    client.json().set("doc:1", Path.root_path(), {"prod:name": "RediSearch"})

    if is_resp2_connection(client):
        # query for a supported field succeeds
        res = client.ft().search(Query("@name:RediSearch"))
        assert res.total == 1
        assert res.docs[0].id == "doc:1"
        assert res.docs[0].json == '{"prod:name":"RediSearch"}'

        # query for an unsupported field
        res = client.ft().search("@name_unsupported:RediSearch")
        assert res.total == 1

        # return of a supported field succeeds
        res = client.ft().search(Query("@name:RediSearch").return_field("name"))
        assert res.total == 1
        assert res.docs[0].id == "doc:1"
        assert res.docs[0].name == "RediSearch"
    else:
        # query for a supported field succeeds
        res = client.ft().search(Query("@name:RediSearch"))
        assert res["total_results"] == 1
        assert res["results"][0]["id"] == "doc:1"
        assert (
            res["results"][0]["extra_attributes"]["$"] == '{"prod:name":"RediSearch"}'
        )

        # query for an unsupported field
        res = client.ft().search("@name_unsupported:RediSearch")
        assert res["total_results"] == 1

        # return of a supported field succeeds
        res = client.ft().search(Query("@name:RediSearch").return_field("name"))
        assert res["total_results"] == 1
        assert res["results"][0]["id"] == "doc:1"
        assert res["results"][0]["extra_attributes"]["name"] == "RediSearch"


@pytest.mark.redismod
@pytest.mark.onlynoncluster
@skip_if_redis_enterprise()
def test_profile(client):
    client.ft().create_index((TextField("t"),))
    client.ft().client.hset("1", "t", "hello")
    client.ft().client.hset("2", "t", "world")

    # check using Query
    q = Query("hello|world").no_content()
    if is_resp2_connection(client):
        res, det = client.ft().profile(q)
        assert det["Iterators profile"]["Counter"] == 2.0
        assert len(det["Iterators profile"]["Child iterators"]) == 2
        assert det["Iterators profile"]["Type"] == "UNION"
        assert det["Parsing time"] < 0.5
        assert len(res.docs) == 2  # check also the search result

        # check using AggregateRequest
        req = (
            aggregations.AggregateRequest("*")
            .load("t")
            .apply(prefix="startswith(@t, 'hel')")
        )
        res, det = client.ft().profile(req)
        assert det["Iterators profile"]["Counter"] == 2
        assert det["Iterators profile"]["Type"] == "WILDCARD"
        assert isinstance(det["Parsing time"], float)
        assert len(res.rows) == 2  # check also the search result
    else:
        res = client.ft().profile(q)
        assert res["profile"]["Iterators profile"][0]["Counter"] == 2.0
        assert res["profile"]["Iterators profile"][0]["Type"] == "UNION"
        assert res["profile"]["Parsing time"] < 0.5
        assert len(res["results"]) == 2  # check also the search result

        # check using AggregateRequest
        req = (
            aggregations.AggregateRequest("*")
            .load("t")
            .apply(prefix="startswith(@t, 'hel')")
        )
        res = client.ft().profile(req)
        assert res["profile"]["Iterators profile"][0]["Counter"] == 2
        assert res["profile"]["Iterators profile"][0]["Type"] == "WILDCARD"
        assert isinstance(res["profile"]["Parsing time"], float)
        assert len(res["results"]) == 2  # check also the search result


@pytest.mark.redismod
@pytest.mark.onlynoncluster
def test_profile_limited(client):
    client.ft().create_index((TextField("t"),))
    client.ft().client.hset("1", "t", "hello")
    client.ft().client.hset("2", "t", "hell")
    client.ft().client.hset("3", "t", "help")
    client.ft().client.hset("4", "t", "helowa")

    q = Query("%hell% hel*")
    if is_resp2_connection(client):
        res, det = client.ft().profile(q, limited=True)
        assert (
            det["Iterators profile"]["Child iterators"][0]["Child iterators"]
            == "The number of iterators in the union is 3"
        )
        assert (
            det["Iterators profile"]["Child iterators"][1]["Child iterators"]
            == "The number of iterators in the union is 4"
        )
        assert det["Iterators profile"]["Type"] == "INTERSECT"
        assert len(res.docs) == 3  # check also the search result
    else:
        res = client.ft().profile(q, limited=True)
        iterators_profile = res["profile"]["Iterators profile"]
        assert (
            iterators_profile[0]["Child iterators"][0]["Child iterators"]
            == "The number of iterators in the union is 3"
        )
        assert (
            iterators_profile[0]["Child iterators"][1]["Child iterators"]
            == "The number of iterators in the union is 4"
        )
        assert iterators_profile[0]["Type"] == "INTERSECT"
        assert len(res["results"]) == 3  # check also the search result


@pytest.mark.redismod
@skip_ifmodversion_lt("2.4.3", "search")
def test_profile_query_params(client):
    client.ft().create_index(
        (
            VectorField(
                "v", "HNSW", {"TYPE": "FLOAT32", "DIM": 2, "DISTANCE_METRIC": "L2"}
            ),
        )
    )
    client.hset("a", "v", "aaaaaaaa")
    client.hset("b", "v", "aaaabaaa")
    client.hset("c", "v", "aaaaabaa")
    query = "*=>[KNN 2 @v $vec]"
    q = Query(query).return_field("__v_score").sort_by("__v_score", True).dialect(2)
    if is_resp2_connection(client):
        res, det = client.ft().profile(q, query_params={"vec": "aaaaaaaa"})
        assert det["Iterators profile"]["Counter"] == 2.0
        assert det["Iterators profile"]["Type"] == "VECTOR"
        assert res.total == 2
        assert "a" == res.docs[0].id
        assert "0" == res.docs[0].__getattribute__("__v_score")
    else:
        res = client.ft().profile(q, query_params={"vec": "aaaaaaaa"})
        assert res["profile"]["Iterators profile"][0]["Counter"] == 2
        assert res["profile"]["Iterators profile"][0]["Type"] == "VECTOR"
        assert res["total_results"] == 2
        assert "a" == res["results"][0]["id"]
        assert "0" == res["results"][0]["extra_attributes"]["__v_score"]


@pytest.mark.redismod
@skip_ifmodversion_lt("2.4.3", "search")
def test_vector_field(client):
    client.flushdb()
    client.ft().create_index(
        (
            VectorField(
                "v", "HNSW", {"TYPE": "FLOAT32", "DIM": 2, "DISTANCE_METRIC": "L2"}
            ),
        )
    )
    client.hset("a", "v", "aaaaaaaa")
    client.hset("b", "v", "aaaabaaa")
    client.hset("c", "v", "aaaaabaa")

    query = "*=>[KNN 2 @v $vec]"
    q = Query(query).return_field("__v_score").sort_by("__v_score", True).dialect(2)
    res = client.ft().search(q, query_params={"vec": "aaaaaaaa"})

    if is_resp2_connection(client):
        assert "a" == res.docs[0].id
        assert "0" == res.docs[0].__getattribute__("__v_score")
    else:
        assert "a" == res["results"][0]["id"]
        assert "0" == res["results"][0]["extra_attributes"]["__v_score"]


@pytest.mark.redismod
@skip_ifmodversion_lt("2.4.3", "search")
def test_vector_field_error(r):
    r.flushdb()

    # sortable tag
    with pytest.raises(Exception):
        r.ft().create_index((VectorField("v", "HNSW", {}, sortable=True),))

    # not supported algorithm
    with pytest.raises(Exception):
        r.ft().create_index((VectorField("v", "SORT", {}),))


@pytest.mark.redismod
@skip_ifmodversion_lt("2.4.3", "search")
def test_text_params(client):
    client.flushdb()
    client.ft().create_index((TextField("name"),))

    client.hset("doc1", mapping={"name": "Alice"})
    client.hset("doc2", mapping={"name": "Bob"})
    client.hset("doc3", mapping={"name": "Carol"})

    params_dict = {"name1": "Alice", "name2": "Bob"}
    q = Query("@name:($name1 | $name2 )").dialect(2)
    res = client.ft().search(q, query_params=params_dict)
    if is_resp2_connection(client):
        assert 2 == res.total
        assert "doc1" == res.docs[0].id
        assert "doc2" == res.docs[1].id
    else:
        assert 2 == res["total_results"]
        assert "doc1" == res["results"][0]["id"]
        assert "doc2" == res["results"][1]["id"]


@pytest.mark.redismod
@skip_ifmodversion_lt("2.4.3", "search")
def test_numeric_params(client):
    client.flushdb()
    client.ft().create_index((NumericField("numval"),))

    client.hset("doc1", mapping={"numval": 101})
    client.hset("doc2", mapping={"numval": 102})
    client.hset("doc3", mapping={"numval": 103})

    params_dict = {"min": 101, "max": 102}
    q = Query("@numval:[$min $max]").dialect(2)
    res = client.ft().search(q, query_params=params_dict)

    if is_resp2_connection(client):
        assert 2 == res.total
        assert "doc1" == res.docs[0].id
        assert "doc2" == res.docs[1].id
    else:
        assert 2 == res["total_results"]
        assert "doc1" == res["results"][0]["id"]
        assert "doc2" == res["results"][1]["id"]


@pytest.mark.redismod
@skip_ifmodversion_lt("2.4.3", "search")
def test_geo_params(client):
    client.ft().create_index(GeoField("g"))
    client.hset("doc1", mapping={"g": "29.69465, 34.95126"})
    client.hset("doc2", mapping={"g": "29.69350, 34.94737"})
    client.hset("doc3", mapping={"g": "29.68746, 34.94882"})

    params_dict = {"lat": "34.95126", "lon": "29.69465", "radius": 1000, "units": "km"}
    q = Query("@g:[$lon $lat $radius $units]").dialect(2)
    res = client.ft().search(q, query_params=params_dict)
    _assert_search_result(client, res, ["doc1", "doc2", "doc3"])


@pytest.mark.redismod
def test_geoshapes_query_intersects_and_disjoint(client):
    client.ft().create_index((GeoShapeField("g", coord_system=GeoShapeField.FLAT)))
    client.hset("doc_point1", mapping={"g": "POINT (10 10)"})
    client.hset("doc_point2", mapping={"g": "POINT (50 50)"})
    client.hset("doc_polygon1", mapping={"g": "POLYGON ((20 20, 25 35, 35 25, 20 20))"})
    client.hset(
        "doc_polygon2", mapping={"g": "POLYGON ((60 60, 65 75, 70 70, 65 55, 60 60))"}
    )

    intersection = client.ft().search(
        Query("@g:[intersects $shape]").dialect(3),
        query_params={"shape": "POLYGON((15 15, 75 15, 50 70, 20 40, 15 15))"},
    )
    _assert_search_result(client, intersection, ["doc_point2", "doc_polygon1"])

    disjunction = client.ft().search(
        Query("@g:[disjoint $shape]").dialect(3),
        query_params={"shape": "POLYGON((15 15, 75 15, 50 70, 20 40, 15 15))"},
    )
    _assert_search_result(client, disjunction, ["doc_point1", "doc_polygon2"])


@pytest.mark.redismod
@skip_ifmodversion_lt("2.10.0", "search")
def test_geoshapes_query_contains_and_within(client):
    client.ft().create_index((GeoShapeField("g", coord_system=GeoShapeField.FLAT)))
    client.hset("doc_point1", mapping={"g": "POINT (10 10)"})
    client.hset("doc_point2", mapping={"g": "POINT (50 50)"})
    client.hset("doc_polygon1", mapping={"g": "POLYGON ((20 20, 25 35, 35 25, 20 20))"})
    client.hset(
        "doc_polygon2", mapping={"g": "POLYGON ((60 60, 65 75, 70 70, 65 55, 60 60))"}
    )

    contains_a = client.ft().search(
        Query("@g:[contains $shape]").dialect(3),
        query_params={"shape": "POINT(25 25)"},
    )
    _assert_search_result(client, contains_a, ["doc_polygon1"])

    contains_b = client.ft().search(
        Query("@g:[contains $shape]").dialect(3),
        query_params={"shape": "POLYGON((24 24, 24 26, 25 25, 24 24))"},
    )
    _assert_search_result(client, contains_b, ["doc_polygon1"])

    within = client.ft().search(
        Query("@g:[within $shape]").dialect(3),
        query_params={"shape": "POLYGON((15 15, 75 15, 50 70, 20 40, 15 15))"},
    )
    _assert_search_result(client, within, ["doc_point2", "doc_polygon1"])


@pytest.mark.redismod
@skip_if_redis_enterprise()
def test_search_commands_in_pipeline(client):
    p = client.ft().pipeline()
    p.create_index((TextField("txt"),))
    p.hset("doc1", mapping={"txt": "foo bar"})
    p.hset("doc2", mapping={"txt": "foo bar"})
    q = Query("foo bar").with_payloads()
    p.search(q)
    res = p.execute()
    if is_resp2_connection(client):
        assert res[:3] == ["OK", True, True]
        assert 2 == res[3][0]
        assert "doc1" == res[3][1]
        assert "doc2" == res[3][4]
        assert res[3][5] is None
        assert res[3][3] == res[3][6] == ["txt", "foo bar"]
    else:
        assert res[:3] == ["OK", True, True]
        assert 2 == res[3]["total_results"]
        assert "doc1" == res[3]["results"][0]["id"]
        assert "doc2" == res[3]["results"][1]["id"]
        assert res[3]["results"][0]["payload"] is None
        assert (
            res[3]["results"][0]["extra_attributes"]
            == res[3]["results"][1]["extra_attributes"]
            == {"txt": "foo bar"}
        )


@pytest.mark.redismod
@pytest.mark.onlynoncluster
@skip_ifmodversion_lt("2.4.3", "search")
def test_dialect_config(client):
    assert client.ft().config_get("DEFAULT_DIALECT")
    client.ft().config_set("DEFAULT_DIALECT", 2)
    assert client.ft().config_get("DEFAULT_DIALECT") == {"DEFAULT_DIALECT": "2"}
    with pytest.raises(redis.ResponseError):
        client.ft().config_set("DEFAULT_DIALECT", 0)


@pytest.mark.redismod
@skip_ifmodversion_lt("2.4.3", "search")
def test_dialect(client):
    client.ft().create_index(
        (
            TagField("title"),
            TextField("t1"),
            TextField("t2"),
            NumericField("num"),
            VectorField(
                "v", "HNSW", {"TYPE": "FLOAT32", "DIM": 1, "DISTANCE_METRIC": "COSINE"}
            ),
        )
    )
    client.hset("h", "t1", "hello")
    with pytest.raises(redis.ResponseError) as err:
        client.ft().explain(Query("(*)").dialect(1))
    assert "Syntax error" in str(err)
    assert "WILDCARD" in client.ft().explain(Query("(*)").dialect(2))

    with pytest.raises(redis.ResponseError) as err:
        client.ft().explain(Query("$hello").dialect(1))
    assert "Syntax error" in str(err)
    q = Query("$hello").dialect(2)
    expected = "UNION {\n  hello\n  +hello(expanded)\n}\n"
    assert expected in client.ft().explain(q, query_params={"hello": "hello"})

    expected = "NUMERIC {0.000000 <= @num <= 10.000000}\n"
    assert expected in client.ft().explain(Query("@title:(@num:[0 10])").dialect(1))
    with pytest.raises(redis.ResponseError) as err:
        client.ft().explain(Query("@title:(@num:[0 10])").dialect(2))
    assert "Syntax error" in str(err)


@pytest.mark.redismod
def test_expire_while_search(client: redis.Redis):
    client.ft().create_index((TextField("txt"),))
    client.hset("hset:1", "txt", "a")
    client.hset("hset:2", "txt", "b")
    client.hset("hset:3", "txt", "c")
    if is_resp2_connection(client):
        assert 3 == client.ft().search(Query("*")).total
        client.pexpire("hset:2", 300)
        for _ in range(500):
            client.ft().search(Query("*")).docs[1]
        time.sleep(1)
        assert 2 == client.ft().search(Query("*")).total
    else:
        assert 3 == client.ft().search(Query("*"))["total_results"]
        client.pexpire("hset:2", 300)
        for _ in range(500):
            client.ft().search(Query("*"))["results"][1]
        time.sleep(1)
        assert 2 == client.ft().search(Query("*"))["total_results"]


@pytest.mark.redismod
@pytest.mark.experimental
def test_withsuffixtrie(client: redis.Redis):
    # create index
    assert client.ft().create_index((TextField("txt"),))
    waitForIndex(client, getattr(client.ft(), "index_name", "idx"))
    if is_resp2_connection(client):
        info = client.ft().info()
        assert "WITHSUFFIXTRIE" not in info["attributes"][0]
        assert client.ft().dropindex("idx")

        # create withsuffixtrie index (text fields)
        assert client.ft().create_index(TextField("t", withsuffixtrie=True))
        waitForIndex(client, getattr(client.ft(), "index_name", "idx"))
        info = client.ft().info()
        assert "WITHSUFFIXTRIE" in info["attributes"][0]
        assert client.ft().dropindex("idx")

        # create withsuffixtrie index (tag field)
        assert client.ft().create_index(TagField("t", withsuffixtrie=True))
        waitForIndex(client, getattr(client.ft(), "index_name", "idx"))
        info = client.ft().info()
        assert "WITHSUFFIXTRIE" in info["attributes"][0]
    else:
        info = client.ft().info()
        assert "WITHSUFFIXTRIE" not in info["attributes"][0]["flags"]
        assert client.ft().dropindex("idx")

        # create withsuffixtrie index (text fields)
        assert client.ft().create_index(TextField("t", withsuffixtrie=True))
        waitForIndex(client, getattr(client.ft(), "index_name", "idx"))
        info = client.ft().info()
        assert "WITHSUFFIXTRIE" in info["attributes"][0]["flags"]
        assert client.ft().dropindex("idx")

        # create withsuffixtrie index (tag field)
        assert client.ft().create_index(TagField("t", withsuffixtrie=True))
        waitForIndex(client, getattr(client.ft(), "index_name", "idx"))
        info = client.ft().info()
        assert "WITHSUFFIXTRIE" in info["attributes"][0]["flags"]


@pytest.mark.redismod
def test_query_timeout(r: redis.Redis):
    q1 = Query("foo").timeout(5000)
    assert q1.get_args() == ["foo", "TIMEOUT", 5000, "LIMIT", 0, 10]
    q1 = Query("foo").timeout(0)
    assert q1.get_args() == ["foo", "TIMEOUT", 0, "LIMIT", 0, 10]
    q2 = Query("foo").timeout("not_a_number")
    with pytest.raises(redis.ResponseError):
        r.ft().search(q2)


@pytest.mark.redismod
def test_geoshape(client: redis.Redis):
    client.ft().create_index(GeoShapeField("geom", GeoShapeField.FLAT))
    waitForIndex(client, getattr(client.ft(), "index_name", "idx"))
    client.hset("small", "geom", "POLYGON((1 1, 1 100, 100 100, 100 1, 1 1))")
    client.hset("large", "geom", "POLYGON((1 1, 1 200, 200 200, 200 1, 1 1))")
    q1 = Query("@geom:[WITHIN $poly]").dialect(3)
    qp1 = {"poly": "POLYGON((0 0, 0 150, 150 150, 150 0, 0 0))"}
    q2 = Query("@geom:[CONTAINS $poly]").dialect(3)
    qp2 = {"poly": "POLYGON((2 2, 2 50, 50 50, 50 2, 2 2))"}
    result = client.ft().search(q1, query_params=qp1)
<<<<<<< HEAD
    _assert_geosearch_result(client, result, ["small"])
    result = client.ft().search(q2, query_params=qp2)
    _assert_geosearch_result(client, result, ["small", "large"])


def _assert_geosearch_result(client, result, expected_doc_ids):
=======
    _assert_search_result(client, result, ["small"])
    result = client.ft().search(q2, query_params=qp2)
    _assert_search_result(client, result, ["small", "large"])


@pytest.mark.redismod
def test_search_missing_fields(client):
    definition = IndexDefinition(prefix=["property:"], index_type=IndexType.HASH)

    fields = [
        TextField("title", sortable=True),
        TagField("features", index_missing=True),
        TextField("description", index_missing=True),
    ]

    client.ft().create_index(fields, definition=definition)

    # All fields present
    client.hset(
        "property:1",
        mapping={
            "title": "Luxury Villa in Malibu",
            "features": "pool,sea view,modern",
            "description": "A stunning modern villa overlooking the Pacific Ocean.",
        },
    )

    # Missing features
    client.hset(
        "property:2",
        mapping={
            "title": "Downtown Flat",
            "description": "Modern flat in central Paris with easy access to metro.",
        },
    )

    # Missing description
    client.hset(
        "property:3",
        mapping={
            "title": "Beachfront Bungalow",
            "features": "beachfront,sun deck",
        },
    )

    with pytest.raises(redis.exceptions.ResponseError) as e:
        client.ft().search(
            Query("ismissing(@title)").dialect(5).return_field("id").no_content()
        )
    assert "to be defined with 'INDEXMISSING'" in e.value.args[0]

    res = client.ft().search(
        Query("ismissing(@features)").dialect(5).return_field("id").no_content()
    )
    _assert_search_result(client, res, ["property:2"])

    res = client.ft().search(
        Query("-ismissing(@features)").dialect(5).return_field("id").no_content()
    )
    _assert_search_result(client, res, ["property:1", "property:3"])

    res = client.ft().search(
        Query("ismissing(@description)").dialect(5).return_field("id").no_content()
    )
    _assert_search_result(client, res, ["property:3"])

    res = client.ft().search(
        Query("-ismissing(@description)").dialect(5).return_field("id").no_content()
    )
    _assert_search_result(client, res, ["property:1", "property:2"])


@pytest.mark.redismod
def test_search_empty_fields(client):
    definition = IndexDefinition(prefix=["property:"], index_type=IndexType.HASH)

    fields = [
        TextField("title", sortable=True),
        TagField("features", index_empty=True),
        TextField("description", index_empty=True),
    ]

    client.ft().create_index(fields, definition=definition)

    # All fields present
    client.hset(
        "property:1",
        mapping={
            "title": "Luxury Villa in Malibu",
            "features": "pool,sea view,modern",
            "description": "A stunning modern villa overlooking the Pacific Ocean.",
        },
    )

    # Empty features
    client.hset(
        "property:2",
        mapping={
            "title": "Downtown Flat",
            "features": "",
            "description": "Modern flat in central Paris with easy access to metro.",
        },
    )

    # Empty description
    client.hset(
        "property:3",
        mapping={
            "title": "Beachfront Bungalow",
            "features": "beachfront,sun deck",
            "description": "",
        },
    )

    with pytest.raises(redis.exceptions.ResponseError) as e:
        client.ft().search(
            Query("@title:''").dialect(5).return_field("id").no_content()
        )
    assert "to be defined with `INDEXEMPTY`" in e.value.args[0]

    res = client.ft().search(
        Query("@features:{ }").dialect(5).return_field("id").no_content()
    )
    _assert_search_result(client, res, ["property:2"])

    res = client.ft().search(
        Query("-@features:{ }").dialect(5).return_field("id").no_content()
    )
    _assert_search_result(client, res, ["property:1", "property:3"])

    res = client.ft().search(
        Query("@description:''").dialect(5).return_field("id").no_content()
    )
    _assert_search_result(client, res, ["property:3"])

    res = client.ft().search(
        Query("-@description:''").dialect(5).return_field("id").no_content()
    )
    _assert_search_result(client, res, ["property:1", "property:2"])


def _assert_search_result(client, result, expected_doc_ids):
>>>>>>> 5115145b
    """
    Make sure the result of a geo search is as expected, taking into account the RESP
    version being used.
    """
    if is_resp2_connection(client):
        assert set([doc.id for doc in result.docs]) == set(expected_doc_ids)
<<<<<<< HEAD
        assert result.total == len(expected_doc_ids)
    else:
        assert set([doc["id"] for doc in result["results"]]) == set(expected_doc_ids)
        assert result["total_results"] == len(expected_doc_ids)
=======
    else:
        assert set([doc["id"] for doc in result["results"]]) == set(expected_doc_ids)
>>>>>>> 5115145b
<|MERGE_RESOLUTION|>--- conflicted
+++ resolved
@@ -2322,14 +2322,6 @@
     q2 = Query("@geom:[CONTAINS $poly]").dialect(3)
     qp2 = {"poly": "POLYGON((2 2, 2 50, 50 50, 50 2, 2 2))"}
     result = client.ft().search(q1, query_params=qp1)
-<<<<<<< HEAD
-    _assert_geosearch_result(client, result, ["small"])
-    result = client.ft().search(q2, query_params=qp2)
-    _assert_geosearch_result(client, result, ["small", "large"])
-
-
-def _assert_geosearch_result(client, result, expected_doc_ids):
-=======
     _assert_search_result(client, result, ["small"])
     result = client.ft().search(q2, query_params=qp2)
     _assert_search_result(client, result, ["small", "large"])
@@ -2472,19 +2464,11 @@
 
 
 def _assert_search_result(client, result, expected_doc_ids):
->>>>>>> 5115145b
     """
     Make sure the result of a geo search is as expected, taking into account the RESP
     version being used.
     """
     if is_resp2_connection(client):
         assert set([doc.id for doc in result.docs]) == set(expected_doc_ids)
-<<<<<<< HEAD
-        assert result.total == len(expected_doc_ids)
-    else:
-        assert set([doc["id"] for doc in result["results"]]) == set(expected_doc_ids)
-        assert result["total_results"] == len(expected_doc_ids)
-=======
-    else:
-        assert set([doc["id"] for doc in result["results"]]) == set(expected_doc_ids)
->>>>>>> 5115145b
+    else:
+        assert set([doc["id"] for doc in result["results"]]) == set(expected_doc_ids)