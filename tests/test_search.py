--- conflicted
+++ resolved
@@ -2327,8 +2327,20 @@
     result = client.ft().search(q1, query_params=qp1)
     _assert_geosearch_result(client, result, ["small"])
     result = client.ft().search(q2, query_params=qp2)
-<<<<<<< HEAD
-    assert len(result.docs) == 2
+    _assert_geosearch_result(client, result, ["small", "large"])
+
+
+def _assert_geosearch_result(client, result, expected_doc_ids):
+    """
+    Make sure the result of a geo search is as expected, taking into account the RESP
+    version being used.
+    """
+    if is_resp2_connection(client):
+        assert set([doc.id for doc in result.docs]) == set(expected_doc_ids)
+        assert result.total == len(expected_doc_ids)
+    else:
+        assert set([doc["id"] for doc in result["results"]]) == set(expected_doc_ids)
+        assert result["total_results"] == len(expected_doc_ids)
 
 
 @pytest.mark.redismod
@@ -2431,20 +2443,4 @@
 
     q = Query("ismissing(@price)")
     res = client.ft().search(q)
-    assert res is not None
-=======
-    _assert_geosearch_result(client, result, ["small", "large"])
-
-
-def _assert_geosearch_result(client, result, expected_doc_ids):
-    """
-    Make sure the result of a geo search is as expected, taking into account the RESP
-    version being used.
-    """
-    if is_resp2_connection(client):
-        assert set([doc.id for doc in result.docs]) == set(expected_doc_ids)
-        assert result.total == len(expected_doc_ids)
-    else:
-        assert set([doc["id"] for doc in result["results"]]) == set(expected_doc_ids)
-        assert result["total_results"] == len(expected_doc_ids)
->>>>>>> 29b861bd
+    assert res is not None