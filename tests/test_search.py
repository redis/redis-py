import bz2
import csv
import os
import time
from io import TextIOWrapper

import pytest

import redis
import redis.commands.search
import redis.commands.search.aggregation as aggregations
import redis.commands.search.reducers as reducers
from redis import Redis
from redis.commands.json.path import Path
from redis.commands.search import Search
from redis.commands.search.field import GeoField, NumericField, TagField, TextField
from redis.commands.search.indexDefinition import IndexDefinition, IndexType
from redis.commands.search.query import GeoFilter, NumericFilter, Query
from redis.commands.search.result import Result
from redis.commands.search.suggestion import Suggestion

from .conftest import default_redismod_url, skip_ifmodversion_lt

WILL_PLAY_TEXT = os.path.abspath(
    os.path.join(os.path.dirname(__file__), "testdata", "will_play_text.csv.bz2")
)

TITLES_CSV = os.path.abspath(
    os.path.join(os.path.dirname(__file__), "testdata", "titles.csv")
)


def waitForIndex(env, idx, timeout=None):
    delay = 0.1
    while True:
        res = env.execute_command("ft.info", idx)
        try:
            res.index("indexing")
        except ValueError:
            break

        if int(res[res.index("indexing") + 1]) == 0:
            break

        time.sleep(delay)
        if timeout is not None:
            timeout -= delay
            if timeout <= 0:
                break


def getClient():
    """
    Gets a client client attached to an index name which is ready to be
    created
    """
    rc = Redis.from_url(default_redismod_url, decode_responses=True)
    return rc


def createIndex(client, num_docs=100, definition=None):
    try:
        client.create_index(
<<<<<<< HEAD
            (TextField("play", weight=5.0),
             TextField("txt"),
             NumericField("chapter")),
=======
            (TextField("play", weight=5.0), TextField("txt"), NumericField("chapter")),
>>>>>>> d4252277
            definition=definition,
        )
    except redis.ResponseError:
        client.dropindex(delete_documents=True)
        return createIndex(client, num_docs=num_docs, definition=definition)

    chapters = {}
    bzfp = TextIOWrapper(bz2.BZ2File(WILL_PLAY_TEXT), encoding="utf8")

    r = csv.reader(bzfp, delimiter=";")
    for n, line in enumerate(r):

        play, chapter, _, text = line[1], line[2], line[4], line[5]

        key = f"{play}:{chapter}".lower()
        d = chapters.setdefault(key, {})
        d["play"] = play
        d["txt"] = d.get("txt", "") + " " + text
        d["chapter"] = int(chapter or 0)
        if len(chapters) == num_docs:
            break

    indexer = client.batch_indexer(chunk_size=50)
    assert isinstance(indexer, Search.BatchIndexer)
    assert 50 == indexer.chunk_size

    for key, doc in chapters.items():
        indexer.add_document(key, **doc)
    indexer.commit()


# override the default module client, search requires both db=0, and text
@pytest.fixture
def modclient():
    return Redis.from_url(default_redismod_url, db=0, decode_responses=True)


@pytest.fixture
def client(modclient):
    modclient.flushdb()
    return modclient


@pytest.mark.redismod
def test_client(client):
    num_docs = 500
    createIndex(client.ft(), num_docs=num_docs)
    waitForIndex(client, "idx")
    # verify info
    info = client.ft().info()
    for k in [
        "index_name",
        "index_options",
        "attributes",
        "num_docs",
        "max_doc_id",
        "num_terms",
        "num_records",
        "inverted_sz_mb",
        "offset_vectors_sz_mb",
        "doc_table_size_mb",
        "key_table_size_mb",
        "records_per_doc_avg",
        "bytes_per_record_avg",
        "offsets_per_term_avg",
        "offset_bits_per_record_avg",
    ]:
        assert k in info

    assert client.ft().index_name == info["index_name"]
    assert num_docs == int(info["num_docs"])

    res = client.ft().search("henry iv")
    assert isinstance(res, Result)
    assert 225 == res.total
    assert 10 == len(res.docs)
    assert res.duration > 0

    for doc in res.docs:
        assert doc.id
        assert doc.play == "Henry IV"
        assert len(doc.txt) > 0

    # test no content
    res = client.ft().search(Query("king").no_content())
    assert 194 == res.total
    assert 10 == len(res.docs)
    for doc in res.docs:
        assert "txt" not in doc.__dict__
        assert "play" not in doc.__dict__

    # test verbatim vs no verbatim
    total = client.ft().search(Query("kings").no_content()).total
    vtotal = client.ft().search(Query("kings").no_content().verbatim()).total
    assert total > vtotal

    # test in fields
    txt_total = (
        client.ft().search(Query("henry").no_content().limit_fields("txt")).total
    )
    play_total = (
        client.ft().search(Query("henry").no_content().limit_fields("play")).total
    )
    both_total = (
        client.ft()
        .search(Query("henry").no_content().limit_fields("play", "txt"))
        .total
    )
    assert 129 == txt_total
    assert 494 == play_total
    assert 494 == both_total

    # test load_document
    doc = client.ft().load_document("henry vi part 3:62")
    assert doc is not None
    assert "henry vi part 3:62" == doc.id
    assert doc.play == "Henry VI Part 3"
    assert len(doc.txt) > 0

    # test in-keys
    ids = [x.id for x in client.ft().search(Query("henry")).docs]
    assert 10 == len(ids)
    subset = ids[:5]
    docs = client.ft().search(Query("henry").limit_ids(*subset))
    assert len(subset) == docs.total
    ids = [x.id for x in docs.docs]
    assert set(ids) == set(subset)

    # test slop and in order
    assert 193 == client.ft().search(Query("henry king")).total
    assert 3 == client.ft().search(Query("henry king").slop(0).in_order()).total
    assert 52 == client.ft().search(Query("king henry").slop(0).in_order()).total
    assert 53 == client.ft().search(Query("henry king").slop(0)).total
    assert 167 == client.ft().search(Query("henry king").slop(100)).total

    # test delete document
    client.ft().add_document("doc-5ghs2", play="Death of a Salesman")
    res = client.ft().search(Query("death of a salesman"))
    assert 1 == res.total

    assert 1 == client.ft().delete_document("doc-5ghs2")
    res = client.ft().search(Query("death of a salesman"))
    assert 0 == res.total
    assert 0 == client.ft().delete_document("doc-5ghs2")

    client.ft().add_document("doc-5ghs2", play="Death of a Salesman")
    res = client.ft().search(Query("death of a salesman"))
    assert 1 == res.total
    client.ft().delete_document("doc-5ghs2")


@pytest.mark.redismod
@skip_ifmodversion_lt("2.2.0", "search")
def test_payloads(client):
    client.ft().create_index((TextField("txt"),))

    client.ft().add_document("doc1", payload="foo baz", txt="foo bar")
    client.ft().add_document("doc2", txt="foo bar")

    q = Query("foo bar").with_payloads()
    res = client.ft().search(q)
    assert 2 == res.total
    assert "doc1" == res.docs[0].id
    assert "doc2" == res.docs[1].id
    assert "foo baz" == res.docs[0].payload
    assert res.docs[1].payload is None


@pytest.mark.redismod
def test_scores(client):
    client.ft().create_index((TextField("txt"),))

    client.ft().add_document("doc1", txt="foo baz")
    client.ft().add_document("doc2", txt="foo bar")

    q = Query("foo ~bar").with_scores()
    res = client.ft().search(q)
    assert 2 == res.total
    assert "doc2" == res.docs[0].id
    assert 3.0 == res.docs[0].score
    assert "doc1" == res.docs[1].id
    # todo: enable once new RS version is tagged
    # self.assertEqual(0.2, res.docs[1].score)


@pytest.mark.redismod
def test_replace(client):
    client.ft().create_index((TextField("txt"),))

    client.ft().add_document("doc1", txt="foo bar")
    client.ft().add_document("doc2", txt="foo bar")
    waitForIndex(client, "idx")

    res = client.ft().search("foo bar")
    assert 2 == res.total
    client.ft().add_document("doc1", replace=True, txt="this is a replaced doc")

    res = client.ft().search("foo bar")
    assert 1 == res.total
    assert "doc2" == res.docs[0].id

    res = client.ft().search("replaced doc")
    assert 1 == res.total
    assert "doc1" == res.docs[0].id


@pytest.mark.redismod
def test_stopwords(client):
    client.ft().create_index((TextField("txt"),), stopwords=["foo", "bar", "baz"])
    client.ft().add_document("doc1", txt="foo bar")
    client.ft().add_document("doc2", txt="hello world")
    waitForIndex(client, "idx")

    q1 = Query("foo bar").no_content()
    q2 = Query("foo bar hello world").no_content()
    res1, res2 = client.ft().search(q1), client.ft().search(q2)
    assert 0 == res1.total
    assert 1 == res2.total


@pytest.mark.redismod
def test_filters(client):
<<<<<<< HEAD
    client.ft().create_index(
        (TextField("txt"),
         NumericField("num"),
         GeoField("loc"))
    )
    client.ft().add_document(
        "doc1",
        txt="foo bar",
        num=3.141,
        loc="-0.441,51.458"
    )
=======
    client.ft().create_index((TextField("txt"), NumericField("num"), GeoField("loc")))
    client.ft().add_document("doc1", txt="foo bar", num=3.141, loc="-0.441,51.458")
>>>>>>> d4252277
    client.ft().add_document("doc2", txt="foo baz", num=2, loc="-0.1,51.2")

    waitForIndex(client, "idx")
    # Test numerical filter
    q1 = Query("foo").add_filter(NumericFilter("num", 0, 2)).no_content()
    q2 = (
        Query("foo")
        .add_filter(NumericFilter("num", 2, NumericFilter.INF, minExclusive=True))
        .no_content()
    )
    res1, res2 = client.ft().search(q1), client.ft().search(q2)

    assert 1 == res1.total
    assert 1 == res2.total
    assert "doc2" == res1.docs[0].id
    assert "doc1" == res2.docs[0].id

    # Test geo filter
    q1 = Query("foo").add_filter(GeoFilter("loc", -0.44, 51.45, 10)).no_content()
    q2 = Query("foo").add_filter(GeoFilter("loc", -0.44, 51.45, 100)).no_content()
    res1, res2 = client.ft().search(q1), client.ft().search(q2)

    assert 1 == res1.total
    assert 2 == res2.total
    assert "doc1" == res1.docs[0].id

    # Sort results, after RDB reload order may change
    res = [res2.docs[0].id, res2.docs[1].id]
    res.sort()
    assert ["doc1", "doc2"] == res


@pytest.mark.redismod
def test_payloads_with_no_content(client):
    client.ft().create_index((TextField("txt"),))
    client.ft().add_document("doc1", payload="foo baz", txt="foo bar")
    client.ft().add_document("doc2", payload="foo baz2", txt="foo bar")

    q = Query("foo bar").with_payloads().no_content()
    res = client.ft().search(q)
    assert 2 == len(res.docs)


@pytest.mark.redismod
def test_sort_by(client):
<<<<<<< HEAD
    client.ft().create_index(
        (TextField("txt"),
         NumericField("num", sortable=True))
    )
=======
    client.ft().create_index((TextField("txt"), NumericField("num", sortable=True)))
>>>>>>> d4252277
    client.ft().add_document("doc1", txt="foo bar", num=1)
    client.ft().add_document("doc2", txt="foo baz", num=2)
    client.ft().add_document("doc3", txt="foo qux", num=3)

    # Test sort
    q1 = Query("foo").sort_by("num", asc=True).no_content()
    q2 = Query("foo").sort_by("num", asc=False).no_content()
    res1, res2 = client.ft().search(q1), client.ft().search(q2)

    assert 3 == res1.total
    assert "doc1" == res1.docs[0].id
    assert "doc2" == res1.docs[1].id
    assert "doc3" == res1.docs[2].id
    assert 3 == res2.total
    assert "doc1" == res2.docs[2].id
    assert "doc2" == res2.docs[1].id
    assert "doc3" == res2.docs[0].id


@pytest.mark.redismod
@skip_ifmodversion_lt("2.0.0", "search")
def test_drop_index():
    """
    Ensure the index gets dropped by data remains by default
    """
    for x in range(20):
        for keep_docs in [[True, {}], [False, {"name": "haveit"}]]:
            idx = "HaveIt"
            index = getClient()
            index.hset("index:haveit", mapping={"name": "haveit"})
            idef = IndexDefinition(prefix=["index:"])
            index.ft(idx).create_index((TextField("name"),), definition=idef)
            waitForIndex(index, idx)
            index.ft(idx).dropindex(delete_documents=keep_docs[0])
            i = index.hgetall("index:haveit")
            assert i == keep_docs[1]


@pytest.mark.redismod
def test_example(client):
    # Creating the index definition and schema
<<<<<<< HEAD
    client.ft().create_index(
        (TextField("title", weight=5.0),
         TextField("body"))
    )
=======
    client.ft().create_index((TextField("title", weight=5.0), TextField("body")))
>>>>>>> d4252277

    # Indexing a document
    client.ft().add_document(
        "doc1",
        title="RediSearch",
        body="Redisearch impements a search engine on top of redis",
    )

    # Searching with complex parameters:
    q = Query("search engine").verbatim().no_content().paging(0, 5)

    res = client.ft().search(q)
    assert res is not None


@pytest.mark.redismod
def test_auto_complete(client):
    n = 0
    with open(TITLES_CSV) as f:
        cr = csv.reader(f)

        for row in cr:
            n += 1
            term, score = row[0], float(row[1])
            assert n == client.ft().sugadd("ac", Suggestion(term, score=score))

    assert n == client.ft().suglen("ac")
    ret = client.ft().sugget("ac", "bad", with_scores=True)
    assert 2 == len(ret)
    assert "badger" == ret[0].string
    assert isinstance(ret[0].score, float)
    assert 1.0 != ret[0].score
    assert "badalte rishtey" == ret[1].string
    assert isinstance(ret[1].score, float)
    assert 1.0 != ret[1].score

    ret = client.ft().sugget("ac", "bad", fuzzy=True, num=10)
    assert 10 == len(ret)
    assert 1.0 == ret[0].score
    strs = {x.string for x in ret}

    for sug in strs:
        assert 1 == client.ft().sugdel("ac", sug)
    # make sure a second delete returns 0
    for sug in strs:
        assert 0 == client.ft().sugdel("ac", sug)

    # make sure they were actually deleted
    ret2 = client.ft().sugget("ac", "bad", fuzzy=True, num=10)
    for sug in ret2:
        assert sug.string not in strs

    # Test with payload
    client.ft().sugadd("ac", Suggestion("pay1", payload="pl1"))
    client.ft().sugadd("ac", Suggestion("pay2", payload="pl2"))
    client.ft().sugadd("ac", Suggestion("pay3", payload="pl3"))

    sugs = client.ft().sugget("ac", "pay", with_payloads=True, with_scores=True)
    assert 3 == len(sugs)
    for sug in sugs:
        assert sug.payload
        assert sug.payload.startswith("pl")


@pytest.mark.redismod
def test_no_index(client):
    client.ft().create_index(
        (
            TextField("field"),
            TextField("text", no_index=True, sortable=True),
            NumericField("numeric", no_index=True, sortable=True),
            GeoField("geo", no_index=True, sortable=True),
            TagField("tag", no_index=True, sortable=True),
        )
    )

    client.ft().add_document(
        "doc1", field="aaa", text="1", numeric="1", geo="1,1", tag="1"
    )
    client.ft().add_document(
        "doc2", field="aab", text="2", numeric="2", geo="2,2", tag="2"
    )
    waitForIndex(client, "idx")

    res = client.ft().search(Query("@text:aa*"))
    assert 0 == res.total

    res = client.ft().search(Query("@field:aa*"))
    assert 2 == res.total

    res = client.ft().search(Query("*").sort_by("text", asc=False))
    assert 2 == res.total
    assert "doc2" == res.docs[0].id

    res = client.ft().search(Query("*").sort_by("text", asc=True))
    assert "doc1" == res.docs[0].id

    res = client.ft().search(Query("*").sort_by("numeric", asc=True))
    assert "doc1" == res.docs[0].id

    res = client.ft().search(Query("*").sort_by("geo", asc=True))
    assert "doc1" == res.docs[0].id

    res = client.ft().search(Query("*").sort_by("tag", asc=True))
    assert "doc1" == res.docs[0].id

    # Ensure exception is raised for non-indexable, non-sortable fields
    with pytest.raises(Exception):
        TextField("name", no_index=True, sortable=False)
    with pytest.raises(Exception):
        NumericField("name", no_index=True, sortable=False)
    with pytest.raises(Exception):
        GeoField("name", no_index=True, sortable=False)
    with pytest.raises(Exception):
        TagField("name", no_index=True, sortable=False)


@pytest.mark.redismod
def test_partial(client):
<<<<<<< HEAD
    client.ft().create_index(
        (TextField("f1"),
         TextField("f2"),
         TextField("f3"))
    )
=======
    client.ft().create_index((TextField("f1"), TextField("f2"), TextField("f3")))
>>>>>>> d4252277
    client.ft().add_document("doc1", f1="f1_val", f2="f2_val")
    client.ft().add_document("doc2", f1="f1_val", f2="f2_val")
    client.ft().add_document("doc1", f3="f3_val", partial=True)
    client.ft().add_document("doc2", f3="f3_val", replace=True)
    waitForIndex(client, "idx")

    # Search for f3 value. All documents should have it
    res = client.ft().search("@f3:f3_val")
    assert 2 == res.total

    # Only the document updated with PARTIAL should still have f1 and f2 values
    res = client.ft().search("@f3:f3_val @f2:f2_val @f1:f1_val")
    assert 1 == res.total


@pytest.mark.redismod
def test_no_create(client):
<<<<<<< HEAD
    client.ft().create_index(
        (TextField("f1"),
         TextField("f2"),
         TextField("f3"))
    )
=======
    client.ft().create_index((TextField("f1"), TextField("f2"), TextField("f3")))
>>>>>>> d4252277
    client.ft().add_document("doc1", f1="f1_val", f2="f2_val")
    client.ft().add_document("doc2", f1="f1_val", f2="f2_val")
    client.ft().add_document("doc1", f3="f3_val", no_create=True)
    client.ft().add_document("doc2", f3="f3_val", no_create=True, partial=True)
    waitForIndex(client, "idx")

    # Search for f3 value. All documents should have it
    res = client.ft().search("@f3:f3_val")
    assert 2 == res.total

    # Only the document updated with PARTIAL should still have f1 and f2 values
    res = client.ft().search("@f3:f3_val @f2:f2_val @f1:f1_val")
    assert 1 == res.total

    with pytest.raises(redis.ResponseError):
        client.ft().add_document("doc3", f2="f2_val", f3="f3_val", no_create=True)


@pytest.mark.redismod
def test_explain(client):
<<<<<<< HEAD
    client.ft().create_index(
        (TextField("f1"),
         TextField("f2"),
         TextField("f3"))
    )
=======
    client.ft().create_index((TextField("f1"), TextField("f2"), TextField("f3")))
>>>>>>> d4252277
    res = client.ft().explain("@f3:f3_val @f2:f2_val @f1:f1_val")
    assert res


@pytest.mark.redismod
def test_explaincli(client):
    with pytest.raises(NotImplementedError):
        client.ft().explain_cli("foo")


@pytest.mark.redismod
def test_summarize(client):
    createIndex(client.ft())
    waitForIndex(client, "idx")

    q = Query("king henry").paging(0, 1)
    q.highlight(fields=("play", "txt"), tags=("<b>", "</b>"))
    q.summarize("txt")

    doc = sorted(client.ft().search(q).docs)[0]
    assert "<b>Henry</b> IV" == doc.play
    assert (
            "ACT I SCENE I. London. The palace. Enter <b>KING</b> <b>HENRY</b>, LORD JOHN OF LANCASTER, the EARL of WESTMORELAND, SIR... "  # noqa
            == doc.txt
    )

    q = Query("king henry").paging(0, 1).summarize().highlight()

    doc = sorted(client.ft().search(q).docs)[0]
    assert "<b>Henry</b> ... " == doc.play
    assert (
            "ACT I SCENE I. London. The palace. Enter <b>KING</b> <b>HENRY</b>, LORD JOHN OF LANCASTER, the EARL of WESTMORELAND, SIR... "  # noqa
            == doc.txt
    )


@pytest.mark.redismod
@skip_ifmodversion_lt("2.0.0", "search")
def test_alias():
    index1 = getClient()
    index2 = getClient()

    def1 = IndexDefinition(prefix=["index1:"])
    def2 = IndexDefinition(prefix=["index2:"])

    ftindex1 = index1.ft("testAlias")
    ftindex2 = index2.ft("testAlias2")
    ftindex1.create_index((TextField("name"),), definition=def1)
    ftindex2.create_index((TextField("name"),), definition=def2)

    index1.hset("index1:lonestar", mapping={"name": "lonestar"})
    index2.hset("index2:yogurt", mapping={"name": "yogurt"})

    res = ftindex1.search("*").docs[0]
    assert "index1:lonestar" == res.id

    # create alias and check for results
    ftindex1.aliasadd("spaceballs")
    alias_client = getClient().ft("spaceballs")
    res = alias_client.search("*").docs[0]
    assert "index1:lonestar" == res.id

    # Throw an exception when trying to add an alias that already exists
    with pytest.raises(Exception):
        ftindex2.aliasadd("spaceballs")

    # update alias and ensure new results
    ftindex2.aliasupdate("spaceballs")
    alias_client2 = getClient().ft("spaceballs")

    res = alias_client2.search("*").docs[0]
    assert "index2:yogurt" == res.id

    ftindex2.aliasdel("spaceballs")
    with pytest.raises(Exception):
        alias_client2.search("*").docs[0]


@pytest.mark.redismod
def test_alias_basic():
    # Creating a client with one index
    getClient().flushdb()
    index1 = getClient().ft("testAlias")

    index1.create_index((TextField("txt"),))
    index1.add_document("doc1", txt="text goes here")

    index2 = getClient().ft("testAlias2")
    index2.create_index((TextField("txt"),))
    index2.add_document("doc2", txt="text goes here")

    # add the actual alias and check
    index1.aliasadd("myalias")
    alias_client = getClient().ft("myalias")
    res = sorted(alias_client.search("*").docs, key=lambda x: x.id)
    assert "doc1" == res[0].id

    # Throw an exception when trying to add an alias that already exists
    with pytest.raises(Exception):
        index2.aliasadd("myalias")

    # update the alias and ensure we get doc2
    index2.aliasupdate("myalias")
    alias_client2 = getClient().ft("myalias")
    res = sorted(alias_client2.search("*").docs, key=lambda x: x.id)
    assert "doc1" == res[0].id

    # delete the alias and expect an error if we try to query again
    index2.aliasdel("myalias")
    with pytest.raises(Exception):
        _ = alias_client2.search("*").docs[0]


@pytest.mark.redismod
def test_tags(client):
    client.ft().create_index((TextField("txt"), TagField("tags")))
    tags = "foo,foo bar,hello;world"
    tags2 = "soba,ramen"

    client.ft().add_document("doc1", txt="fooz barz", tags=tags)
    client.ft().add_document("doc2", txt="noodles", tags=tags2)
    waitForIndex(client, "idx")

    q = Query("@tags:{foo}")
    res = client.ft().search(q)
    assert 1 == res.total

    q = Query("@tags:{foo bar}")
    res = client.ft().search(q)
    assert 1 == res.total

    q = Query("@tags:{foo\\ bar}")
    res = client.ft().search(q)
    assert 1 == res.total

    q = Query("@tags:{hello\\;world}")
    res = client.ft().search(q)
    assert 1 == res.total

    q2 = client.ft().tagvals("tags")
    assert (tags.split(",") + tags2.split(",")).sort() == q2.sort()


@pytest.mark.redismod
def test_textfield_sortable_nostem(client):
    # Creating the index definition with sortable and no_stem
    client.ft().create_index((TextField("txt", sortable=True, no_stem=True),))

    # Now get the index info to confirm its contents
    response = client.ft().info()
    assert "SORTABLE" in response["attributes"][0]
    assert "NOSTEM" in response["attributes"][0]


@pytest.mark.redismod
def test_alter_schema_add(client):
    # Creating the index definition and schema
    client.ft().create_index(TextField("title"))

    # Using alter to add a field
    client.ft().alter_schema_add(TextField("body"))

    # Indexing a document
    client.ft().add_document(
        "doc1", title="MyTitle", body="Some content only in the body"
    )

    # Searching with parameter only in the body (the added field)
    q = Query("only in the body")

    # Ensure we find the result searching on the added body field
    res = client.ft().search(q)
    assert 1 == res.total


@pytest.mark.redismod
def test_spell_check(client):
    client.ft().create_index((TextField("f1"), TextField("f2")))

    client.ft().add_document("doc1", f1="some valid content", f2="this is sample text")
    client.ft().add_document("doc2", f1="very important", f2="lorem ipsum")
    waitForIndex(client, "idx")

    # test spellcheck
    res = client.ft().spellcheck("impornant")
    assert "important" == res["impornant"][0]["suggestion"]

    res = client.ft().spellcheck("contnt")
    assert "content" == res["contnt"][0]["suggestion"]

    # test spellcheck with Levenshtein distance
    res = client.ft().spellcheck("vlis")
    assert res == {}
    res = client.ft().spellcheck("vlis", distance=2)
    assert "valid" == res["vlis"][0]["suggestion"]

    # test spellcheck include
    client.ft().dict_add("dict", "lore", "lorem", "lorm")
    res = client.ft().spellcheck("lorm", include="dict")
    assert len(res["lorm"]) == 3
    assert (
               res["lorm"][0]["suggestion"],
               res["lorm"][1]["suggestion"],
               res["lorm"][2]["suggestion"],
           ) == ("lorem", "lore", "lorm")
    assert (res["lorm"][0]["score"], res["lorm"][1]["score"]) == ("0.5", "0")

    # test spellcheck exclude
    res = client.ft().spellcheck("lorm", exclude="dict")
    assert res == {}


@pytest.mark.redismod
def test_dict_operations(client):
    client.ft().create_index((TextField("f1"), TextField("f2")))
    # Add three items
    res = client.ft().dict_add("custom_dict", "item1", "item2", "item3")
    assert 3 == res

    # Remove one item
    res = client.ft().dict_del("custom_dict", "item2")
    assert 1 == res

    # Dump dict and inspect content
    res = client.ft().dict_dump("custom_dict")
    assert ["item1", "item3"] == res

    # Remove rest of the items before reload
    client.ft().dict_del("custom_dict", *res)


@pytest.mark.redismod
def test_phonetic_matcher(client):
    client.ft().create_index((TextField("name"),))
    client.ft().add_document("doc1", name="Jon")
    client.ft().add_document("doc2", name="John")

    res = client.ft().search(Query("Jon"))
    assert 1 == len(res.docs)
    assert "Jon" == res.docs[0].name

    # Drop and create index with phonetic matcher
    client.flushdb()

    client.ft().create_index((TextField("name", phonetic_matcher="dm:en"),))
    client.ft().add_document("doc1", name="Jon")
    client.ft().add_document("doc2", name="John")

    res = client.ft().search(Query("Jon"))
    assert 2 == len(res.docs)
    assert ["John", "Jon"] == sorted(d.name for d in res.docs)


@pytest.mark.redismod
def test_scorer(client):
    client.ft().create_index((TextField("description"),))

    client.ft().add_document(
        "doc1", description="The quick brown fox jumps over the lazy dog"
    )
    client.ft().add_document(
        "doc2",
        description="Quick alice was beginning to get very tired of sitting by her quick sister on the bank, and of having nothing to do.", # noqa
    )

    # default scorer is TFIDF
    res = client.ft().search(Query("quick").with_scores())
    assert 1.0 == res.docs[0].score
    res = client.ft().search(Query("quick").scorer("TFIDF").with_scores())
    assert 1.0 == res.docs[0].score
    res = client.ft().search(Query("quick").scorer("TFIDF.DOCNORM").with_scores())
    assert 0.1111111111111111 == res.docs[0].score
    res = client.ft().search(Query("quick").scorer("BM25").with_scores())
    assert 0.17699114465425977 == res.docs[0].score
    res = client.ft().search(Query("quick").scorer("DISMAX").with_scores())
    assert 2.0 == res.docs[0].score
    res = client.ft().search(Query("quick").scorer("DOCSCORE").with_scores())
    assert 1.0 == res.docs[0].score
    res = client.ft().search(Query("quick").scorer("HAMMING").with_scores())
    assert 0.0 == res.docs[0].score


@pytest.mark.redismod
def test_get(client):
    client.ft().create_index((TextField("f1"), TextField("f2")))

    assert [None] == client.ft().get("doc1")
    assert [None, None] == client.ft().get("doc2", "doc1")

    client.ft().add_document(
        "doc1", f1="some valid content dd1", f2="this is sample text ff1"
    )
    client.ft().add_document(
        "doc2", f1="some valid content dd2", f2="this is sample text ff2"
    )

    assert [
        ["f1", "some valid content dd2", "f2", "this is sample text ff2"]
    ] == client.ft().get("doc2")
    assert [
        ["f1", "some valid content dd1", "f2", "this is sample text ff1"],
        ["f1", "some valid content dd2", "f2", "this is sample text ff2"],
    ] == client.ft().get("doc1", "doc2")


@pytest.mark.redismod
@skip_ifmodversion_lt("2.2.0", "search")
def test_config(client):
    assert client.ft().config_set("TIMEOUT", "100")
    with pytest.raises(redis.ResponseError):
        client.ft().config_set("TIMEOUT", "null")
    res = client.ft().config_get("*")
    assert "100" == res["TIMEOUT"]
    res = client.ft().config_get("TIMEOUT")
    assert "100" == res["TIMEOUT"]


@pytest.mark.redismod
def test_aggregations_groupby(client):
    # Creating the index definition and schema
    client.ft().create_index(
        (
            NumericField("random_num"),
            TextField("title"),
            TextField("body"),
            TextField("parent"),
        )
    )

    # Indexing a document
    client.ft().add_document(
        "search",
        title="RediSearch",
        body="Redisearch impements a search engine on top of redis",
        parent="redis",
        random_num=10,
    )
    client.ft().add_document(
        "ai",
        title="RedisAI",
        body="RedisAI executes Deep Learning/Machine Learning models and managing their data.",  # noqa
        parent="redis",
        random_num=3,
    )
    client.ft().add_document(
        "json",
        title="RedisJson",
        body="RedisJSON implements ECMA-404 The JSON Data Interchange Standard as a native data type.",  # noqa
        parent="redis",
        random_num=8,
    )

    req = aggregations.AggregateRequest("redis").group_by(
        "@parent",
        reducers.count(),
    )

    res = client.ft().aggregate(req).rows[0]
    assert res[1] == "redis"
    assert res[3] == "3"

    req = aggregations.AggregateRequest("redis").group_by(
        "@parent",
        reducers.count_distinct("@title"),
    )

    res = client.ft().aggregate(req).rows[0]
    assert res[1] == "redis"
    assert res[3] == "3"

    req = aggregations.AggregateRequest("redis").group_by(
        "@parent",
        reducers.count_distinctish("@title"),
    )

    res = client.ft().aggregate(req).rows[0]
    assert res[1] == "redis"
    assert res[3] == "3"

    req = aggregations.AggregateRequest("redis").group_by(
        "@parent",
        reducers.sum("@random_num"),
    )

    res = client.ft().aggregate(req).rows[0]
    assert res[1] == "redis"
    assert res[3] == "21"  # 10+8+3

    req = aggregations.AggregateRequest("redis").group_by(
        "@parent",
        reducers.min("@random_num"),
    )

    res = client.ft().aggregate(req).rows[0]
    assert res[1] == "redis"
    assert res[3] == "3"  # min(10,8,3)

    req = aggregations.AggregateRequest("redis").group_by(
        "@parent",
        reducers.max("@random_num"),
    )

    res = client.ft().aggregate(req).rows[0]
    assert res[1] == "redis"
    assert res[3] == "10"  # max(10,8,3)

    req = aggregations.AggregateRequest("redis").group_by(
        "@parent",
        reducers.avg("@random_num"),
    )

    res = client.ft().aggregate(req).rows[0]
    assert res[1] == "redis"
    assert res[3] == "7"  # (10+3+8)/3

    req = aggregations.AggregateRequest("redis").group_by(
        "@parent",
        reducers.stddev("random_num"),
    )

    res = client.ft().aggregate(req).rows[0]
    assert res[1] == "redis"
    assert res[3] == "3.60555127546"

    req = aggregations.AggregateRequest("redis").group_by(
        "@parent",
        reducers.quantile("@random_num", 0.5),
    )

    res = client.ft().aggregate(req).rows[0]
    assert res[1] == "redis"
    assert res[3] == "10"

    req = aggregations.AggregateRequest("redis").group_by(
        "@parent",
        reducers.tolist("@title"),
    )

    res = client.ft().aggregate(req).rows[0]
    assert res[1] == "redis"
    assert res[3] == ["RediSearch", "RedisAI", "RedisJson"]

    req = aggregations.AggregateRequest("redis").group_by(
        "@parent",
        reducers.first_value("@title").alias("first"),
    )

    res = client.ft().aggregate(req).rows[0]
<<<<<<< HEAD
    assert res == ['parent', 'redis', 'first', 'RediSearch']
=======
    assert res == ["parent", "redis", "first", "RediSearch"]
>>>>>>> d4252277

    req = aggregations.AggregateRequest("redis").group_by(
        "@parent",
        reducers.random_sample("@title", 2).alias("random"),
    )

    res = client.ft().aggregate(req).rows[0]
    assert res[1] == "redis"
    assert res[2] == "random"
    assert len(res[3]) == 2
    assert res[3][0] in ["RediSearch", "RedisAI", "RedisJson"]


@pytest.mark.redismod
def test_aggregations_sort_by_and_limit(client):
    client.ft().create_index(
        (
            TextField("t1"),
            TextField("t2"),
        )
    )

<<<<<<< HEAD
    client.ft().client.hset("doc1", mapping={'t1': 'a', 't2': 'b'})
    client.ft().client.hset("doc2", mapping={'t1': 'b', 't2': 'a'})

    # test sort_by using SortDirection
    req = aggregations.AggregateRequest("*") \
        .sort_by(aggregations.Asc("@t2"), aggregations.Desc("@t1"))
    res = client.ft().aggregate(req)
    assert res.rows[0] == ['t2', 'a', 't1', 'b']
    assert res.rows[1] == ['t2', 'b', 't1', 'a']

    # test sort_by without SortDirection
    req = aggregations.AggregateRequest("*") \
        .sort_by("@t1")
    res = client.ft().aggregate(req)
    assert res.rows[0] == ['t1', 'a']
    assert res.rows[1] == ['t1', 'b']

    # test sort_by with max
    req = aggregations.AggregateRequest("*") \
        .sort_by("@t1", max=1)
=======
    client.ft().client.hset("doc1", mapping={"t1": "a", "t2": "b"})
    client.ft().client.hset("doc2", mapping={"t1": "b", "t2": "a"})

    # test sort_by using SortDirection
    req = aggregations.AggregateRequest("*").sort_by(
        aggregations.Asc("@t2"), aggregations.Desc("@t1")
    )
    res = client.ft().aggregate(req)
    assert res.rows[0] == ["t2", "a", "t1", "b"]
    assert res.rows[1] == ["t2", "b", "t1", "a"]

    # test sort_by without SortDirection
    req = aggregations.AggregateRequest("*").sort_by("@t1")
    res = client.ft().aggregate(req)
    assert res.rows[0] == ["t1", "a"]
    assert res.rows[1] == ["t1", "b"]

    # test sort_by with max
    req = aggregations.AggregateRequest("*").sort_by("@t1", max=1)
>>>>>>> d4252277
    res = client.ft().aggregate(req)
    assert len(res.rows) == 1

    # test limit
<<<<<<< HEAD
    req = aggregations.AggregateRequest("*") \
        .sort_by("@t1").limit(1, 1)
    res = client.ft().aggregate(req)
    assert len(res.rows) == 1
    assert res.rows[0] == ['t1', 'b']
=======
    req = aggregations.AggregateRequest("*").sort_by("@t1").limit(1, 1)
    res = client.ft().aggregate(req)
    assert len(res.rows) == 1
    assert res.rows[0] == ["t1", "b"]
>>>>>>> d4252277


@pytest.mark.redismod
def test_aggregations_load(client):
    client.ft().create_index(
        (
            TextField("t1"),
            TextField("t2"),
        )
    )

<<<<<<< HEAD
    client.ft().client.hset("doc1", mapping={'t1': 'hello', 't2': 'world'})
=======
    client.ft().client.hset("doc1", mapping={"t1": "hello", "t2": "world"})
>>>>>>> d4252277

    # load t1
    req = aggregations.AggregateRequest("*").load("t1")
    res = client.ft().aggregate(req)
<<<<<<< HEAD
    assert res.rows[0] == ['t1', 'hello']
=======
    assert res.rows[0] == ["t1", "hello"]
>>>>>>> d4252277

    # load t2
    req = aggregations.AggregateRequest("*").load("t2")
    res = client.ft().aggregate(req)
<<<<<<< HEAD
    assert res.rows[0] == ['t2', 'world']

    # load all
    req = aggregations.AggregateRequest("*").load()
    res = client.ft().aggregate(req)
    assert res.rows[0] == ['t1', 'hello', 't2', 'world']
=======
    assert res.rows[0] == ["t2", "world"]
>>>>>>> d4252277


@pytest.mark.redismod
def test_aggregations_apply(client):
    client.ft().create_index(
        (
            TextField("PrimaryKey", sortable=True),
            NumericField("CreatedDateTimeUTC", sortable=True),
        )
    )

    client.ft().client.hset(
        "doc1",
<<<<<<< HEAD
        mapping={
            'PrimaryKey': '9::362330',
            'CreatedDateTimeUTC': '637387878524969984'
        }
    )
    client.ft().client.hset(
        "doc2",
        mapping={
            'PrimaryKey': '9::362329',
            'CreatedDateTimeUTC': '637387875859270016'
        }
    )

    req = aggregations.AggregateRequest("*") \
        .apply(CreatedDateTimeUTC='@CreatedDateTimeUTC * 10')
    res = client.ft().aggregate(req)
    assert res.rows[0] == ['CreatedDateTimeUTC', '6373878785249699840']
    assert res.rows[1] == ['CreatedDateTimeUTC', '6373878758592700416']


@pytest.mark.redismod
def test_aggregations_filter(client):
    client.ft().create_index(
        (
            TextField("name", sortable=True),
            NumericField("age", sortable=True),
        )
    )

    client.ft().client.hset(
        "doc1",
        mapping={
            'name': 'bar',
            'age': '25'
        }
    )
    client.ft().client.hset(
        "doc2",
        mapping={
            'name': 'foo',
            'age': '19'
        }
    )

    req = aggregations.AggregateRequest("*") \
        .filter("@name=='foo' && @age < 20")
    res = client.ft().aggregate(req)
    assert len(res.rows) == 1
    assert res.rows[0] == ['name', 'foo', 'age', '19']

    req = aggregations.AggregateRequest("*") \
        .filter("@age > 15").sort_by("@age")
    res = client.ft().aggregate(req)
    assert len(res.rows) == 2
    assert res.rows[0] == ['age', '19']
    assert res.rows[1] == ['age', '25']
=======
        mapping={"PrimaryKey": "9::362330", "CreatedDateTimeUTC": "637387878524969984"},
    )
    client.ft().client.hset(
        "doc2",
        mapping={"PrimaryKey": "9::362329", "CreatedDateTimeUTC": "637387875859270016"},
    )

    req = aggregations.AggregateRequest("*").apply(
        CreatedDateTimeUTC="@CreatedDateTimeUTC * 10"
    )
    res = client.ft().aggregate(req)
    assert res.rows[0] == ["CreatedDateTimeUTC", "6373878785249699840"]
    assert res.rows[1] == ["CreatedDateTimeUTC", "6373878758592700416"]


@pytest.mark.redismod
def test_aggregations_filter(client):
    client.ft().create_index(
        (
            TextField("name", sortable=True),
            NumericField("age", sortable=True),
        )
    )

    client.ft().client.hset("doc1", mapping={"name": "bar", "age": "25"})
    client.ft().client.hset("doc2", mapping={"name": "foo", "age": "19"})

    req = aggregations.AggregateRequest("*").filter("@name=='foo' && @age < 20")
    res = client.ft().aggregate(req)
    assert len(res.rows) == 1
    assert res.rows[0] == ["name", "foo", "age", "19"]

    req = aggregations.AggregateRequest("*").filter("@age > 15").sort_by("@age")
    res = client.ft().aggregate(req)
    assert len(res.rows) == 2
    assert res.rows[0] == ["age", "19"]
    assert res.rows[1] == ["age", "25"]
>>>>>>> d4252277


@pytest.mark.redismod
@skip_ifmodversion_lt("2.0.0", "search")
def test_index_definition(client):
    """
    Create definition and test its args
    """
    with pytest.raises(RuntimeError):
        IndexDefinition(prefix=["hset:", "henry"], index_type="json")

    definition = IndexDefinition(
        prefix=["hset:", "henry"],
        filter="@f1==32",
        language="English",
        language_field="play",
        score_field="chapter",
        score=0.5,
        payload_field="txt",
        index_type=IndexType.JSON,
    )

    assert [
               "ON",
               "JSON",
               "PREFIX",
               2,
               "hset:",
               "henry",
               "FILTER",
               "@f1==32",
               "LANGUAGE_FIELD",
               "play",
               "LANGUAGE",
               "English",
               "SCORE_FIELD",
               "chapter",
               "SCORE",
               0.5,
               "PAYLOAD_FIELD",
               "txt",
           ] == definition.args

    createIndex(client.ft(), num_docs=500, definition=definition)


@pytest.mark.redismod
@skip_ifmodversion_lt("2.0.0", "search")
def test_create_client_definition(client):
    """
    Create definition with no index type provided,
    and use hset to test the client definition (the default is HASH).
    """
    definition = IndexDefinition(prefix=["hset:", "henry"])
    createIndex(client.ft(), num_docs=500, definition=definition)

    info = client.ft().info()
    assert 494 == int(info["num_docs"])

    client.ft().client.hset("hset:1", "f1", "v1")
    info = client.ft().info()
    assert 495 == int(info["num_docs"])


@pytest.mark.redismod
@skip_ifmodversion_lt("2.0.0", "search")
def test_create_client_definition_hash(client):
    """
    Create definition with IndexType.HASH as index type (ON HASH),
    and use hset to test the client definition.
    """
    definition = IndexDefinition(prefix=["hset:", "henry"], index_type=IndexType.HASH)
    createIndex(client.ft(), num_docs=500, definition=definition)

    info = client.ft().info()
    assert 494 == int(info["num_docs"])

    client.ft().client.hset("hset:1", "f1", "v1")
    info = client.ft().info()
    assert 495 == int(info["num_docs"])


@pytest.mark.redismod
@skip_ifmodversion_lt("2.2.0", "search")
def test_create_client_definition_json(client):
    """
    Create definition with IndexType.JSON as index type (ON JSON),
    and use json client to test it.
    """
    definition = IndexDefinition(prefix=["king:"], index_type=IndexType.JSON)
    client.ft().create_index((TextField("$.name"),), definition=definition)

    client.json().set("king:1", Path.rootPath(), {"name": "henry"})
    client.json().set("king:2", Path.rootPath(), {"name": "james"})

    res = client.ft().search("henry")
    assert res.docs[0].id == "king:1"
    assert res.docs[0].payload is None
    assert res.docs[0].json == '{"name":"henry"}'
    assert res.total == 1


@pytest.mark.redismod
@skip_ifmodversion_lt("2.2.0", "search")
def test_fields_as_name(client):
    # create index
    SCHEMA = (
        TextField("$.name", sortable=True, as_name="name"),
        NumericField("$.age", as_name="just_a_number"),
    )
    definition = IndexDefinition(index_type=IndexType.JSON)
    client.ft().create_index(SCHEMA, definition=definition)

    # insert json data
    res = client.json().set("doc:1", Path.rootPath(), {"name": "Jon", "age": 25})
    assert res

    total = client.ft().search(Query("Jon").return_fields("name", "just_a_number")).docs
    assert 1 == len(total)
    assert "doc:1" == total[0].id
    assert "Jon" == total[0].name
    assert "25" == total[0].just_a_number


@pytest.mark.redismod
@skip_ifmodversion_lt("2.2.0", "search")
def test_search_return_fields(client):
    res = client.json().set(
        "doc:1",
        Path.rootPath(),
        {"t": "riceratops", "t2": "telmatosaurus", "n": 9072, "flt": 97.2},
    )
    assert res

    # create index on
    definition = IndexDefinition(index_type=IndexType.JSON)
    SCHEMA = (
        TextField("$.t"),
        NumericField("$.flt"),
    )
    client.ft().create_index(SCHEMA, definition=definition)
    waitForIndex(client, "idx")

    total = client.ft().search(Query("*").return_field("$.t", as_field="txt")).docs
    assert 1 == len(total)
    assert "doc:1" == total[0].id
    assert "riceratops" == total[0].txt

    total = client.ft().search(Query("*").return_field("$.t2", as_field="txt")).docs
    assert 1 == len(total)
    assert "doc:1" == total[0].id
    assert "telmatosaurus" == total[0].txt


@pytest.mark.redismod
def test_synupdate(client):
    definition = IndexDefinition(index_type=IndexType.HASH)
    client.ft().create_index(
        (
            TextField("title"),
            TextField("body"),
        ),
        definition=definition,
    )

    client.ft().synupdate("id1", True, "boy", "child", "offspring")
    client.ft().add_document("doc1", title="he is a baby", body="this is a test")

    client.ft().synupdate("id1", True, "baby")
    client.ft().add_document("doc2", title="he is another baby", body="another test")

    res = client.ft().search(Query("child").expander("SYNONYM"))
    assert res.docs[0].id == "doc2"
    assert res.docs[0].title == "he is another baby"
    assert res.docs[0].body == "another test"


@pytest.mark.redismod
def test_syndump(client):
    definition = IndexDefinition(index_type=IndexType.HASH)
    client.ft().create_index(
        (
            TextField("title"),
            TextField("body"),
        ),
        definition=definition,
    )

    client.ft().synupdate("id1", False, "boy", "child", "offspring")
    client.ft().synupdate("id2", False, "baby", "child")
    client.ft().synupdate("id3", False, "tree", "wood")
    res = client.ft().syndump()
    assert res == {
        "boy": ["id1"],
        "tree": ["id3"],
        "wood": ["id3"],
        "child": ["id1", "id2"],
        "baby": ["id2"],
        "offspring": ["id1"],
    }


@pytest.mark.redismod
@skip_ifmodversion_lt("2.2.0", "search")
def test_create_json_with_alias(client):
    """
    Create definition with IndexType.JSON as index type (ON JSON) with two
    fields with aliases, and use json client to test it.
    """
    definition = IndexDefinition(prefix=["king:"], index_type=IndexType.JSON)
    client.ft().create_index(
        (TextField("$.name", as_name="name"), NumericField("$.num", as_name="num")),
        definition=definition,
    )

    client.json().set("king:1", Path.rootPath(), {"name": "henry", "num": 42})
    client.json().set("king:2", Path.rootPath(), {"name": "james", "num": 3.14})

    res = client.ft().search("@name:henry")
    assert res.docs[0].id == "king:1"
    assert res.docs[0].json == '{"name":"henry","num":42}'
    assert res.total == 1

    res = client.ft().search("@num:[0 10]")
    assert res.docs[0].id == "king:2"
    assert res.docs[0].json == '{"name":"james","num":3.14}'
    assert res.total == 1

    # Tests returns an error if path contain special characters (user should
    # use an alias)
    with pytest.raises(Exception):
        client.ft().search("@$.name:henry")


@pytest.mark.redismod
@skip_ifmodversion_lt("2.2.0", "search")
def test_json_with_multipath(client):
    """
    Create definition with IndexType.JSON as index type (ON JSON),
    and use json client to test it.
    """
    definition = IndexDefinition(prefix=["king:"], index_type=IndexType.JSON)
    client.ft().create_index(
        (TagField("$..name", as_name="name")), definition=definition
    )

    client.json().set(
        "king:1", Path.rootPath(), {"name": "henry", "country": {"name": "england"}}
    )

    res = client.ft().search("@name:{henry}")
    assert res.docs[0].id == "king:1"
    assert res.docs[0].json == '{"name":"henry","country":{"name":"england"}}'
    assert res.total == 1

    res = client.ft().search("@name:{england}")
    assert res.docs[0].id == "king:1"
    assert res.docs[0].json == '{"name":"henry","country":{"name":"england"}}'
    assert res.total == 1


@pytest.mark.redismod
@skip_ifmodversion_lt("2.2.0", "search")
def test_json_with_jsonpath(client):
    definition = IndexDefinition(index_type=IndexType.JSON)
    client.ft().create_index(
        (
            TextField('$["prod:name"]', as_name="name"),
            TextField("$.prod:name", as_name="name_unsupported"),
        ),
        definition=definition,
    )

    client.json().set("doc:1", Path.rootPath(), {"prod:name": "RediSearch"})

    # query for a supported field succeeds
    res = client.ft().search(Query("@name:RediSearch"))
    assert res.total == 1
    assert res.docs[0].id == "doc:1"
    assert res.docs[0].json == '{"prod:name":"RediSearch"}'

    # query for an unsupported field fails
    res = client.ft().search("@name_unsupported:RediSearch")
    assert res.total == 0

    # return of a supported field succeeds
    res = client.ft().search(Query("@name:RediSearch").return_field("name"))
    assert res.total == 1
    assert res.docs[0].id == "doc:1"
    assert res.docs[0].name == "RediSearch"

    # return of an unsupported field fails
    res = client.ft().search(Query("@name:RediSearch").return_field("name_unsupported"))
    assert res.total == 1
    assert res.docs[0].id == "doc:1"
    with pytest.raises(Exception):
        res.docs[0].name_unsupported


@pytest.mark.redismod
def test_profile(client):
    client.ft().create_index((TextField("t"),))
    client.ft().client.hset("1", "t", "hello")
    client.ft().client.hset("2", "t", "world")

    # check using Query
    q = Query("hello|world").no_content()
    res, det = client.ft().profile(q)
    assert det["Iterators profile"]["Counter"] == 2.0
    assert len(det["Iterators profile"]["Child iterators"]) == 2
    assert det["Iterators profile"]["Type"] == "UNION"
    assert det["Parsing time"] < 0.3
    assert len(res.docs) == 2  # check also the search result

    # check using AggregateRequest
    req = (
        aggregations.AggregateRequest("*")
        .load("t")
        .apply(prefix="startswith(@t, 'hel')")
    )
    res, det = client.ft().profile(req)
    assert det["Iterators profile"]["Counter"] == 2.0
    assert det["Iterators profile"]["Type"] == "WILDCARD"
    assert det["Parsing time"] < 0.3
    assert len(res.rows) == 2  # check also the search result


@pytest.mark.redismod
def test_profile_limited(client):
    client.ft().create_index((TextField("t"),))
    client.ft().client.hset("1", "t", "hello")
    client.ft().client.hset("2", "t", "hell")
    client.ft().client.hset("3", "t", "help")
    client.ft().client.hset("4", "t", "helowa")

    q = Query("%hell% hel*")
    res, det = client.ft().profile(q, limited=True)
    assert (
        det["Iterators profile"]["Child iterators"][0]["Child iterators"]
        == "The number of iterators in the union is 3"
    )
    assert (
        det["Iterators profile"]["Child iterators"][1]["Child iterators"]
        == "The number of iterators in the union is 4"
    )
    assert det["Iterators profile"]["Type"] == "INTERSECT"
    assert len(res.docs) == 3  # check also the search result<|MERGE_RESOLUTION|>--- conflicted
+++ resolved
@@ -61,13 +61,9 @@
 def createIndex(client, num_docs=100, definition=None):
     try:
         client.create_index(
-<<<<<<< HEAD
             (TextField("play", weight=5.0),
              TextField("txt"),
              NumericField("chapter")),
-=======
-            (TextField("play", weight=5.0), TextField("txt"), NumericField("chapter")),
->>>>>>> d4252277
             definition=definition,
         )
     except redis.ResponseError:
@@ -290,7 +286,6 @@
 
 @pytest.mark.redismod
 def test_filters(client):
-<<<<<<< HEAD
     client.ft().create_index(
         (TextField("txt"),
          NumericField("num"),
@@ -302,10 +297,6 @@
         num=3.141,
         loc="-0.441,51.458"
     )
-=======
-    client.ft().create_index((TextField("txt"), NumericField("num"), GeoField("loc")))
-    client.ft().add_document("doc1", txt="foo bar", num=3.141, loc="-0.441,51.458")
->>>>>>> d4252277
     client.ft().add_document("doc2", txt="foo baz", num=2, loc="-0.1,51.2")
 
     waitForIndex(client, "idx")
@@ -351,14 +342,10 @@
 
 @pytest.mark.redismod
 def test_sort_by(client):
-<<<<<<< HEAD
     client.ft().create_index(
         (TextField("txt"),
          NumericField("num", sortable=True))
     )
-=======
-    client.ft().create_index((TextField("txt"), NumericField("num", sortable=True)))
->>>>>>> d4252277
     client.ft().add_document("doc1", txt="foo bar", num=1)
     client.ft().add_document("doc2", txt="foo baz", num=2)
     client.ft().add_document("doc3", txt="foo qux", num=3)
@@ -400,14 +387,10 @@
 @pytest.mark.redismod
 def test_example(client):
     # Creating the index definition and schema
-<<<<<<< HEAD
     client.ft().create_index(
         (TextField("title", weight=5.0),
          TextField("body"))
     )
-=======
-    client.ft().create_index((TextField("title", weight=5.0), TextField("body")))
->>>>>>> d4252277
 
     # Indexing a document
     client.ft().add_document(
@@ -527,15 +510,11 @@
 
 @pytest.mark.redismod
 def test_partial(client):
-<<<<<<< HEAD
     client.ft().create_index(
         (TextField("f1"),
          TextField("f2"),
          TextField("f3"))
     )
-=======
-    client.ft().create_index((TextField("f1"), TextField("f2"), TextField("f3")))
->>>>>>> d4252277
     client.ft().add_document("doc1", f1="f1_val", f2="f2_val")
     client.ft().add_document("doc2", f1="f1_val", f2="f2_val")
     client.ft().add_document("doc1", f3="f3_val", partial=True)
@@ -553,15 +532,11 @@
 
 @pytest.mark.redismod
 def test_no_create(client):
-<<<<<<< HEAD
     client.ft().create_index(
         (TextField("f1"),
          TextField("f2"),
          TextField("f3"))
     )
-=======
-    client.ft().create_index((TextField("f1"), TextField("f2"), TextField("f3")))
->>>>>>> d4252277
     client.ft().add_document("doc1", f1="f1_val", f2="f2_val")
     client.ft().add_document("doc2", f1="f1_val", f2="f2_val")
     client.ft().add_document("doc1", f3="f3_val", no_create=True)
@@ -582,15 +557,11 @@
 
 @pytest.mark.redismod
 def test_explain(client):
-<<<<<<< HEAD
     client.ft().create_index(
         (TextField("f1"),
          TextField("f2"),
          TextField("f3"))
     )
-=======
-    client.ft().create_index((TextField("f1"), TextField("f2"), TextField("f3")))
->>>>>>> d4252277
     res = client.ft().explain("@f3:f3_val @f2:f2_val @f1:f1_val")
     assert res
 
@@ -1039,11 +1010,7 @@
     )
 
     res = client.ft().aggregate(req).rows[0]
-<<<<<<< HEAD
     assert res == ['parent', 'redis', 'first', 'RediSearch']
-=======
-    assert res == ["parent", "redis", "first", "RediSearch"]
->>>>>>> d4252277
 
     req = aggregations.AggregateRequest("redis").group_by(
         "@parent",
@@ -1066,7 +1033,6 @@
         )
     )
 
-<<<<<<< HEAD
     client.ft().client.hset("doc1", mapping={'t1': 'a', 't2': 'b'})
     client.ft().client.hset("doc2", mapping={'t1': 'b', 't2': 'a'})
 
@@ -1087,43 +1053,15 @@
     # test sort_by with max
     req = aggregations.AggregateRequest("*") \
         .sort_by("@t1", max=1)
-=======
-    client.ft().client.hset("doc1", mapping={"t1": "a", "t2": "b"})
-    client.ft().client.hset("doc2", mapping={"t1": "b", "t2": "a"})
-
-    # test sort_by using SortDirection
-    req = aggregations.AggregateRequest("*").sort_by(
-        aggregations.Asc("@t2"), aggregations.Desc("@t1")
-    )
-    res = client.ft().aggregate(req)
-    assert res.rows[0] == ["t2", "a", "t1", "b"]
-    assert res.rows[1] == ["t2", "b", "t1", "a"]
-
-    # test sort_by without SortDirection
-    req = aggregations.AggregateRequest("*").sort_by("@t1")
-    res = client.ft().aggregate(req)
-    assert res.rows[0] == ["t1", "a"]
-    assert res.rows[1] == ["t1", "b"]
-
-    # test sort_by with max
-    req = aggregations.AggregateRequest("*").sort_by("@t1", max=1)
->>>>>>> d4252277
     res = client.ft().aggregate(req)
     assert len(res.rows) == 1
 
     # test limit
-<<<<<<< HEAD
     req = aggregations.AggregateRequest("*") \
         .sort_by("@t1").limit(1, 1)
     res = client.ft().aggregate(req)
     assert len(res.rows) == 1
     assert res.rows[0] == ['t1', 'b']
-=======
-    req = aggregations.AggregateRequest("*").sort_by("@t1").limit(1, 1)
-    res = client.ft().aggregate(req)
-    assert len(res.rows) == 1
-    assert res.rows[0] == ["t1", "b"]
->>>>>>> d4252277
 
 
 @pytest.mark.redismod
@@ -1135,34 +1073,22 @@
         )
     )
 
-<<<<<<< HEAD
     client.ft().client.hset("doc1", mapping={'t1': 'hello', 't2': 'world'})
-=======
-    client.ft().client.hset("doc1", mapping={"t1": "hello", "t2": "world"})
->>>>>>> d4252277
 
     # load t1
     req = aggregations.AggregateRequest("*").load("t1")
     res = client.ft().aggregate(req)
-<<<<<<< HEAD
     assert res.rows[0] == ['t1', 'hello']
-=======
-    assert res.rows[0] == ["t1", "hello"]
->>>>>>> d4252277
 
     # load t2
     req = aggregations.AggregateRequest("*").load("t2")
     res = client.ft().aggregate(req)
-<<<<<<< HEAD
     assert res.rows[0] == ['t2', 'world']
 
     # load all
     req = aggregations.AggregateRequest("*").load()
     res = client.ft().aggregate(req)
     assert res.rows[0] == ['t1', 'hello', 't2', 'world']
-=======
-    assert res.rows[0] == ["t2", "world"]
->>>>>>> d4252277
 
 
 @pytest.mark.redismod
@@ -1176,7 +1102,6 @@
 
     client.ft().client.hset(
         "doc1",
-<<<<<<< HEAD
         mapping={
             'PrimaryKey': '9::362330',
             'CreatedDateTimeUTC': '637387878524969984'
@@ -1233,45 +1158,6 @@
     assert len(res.rows) == 2
     assert res.rows[0] == ['age', '19']
     assert res.rows[1] == ['age', '25']
-=======
-        mapping={"PrimaryKey": "9::362330", "CreatedDateTimeUTC": "637387878524969984"},
-    )
-    client.ft().client.hset(
-        "doc2",
-        mapping={"PrimaryKey": "9::362329", "CreatedDateTimeUTC": "637387875859270016"},
-    )
-
-    req = aggregations.AggregateRequest("*").apply(
-        CreatedDateTimeUTC="@CreatedDateTimeUTC * 10"
-    )
-    res = client.ft().aggregate(req)
-    assert res.rows[0] == ["CreatedDateTimeUTC", "6373878785249699840"]
-    assert res.rows[1] == ["CreatedDateTimeUTC", "6373878758592700416"]
-
-
-@pytest.mark.redismod
-def test_aggregations_filter(client):
-    client.ft().create_index(
-        (
-            TextField("name", sortable=True),
-            NumericField("age", sortable=True),
-        )
-    )
-
-    client.ft().client.hset("doc1", mapping={"name": "bar", "age": "25"})
-    client.ft().client.hset("doc2", mapping={"name": "foo", "age": "19"})
-
-    req = aggregations.AggregateRequest("*").filter("@name=='foo' && @age < 20")
-    res = client.ft().aggregate(req)
-    assert len(res.rows) == 1
-    assert res.rows[0] == ["name", "foo", "age", "19"]
-
-    req = aggregations.AggregateRequest("*").filter("@age > 15").sort_by("@age")
-    res = client.ft().aggregate(req)
-    assert len(res.rows) == 2
-    assert res.rows[0] == ["age", "19"]
-    assert res.rows[1] == ["age", "25"]
->>>>>>> d4252277
 
 
 @pytest.mark.redismod
