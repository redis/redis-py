--- conflicted
+++ resolved
@@ -841,15 +841,13 @@
         channels = [(b"foo", 1), (b"bar", 2), (b"baz", 3)]
         assert r.pubsub_numsub("foo", "bar", "baz", target_nodes="all") == channels
 
-<<<<<<< HEAD
     @skip_if_redis_enterprise()
-=======
     def test_cluster_myid(self, r):
         node = r.get_random_node()
         myid = r.cluster_myid(node)
         assert len(myid) == 40
 
->>>>>>> c7685a01
+    @skip_if_redis_enterprise()
     def test_cluster_slots(self, r):
         mock_all_nodes_resp(r, default_cluster_slots)
         cluster_slots = r.cluster_slots()
