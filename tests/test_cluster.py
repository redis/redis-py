--- conflicted
+++ resolved
@@ -31,7 +31,6 @@
 from redis.utils import str_if_bytes
 from tests.test_pubsub import wait_for_message
 
-<<<<<<< HEAD
 from redis.crc import key_slot
 from .conftest import (
     _get_client,
@@ -40,9 +39,6 @@
     skip_unless_arch_bits,
     wait_for_command
 )
-=======
-from .conftest import _get_client, skip_if_server_version_lt, skip_unless_arch_bits
->>>>>>> 175a05f4
 
 default_host = "127.0.0.1"
 default_port = 7000
@@ -276,13 +272,8 @@
         """
         primaries = r.get_primaries()
         replicas = r.get_replicas()
-<<<<<<< HEAD
         mock_all_nodes_resp(r, 'PONG')
         assert r.ping(target_nodes=RedisCluster.PRIMARIES) is True
-=======
-        mock_all_nodes_resp(r, "PONG")
-        assert r.ping(RedisCluster.PRIMARIES) is True
->>>>>>> 175a05f4
         for primary in primaries:
             conn = primary.redis_connection.connection
             assert conn.read_response.called is True
@@ -298,13 +289,8 @@
         if not replicas:
             r = get_mocked_redis_client(default_host, default_port)
         primaries = r.get_primaries()
-<<<<<<< HEAD
         mock_all_nodes_resp(r, 'PONG')
         assert r.ping(target_nodes=RedisCluster.REPLICAS) is True
-=======
-        mock_all_nodes_resp(r, "PONG")
-        assert r.ping(RedisCluster.REPLICAS) is True
->>>>>>> 175a05f4
         for replica in replicas:
             conn = replica.redis_connection.connection
             assert conn.read_response.called is True
@@ -316,13 +302,8 @@
         """
         Test command execution with nodes flag ALL_NODES
         """
-<<<<<<< HEAD
         mock_all_nodes_resp(r, 'PONG')
         assert r.ping(target_nodes=RedisCluster.ALL_NODES) is True
-=======
-        mock_all_nodes_resp(r, "PONG")
-        assert r.ping(RedisCluster.ALL_NODES) is True
->>>>>>> 175a05f4
         for node in r.get_nodes():
             conn = node.redis_connection.connection
             assert conn.read_response.called is True
@@ -331,13 +312,8 @@
         """
         Test command execution with nodes flag RANDOM
         """
-<<<<<<< HEAD
         mock_all_nodes_resp(r, 'PONG')
         assert r.ping(target_nodes=RedisCluster.RANDOM) is True
-=======
-        mock_all_nodes_resp(r, "PONG")
-        assert r.ping(RedisCluster.RANDOM) is True
->>>>>>> 175a05f4
         called_count = 0
         for node in r.get_nodes():
             conn = node.redis_connection.connection
@@ -1167,11 +1143,7 @@
 
     def test_cluster_echo(self, r):
         node = r.get_primaries()[0]
-<<<<<<< HEAD
         assert r.echo('foo bar', target_nodes=node) == b'foo bar'
-=======
-        assert r.echo("foo bar", node) == b"foo bar"
->>>>>>> 175a05f4
 
     @skip_if_server_version_lt("1.0.0")
     def test_debug_segfault(self, r):
