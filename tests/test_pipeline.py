import pytest

import redis
<<<<<<< HEAD
from .conftest import wait_for_command
=======
>>>>>>> a7fb8442

from .conftest import skip_if_server_version_lt, wait_for_command

<<<<<<< HEAD
=======

>>>>>>> a7fb8442
class TestPipeline:
    def test_pipeline_is_true(self, r):
        "Ensure pipeline instances are not false-y"
        with r.pipeline() as pipe:
            assert pipe

    def test_pipeline(self, r):
        with r.pipeline() as pipe:
            (
                pipe.set("a", "a1")
                .get("a")
                .zadd("z", {"z1": 1})
                .zadd("z", {"z2": 4})
                .zincrby("z", 1, "z1")
                .zrange("z", 0, 5, withscores=True)
            )
            assert pipe.execute() == [
                True,
                b"a1",
                True,
                True,
                2.0,
                [(b"z1", 2.0), (b"z2", 4)],
            ]

    def test_pipeline_memoryview(self, r):
        with r.pipeline() as pipe:
            (pipe.set("a", memoryview(b"a1")).get("a"))
            assert pipe.execute() == [
                True,
                b"a1",
            ]

    def test_pipeline_length(self, r):
        with r.pipeline() as pipe:
            # Initially empty.
            assert len(pipe) == 0

            # Fill 'er up!
            pipe.set("a", "a1").set("b", "b1").set("c", "c1")
            assert len(pipe) == 3

            # Execute calls reset(), so empty once again.
            pipe.execute()
            assert len(pipe) == 0

    def test_pipeline_no_transaction(self, r):
        with r.pipeline(transaction=False) as pipe:
            pipe.set("a", "a1").set("b", "b1").set("c", "c1")
            assert pipe.execute() == [True, True, True]
            assert r["a"] == b"a1"
            assert r["b"] == b"b1"
            assert r["c"] == b"c1"

    @pytest.mark.onlynoncluster
    def test_pipeline_no_transaction_watch(self, r):
        r["a"] = 0

        with r.pipeline(transaction=False) as pipe:
            pipe.watch("a")
            a = pipe.get("a")

            pipe.multi()
            pipe.set("a", int(a) + 1)
            assert pipe.execute() == [True]

    @pytest.mark.onlynoncluster
    def test_pipeline_no_transaction_watch_failure(self, r):
        r["a"] = 0

        with r.pipeline(transaction=False) as pipe:
            pipe.watch("a")
            a = pipe.get("a")

            r["a"] = "bad"

            pipe.multi()
            pipe.set("a", int(a) + 1)

            with pytest.raises(redis.WatchError):
                pipe.execute()

            assert r["a"] == b"bad"

    def test_exec_error_in_response(self, r):
        """
        an invalid pipeline command at exec time adds the exception instance
        to the list of returned values
        """
        r["c"] = "a"
        with r.pipeline() as pipe:
            pipe.set("a", 1).set("b", 2).lpush("c", 3).set("d", 4)
            result = pipe.execute(raise_on_error=False)

            assert result[0]
            assert r["a"] == b"1"
            assert result[1]
            assert r["b"] == b"2"

            # we can't lpush to a key that's a string value, so this should
            # be a ResponseError exception
            assert isinstance(result[2], redis.ResponseError)
            assert r["c"] == b"a"

            # since this isn't a transaction, the other commands after the
            # error are still executed
            assert result[3]
            assert r["d"] == b"4"

            # make sure the pipe was restored to a working state
            assert pipe.set("z", "zzz").execute() == [True]
            assert r["z"] == b"zzz"

    def test_exec_error_raised(self, r):
        r["c"] = "a"
        with r.pipeline() as pipe:
            pipe.set("a", 1).set("b", 2).lpush("c", 3).set("d", 4)
            with pytest.raises(redis.ResponseError) as ex:
                pipe.execute()
<<<<<<< HEAD
            assert str(ex.value).startswith('Command # 3 (LPUSH c 3) of '
                                            'pipeline caused error: ')
=======
            assert str(ex.value).startswith(
                "Command # 3 (LPUSH c 3) of " "pipeline caused error: "
            )
>>>>>>> a7fb8442

            # make sure the pipe was restored to a working state
            assert pipe.set("z", "zzz").execute() == [True]
            assert r["z"] == b"zzz"

    @pytest.mark.onlynoncluster
    def test_transaction_with_empty_error_command(self, r):
        """
        Commands with custom EMPTY_ERROR functionality return their default
        values in the pipeline no matter the raise_on_error preference
        """
        for error_switch in (True, False):
            with r.pipeline() as pipe:
                pipe.set("a", 1).mget([]).set("c", 3)
                result = pipe.execute(raise_on_error=error_switch)

                assert result[0]
                assert result[1] == []
                assert result[2]

    @pytest.mark.onlynoncluster
    def test_pipeline_with_empty_error_command(self, r):
        """
        Commands with custom EMPTY_ERROR functionality return their default
        values in the pipeline no matter the raise_on_error preference
        """
        for error_switch in (True, False):
            with r.pipeline(transaction=False) as pipe:
                pipe.set("a", 1).mget([]).set("c", 3)
                result = pipe.execute(raise_on_error=error_switch)

                assert result[0]
                assert result[1] == []
                assert result[2]

    def test_parse_error_raised(self, r):
        with r.pipeline() as pipe:
            # the zrem is invalid because we don't pass any keys to it
            pipe.set("a", 1).zrem("b").set("b", 2)
            with pytest.raises(redis.ResponseError) as ex:
                pipe.execute()

<<<<<<< HEAD
            assert str(ex.value).startswith('Command # 2 (ZREM b) of '
                                            'pipeline caused error: ')
=======
            assert str(ex.value).startswith(
                "Command # 2 (ZREM b) of " "pipeline caused error: "
            )
>>>>>>> a7fb8442

            # make sure the pipe was restored to a working state
            assert pipe.set("z", "zzz").execute() == [True]
            assert r["z"] == b"zzz"

    @pytest.mark.onlynoncluster
    def test_parse_error_raised_transaction(self, r):
        with r.pipeline() as pipe:
            pipe.multi()
            # the zrem is invalid because we don't pass any keys to it
            pipe.set("a", 1).zrem("b").set("b", 2)
            with pytest.raises(redis.ResponseError) as ex:
                pipe.execute()

<<<<<<< HEAD
            assert str(ex.value).startswith('Command # 2 (ZREM b) of '
                                            'pipeline caused error: ')
=======
            assert str(ex.value).startswith(
                "Command # 2 (ZREM b) of " "pipeline caused error: "
            )
>>>>>>> a7fb8442

            # make sure the pipe was restored to a working state
            assert pipe.set("z", "zzz").execute() == [True]
            assert r["z"] == b"zzz"

    @pytest.mark.onlynoncluster
    def test_watch_succeed(self, r):
        r["a"] = 1
        r["b"] = 2

        with r.pipeline() as pipe:
            pipe.watch("a", "b")
            assert pipe.watching
            a_value = pipe.get("a")
            b_value = pipe.get("b")
            assert a_value == b"1"
            assert b_value == b"2"
            pipe.multi()

            pipe.set("c", 3)
            assert pipe.execute() == [True]
            assert not pipe.watching

    @pytest.mark.onlynoncluster
    def test_watch_failure(self, r):
        r["a"] = 1
        r["b"] = 2

        with r.pipeline() as pipe:
            pipe.watch("a", "b")
            r["b"] = 3
            pipe.multi()
            pipe.get("a")
            with pytest.raises(redis.WatchError):
                pipe.execute()

            assert not pipe.watching

    @pytest.mark.onlynoncluster
    def test_watch_failure_in_empty_transaction(self, r):
        r["a"] = 1
        r["b"] = 2

        with r.pipeline() as pipe:
            pipe.watch("a", "b")
            r["b"] = 3
            pipe.multi()
            with pytest.raises(redis.WatchError):
                pipe.execute()

            assert not pipe.watching

    @pytest.mark.onlynoncluster
    def test_unwatch(self, r):
        r["a"] = 1
        r["b"] = 2

        with r.pipeline() as pipe:
            pipe.watch("a", "b")
            r["b"] = 3
            pipe.unwatch()
            assert not pipe.watching
            pipe.get("a")
            assert pipe.execute() == [b"1"]

    @pytest.mark.onlynoncluster
    def test_watch_exec_no_unwatch(self, r):
        r["a"] = 1
        r["b"] = 2

        with r.monitor() as m:
            with r.pipeline() as pipe:
                pipe.watch("a", "b")
                assert pipe.watching
                a_value = pipe.get("a")
                b_value = pipe.get("b")
                assert a_value == b"1"
                assert b_value == b"2"
                pipe.multi()
                pipe.set("c", 3)
                assert pipe.execute() == [True]
                assert not pipe.watching

            unwatch_command = wait_for_command(r, m, "UNWATCH")
            assert unwatch_command is None, "should not send UNWATCH"

    @pytest.mark.onlynoncluster
    def test_watch_reset_unwatch(self, r):
        r["a"] = 1

        with r.monitor() as m:
            with r.pipeline() as pipe:
                pipe.watch("a")
                assert pipe.watching
                pipe.reset()
                assert not pipe.watching

            unwatch_command = wait_for_command(r, m, "UNWATCH")
            assert unwatch_command is not None
            assert unwatch_command["command"] == "UNWATCH"

    @pytest.mark.onlynoncluster
    def test_transaction_callable(self, r):
        r["a"] = 1
        r["b"] = 2
        has_run = []

        def my_transaction(pipe):
            a_value = pipe.get("a")
            assert a_value in (b"1", b"2")
            b_value = pipe.get("b")
            assert b_value == b"2"

            # silly run-once code... incr's "a" so WatchError should be raised
            # forcing this all to run again. this should incr "a" once to "2"
            if not has_run:
                r.incr("a")
                has_run.append("it has")

            pipe.multi()
            pipe.set("c", int(a_value) + int(b_value))

        result = r.transaction(my_transaction, "a", "b")
        assert result == [True]
        assert r["c"] == b"4"

    @pytest.mark.onlynoncluster
    def test_transaction_callable_returns_value_from_callable(self, r):
        def callback(pipe):
            # No need to do anything here since we only want the return value
            return "a"

        res = r.transaction(callback, "my-key", value_from_callable=True)
        assert res == "a"

    def test_exec_error_in_no_transaction_pipeline(self, r):
        r["a"] = 1
        with r.pipeline(transaction=False) as pipe:
            pipe.llen("a")
            pipe.expire("a", 100)

            with pytest.raises(redis.ResponseError) as ex:
                pipe.execute()

<<<<<<< HEAD
            assert str(ex.value).startswith('Command # 1 (LLEN a) of '
                                            'pipeline caused error: ')
=======
            assert str(ex.value).startswith(
                "Command # 1 (LLEN a) of " "pipeline caused error: "
            )
>>>>>>> a7fb8442

        assert r["a"] == b"1"

    def test_exec_error_in_no_transaction_pipeline_unicode_command(self, r):
<<<<<<< HEAD
        key = chr(3456) + 'abcd' + chr(3421)
=======
        key = chr(3456) + "abcd" + chr(3421)
>>>>>>> a7fb8442
        r[key] = 1
        with r.pipeline(transaction=False) as pipe:
            pipe.llen(key)
            pipe.expire(key, 100)

            with pytest.raises(redis.ResponseError) as ex:
                pipe.execute()

<<<<<<< HEAD
            expected = 'Command # 1 (LLEN %s) of pipeline caused error: ' % key
=======
            expected = f"Command # 1 (LLEN {key}) of pipeline caused error: "
>>>>>>> a7fb8442
            assert str(ex.value).startswith(expected)

        assert r[key] == b"1"

    def test_pipeline_with_bitfield(self, r):
        with r.pipeline() as pipe:
            pipe.set("a", "1")
            bf = pipe.bitfield("b")
            pipe2 = (
                bf.set("u8", 8, 255)
                .get("u8", 0)
                .get("u4", 8)  # 1111
                .get("u4", 12)  # 1111
                .get("u4", 13)  # 1110
                .execute()
            )
            pipe.get("a")
            response = pipe.execute()

            assert pipe == pipe2
            assert response == [True, [0, 0, 15, 15, 14], b"1"]

    @pytest.mark.onlynoncluster
    @skip_if_server_version_lt("2.0.0")
    def test_pipeline_discard(self, r):

        # empty pipeline should raise an error
        with r.pipeline() as pipe:
            pipe.set("key", "someval")
            pipe.discard()
            with pytest.raises(redis.exceptions.ResponseError):
                pipe.execute()

        # setting a pipeline and discarding should do the same
        with r.pipeline() as pipe:
            pipe.set("key", "someval")
            pipe.set("someotherkey", "val")
            response = pipe.execute()
            pipe.set("key", "another value!")
            pipe.discard()
            pipe.set("key", "another vae!")
            with pytest.raises(redis.exceptions.ResponseError):
                pipe.execute()

            pipe.set("foo", "bar")
            response = pipe.execute()
        assert response[0]
        assert r.get("foo") == b"bar"<|MERGE_RESOLUTION|>--- conflicted
+++ resolved
@@ -1,17 +1,10 @@
 import pytest
 
 import redis
-<<<<<<< HEAD
-from .conftest import wait_for_command
-=======
->>>>>>> a7fb8442
 
 from .conftest import skip_if_server_version_lt, wait_for_command
 
-<<<<<<< HEAD
-=======
-
->>>>>>> a7fb8442
+
 class TestPipeline:
     def test_pipeline_is_true(self, r):
         "Ensure pipeline instances are not false-y"
@@ -131,14 +124,9 @@
             pipe.set("a", 1).set("b", 2).lpush("c", 3).set("d", 4)
             with pytest.raises(redis.ResponseError) as ex:
                 pipe.execute()
-<<<<<<< HEAD
-            assert str(ex.value).startswith('Command # 3 (LPUSH c 3) of '
-                                            'pipeline caused error: ')
-=======
             assert str(ex.value).startswith(
                 "Command # 3 (LPUSH c 3) of " "pipeline caused error: "
             )
->>>>>>> a7fb8442
 
             # make sure the pipe was restored to a working state
             assert pipe.set("z", "zzz").execute() == [True]
@@ -181,14 +169,9 @@
             with pytest.raises(redis.ResponseError) as ex:
                 pipe.execute()
 
-<<<<<<< HEAD
-            assert str(ex.value).startswith('Command # 2 (ZREM b) of '
-                                            'pipeline caused error: ')
-=======
             assert str(ex.value).startswith(
                 "Command # 2 (ZREM b) of " "pipeline caused error: "
             )
->>>>>>> a7fb8442
 
             # make sure the pipe was restored to a working state
             assert pipe.set("z", "zzz").execute() == [True]
@@ -203,14 +186,9 @@
             with pytest.raises(redis.ResponseError) as ex:
                 pipe.execute()
 
-<<<<<<< HEAD
-            assert str(ex.value).startswith('Command # 2 (ZREM b) of '
-                                            'pipeline caused error: ')
-=======
             assert str(ex.value).startswith(
                 "Command # 2 (ZREM b) of " "pipeline caused error: "
             )
->>>>>>> a7fb8442
 
             # make sure the pipe was restored to a working state
             assert pipe.set("z", "zzz").execute() == [True]
@@ -355,23 +333,14 @@
             with pytest.raises(redis.ResponseError) as ex:
                 pipe.execute()
 
-<<<<<<< HEAD
-            assert str(ex.value).startswith('Command # 1 (LLEN a) of '
-                                            'pipeline caused error: ')
-=======
             assert str(ex.value).startswith(
                 "Command # 1 (LLEN a) of " "pipeline caused error: "
             )
->>>>>>> a7fb8442
 
         assert r["a"] == b"1"
 
     def test_exec_error_in_no_transaction_pipeline_unicode_command(self, r):
-<<<<<<< HEAD
-        key = chr(3456) + 'abcd' + chr(3421)
-=======
         key = chr(3456) + "abcd" + chr(3421)
->>>>>>> a7fb8442
         r[key] = 1
         with r.pipeline(transaction=False) as pipe:
             pipe.llen(key)
@@ -380,11 +349,7 @@
             with pytest.raises(redis.ResponseError) as ex:
                 pipe.execute()
 
-<<<<<<< HEAD
-            expected = 'Command # 1 (LLEN %s) of pipeline caused error: ' % key
-=======
             expected = f"Command # 1 (LLEN {key}) of pipeline caused error: "
->>>>>>> a7fb8442
             assert str(ex.value).startswith(expected)
 
         assert r[key] == b"1"
