--- conflicted
+++ resolved
@@ -74,23 +74,16 @@
 
 
 @pytest.fixture()
-<<<<<<< HEAD
-def client_maint_notifications(endpoints_config):
-    return _get_client_maint_notifications(endpoints_config)
-=======
 def r_multi_db(
     request,
 ) -> tuple[MultiDBClient, CheckActiveDatabaseChangedListener, dict]:
     client_class = request.param.get("client_class", Redis)
->>>>>>> f3806fad
 
     if client_class == Redis:
         endpoint_config = get_endpoints_config("re-active-active")
     else:
         endpoint_config = get_endpoints_config("re-active-active-oss-cluster")
 
-<<<<<<< HEAD
-=======
     username = endpoint_config.get("username", None)
     password = endpoint_config.get("password", None)
     min_num_failures = request.param.get("min_num_failures", DEFAULT_MIN_NUM_FAILURES)
@@ -176,7 +169,6 @@
     return _get_client_maint_notifications(endpoints_config)
 
 
->>>>>>> f3806fad
 def _get_client_maint_notifications(
     endpoints_config,
     protocol: int = 3,
