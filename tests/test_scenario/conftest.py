import json
import logging
import os
import re
from typing import Optional
from urllib.parse import urlparse

import pytest

from redis import Redis
from redis.backoff import NoBackoff, ExponentialBackoff
from redis.event import EventDispatcher, EventListenerInterface
from redis.multidb.client import MultiDBClient
from redis.multidb.config import DatabaseConfig, MultiDbConfig, DEFAULT_HEALTH_CHECK_INTERVAL
from redis.multidb.event import ActiveDatabaseChanged
from redis.multidb.failure_detector import DEFAULT_MIN_NUM_FAILURES
from redis.multidb.healthcheck import EchoHealthCheck, DEFAULT_HEALTH_CHECK_DELAY
from redis.backoff import ExponentialWithJitterBackoff, NoBackoff
from redis.client import Redis
from redis.maint_notifications import EndpointType, MaintNotificationsConfig
from redis.retry import Retry
from tests.test_scenario.fault_injector_client import FaultInjectorClient

RELAXED_TIMEOUT = 30
CLIENT_TIMEOUT = 5

DEFAULT_ENDPOINT_NAME = "m-standard"

class CheckActiveDatabaseChangedListener(EventListenerInterface):
    def __init__(self):
        self.is_changed_flag = False

    def listen(self, event: ActiveDatabaseChanged):
        self.is_changed_flag = True

@pytest.fixture()
def endpoint_name(request):
    return request.config.getoption("--endpoint-name") or os.getenv(
        "REDIS_ENDPOINT_NAME", DEFAULT_ENDPOINT_NAME
    )


def get_endpoints_config(endpoint_name: str):
    endpoints_config = os.getenv("REDIS_ENDPOINTS_CONFIG_PATH", None)

    if not (endpoints_config and os.path.exists(endpoints_config)):
        raise FileNotFoundError(f"Endpoints config file not found: {endpoints_config}")

    try:
        with open(endpoints_config, "r") as f:
            data = json.load(f)
            db = data[endpoint_name]
            return db
    except Exception as e:
        raise ValueError(
            f"Failed to load endpoints config file: {endpoints_config}"
        ) from e

@pytest.fixture()
def endpoints_config(endpoint_name: str):
    return get_endpoints_config(endpoint_name)

@pytest.fixture()
def fault_injector_client():
    url = os.getenv("FAULT_INJECTION_API_URL", "http://127.0.0.1:20324")
    return FaultInjectorClient(url)


@pytest.fixture()
<<<<<<< HEAD
def r_multi_db(request) -> tuple[MultiDBClient, CheckActiveDatabaseChangedListener, dict]:
     client_class = request.param.get('client_class', Redis)

     if client_class == Redis:
        endpoint_config = get_endpoints_config('re-active-active')
     else:
        endpoint_config = get_endpoints_config('re-active-active-oss-cluster')

     username = endpoint_config.get('username', None)
     password = endpoint_config.get('password', None)
     min_num_failures = request.param.get('min_num_failures', DEFAULT_MIN_NUM_FAILURES)
     command_retry = request.param.get('command_retry', Retry(ExponentialBackoff(cap=0.1, base=0.01), retries=10))

     # Retry configuration different for health checks as initial health check require more time in case
     # if infrastructure wasn't restored from the previous test.
     health_check_interval = request.param.get('health_check_interval', DEFAULT_HEALTH_CHECK_INTERVAL)
     health_check_delay = request.param.get('health_check_delay', DEFAULT_HEALTH_CHECK_DELAY)
     event_dispatcher = EventDispatcher()
     listener = CheckActiveDatabaseChangedListener()
     event_dispatcher.register_listeners({
         ActiveDatabaseChanged: [listener],
     })
     db_configs = []

     db_config = DatabaseConfig(
         weight=1.0,
         from_url=endpoint_config['endpoints'][0],
         client_kwargs={
             'username': username,
             'password': password,
             'decode_responses': True,
         },
         health_check_url=extract_cluster_fqdn(endpoint_config['endpoints'][0])
     )
     db_configs.append(db_config)

     db_config1 = DatabaseConfig(
         weight=0.9,
         from_url=endpoint_config['endpoints'][1],
         client_kwargs={
             'username': username,
             'password': password,
             'decode_responses': True,
         },
         health_check_url=extract_cluster_fqdn(endpoint_config['endpoints'][1])
     )
     db_configs.append(db_config1)

     config = MultiDbConfig(
         client_class=client_class,
         databases_config=db_configs,
         command_retry=command_retry,
         min_num_failures=min_num_failures,
         health_check_probes=3,
         health_check_interval=health_check_interval,
         event_dispatcher=event_dispatcher,
         health_check_delay=health_check_delay,
     )

     return MultiDBClient(config), listener, endpoint_config


def extract_cluster_fqdn(url):
    """
    Extract Cluster FQDN from Redis URL
    """
    # Parse the URL
    parsed = urlparse(url)

    # Extract hostname and port
    hostname = parsed.hostname
    port = parsed.port

    # Remove the 'redis-XXXX.' prefix using regex
    # This pattern matches 'redis-' followed by digits and a dot
    cleaned_hostname = re.sub(r'^redis-\d+\.', '', hostname)

    # Reconstruct the URL
    return f"https://{cleaned_hostname}"

@pytest.fixture()
def client_maint_events(endpoints_config):
    return _get_client_maint_events(endpoints_config)

def _get_client_maint_events(
=======
def client_maint_notifications(endpoints_config):
    return _get_client_maint_notifications(endpoints_config)


def _get_client_maint_notifications(
>>>>>>> e8317f0d
    endpoints_config,
    protocol: int = 3,
    enable_maintenance_notifications: bool = True,
    endpoint_type: Optional[EndpointType] = None,
    enable_relaxed_timeout: bool = True,
    enable_proactive_reconnect: bool = True,
    disable_retries: bool = False,
    socket_timeout: Optional[float] = None,
    host_config: Optional[str] = None,
):
    """Create Redis client with maintenance notifications enabled."""

    # Get credentials from the configuration
    username = endpoints_config.get("username")
    password = endpoints_config.get("password")

    # Parse host and port from endpoints URL
    endpoints = endpoints_config.get("endpoints", [])
    if not endpoints:
        raise ValueError("No endpoints found in configuration")

    parsed = urlparse(endpoints[0])
    host = parsed.hostname if host_config is None else host_config
    port = parsed.port

    if not host:
        raise ValueError(f"Could not parse host from endpoint URL: {endpoints[0]}")

    logging.info(f"Connecting to Redis Enterprise: {host}:{port} with user: {username}")

    # Configure maintenance notifications
    maintenance_config = MaintNotificationsConfig(
        enabled=enable_maintenance_notifications,
        proactive_reconnect=enable_proactive_reconnect,
        relaxed_timeout=RELAXED_TIMEOUT if enable_relaxed_timeout else -1,
        endpoint_type=endpoint_type,
    )

    # Create Redis client with maintenance notifications config
    # This will automatically create the MaintNotificationsPoolHandler
    if disable_retries:
        retry = Retry(NoBackoff(), 0)
    else:
        retry = Retry(backoff=ExponentialWithJitterBackoff(base=1, cap=10), retries=3)

    tls_enabled = True if parsed.scheme == "rediss" else False
    logging.info(f"TLS enabled: {tls_enabled}")

    client = Redis(
        host=host,
        port=port,
        socket_timeout=CLIENT_TIMEOUT if socket_timeout is None else socket_timeout,
        username=username,
        password=password,
        ssl=tls_enabled,
        ssl_cert_reqs="none",
        ssl_check_hostname=False,
        protocol=protocol,  # RESP3 required for push notifications
        maint_notifications_config=maintenance_config,
        retry=retry,
    )
    logging.info("Redis client created with maintenance notifications enabled")
    logging.info(f"Client uses Protocol: {client.connection_pool.get_protocol()}")
    maintenance_handler_exists = client.maint_notifications_pool_handler is not None
    logging.info(
        f"Maintenance notifications pool handler: {maintenance_handler_exists}"
    )

    return client<|MERGE_RESOLUTION|>--- conflicted
+++ resolved
@@ -67,7 +67,6 @@
 
 
 @pytest.fixture()
-<<<<<<< HEAD
 def r_multi_db(request) -> tuple[MultiDBClient, CheckActiveDatabaseChangedListener, dict]:
      client_class = request.param.get('client_class', Redis)
 
@@ -149,17 +148,11 @@
     return f"https://{cleaned_hostname}"
 
 @pytest.fixture()
-def client_maint_events(endpoints_config):
-    return _get_client_maint_events(endpoints_config)
-
-def _get_client_maint_events(
-=======
 def client_maint_notifications(endpoints_config):
     return _get_client_maint_notifications(endpoints_config)
 
 
 def _get_client_maint_notifications(
->>>>>>> e8317f0d
     endpoints_config,
     protocol: int = 3,
     enable_maintenance_notifications: bool = True,
