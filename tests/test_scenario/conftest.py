import json
import os

import pytest

<<<<<<< HEAD
from redis import Redis
=======
>>>>>>> d6cdaeb3
from redis.backoff import NoBackoff, ExponentialBackoff
from redis.event import EventDispatcher, EventListenerInterface
from redis.multidb.client import MultiDBClient
from redis.multidb.config import DatabaseConfig, MultiDbConfig, DEFAULT_HEALTH_CHECK_INTERVAL, \
    DEFAULT_FAILURES_THRESHOLD
from redis.multidb.event import ActiveDatabaseChanged
from redis.multidb.healthcheck import EchoHealthCheck
from redis.retry import Retry
from tests.test_scenario.fault_injector_client import FaultInjectorClient

class CheckActiveDatabaseChangedListener(EventListenerInterface):
    def __init__(self):
        self.is_changed_flag = False

    def listen(self, event: ActiveDatabaseChanged):
        self.is_changed_flag = True

def get_endpoint_config(endpoint_name: str):
    endpoints_config = os.getenv("REDIS_ENDPOINTS_CONFIG_PATH", None)

    if not (endpoints_config and os.path.exists(endpoints_config)):
        raise FileNotFoundError(f"Endpoints config file not found: {endpoints_config}")

    try:
        with open(endpoints_config, "r") as f:
            data = json.load(f)
            db = data[endpoint_name]
            return db
    except Exception as e:
        raise ValueError(
            f"Failed to load endpoints config file: {endpoints_config}"
        ) from e

@pytest.fixture()
def fault_injector_client():
     url = os.getenv("FAULT_INJECTION_API_URL", "http://127.0.0.1:20324")
     return FaultInjectorClient(url)

@pytest.fixture()
<<<<<<< HEAD
def r_multi_db(request) -> tuple[MultiDBClient, CheckActiveDatabaseChangedListener, dict]:
     client_class = request.param.get('client_class', Redis)

     if client_class == Redis:
        endpoint_config = get_endpoint_config('re-active-active')
     else:
        endpoint_config = get_endpoint_config('re-active-active-oss-cluster')

     username = endpoint_config.get('username', None)
     password = endpoint_config.get('password', None)
     failure_threshold = request.param.get('failure_threshold', DEFAULT_FAILURES_THRESHOLD)
     command_retry = request.param.get('command_retry', Retry(ExponentialBackoff(cap=2, base=0.05), retries=10))

     # Retry configuration different for health checks as initial health check require more time in case
     # if infrastructure wasn't restored from the previous test.
     health_checks = [EchoHealthCheck(Retry(ExponentialBackoff(cap=5, base=0.5), retries=3))]
=======
def r_multi_db(request) -> tuple[MultiDBClient, CheckActiveDatabaseChangedListener]:
     endpoint_config = get_endpoint_config('re-active-active')
     username = endpoint_config.get('username', None)
     password = endpoint_config.get('password', None)
     failure_threshold = request.param.get('failure_threshold', DEFAULT_FAILURES_THRESHOLD)
     command_retry = request.param.get('command_retry', Retry(ExponentialBackoff(cap=0.5, base=0.05), retries=3))

     # Retry configuration different for health checks as initial health check require more time in case
     # if infrastructure wasn't restored from the previous test.
>>>>>>> d6cdaeb3
     health_check_interval = request.param.get('health_check_interval', DEFAULT_HEALTH_CHECK_INTERVAL)
     event_dispatcher = EventDispatcher()
     listener = CheckActiveDatabaseChangedListener()
     event_dispatcher.register_listeners({
         ActiveDatabaseChanged: [listener],
     })
     db_configs = []

     db_config = DatabaseConfig(
         weight=1.0,
         from_url=endpoint_config['endpoints'][0],
         client_kwargs={
             'username': username,
             'password': password,
             'decode_responses': True,
         }
     )
     db_configs.append(db_config)

     db_config1 = DatabaseConfig(
         weight=0.9,
         from_url=endpoint_config['endpoints'][1],
         client_kwargs={
             'username': username,
             'password': password,
             'decode_responses': True,
         }
     )
     db_configs.append(db_config1)

     config = MultiDbConfig(
         client_class=client_class,
         databases_config=db_configs,
         health_checks=health_checks,
         command_retry=command_retry,
         failure_threshold=failure_threshold,
         health_check_interval=health_check_interval,
<<<<<<< HEAD
         event_dispatcher=event_dispatcher,
     )

     return MultiDBClient(config), listener, endpoint_config
=======
         health_check_backoff=ExponentialBackoff(cap=0.5, base=0.05),
         health_check_retries=3,
         event_dispatcher=event_dispatcher,
     )

     return MultiDBClient(config), listener
>>>>>>> d6cdaeb3
<|MERGE_RESOLUTION|>--- conflicted
+++ resolved
@@ -3,10 +3,7 @@
 
 import pytest
 
-<<<<<<< HEAD
 from redis import Redis
-=======
->>>>>>> d6cdaeb3
 from redis.backoff import NoBackoff, ExponentialBackoff
 from redis.event import EventDispatcher, EventListenerInterface
 from redis.multidb.client import MultiDBClient
@@ -46,7 +43,6 @@
      return FaultInjectorClient(url)
 
 @pytest.fixture()
-<<<<<<< HEAD
 def r_multi_db(request) -> tuple[MultiDBClient, CheckActiveDatabaseChangedListener, dict]:
      client_class = request.param.get('client_class', Redis)
 
@@ -62,18 +58,6 @@
 
      # Retry configuration different for health checks as initial health check require more time in case
      # if infrastructure wasn't restored from the previous test.
-     health_checks = [EchoHealthCheck(Retry(ExponentialBackoff(cap=5, base=0.5), retries=3))]
-=======
-def r_multi_db(request) -> tuple[MultiDBClient, CheckActiveDatabaseChangedListener]:
-     endpoint_config = get_endpoint_config('re-active-active')
-     username = endpoint_config.get('username', None)
-     password = endpoint_config.get('password', None)
-     failure_threshold = request.param.get('failure_threshold', DEFAULT_FAILURES_THRESHOLD)
-     command_retry = request.param.get('command_retry', Retry(ExponentialBackoff(cap=0.5, base=0.05), retries=3))
-
-     # Retry configuration different for health checks as initial health check require more time in case
-     # if infrastructure wasn't restored from the previous test.
->>>>>>> d6cdaeb3
      health_check_interval = request.param.get('health_check_interval', DEFAULT_HEALTH_CHECK_INTERVAL)
      event_dispatcher = EventDispatcher()
      listener = CheckActiveDatabaseChangedListener()
@@ -107,20 +91,12 @@
      config = MultiDbConfig(
          client_class=client_class,
          databases_config=db_configs,
-         health_checks=health_checks,
          command_retry=command_retry,
          failure_threshold=failure_threshold,
          health_check_interval=health_check_interval,
-<<<<<<< HEAD
          event_dispatcher=event_dispatcher,
+         health_check_backoff=ExponentialBackoff(cap=5, base=0.5),
+         health_check_retries=3,
      )
 
-     return MultiDBClient(config), listener, endpoint_config
-=======
-         health_check_backoff=ExponentialBackoff(cap=0.5, base=0.05),
-         health_check_retries=3,
-         event_dispatcher=event_dispatcher,
-     )
-
-     return MultiDBClient(config), listener
->>>>>>> d6cdaeb3
+     return MultiDBClient(config), listener, endpoint_config