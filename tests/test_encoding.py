import pytest

<<<<<<< HEAD
=======
import redis
>>>>>>> a7fb8442
from redis.connection import Connection

from .conftest import _get_client


class TestEncoding:
    @pytest.fixture()
    def r(self, request):
        return _get_client(redis.Redis, request=request, decode_responses=True)

    @pytest.fixture()
    def r_no_decode(self, request):
        return _get_client(
            redis.Redis,
            request=request,
            decode_responses=False,
        )

    def test_simple_encoding(self, r_no_decode):
<<<<<<< HEAD
        unicode_string = chr(3456) + 'abcd' + chr(3421)
        r_no_decode['unicode-string'] = unicode_string.encode('utf-8')
        cached_val = r_no_decode['unicode-string']
=======
        unicode_string = chr(3456) + "abcd" + chr(3421)
        r_no_decode["unicode-string"] = unicode_string.encode("utf-8")
        cached_val = r_no_decode["unicode-string"]
>>>>>>> a7fb8442
        assert isinstance(cached_val, bytes)
        assert unicode_string == cached_val.decode("utf-8")

    def test_simple_encoding_and_decoding(self, r):
<<<<<<< HEAD
        unicode_string = chr(3456) + 'abcd' + chr(3421)
        r['unicode-string'] = unicode_string
        cached_val = r['unicode-string']
=======
        unicode_string = chr(3456) + "abcd" + chr(3421)
        r["unicode-string"] = unicode_string
        cached_val = r["unicode-string"]
>>>>>>> a7fb8442
        assert isinstance(cached_val, str)
        assert unicode_string == cached_val

    def test_memoryview_encoding(self, r_no_decode):
<<<<<<< HEAD
        unicode_string = chr(3456) + 'abcd' + chr(3421)
        unicode_string_view = memoryview(unicode_string.encode('utf-8'))
        r_no_decode['unicode-string-memoryview'] = unicode_string_view
        cached_val = r_no_decode['unicode-string-memoryview']
=======
        unicode_string = chr(3456) + "abcd" + chr(3421)
        unicode_string_view = memoryview(unicode_string.encode("utf-8"))
        r_no_decode["unicode-string-memoryview"] = unicode_string_view
        cached_val = r_no_decode["unicode-string-memoryview"]
>>>>>>> a7fb8442
        # The cached value won't be a memoryview because it's a copy from Redis
        assert isinstance(cached_val, bytes)
        assert unicode_string == cached_val.decode("utf-8")

    def test_memoryview_encoding_and_decoding(self, r):
<<<<<<< HEAD
        unicode_string = chr(3456) + 'abcd' + chr(3421)
        unicode_string_view = memoryview(unicode_string.encode('utf-8'))
        r['unicode-string-memoryview'] = unicode_string_view
        cached_val = r['unicode-string-memoryview']
=======
        unicode_string = chr(3456) + "abcd" + chr(3421)
        unicode_string_view = memoryview(unicode_string.encode("utf-8"))
        r["unicode-string-memoryview"] = unicode_string_view
        cached_val = r["unicode-string-memoryview"]
>>>>>>> a7fb8442
        assert isinstance(cached_val, str)
        assert unicode_string == cached_val

    def test_list_encoding(self, r):
<<<<<<< HEAD
        unicode_string = chr(3456) + 'abcd' + chr(3421)
=======
        unicode_string = chr(3456) + "abcd" + chr(3421)
>>>>>>> a7fb8442
        result = [unicode_string, unicode_string, unicode_string]
        r.rpush("a", *result)
        assert r.lrange("a", 0, -1) == result


class TestEncodingErrors:
    def test_ignore(self, request):
        r = _get_client(
            redis.Redis,
            request=request,
            decode_responses=True,
            encoding_errors="ignore",
        )
        r.set("a", b"foo\xff")
        assert r.get("a") == "foo"

    def test_replace(self, request):
        r = _get_client(
            redis.Redis,
            request=request,
            decode_responses=True,
            encoding_errors="replace",
        )
        r.set("a", b"foo\xff")
        assert r.get("a") == "foo\ufffd"


class TestMemoryviewsAreNotPacked:
    def test_memoryviews_are_not_packed(self):
        c = Connection()
        arg = memoryview(b"some_arg")
        arg_list = ["SOME_COMMAND", arg]
        cmd = c.pack_command(*arg_list)
        assert cmd[1] is arg
        cmds = c.pack_commands([arg_list, arg_list])
        assert cmds[1] is arg
        assert cmds[3] is arg


class TestCommandsAreNotEncoded:
    @pytest.fixture()
    def r(self, request):
        return _get_client(redis.Redis, request=request, encoding="utf-16")

    def test_basic_command(self, r):
        r.set("hello", "world")


class TestInvalidUserInput:
    def test_boolean_fails(self, r):
        with pytest.raises(redis.DataError):
            r.set("a", True)

    def test_none_fails(self, r):
        with pytest.raises(redis.DataError):
            r.set("a", None)

    def test_user_type_fails(self, r):
        class Foo:
            def __str__(self):
<<<<<<< HEAD
                return 'Foo'
=======
                return "Foo"
>>>>>>> a7fb8442

        with pytest.raises(redis.DataError):
            r.set("a", Foo())<|MERGE_RESOLUTION|>--- conflicted
+++ resolved
@@ -1,9 +1,6 @@
 import pytest
 
-<<<<<<< HEAD
-=======
 import redis
->>>>>>> a7fb8442
 from redis.connection import Connection
 
 from .conftest import _get_client
@@ -23,68 +20,38 @@
         )
 
     def test_simple_encoding(self, r_no_decode):
-<<<<<<< HEAD
-        unicode_string = chr(3456) + 'abcd' + chr(3421)
-        r_no_decode['unicode-string'] = unicode_string.encode('utf-8')
-        cached_val = r_no_decode['unicode-string']
-=======
         unicode_string = chr(3456) + "abcd" + chr(3421)
         r_no_decode["unicode-string"] = unicode_string.encode("utf-8")
         cached_val = r_no_decode["unicode-string"]
->>>>>>> a7fb8442
         assert isinstance(cached_val, bytes)
         assert unicode_string == cached_val.decode("utf-8")
 
     def test_simple_encoding_and_decoding(self, r):
-<<<<<<< HEAD
-        unicode_string = chr(3456) + 'abcd' + chr(3421)
-        r['unicode-string'] = unicode_string
-        cached_val = r['unicode-string']
-=======
         unicode_string = chr(3456) + "abcd" + chr(3421)
         r["unicode-string"] = unicode_string
         cached_val = r["unicode-string"]
->>>>>>> a7fb8442
         assert isinstance(cached_val, str)
         assert unicode_string == cached_val
 
     def test_memoryview_encoding(self, r_no_decode):
-<<<<<<< HEAD
-        unicode_string = chr(3456) + 'abcd' + chr(3421)
-        unicode_string_view = memoryview(unicode_string.encode('utf-8'))
-        r_no_decode['unicode-string-memoryview'] = unicode_string_view
-        cached_val = r_no_decode['unicode-string-memoryview']
-=======
         unicode_string = chr(3456) + "abcd" + chr(3421)
         unicode_string_view = memoryview(unicode_string.encode("utf-8"))
         r_no_decode["unicode-string-memoryview"] = unicode_string_view
         cached_val = r_no_decode["unicode-string-memoryview"]
->>>>>>> a7fb8442
         # The cached value won't be a memoryview because it's a copy from Redis
         assert isinstance(cached_val, bytes)
         assert unicode_string == cached_val.decode("utf-8")
 
     def test_memoryview_encoding_and_decoding(self, r):
-<<<<<<< HEAD
-        unicode_string = chr(3456) + 'abcd' + chr(3421)
-        unicode_string_view = memoryview(unicode_string.encode('utf-8'))
-        r['unicode-string-memoryview'] = unicode_string_view
-        cached_val = r['unicode-string-memoryview']
-=======
         unicode_string = chr(3456) + "abcd" + chr(3421)
         unicode_string_view = memoryview(unicode_string.encode("utf-8"))
         r["unicode-string-memoryview"] = unicode_string_view
         cached_val = r["unicode-string-memoryview"]
->>>>>>> a7fb8442
         assert isinstance(cached_val, str)
         assert unicode_string == cached_val
 
     def test_list_encoding(self, r):
-<<<<<<< HEAD
-        unicode_string = chr(3456) + 'abcd' + chr(3421)
-=======
         unicode_string = chr(3456) + "abcd" + chr(3421)
->>>>>>> a7fb8442
         result = [unicode_string, unicode_string, unicode_string]
         r.rpush("a", *result)
         assert r.lrange("a", 0, -1) == result
@@ -145,11 +112,7 @@
     def test_user_type_fails(self, r):
         class Foo:
             def __str__(self):
-<<<<<<< HEAD
-                return 'Foo'
-=======
                 return "Foo"
->>>>>>> a7fb8442
 
         with pytest.raises(redis.DataError):
             r.set("a", Foo())